/**
 * Marlin 3D Printer Firmware
 * Copyright (c) 2021 MarlinFirmware [https://github.com/MarlinFirmware/Marlin]
 *
 * Based on Sprinter and grbl.
 * Copyright (c) 2011 Camiel Gubbels / Erik van der Zalm
 *
 * This program is free software: you can redistribute it and/or modify
 * it under the terms of the GNU General Public License as published by
 * the Free Software Foundation, either version 3 of the License, or
 * (at your option) any later version.
 *
 * This program is distributed in the hope that it will be useful,
 * but WITHOUT ANY WARRANTY; without even the implied warranty of
 * MERCHANTABILITY or FITNESS FOR A PARTICULAR PURPOSE.  See the
 * GNU General Public License for more details.
 *
 * You should have received a copy of the GNU General Public License
 * along with this program.  If not, see <https://www.gnu.org/licenses/>.
 *
 */
#pragma once

#define CONFIG_EXAMPLES_DIR "BIQU/B1 SE Plus"

/**
 * Configuration.h
 *
 * Basic settings such as:
 *
 * - Type of electronics
 * - Type of temperature sensor
 * - Printer geometry
 * - Endstop configuration
 * - LCD controller
 * - Extra features
 *
 * Advanced settings can be found in Configuration_adv.h
 */
#define CONFIGURATION_H_VERSION 02010300

//===========================================================================
//============================= Getting Started =============================
//===========================================================================

/**
 * Here are some useful links to help get your machine configured and calibrated:
 *
 * Example Configs:     https://github.com/MarlinFirmware/Configurations/branches/all
 *
 * Průša Calculator:    https://blog.prusaprinters.org/calculator_3416/
 *
 * Calibration Guides:  https://reprap.org/wiki/Calibration
 *                      https://reprap.org/wiki/Triffid_Hunter%27s_Calibration_Guide
 *                      https://sites.google.com/site/repraplogphase/calibration-of-your-reprap
 *                      https://youtu.be/wAL9d7FgInk
 *
 * Calibration Objects: https://www.thingiverse.com/thing:5573
 *                      https://www.thingiverse.com/thing:1278865
 */

// @section info

// Author info of this build printed to the host during boot and M115
#define STRING_CONFIG_H_AUTHOR "(tspiva, BIQU B1 SE Plus)" // Who made the changes.
//#define CUSTOM_VERSION_FILE Version.h // Path from the root directory (no quotes)

// @section machine

// Choose the name from boards.h that matches your setup
#ifndef MOTHERBOARD
  #define MOTHERBOARD BOARD_BTT_SKR_V2_0_REV_B
#endif

// ************* BEGIN BIQU SE PLUS IDEX WITH DUAL Z **********
// Specific to BIQU SE Plus IDEX with dual Z
// Keeps from having to change Marlin/src/pins/stm32f4/pins_BTT_SKR_V2_0_common.h
#define BTT_MOTOR_EXPANSION
#define X_MAX_PIN                 PC0
#define PROBE_ENABLE_PIN          PE8
// ************* BEGIN BIQU SE PLUS IDEX WITH DUAL Z **********

/**
 * Select the serial port on the board to use for communication with the host.
 * This allows the connection of wireless adapters (for instance) to non-default port pins.
 * Serial port -1 is the USB emulated serial port, if available.
 * Note: The first serial port (-1 or 0) will always be used by the Arduino bootloader.
 *
 * :[-1, 0, 1, 2, 3, 4, 5, 6, 7]
 */
#define SERIAL_PORT 1

/**
 * Serial Port Baud Rate
 * This is the default communication speed for all serial ports.
 * Set the baud rate defaults for additional serial ports below.
 *
 * 250000 works in most cases, but you might try a lower speed if
 * you commonly experience drop-outs during host printing.
 * You may try up to 1000000 to speed up SD file transfer.
 *
 * :[2400, 9600, 19200, 38400, 57600, 115200, 250000, 500000, 1000000]
 */
#define BAUDRATE 115200

//#define BAUD_RATE_GCODE     // Enable G-code M575 to set the baud rate

/**
 * Select a secondary serial port on the board to use for communication with the host.
 * Currently Ethernet (-2) is only supported on Teensy 4.1 boards.
 * :[-2, -1, 0, 1, 2, 3, 4, 5, 6, 7]
 */
#define SERIAL_PORT_2 -1
//#define BAUDRATE_2 250000   // :[2400, 9600, 19200, 38400, 57600, 115200, 250000, 500000, 1000000] Enable to override BAUDRATE

/**
 * Select a third serial port on the board to use for communication with the host.
 * Currently only supported for AVR, DUE, LPC1768/9 and STM32/STM32F1
 * :[-1, 0, 1, 2, 3, 4, 5, 6, 7]
 */
//#define SERIAL_PORT_3 1
//#define BAUDRATE_3 250000   // :[2400, 9600, 19200, 38400, 57600, 115200, 250000, 500000, 1000000] Enable to override BAUDRATE

/**
 * Select a serial port to communicate with RS485 protocol
 * :[-1, 0, 1, 2, 3, 4, 5, 6, 7]
 */
//#define RS485_SERIAL_PORT 1
#ifdef RS485_SERIAL_PORT
  //#define RS485_BUS_BUFFER_SIZE 128
#endif

// Enable the Bluetooth serial interface on AT90USB devices
//#define BLUETOOTH

// Name displayed in the LCD "Ready" message and Info menu
#define CUSTOM_MACHINE_NAME "B1 SE Plus IDEX w/ Dual Z"

// Printer's unique ID, used by some programs to differentiate between machines.
// Choose your own or use a service like https://www.uuidgenerator.net/version4
//#define MACHINE_UUID "00000000-0000-0000-0000-000000000000"

// @section stepper drivers

/**
 * Stepper Drivers
 *
 * These settings allow Marlin to tune stepper driver timing and enable advanced options for
 * stepper drivers that support them. You may also override timing options in Configuration_adv.h.
 *
 * Use TMC2208/TMC2208_STANDALONE for TMC2225 drivers and TMC2209/TMC2209_STANDALONE for TMC2226 drivers.
 *
 * Options: A4988, A5984, DRV8825, LV8729, TB6560, TB6600, TMC2100,
 *          TMC2130, TMC2130_STANDALONE, TMC2160, TMC2160_STANDALONE,
 *          TMC2208, TMC2208_STANDALONE, TMC2209, TMC2209_STANDALONE,
 *          TMC26X,  TMC26X_STANDALONE,  TMC2660, TMC2660_STANDALONE,
 *          TMC5130, TMC5130_STANDALONE, TMC5160, TMC5160_STANDALONE
 * :['A4988', 'A5984', 'DRV8825', 'LV8729', 'TB6560', 'TB6600', 'TMC2100', 'TMC2130', 'TMC2130_STANDALONE', 'TMC2160', 'TMC2160_STANDALONE', 'TMC2208', 'TMC2208_STANDALONE', 'TMC2209', 'TMC2209_STANDALONE', 'TMC26X', 'TMC26X_STANDALONE', 'TMC2660', 'TMC2660_STANDALONE', 'TMC5130', 'TMC5130_STANDALONE', 'TMC5160', 'TMC5160_STANDALONE']
 */
#define X_DRIVER_TYPE  TMC2208  // TMC2225
#define Y_DRIVER_TYPE  TMC2208  // TMC2225
#define Z_DRIVER_TYPE  TMC2208  // TMC2225
#define X2_DRIVER_TYPE TMC2208
//#define Y2_DRIVER_TYPE A4988
#define Z2_DRIVER_TYPE TMC2208
//#define Z3_DRIVER_TYPE A4988
//#define Z4_DRIVER_TYPE A4988
//#define I_DRIVER_TYPE  A4988
//#define J_DRIVER_TYPE  A4988
//#define K_DRIVER_TYPE  A4988
//#define U_DRIVER_TYPE  A4988
//#define V_DRIVER_TYPE  A4988
//#define W_DRIVER_TYPE  A4988
#define E0_DRIVER_TYPE TMC2208  // TMC2225
#define E1_DRIVER_TYPE TMC2208
//#define E2_DRIVER_TYPE A4988
//#define E3_DRIVER_TYPE A4988
//#define E4_DRIVER_TYPE A4988
//#define E5_DRIVER_TYPE A4988
//#define E6_DRIVER_TYPE A4988
//#define E7_DRIVER_TYPE A4988

/**
 * Additional Axis Settings
 *
 * Define AXISn_ROTATES for all axes that rotate or pivot.
 * Rotational axis coordinates are expressed in degrees.
 *
 * AXISn_NAME defines the letter used to refer to the axis in (most) G-code commands.
 * By convention the names and roles are typically:
 *   'A' : Rotational axis parallel to X
 *   'B' : Rotational axis parallel to Y
 *   'C' : Rotational axis parallel to Z
 *   'U' : Secondary linear axis parallel to X
 *   'V' : Secondary linear axis parallel to Y
 *   'W' : Secondary linear axis parallel to Z
 *
 * Regardless of these settings the axes are internally named I, J, K, U, V, W.
 */
#ifdef I_DRIVER_TYPE
  #define AXIS4_NAME 'A' // :['A', 'B', 'C', 'U', 'V', 'W']
  #define AXIS4_ROTATES
#endif
#ifdef J_DRIVER_TYPE
  #define AXIS5_NAME 'B' // :['B', 'C', 'U', 'V', 'W']
  #define AXIS5_ROTATES
#endif
#ifdef K_DRIVER_TYPE
  #define AXIS6_NAME 'C' // :['C', 'U', 'V', 'W']
  #define AXIS6_ROTATES
#endif
#ifdef U_DRIVER_TYPE
  #define AXIS7_NAME 'U' // :['U', 'V', 'W']
  //#define AXIS7_ROTATES
#endif
#ifdef V_DRIVER_TYPE
  #define AXIS8_NAME 'V' // :['V', 'W']
  //#define AXIS8_ROTATES
#endif
#ifdef W_DRIVER_TYPE
  #define AXIS9_NAME 'W' // :['W']
  //#define AXIS9_ROTATES
#endif

// @section extruder

// This defines the number of extruders
// :[0, 1, 2, 3, 4, 5, 6, 7, 8]
#define EXTRUDERS 2

// Generally expected filament diameter (1.75, 2.85, 3.0, ...). Used for Volumetric, Filament Width Sensor, etc.
#define DEFAULT_NOMINAL_FILAMENT_DIA 1.75

// For Cyclops or any "multi-extruder" that shares a single nozzle.
//#define SINGLENOZZLE

// Save and restore temperature and fan speed on tool-change.
// Set standby for the unselected tool with M104/106/109 T...
#if ENABLED(SINGLENOZZLE)
  //#define SINGLENOZZLE_STANDBY_TEMP
  //#define SINGLENOZZLE_STANDBY_FAN
#endif

// A dual extruder that uses a single stepper motor
//#define SWITCHING_EXTRUDER
#if ENABLED(SWITCHING_EXTRUDER)
  #define SWITCHING_EXTRUDER_SERVO_NR 0
  #define SWITCHING_EXTRUDER_SERVO_ANGLES { 0, 90 } // Angles for E0, E1[, E2, E3]
  #if EXTRUDERS > 3
    #define SWITCHING_EXTRUDER_E23_SERVO_NR 1
  #endif
#endif

// Switch extruders by bumping the toolhead. Requires EVENT_GCODE_TOOLCHANGE_#.
//#define MECHANICAL_SWITCHING_EXTRUDER

/**
 * A dual-nozzle that uses a servomotor to raise/lower one (or both) of the nozzles.
 * Can be combined with SWITCHING_EXTRUDER.
 */
//#define SWITCHING_NOZZLE
#if ENABLED(SWITCHING_NOZZLE)
  #define SWITCHING_NOZZLE_SERVO_NR 0
  //#define SWITCHING_NOZZLE_E1_SERVO_NR 1          // If two servos are used, the index of the second
  #define SWITCHING_NOZZLE_SERVO_ANGLES { 0, 90 }   // Angles for E0, E1 (single servo) or lowered/raised (dual servo)
  #define SWITCHING_NOZZLE_SERVO_DWELL 2500         // Dwell time to wait for servo to make physical move
#endif

// Switch nozzles by bumping the toolhead. Requires EVENT_GCODE_TOOLCHANGE_#.
//#define MECHANICAL_SWITCHING_NOZZLE

/**
 * Two separate X-carriages with extruders that connect to a moving part
 * via a solenoid docking mechanism. Requires SOL1_PIN and SOL2_PIN.
 */
//#define PARKING_EXTRUDER

/**
 * Two separate X-carriages with extruders that connect to a moving part
 * via a magnetic docking mechanism using movements and no solenoid
 *
 * project   : https://www.thingiverse.com/thing:3080893
 * movements : https://youtu.be/0xCEiG9VS3k
 *             https://youtu.be/Bqbcs0CU2FE
 */
//#define MAGNETIC_PARKING_EXTRUDER

#if ANY(PARKING_EXTRUDER, MAGNETIC_PARKING_EXTRUDER)

  #define PARKING_EXTRUDER_PARKING_X { -78, 184 }     // X positions for parking the extruders
  #define PARKING_EXTRUDER_GRAB_DISTANCE 1            // (mm) Distance to move beyond the parking point to grab the extruder

  #if ENABLED(PARKING_EXTRUDER)

    #define PARKING_EXTRUDER_SOLENOIDS_INVERT           // If enabled, the solenoid is NOT magnetized with applied voltage
    #define PARKING_EXTRUDER_SOLENOIDS_PINS_ACTIVE LOW  // LOW or HIGH pin signal energizes the coil
    #define PARKING_EXTRUDER_SOLENOIDS_DELAY 250        // (ms) Delay for magnetic field. No delay if 0 or not defined.
    //#define MANUAL_SOLENOID_CONTROL                   // Manual control of docking solenoids with M380 S / M381

  #elif ENABLED(MAGNETIC_PARKING_EXTRUDER)

    #define MPE_FAST_SPEED      9000      // (mm/min) Speed for travel before last distance point
    #define MPE_SLOW_SPEED      4500      // (mm/min) Speed for last distance travel to park and couple
    #define MPE_TRAVEL_DISTANCE   10      // (mm) Last distance point
    #define MPE_COMPENSATION       0      // Offset Compensation -1 , 0 , 1 (multiplier) only for coupling

  #endif

#endif

/**
 * Switching Toolhead
 *
 * Support for swappable and dockable toolheads, such as
 * the E3D Tool Changer. Toolheads are locked with a servo.
 */
//#define SWITCHING_TOOLHEAD

/**
 * Magnetic Switching Toolhead
 *
 * Support swappable and dockable toolheads with a magnetic
 * docking mechanism using movement and no servo.
 */
//#define MAGNETIC_SWITCHING_TOOLHEAD

/**
 * Electromagnetic Switching Toolhead
 *
 * Parking for CoreXY / HBot kinematics.
 * Toolheads are parked at one edge and held with an electromagnet.
 * Supports more than 2 Toolheads. See https://youtu.be/JolbsAKTKf4
 */
//#define ELECTROMAGNETIC_SWITCHING_TOOLHEAD

#if ANY(SWITCHING_TOOLHEAD, MAGNETIC_SWITCHING_TOOLHEAD, ELECTROMAGNETIC_SWITCHING_TOOLHEAD)
  #define SWITCHING_TOOLHEAD_Y_POS          235         // (mm) Y position of the toolhead dock
  #define SWITCHING_TOOLHEAD_Y_SECURITY      10         // (mm) Security distance Y axis
  #define SWITCHING_TOOLHEAD_Y_CLEAR         60         // (mm) Minimum distance from dock for unobstructed X axis
  #define SWITCHING_TOOLHEAD_X_POS          { 215, 0 }  // (mm) X positions for parking the extruders
  #if ENABLED(SWITCHING_TOOLHEAD)
    #define SWITCHING_TOOLHEAD_SERVO_NR       2         // Index of the servo connector
    #define SWITCHING_TOOLHEAD_SERVO_ANGLES { 0, 180 }  // (degrees) Angles for Lock, Unlock
  #elif ENABLED(MAGNETIC_SWITCHING_TOOLHEAD)
    #define SWITCHING_TOOLHEAD_Y_RELEASE      5         // (mm) Security distance Y axis
    #define SWITCHING_TOOLHEAD_X_SECURITY   { 90, 150 } // (mm) Security distance X axis (T0,T1)
    //#define PRIME_BEFORE_REMOVE                       // Prime the nozzle before release from the dock
    #if ENABLED(PRIME_BEFORE_REMOVE)
      #define SWITCHING_TOOLHEAD_PRIME_MM           20  // (mm)   Extruder prime length
      #define SWITCHING_TOOLHEAD_RETRACT_MM         10  // (mm)   Retract after priming length
      #define SWITCHING_TOOLHEAD_PRIME_FEEDRATE    300  // (mm/min) Extruder prime feedrate
      #define SWITCHING_TOOLHEAD_RETRACT_FEEDRATE 2400  // (mm/min) Extruder retract feedrate
    #endif
  #elif ENABLED(ELECTROMAGNETIC_SWITCHING_TOOLHEAD)
    #define SWITCHING_TOOLHEAD_Z_HOP          2         // (mm) Z raise for switching
  #endif
#endif

/**
 * "Mixing Extruder"
 *   - Adds G-codes M163 and M164 to set and "commit" the current mix factors.
 *   - Extends the stepping routines to move multiple steppers in proportion to the mix.
 *   - Optional support for Repetier Firmware's 'M164 S<index>' supporting virtual tools.
 *   - This implementation supports up to two mixing extruders.
 *   - Enable DIRECT_MIXING_IN_G1 for M165 and mixing in G1 (from Pia Taubert's reference implementation).
 */
//#define MIXING_EXTRUDER
#if ENABLED(MIXING_EXTRUDER)
  #define MIXING_STEPPERS 2        // Number of steppers in your mixing extruder
  #define MIXING_VIRTUAL_TOOLS 16  // Use the Virtual Tool method with M163 and M164
  //#define DIRECT_MIXING_IN_G1    // Allow ABCDHI mix factors in G1 movement commands
  //#define GRADIENT_MIX           // Support for gradient mixing with M166 and LCD
  //#define MIXING_PRESETS         // Assign 8 default V-tool presets for 2 or 3 MIXING_STEPPERS
  #if ENABLED(GRADIENT_MIX)
    //#define GRADIENT_VTOOL       // Add M166 T to use a V-tool index as a Gradient alias
  #endif
#endif

// Offset of the extruders (uncomment if using more than one and relying on firmware to position when changing).
// The offset has to be X=0, Y=0 for the extruder 0 hotend (default extruder).
// For the other hotends it is their distance from the extruder 0 hotend.
//#define HOTEND_OFFSET_X { 0.0, 20.00 } // (mm) relative X-offset for each nozzle
//#define HOTEND_OFFSET_Y { 0.0, 5.00 }  // (mm) relative Y-offset for each nozzle
//#define HOTEND_OFFSET_Z { 0.0, 0.00 }  // (mm) relative Z-offset for each nozzle

// @section multi-material

/**
 * Multi-Material Unit
 * Set to one of these predefined models:
 *
 *   PRUSA_MMU1           : Průša MMU1 (The "multiplexer" version)
 *   PRUSA_MMU2           : Průša MMU2
 *   PRUSA_MMU2S          : Průša MMU2S (Requires MK3S extruder with motion sensor, EXTRUDERS = 5)
 *   EXTENDABLE_EMU_MMU2  : MMU with configurable number of filaments (ERCF, SMuFF or similar with Průša MMU2 compatible firmware)
 *   EXTENDABLE_EMU_MMU2S : MMUS with configurable number of filaments (ERCF, SMuFF or similar with Průša MMU2 compatible firmware)
 *
 * Requires NOZZLE_PARK_FEATURE to park print head in case MMU unit fails.
 * See additional options in Configuration_adv.h.
 * :["PRUSA_MMU1", "PRUSA_MMU2", "PRUSA_MMU2S", "EXTENDABLE_EMU_MMU2", "EXTENDABLE_EMU_MMU2S"]
 */
//#define MMU_MODEL PRUSA_MMU2

// @section psu control

/**
 * Power Supply Control
 *
 * Enable and connect the power supply to the PS_ON_PIN.
 * Specify whether the power supply is active HIGH or active LOW.
 */
//#define PSU_CONTROL
//#define PSU_NAME "Power Supply"

#if ENABLED(PSU_CONTROL)
  //#define MKS_PWC                 // Using the MKS PWC add-on
  //#define PS_OFF_CONFIRM          // Confirm dialog when power off
  //#define PS_OFF_SOUND            // Beep 1s when power off
  #define PSU_ACTIVE_STATE LOW      // Set 'LOW' for ATX, 'HIGH' for X-Box

  //#define PSU_DEFAULT_OFF               // Keep power off until enabled directly with M80
  //#define PSU_POWERUP_DELAY      250    // (ms) Delay for the PSU to warm up to full power
  //#define LED_POWEROFF_TIMEOUT 10000    // (ms) Turn off LEDs after power-off, with this amount of delay

  //#define POWER_OFF_TIMER               // Enable M81 D<seconds> to power off after a delay
  //#define POWER_OFF_WAIT_FOR_COOLDOWN   // Enable M81 S to power off only after cooldown

  //#define PSU_POWERUP_GCODE  "M355 S1"  // G-code to run after power-on (e.g., case light on)
  //#define PSU_POWEROFF_GCODE "M355 S0"  // G-code to run before power-off (e.g., case light off)

  //#define AUTO_POWER_CONTROL      // Enable automatic control of the PS_ON pin
  #if ENABLED(AUTO_POWER_CONTROL)
    #define AUTO_POWER_FANS         // Turn on PSU if fans need power
    #define AUTO_POWER_E_FANS
    #define AUTO_POWER_CONTROLLERFAN
    #define AUTO_POWER_CHAMBER_FAN
    #define AUTO_POWER_COOLER_FAN
    #define POWER_TIMEOUT              30 // (s) Turn off power if the machine is idle for this duration
    //#define POWER_OFF_DELAY          60 // (s) Delay of poweroff after M81 command. Useful to let fans run for extra time.
  #endif
  #if ANY(AUTO_POWER_CONTROL, POWER_OFF_WAIT_FOR_COOLDOWN)
    //#define AUTO_POWER_E_TEMP        50 // (°C) PSU on if any extruder is over this temperature
    //#define AUTO_POWER_CHAMBER_TEMP  30 // (°C) PSU on if the chamber is over this temperature
    //#define AUTO_POWER_COOLER_TEMP   26 // (°C) PSU on if the cooler is over this temperature
  #endif
#endif

//===========================================================================
//============================= Thermal Settings ============================
//===========================================================================
// @section temperature

/**
 * Temperature Sensors:
 *
 * NORMAL IS 4.7kΩ PULLUP! Hotend sensors can use 1kΩ pullup with correct resistor and table.
 *
 * ================================================================
 *  Analog Thermistors - 4.7kΩ pullup - Normal
 * ================================================================
 *     1 : 100kΩ EPCOS - Best choice for EPCOS thermistors
 *   331 : 100kΩ Same as #1, but 3.3V scaled for MEGA
 *   332 : 100kΩ Same as #1, but 3.3V scaled for DUE
 *     2 : 200kΩ ATC Semitec 204GT-2
 *   202 : 200kΩ Copymaster 3D
 *     3 : ???Ω  Mendel-parts thermistor
 *     4 : 10kΩ  Generic Thermistor !! DO NOT use for a hotend - it gives bad resolution at high temp. !!
 *     5 : 100kΩ ATC Semitec 104GT-2/104NT-4-R025H42G - Used in ParCan, J-Head, and E3D, SliceEngineering 300°C
 *   501 : 100kΩ Zonestar - Tronxy X3A
 *   502 : 100kΩ Zonestar - used by hot bed in Zonestar Průša P802M
 *   503 : 100kΩ Zonestar (Z8XM2) Heated Bed thermistor
 *   504 : 100kΩ Zonestar P802QR2 (Part# QWG-104F-B3950) Hotend Thermistor
 *   505 : 100kΩ Zonestar P802QR2 (Part# QWG-104F-3950) Bed Thermistor
 *   512 : 100kΩ RPW-Ultra hotend
 *     6 : 100kΩ EPCOS - Not as accurate as table #1 (created using a fluke thermocouple)
 *     7 : 100kΩ Honeywell 135-104LAG-J01
 *    71 : 100kΩ Honeywell 135-104LAF-J01
 *     8 : 100kΩ Vishay 0603 SMD NTCS0603E3104FXT
 *     9 : 100kΩ GE Sensing AL03006-58.2K-97-G1
 *    10 : 100kΩ RS PRO 198-961
 *    11 : 100kΩ Keenovo AC silicone mats, most Wanhao i3 machines - beta 3950, 1%
 *    12 : 100kΩ Vishay 0603 SMD NTCS0603E3104FXT (#8) - calibrated for Makibox hot bed
 *    13 : 100kΩ Hisens up to 300°C - for "Simple ONE" & "All In ONE" hotend - beta 3950, 1%
 *    14 : 100kΩ  (R25), 4092K (beta25), 4.7kΩ pull-up, bed thermistor as used in Ender-5 S1
 *    15 : 100kΩ Calibrated for JGAurora A5 hotend
 *    18 : 200kΩ ATC Semitec 204GT-2 Dagoma.Fr - MKS_Base_DKU001327
 *    22 : 100kΩ GTM32 Pro vB - hotend - 4.7kΩ pullup to 3.3V and 220Ω to analog input
 *    23 : 100kΩ GTM32 Pro vB - bed - 4.7kΩ pullup to 3.3v and 220Ω to analog input
 *    30 : 100kΩ Kis3d Silicone heating mat 200W/300W with 6mm precision cast plate (EN AW 5083) NTC100K - beta 3950
 *    60 : 100kΩ Maker's Tool Works Kapton Bed Thermistor - beta 3950
 *    61 : 100kΩ Formbot/Vivedino 350°C Thermistor - beta 3950
 *    66 : 4.7MΩ Dyze Design / Trianglelab T-D500 500°C High Temperature Thermistor
 *    67 : 500kΩ SliceEngineering 450°C Thermistor
 *    68 : PT100 Smplifier board from Dyze Design
 *    70 : 100kΩ bq Hephestos 2
 *    75 : 100kΩ Generic Silicon Heat Pad with NTC100K MGB18-104F39050L32
 *  2000 : 100kΩ Ultimachine Rambo TDK NTCG104LH104KT1 NTC100K motherboard Thermistor
 *
 * ================================================================
 *  Analog Thermistors - 1kΩ pullup
 *   Atypical, and requires changing out the 4.7kΩ pullup for 1kΩ.
 *   (but gives greater accuracy and more stable PID)
 * ================================================================
 *    51 : 100kΩ EPCOS (1kΩ pullup)
 *    52 : 200kΩ ATC Semitec 204GT-2 (1kΩ pullup)
 *    55 : 100kΩ ATC Semitec 104GT-2 - Used in ParCan & J-Head (1kΩ pullup)
 *
 * ================================================================
 *  Analog Thermistors - 10kΩ pullup - Atypical
 * ================================================================
 *    99 : 100kΩ Found on some Wanhao i3 machines with a 10kΩ pull-up resistor
 *
 * ================================================================
 *  Analog RTDs (Pt100/Pt1000)
 * ================================================================
 *   110 : Pt100  with 1kΩ pullup (atypical)
 *   147 : Pt100  with 4.7kΩ pullup
 *  1010 : Pt1000 with 1kΩ pullup (atypical)
 *  1022 : Pt1000 with 2.2kΩ pullup
 *  1047 : Pt1000 with 4.7kΩ pullup (E3D)
 *    20 : Pt100  with circuit in the Ultimainboard V2.x with mainboard ADC reference voltage = INA826 amplifier-board supply voltage.
 *                NOTE: (1) Must use an ADC input with no pullup. (2) Some INA826 amplifiers are unreliable at 3.3V so consider using sensor 147, 110, or 21.
 *    21 : Pt100  with circuit in the Ultimainboard V2.x with 3.3v ADC reference voltage (STM32, LPC176x....) and 5V INA826 amplifier board supply.
 *                NOTE: ADC pins are not 5V tolerant. Not recommended because it's possible to damage the CPU by going over 500°C.
 *   201 : Pt100  with circuit in Overlord, similar to Ultimainboard V2.x
 *
 * ================================================================
 *  SPI RTD/Thermocouple Boards
 * ================================================================
 *    -5 : MAX31865 with Pt100/Pt1000, 2, 3, or 4-wire  (only for sensors 0-1)
 *                  NOTE: You must uncomment/set the MAX31865_*_OHMS_n defines below.
 *    -3 : MAX31855 with Thermocouple, -200°C to +700°C (only for sensors 0-1)
 *    -2 : MAX6675  with Thermocouple, 0°C to +700°C    (only for sensors 0-1)
 *
 *  NOTE: Ensure TEMP_n_CS_PIN is set in your pins file for each TEMP_SENSOR_n using an SPI Thermocouple. By default,
 *        Hardware SPI on the default serial bus is used. If you have also set TEMP_n_SCK_PIN and TEMP_n_MISO_PIN,
 *        Software SPI will be used on those ports instead. You can force Hardware SPI on the default bus in the
 *        Configuration_adv.h file. At this time, separate Hardware SPI buses for sensors are not supported.
 *
 * ================================================================
 *  Analog Thermocouple Boards
 * ================================================================
 *    -4 : AD8495 with Thermocouple
 *    -1 : AD595  with Thermocouple
 *
 * ================================================================
 *  SoC internal sensor
 * ================================================================
 *   100 : SoC internal sensor
 *
 * ================================================================
 *  Custom/Dummy/Other Thermal Sensors
 * ================================================================
 *     0 : not used
 *  1000 : Custom - Specify parameters in Configuration_adv.h
 *
 *   !!! Use these for Testing or Development purposes. NEVER for production machine. !!!
 *   998 : Dummy Table that ALWAYS reads 25°C or the temperature defined below.
 *   999 : Dummy Table that ALWAYS reads 100°C or the temperature defined below.
 */
#define TEMP_SENSOR_0 1
#define TEMP_SENSOR_1 1
#define TEMP_SENSOR_2 0
#define TEMP_SENSOR_3 0
#define TEMP_SENSOR_4 0
#define TEMP_SENSOR_5 0
#define TEMP_SENSOR_6 0
#define TEMP_SENSOR_7 0
#define TEMP_SENSOR_BED 1
#define TEMP_SENSOR_PROBE 0
#define TEMP_SENSOR_CHAMBER 0
#define TEMP_SENSOR_COOLER 0
#define TEMP_SENSOR_BOARD 0
#define TEMP_SENSOR_SOC 100
#define TEMP_SENSOR_REDUNDANT 0

// Dummy thermistor constant temperature readings, for use with 998 and 999
#define DUMMY_THERMISTOR_998_VALUE  25
#define DUMMY_THERMISTOR_999_VALUE 100

// Resistor values when using MAX31865 sensors (-5) on TEMP_SENSOR_0 / 1
#if TEMP_SENSOR_IS_MAX_TC(0)
  #define MAX31865_SENSOR_OHMS_0      100 // (Ω) Typically 100 or 1000 (PT100 or PT1000)
  #define MAX31865_CALIBRATION_OHMS_0 430 // (Ω) Typically 430 for Adafruit PT100; 4300 for Adafruit PT1000
#endif
#if TEMP_SENSOR_IS_MAX_TC(1)
  #define MAX31865_SENSOR_OHMS_1      100
  #define MAX31865_CALIBRATION_OHMS_1 430
#endif
#if TEMP_SENSOR_IS_MAX_TC(2)
  #define MAX31865_SENSOR_OHMS_2      100
  #define MAX31865_CALIBRATION_OHMS_2 430
#endif

#if HAS_E_TEMP_SENSOR
  #define TEMP_RESIDENCY_TIME         10  // (seconds) Time to wait for hotend to "settle" in M109
  #define TEMP_WINDOW                  1  // (°C) Temperature proximity for the "temperature reached" timer
  #define TEMP_HYSTERESIS              3  // (°C) Temperature proximity considered "close enough" to the target
#endif

#if TEMP_SENSOR_BED
  #define TEMP_BED_RESIDENCY_TIME     10  // (seconds) Time to wait for bed to "settle" in M190
  #define TEMP_BED_WINDOW              1  // (°C) Temperature proximity for the "temperature reached" timer
  #define TEMP_BED_HYSTERESIS          3  // (°C) Temperature proximity considered "close enough" to the target
#endif

#if TEMP_SENSOR_CHAMBER
  #define TEMP_CHAMBER_RESIDENCY_TIME 10  // (seconds) Time to wait for chamber to "settle" in M191
  #define TEMP_CHAMBER_WINDOW          1  // (°C) Temperature proximity for the "temperature reached" timer
  #define TEMP_CHAMBER_HYSTERESIS      3  // (°C) Temperature proximity considered "close enough" to the target
#endif

/**
 * Redundant Temperature Sensor (TEMP_SENSOR_REDUNDANT)
 *
 * Use a temp sensor as a redundant sensor for another reading. Select an unused temperature sensor, and another
 * sensor you'd like it to be redundant for. If the two thermistors differ by TEMP_SENSOR_REDUNDANT_MAX_DIFF (°C),
 * the print will be aborted. Whichever sensor is selected will have its normal functions disabled; i.e. selecting
 * the Bed sensor (-1) will disable bed heating/monitoring.
 *
 * For selecting source/target use: COOLER, PROBE, BOARD, CHAMBER, BED, E0, E1, E2, E3, E4, E5, E6, E7
 */
#if TEMP_SENSOR_REDUNDANT
  #define TEMP_SENSOR_REDUNDANT_SOURCE    E1  // The sensor that will provide the redundant reading.
  #define TEMP_SENSOR_REDUNDANT_TARGET    E0  // The sensor that we are providing a redundant reading for.
  #define TEMP_SENSOR_REDUNDANT_MAX_DIFF  10  // (°C) Temperature difference that will trigger a print abort.
#endif

// Below this temperature the heater will be switched off
// because it probably indicates a broken thermistor wire.
#define HEATER_0_MINTEMP   5
#define HEATER_1_MINTEMP   5
#define HEATER_2_MINTEMP   5
#define HEATER_3_MINTEMP   5
#define HEATER_4_MINTEMP   5
#define HEATER_5_MINTEMP   5
#define HEATER_6_MINTEMP   5
#define HEATER_7_MINTEMP   5
#define BED_MINTEMP        5
#define CHAMBER_MINTEMP    5

// Above this temperature the heater will be switched off.
// This can protect components from overheating, but NOT from shorts and failures.
// (Use MINTEMP for thermistor short/failure protection.)
#define HEATER_0_MAXTEMP 275
#define HEATER_1_MAXTEMP 275
#define HEATER_2_MAXTEMP 275
#define HEATER_3_MAXTEMP 275
#define HEATER_4_MAXTEMP 275
#define HEATER_5_MAXTEMP 275
#define HEATER_6_MAXTEMP 275
#define HEATER_7_MAXTEMP 275
#define BED_MAXTEMP      120
#define CHAMBER_MAXTEMP  60

/**
 * Thermal Overshoot
 * During heatup (and printing) the temperature can often "overshoot" the target by many degrees
 * (especially before PID tuning). Setting the target temperature too close to MAXTEMP guarantees
 * a MAXTEMP shutdown! Use these values to forbid temperatures being set too close to MAXTEMP.
 */
#define HOTEND_OVERSHOOT 15   // (°C) Forbid temperatures over MAXTEMP - OVERSHOOT
#define BED_OVERSHOOT    10   // (°C) Forbid temperatures over MAXTEMP - OVERSHOOT
#define COOLER_OVERSHOOT  2   // (°C) Forbid temperatures closer than OVERSHOOT

//===========================================================================
//============================= PID Settings ================================
//===========================================================================

// @section hotend temp

/**
 * Temperature Control
 *
 *  (NONE) : Bang-bang heating
 * PIDTEMP : PID temperature control (~4.1K)
 * MPCTEMP : Predictive Model temperature control. (~1.8K without auto-tune)
 */
#define PIDTEMP           // See the PID Tuning Guide at https://reprap.org/wiki/PID_Tuning
//#define MPCTEMP         // ** EXPERIMENTAL ** See https://marlinfw.org/docs/features/model_predictive_control.html

#define PID_MAX  255      // Limit hotend current while PID is active (see PID_FUNCTIONAL_RANGE below); 255=full current
#define PID_K1     0.95   // Smoothing factor within any PID loop

#if ENABLED(PIDTEMP)
  //#define PID_DEBUG             // Print PID debug data to the serial port. Use 'M303 D' to toggle activation.
  //#define PID_PARAMS_PER_HOTEND // Use separate PID parameters for each extruder (useful for mismatched extruders)
                                  // Set/get with G-code: M301 E[extruder number, 0-2]

  #if ENABLED(PID_PARAMS_PER_HOTEND)
    // Specify up to one value per hotend here, according to your setup.
    // If there are fewer values, the last one applies to the remaining hotends.
    #define DEFAULT_Kp_LIST {  23.34,  23.34 }
    #define DEFAULT_Ki_LIST {   1.85,   1.85 }
    #define DEFAULT_Kd_LIST {  73.55,  73.55 }
  #else
    #define DEFAULT_Kp  28.31
    #define DEFAULT_Ki   2.49
    #define DEFAULT_Kd  80.40
  #endif
#else
  #define BANG_MAX 255    // Limit hotend current while in bang-bang mode; 255=full current
#endif

/**
 * Model Predictive Control for hotend
 *
 * Use a physical model of the hotend to control temperature. When configured correctly
 * this gives better responsiveness and stability than PID and it also removes the need
 * for PID_EXTRUSION_SCALING and PID_FAN_SCALING. Use M306 T to autotune the model.
 * @section mpctemp
 */
#if ENABLED(MPCTEMP)
  //#define MPC_AUTOTUNE                              // Include a method to do MPC auto-tuning (~6.3K bytes of flash)
  //#define MPC_EDIT_MENU                             // Add MPC editing to the "Advanced Settings" menu. (~1.3K bytes of flash)
  //#define MPC_AUTOTUNE_MENU                         // Add MPC auto-tuning to the "Advanced Settings" menu. (~350 bytes of flash)

  #define MPC_MAX 255                                 // (0..255) Current to nozzle while MPC is active.
  #define MPC_HEATER_POWER { 40.0f }                  // (W) Heat cartridge powers.

  #define MPC_INCLUDE_FAN                             // Model the fan speed?

  // Measured physical constants from M306
  #define MPC_BLOCK_HEAT_CAPACITY { 16.7f }           // (J/K) Heat block heat capacities.
  #define MPC_SENSOR_RESPONSIVENESS { 0.22f }         // (K/s per ∆K) Rate of change of sensor temperature from heat block.
  #define MPC_AMBIENT_XFER_COEFF { 0.068f }           // (W/K) Heat transfer coefficients from heat block to room air with fan off.
  #if ENABLED(MPC_INCLUDE_FAN)
    #define MPC_AMBIENT_XFER_COEFF_FAN255 { 0.097f }  // (W/K) Heat transfer coefficients from heat block to room air with fan on full.
  #endif

  // For one fan and multiple hotends MPC needs to know how to apply the fan cooling effect.
  #if ENABLED(MPC_INCLUDE_FAN)
    //#define MPC_FAN_0_ALL_HOTENDS
    //#define MPC_FAN_0_ACTIVE_HOTEND
  #endif

  #define FILAMENT_HEAT_CAPACITY_PERMM { 5.6e-3f }    // 0.0056 J/K/mm for 1.75mm PLA (0.0149 J/K/mm for 2.85mm PLA).
  //#define FILAMENT_HEAT_CAPACITY_PERMM { 3.6e-3f }  // 0.0036 J/K/mm for 1.75mm PETG (0.0094 J/K/mm for 2.85mm PETG).

  // Advanced options
  #define MPC_SMOOTHING_FACTOR 0.5f                   // (0.0...1.0) Noisy temperature sensors may need a lower value for stabilization.
  #define MPC_MIN_AMBIENT_CHANGE 1.0f                 // (K/s) Modeled ambient temperature rate of change, when correcting model inaccuracies.
  #define MPC_STEADYSTATE 0.5f                        // (K/s) Temperature change rate for steady state logic to be enforced.

  #define MPC_TUNING_POS { X_CENTER, Y_CENTER, 1.0f } // (mm) M306 Autotuning position, ideally bed center at first layer height.
  #define MPC_TUNING_END_Z 10.0f                      // (mm) M306 Autotuning final Z position.
#endif

//===========================================================================
//====================== PID > Bed Temperature Control ======================
//===========================================================================

// @section bed temp

/**
 * Max Bed Power
 * Applies to all forms of bed control (PID, bang-bang, and bang-bang with hysteresis).
 * When set to any value below 255, enables a form of PWM to the bed that acts like a divider
 * so don't use it unless you are OK with PWM on your bed. (See the comment on enabling PIDTEMPBED)
 */
#define MAX_BED_POWER 255 // limits duty cycle to bed; 255=full current

/**
 * PID Bed Heating
 *
 * The PID frequency will be the same as the extruder PWM.
 * If PID_dT is the default, and correct for the hardware/configuration, that means 7.689Hz,
 * which is fine for driving a square wave into a resistive load and does not significantly
 * impact FET heating. This also works fine on a Fotek SSR-10DA Solid State Relay into a 250W
 * heater. If your configuration is significantly different than this and you don't understand
 * the issues involved, don't use bed PID until someone else verifies that your hardware works.
 *
 * With this option disabled, bang-bang will be used. BED_LIMIT_SWITCHING enables hysteresis.
 */
#define PIDTEMPBED

#if ENABLED(PIDTEMPBED)
  //#define MIN_BED_POWER 0
  //#define PID_BED_DEBUG // Print Bed PID debug data to the serial port.

  #define DEFAULT_bedKp 151.78
  #define DEFAULT_bedKi 28.45
  #define DEFAULT_bedKd 539.89

  // FIND YOUR OWN: "M303 E-1 C8 S90" to run autotune on the bed at 90 degreesC for 8 cycles.
#else
  //#define BED_LIMIT_SWITCHING   // Keep the bed temperature within BED_HYSTERESIS of the target
#endif

//===========================================================================
//==================== PID > Chamber Temperature Control ====================
//===========================================================================

/**
 * PID Chamber Heating
 *
 * If this option is enabled set PID constants below.
 * If this option is disabled, bang-bang will be used and CHAMBER_LIMIT_SWITCHING will enable
 * hysteresis.
 *
 * The PID frequency will be the same as the extruder PWM.
 * If PID_dT is the default, and correct for the hardware/configuration, that means 7.689Hz,
 * which is fine for driving a square wave into a resistive load and does not significantly
 * impact FET heating. This also works fine on a Fotek SSR-10DA Solid State Relay into a 200W
 * heater. If your configuration is significantly different than this and you don't understand
 * the issues involved, don't use chamber PID until someone else verifies that your hardware works.
 * @section chamber temp
 */
//#define PIDTEMPCHAMBER
//#define CHAMBER_LIMIT_SWITCHING

/**
 * Max Chamber Power
 * Applies to all forms of chamber control (PID, bang-bang, and bang-bang with hysteresis).
 * When set to any value below 255, enables a form of PWM to the chamber heater that acts like a divider
 * so don't use it unless you are OK with PWM on your heater. (See the comment on enabling PIDTEMPCHAMBER)
 */
#define MAX_CHAMBER_POWER 255 // limits duty cycle to chamber heater; 255=full current

#if ENABLED(PIDTEMPCHAMBER)
  #define MIN_CHAMBER_POWER 0
  //#define PID_CHAMBER_DEBUG // Print Chamber PID debug data to the serial port.

  // Lasko "MyHeat Personal Heater" (200w) modified with a Fotek SSR-10DA to control only the heating element
  // and placed inside the small Creality printer enclosure tent.
  //
  #define DEFAULT_chamberKp 37.04
  #define DEFAULT_chamberKi 1.40
  #define DEFAULT_chamberKd 655.17
  // M309 P37.04 I1.04 D655.17

  // FIND YOUR OWN: "M303 E-2 C8 S50" to run autotune on the chamber at 50 degreesC for 8 cycles.
#endif // PIDTEMPCHAMBER

#if ANY(PIDTEMP, PIDTEMPBED, PIDTEMPCHAMBER)
  //#define PID_OPENLOOP          // Puts PID in open loop. M104/M140 sets the output power from 0 to PID_MAX
  //#define SLOW_PWM_HEATERS      // PWM with very low frequency (roughly 0.125Hz=8s) and minimum state time of approximately 1s useful for heaters driven by a relay
  #define PID_FUNCTIONAL_RANGE 10 // If the temperature difference between the target temperature and the actual temperature
                                  // is more than PID_FUNCTIONAL_RANGE then the PID will be shut off and the heater will be set to min/max.

  #define PID_EDIT_MENU           // Add PID editing to the "Advanced Settings" menu. (~700 bytes of flash)
  #define PID_AUTOTUNE_MENU       // Add PID auto-tuning to the "Advanced Settings" menu. (~250 bytes of flash)
#endif

// @section safety

/**
 * Prevent extrusion if the temperature is below EXTRUDE_MINTEMP.
 * Add M302 to set the minimum extrusion temperature and/or turn
 * cold extrusion prevention on and off.
 *
 * *** IT IS HIGHLY RECOMMENDED TO LEAVE THIS OPTION ENABLED! ***
 */
#define PREVENT_COLD_EXTRUSION
#define EXTRUDE_MINTEMP 170

/**
 * Prevent a single extrusion longer than EXTRUDE_MAXLENGTH.
 * Note: For Bowden Extruders make this large enough to allow load/unload.
 */
#define PREVENT_LENGTHY_EXTRUDE
#define EXTRUDE_MAXLENGTH 1000

//===========================================================================
//======================== Thermal Runaway Protection =======================
//===========================================================================

/**
 * Thermal Protection provides additional protection to your printer from damage
 * and fire. Marlin always includes safe min and max temperature ranges which
 * protect against a broken or disconnected thermistor wire.
 *
 * The issue: If a thermistor falls out, it will report the much lower
 * temperature of the air in the room, and the the firmware will keep
 * the heater on.
 *
 * If you get "Thermal Runaway" or "Heating failed" errors the
 * details can be tuned in Configuration_adv.h
 */

#define THERMAL_PROTECTION_HOTENDS // Enable thermal protection for all extruders
#define THERMAL_PROTECTION_BED     // Enable thermal protection for the heated bed
#define THERMAL_PROTECTION_CHAMBER // Enable thermal protection for the heated chamber
#define THERMAL_PROTECTION_COOLER  // Enable thermal protection for the laser cooling

//===========================================================================
//============================= Mechanical Settings =========================
//===========================================================================

// @section machine

// Enable one of the options below for CoreXY, CoreXZ, or CoreYZ kinematics,
// either in the usual order or reversed
//#define COREXY
//#define COREXZ
//#define COREYZ
//#define COREYX
//#define COREZX
//#define COREZY
//#define MARKFORGED_XY  // MarkForged. See https://reprap.org/forum/read.php?152,504042
//#define MARKFORGED_YX

// Enable for a belt style printer with endless "Z" motion
//#define BELTPRINTER

// Enable for Polargraph Kinematics
//#define POLARGRAPH
#if ENABLED(POLARGRAPH)
  #define POLARGRAPH_MAX_BELT_LEN  1035.0 // (mm) Belt length at full extension. Override with M665 H.
  #define DEFAULT_SEGMENTS_PER_SECOND 5   // Move segmentation based on duration
  #define PEN_UP_DOWN_MENU                // Add "Pen Up" and "Pen Down" to the MarlinUI menu
#endif

// @section delta

// Enable for DELTA kinematics and configure below
//#define DELTA
#if ENABLED(DELTA)

  // Make delta curves from many straight lines (linear interpolation).
  // This is a trade-off between visible corners (not enough segments)
  // and processor overload (too many expensive sqrt calls).
  #define DEFAULT_SEGMENTS_PER_SECOND 200

  // After homing move down to a height where XY movement is unconstrained
  //#define DELTA_HOME_TO_SAFE_ZONE

  // Delta calibration menu
  // Add three-point calibration to the MarlinUI menu.
  // See http://minow.blogspot.com/index.html#4918805519571907051
  //#define DELTA_CALIBRATION_MENU

  // G33 Delta Auto-Calibration. Enable EEPROM_SETTINGS to store results.
  //#define DELTA_AUTO_CALIBRATION

  #if ENABLED(DELTA_AUTO_CALIBRATION)
    // Default number of probe points : n*n (1 -> 7)
    #define DELTA_CALIBRATION_DEFAULT_POINTS 4
  #endif

  #if ANY(DELTA_AUTO_CALIBRATION, DELTA_CALIBRATION_MENU)
    // Step size for paper-test probing
    #define PROBE_MANUALLY_STEP 0.05      // (mm)
  #endif

  // Print surface diameter/2 minus unreachable space (avoid collisions with vertical towers).
  #define PRINTABLE_RADIUS       140.0    // (mm)

  // Maximum reachable area
  #define DELTA_MAX_RADIUS       140.0    // (mm)

  // Center-to-center distance of the holes in the diagonal push rods.
  #define DELTA_DIAGONAL_ROD 250.0        // (mm)

  // Distance between bed and nozzle Z home position
  #define DELTA_HEIGHT 250.00             // (mm) Get this value from G33 auto calibrate

  #define DELTA_ENDSTOP_ADJ { 0.0, 0.0, 0.0 } // Get these values from G33 auto calibrate

  // Horizontal distance bridged by diagonal push rods when effector is centered.
  #define DELTA_RADIUS 124.0              // (mm) Get this value from G33 auto calibrate

  // Trim adjustments for individual towers
  // tower angle corrections for X and Y tower / rotate XYZ so Z tower angle = 0
  // measured in degrees anticlockwise looking from above the printer
  #define DELTA_TOWER_ANGLE_TRIM { 0.0, 0.0, 0.0 } // Get these values from G33 auto calibrate

  // Delta radius and diagonal rod adjustments (mm)
  //#define DELTA_RADIUS_TRIM_TOWER { 0.0, 0.0, 0.0 }
  //#define DELTA_DIAGONAL_ROD_TRIM_TOWER { 0.0, 0.0, 0.0 }
#endif

// @section scara

/**
 * MORGAN_SCARA was developed by QHARLEY in South Africa in 2012-2013.
 * Implemented and slightly reworked by JCERNY in June, 2014.
 *
 * Mostly Printed SCARA is an open source design by Tyler Williams. See:
 *   https://www.thingiverse.com/thing:2487048
 *   https://www.thingiverse.com/thing:1241491
 */
//#define MORGAN_SCARA
//#define MP_SCARA
#if ANY(MORGAN_SCARA, MP_SCARA)
  // If movement is choppy try lowering this value
  #define DEFAULT_SEGMENTS_PER_SECOND 200

  // Length of inner and outer support arms. Measure arm lengths precisely.
  #define SCARA_LINKAGE_1 150       // (mm)
  #define SCARA_LINKAGE_2 150       // (mm)

  // SCARA tower offset (position of Tower relative to bed zero position)
  // This needs to be reasonably accurate as it defines the printbed position in the SCARA space.
  #define SCARA_OFFSET_X  100       // (mm)
  #define SCARA_OFFSET_Y  -56       // (mm)

  #if ENABLED(MORGAN_SCARA)

    //#define DEBUG_SCARA_KINEMATICS
    #define FEEDRATE_SCALING        // Convert XY feedrate from mm/s to degrees/s on the fly

    // Radius around the center where the arm cannot reach
    #define MIDDLE_DEAD_ZONE_R   0  // (mm)

    #define THETA_HOMING_OFFSET  0  // Calculated from Calibration Guide and M360 / M114. See http://reprap.harleystudio.co.za/?page_id=1073
    #define PSI_HOMING_OFFSET    0  // Calculated from Calibration Guide and M364 / M114. See http://reprap.harleystudio.co.za/?page_id=1073

  #elif ENABLED(MP_SCARA)

    #define SCARA_OFFSET_THETA1  12 // degrees
    #define SCARA_OFFSET_THETA2 131 // degrees

  #endif

#endif

// @section tpara

// Enable for TPARA kinematics and configure below
//#define AXEL_TPARA
#if ENABLED(AXEL_TPARA)
  #define DEBUG_TPARA_KINEMATICS
  #define DEFAULT_SEGMENTS_PER_SECOND 200

  // Length of inner and outer support arms. Measure arm lengths precisely.
  #define TPARA_LINKAGE_1 120       // (mm)
  #define TPARA_LINKAGE_2 120       // (mm)

  // SCARA tower offset (position of Tower relative to bed zero position)
  // This needs to be reasonably accurate as it defines the printbed position in the SCARA space.
  #define TPARA_OFFSET_X    0       // (mm)
  #define TPARA_OFFSET_Y    0       // (mm)
  #define TPARA_OFFSET_Z    0       // (mm)

  #define FEEDRATE_SCALING        // Convert XY feedrate from mm/s to degrees/s on the fly

  // Radius around the center where the arm cannot reach
  #define MIDDLE_DEAD_ZONE_R   0  // (mm)

  // Calculated from Calibration Guide and M360 / M114. See http://reprap.harleystudio.co.za/?page_id=1073
  #define THETA_HOMING_OFFSET  0
  #define PSI_HOMING_OFFSET    0
#endif

// @section polar

/**
 * POLAR Kinematics
 *  developed by Kadir ilkimen for PolarBear CNC and babyBear
 *  https://github.com/kadirilkimen/Polar-Bear-Cnc-Machine
 *  https://github.com/kadirilkimen/babyBear-3D-printer
 *
 * A polar machine can have different configurations.
 * This kinematics is only compatible with the following configuration:
 *        X : Independent linear
 *   Y or B : Polar
 *        Z : Independent linear
 *
 * For example, PolarBear has CoreXZ plus Polar Y or B.
 *
 * Motion problem for Polar axis near center / origin:
 *
 * 3D printing:
 * Movements very close to the center of the polar axis take more time than others.
 * This brief delay results in more material deposition due to the pressure in the nozzle.
 *
 * Current Kinematics and feedrate scaling deals with this by making the movement as fast
 * as possible. It works for slow movements but doesn't work well with fast ones. A more
 * complicated extrusion compensation must be implemented.
 *
 * Ideally, it should estimate that a long rotation near the center is ahead and will cause
 * unwanted deposition. Therefore it can compensate the extrusion beforehand.
 *
 * Laser cutting:
 * Same thing would be a problem for laser engraving too. As it spends time rotating at the
 * center point, more likely it will burn more material than it should. Therefore similar
 * compensation would be implemented for laser-cutting operations.
 *
 * Milling:
 * This shouldn't be a problem for cutting/milling operations.
 */
//#define POLAR
#if ENABLED(POLAR)
  #define DEFAULT_SEGMENTS_PER_SECOND 180   // If movement is choppy try lowering this value
  #define PRINTABLE_RADIUS 82.0f            // (mm) Maximum travel of X axis

  // Movements fall inside POLAR_FAST_RADIUS are assigned the highest possible feedrate
  // to compensate unwanted deposition related to the near-origin motion problem.
  #define POLAR_FAST_RADIUS 3.0f            // (mm)

  // Radius which is unreachable by the tool.
  // Needed if the tool is not perfectly aligned to the center of the polar axis.
  #define POLAR_CENTER_OFFSET 0.0f          // (mm)

  #define FEEDRATE_SCALING                  // Convert XY feedrate from mm/s to degrees/s on the fly
#endif

// @section machine

// Articulated robot (arm). Joints are directly mapped to axes with no kinematics.
//#define ARTICULATED_ROBOT_ARM

// For a hot wire cutter with parallel horizontal axes (X, I) where the heights of the two wire
// ends are controlled by parallel axes (Y, J). Joints are directly mapped to axes (no kinematics).
//#define FOAMCUTTER_XYUV

//===========================================================================
//============================== Endstop Settings ===========================
//===========================================================================

// @section endstops

// Enable pullup for all endstops to prevent a floating state
#define ENDSTOPPULLUPS
#if DISABLED(ENDSTOPPULLUPS)
  // Disable ENDSTOPPULLUPS to set pullups individually
  //#define ENDSTOPPULLUP_XMIN
  //#define ENDSTOPPULLUP_YMIN
  //#define ENDSTOPPULLUP_ZMIN
  //#define ENDSTOPPULLUP_IMIN
  //#define ENDSTOPPULLUP_JMIN
  //#define ENDSTOPPULLUP_KMIN
  //#define ENDSTOPPULLUP_UMIN
  //#define ENDSTOPPULLUP_VMIN
  //#define ENDSTOPPULLUP_WMIN
  //#define ENDSTOPPULLUP_XMAX
  //#define ENDSTOPPULLUP_YMAX
  //#define ENDSTOPPULLUP_ZMAX
  //#define ENDSTOPPULLUP_IMAX
  //#define ENDSTOPPULLUP_JMAX
  //#define ENDSTOPPULLUP_KMAX
  //#define ENDSTOPPULLUP_UMAX
  //#define ENDSTOPPULLUP_VMAX
  //#define ENDSTOPPULLUP_WMAX
  //#define ENDSTOPPULLUP_ZMIN_PROBE
#endif

// Enable pulldown for all endstops to prevent a floating state
//#define ENDSTOPPULLDOWNS
#if DISABLED(ENDSTOPPULLDOWNS)
  // Disable ENDSTOPPULLDOWNS to set pulldowns individually
  //#define ENDSTOPPULLDOWN_XMIN
  //#define ENDSTOPPULLDOWN_YMIN
  //#define ENDSTOPPULLDOWN_ZMIN
  //#define ENDSTOPPULLDOWN_IMIN
  //#define ENDSTOPPULLDOWN_JMIN
  //#define ENDSTOPPULLDOWN_KMIN
  //#define ENDSTOPPULLDOWN_UMIN
  //#define ENDSTOPPULLDOWN_VMIN
  //#define ENDSTOPPULLDOWN_WMIN
  //#define ENDSTOPPULLDOWN_XMAX
  //#define ENDSTOPPULLDOWN_YMAX
  //#define ENDSTOPPULLDOWN_ZMAX
  //#define ENDSTOPPULLDOWN_IMAX
  //#define ENDSTOPPULLDOWN_JMAX
  //#define ENDSTOPPULLDOWN_KMAX
  //#define ENDSTOPPULLDOWN_UMAX
  //#define ENDSTOPPULLDOWN_VMAX
  //#define ENDSTOPPULLDOWN_WMAX
  //#define ENDSTOPPULLDOWN_ZMIN_PROBE
#endif

/**
 * Endstop "Hit" State
 * Set to the state (HIGH or LOW) that applies to each endstop.
 */
#define X_MIN_ENDSTOP_HIT_STATE LOW
#define X_MAX_ENDSTOP_HIT_STATE LOW
#define Y_MIN_ENDSTOP_HIT_STATE LOW
#define Y_MAX_ENDSTOP_HIT_STATE HIGH
#define Z_MIN_ENDSTOP_HIT_STATE LOW
#define Z_MAX_ENDSTOP_HIT_STATE HIGH
#define I_MIN_ENDSTOP_HIT_STATE HIGH
#define I_MAX_ENDSTOP_HIT_STATE HIGH
#define J_MIN_ENDSTOP_HIT_STATE HIGH
#define J_MAX_ENDSTOP_HIT_STATE HIGH
#define K_MIN_ENDSTOP_HIT_STATE HIGH
#define K_MAX_ENDSTOP_HIT_STATE HIGH
#define U_MIN_ENDSTOP_HIT_STATE HIGH
#define U_MAX_ENDSTOP_HIT_STATE HIGH
#define V_MIN_ENDSTOP_HIT_STATE HIGH
#define V_MAX_ENDSTOP_HIT_STATE HIGH
#define W_MIN_ENDSTOP_HIT_STATE HIGH
#define W_MAX_ENDSTOP_HIT_STATE HIGH
#define Z_MIN_PROBE_ENDSTOP_HIT_STATE LOW

// Enable this feature if all enabled endstop pins are interrupt-capable.
// This will remove the need to poll the interrupt pins, saving many CPU cycles.
//#define ENDSTOP_INTERRUPTS_FEATURE

/**
 * Endstop Noise Threshold
 *
 * Enable if your probe or endstops falsely trigger due to noise.
 *
 * - Higher values may affect repeatability or accuracy of some bed probes.
 * - To fix noise install a 100nF ceramic capacitor in parallel with the switch.
 * - This feature is not required for common micro-switches mounted on PCBs
 *   based on the Makerbot design, which already have the 100nF capacitor.
 *
 * :[2,3,4,5,6,7]
 */
#define ENDSTOP_NOISE_THRESHOLD 4

// Check for stuck or disconnected endstops during homing moves.
//#define DETECT_BROKEN_ENDSTOP

//=============================================================================
//============================== Movement Settings ============================
//=============================================================================
// @section motion

/**
 * Default Settings
 *
 * These settings can be reset by M502
 *
 * Note that if EEPROM is enabled, saved values will override these.
 */

/**
 * With this option each E stepper can have its own factors for the
 * following movement settings. If fewer factors are given than the
 * total number of extruders, the last value applies to the rest.
 */
//#define DISTINCT_E_FACTORS

/**
 * Default Axis Steps Per Unit (linear=steps/mm, rotational=steps/°)
 * Override with M92
 *                                      X, Y, Z [, I [, J [, K...]]], E0 [, E1[, E2...]]
 */
#define DEFAULT_AXIS_STEPS_PER_UNIT   { 80, 80, 400, 92 }

/**
 * Default Max Feed Rate (linear=mm/s, rotational=°/s)
 * Override with M203
 *                                      X, Y, Z [, I [, J [, K...]]], E0 [, E1[, E2...]]
 */
#define DEFAULT_MAX_FEEDRATE          { 150, 150, 5, 65 }

//#define LIMITED_MAX_FR_EDITING        // Limit edit via M203 or LCD to DEFAULT_MAX_FEEDRATE * 2
#if ENABLED(LIMITED_MAX_FR_EDITING)
  #define MAX_FEEDRATE_EDIT_VALUES    { 600, 600, 10, 50 } // ...or, set your own edit limits
#endif

/**
 * Default Max Acceleration (speed change with time) (linear=mm/(s^2), rotational=°/(s^2))
 * (Maximum start speed for accelerated moves)
 * Override with M201
 *                                      X, Y, Z [, I [, J [, K...]]], E0 [, E1[, E2...]]
 */
#define DEFAULT_MAX_ACCELERATION      { 1000, 1000, 100, 10000 }

//#define LIMITED_MAX_ACCEL_EDITING     // Limit edit via M201 or LCD to DEFAULT_MAX_ACCELERATION * 2
#if ENABLED(LIMITED_MAX_ACCEL_EDITING)
  #define MAX_ACCEL_EDIT_VALUES       { 6000, 6000, 200, 20000 } // ...or, set your own edit limits
#endif

/**
 * Default Acceleration (speed change with time) (linear=mm/(s^2), rotational=°/(s^2))
 * Override with M204
 *
 *   M204 P    Acceleration
 *   M204 R    Retract Acceleration
 *   M204 T    Travel Acceleration
 *   M204 I    Angular Acceleration
 *   M204 J    Angular Travel Acceleration
 */
#define DEFAULT_ACCELERATION                   500  // X, Y, Z ... and E acceleration for printing moves
#define DEFAULT_RETRACT_ACCELERATION           500  // E acceleration for retracts
#define DEFAULT_TRAVEL_ACCELERATION            500  // X, Y, Z ... acceleration for travel (non printing) moves
#if ENABLED(AXIS4_ROTATES)
  #define DEFAULT_ANGULAR_ACCELERATION        3000  // I, J, K acceleration for rotational-only printing moves
  #define DEFAULT_ANGULAR_TRAVEL_ACCELERATION 3000  // I, J, K acceleration for rotational-only travel (non printing) moves
#endif

/**
 * Default Jerk limits (mm/s)
 * Override with M205 X Y Z . . . E
 *
 * "Jerk" specifies the minimum speed change that requires acceleration.
 * When changing speed and direction, if the difference is less than the
 * value set here, it may happen instantaneously.
 */
//#define CLASSIC_JERK
#if ENABLED(CLASSIC_JERK)
  #define DEFAULT_XJERK 10.0
  #define DEFAULT_YJERK 10.0
  #define DEFAULT_ZJERK  0.3
  //#define DEFAULT_IJERK  0.3
  //#define DEFAULT_JJERK  0.3
  //#define DEFAULT_KJERK  0.3
  //#define DEFAULT_UJERK  0.3
  //#define DEFAULT_VJERK  0.3
  //#define DEFAULT_WJERK  0.3

  //#define TRAVEL_EXTRA_XYJERK 0.0     // Additional jerk allowance for all travel moves

  //#define LIMITED_JERK_EDITING        // Limit edit via M205 or LCD to DEFAULT_aJERK * 2
  #if ENABLED(LIMITED_JERK_EDITING)
    #define MAX_JERK_EDIT_VALUES { 20, 20, 0.6, 10 } // ...or, set your own edit limits
  #endif
#endif

#define DEFAULT_EJERK    5.0  // May be used by Linear Advance

/**
 * Junction Deviation Factor
 *
 * See:
 *   https://reprap.org/forum/read.php?1,739819
 *   https://blog.kyneticcnc.com/2018/10/computing-junction-deviation-for-marlin.html
 */
#if DISABLED(CLASSIC_JERK)
  #define JUNCTION_DEVIATION_MM 0.01 // (mm) Distance from real junction edge
  #define JD_HANDLE_SMALL_SEGMENTS    // Use curvature estimation instead of just the junction angle
                                      // for small segments (< 1mm) with large junction angles (> 135°).
#endif

/**
 * S-Curve Acceleration
 *
 * This option eliminates vibration during printing by fitting a Bézier
 * curve to move acceleration, producing much smoother direction changes.
 *
 * See https://github.com/synthetos/TinyG/wiki/Jerk-Controlled-Motion-Explained
 */
#define S_CURVE_ACCELERATION

//===========================================================================
//============================= Z Probe Options =============================
//===========================================================================
// @section probes

//
// See https://marlinfw.org/docs/configuration/probes.html
//

/**
 * Enable this option for a probe connected to the Z-MIN pin.
 * The probe replaces the Z-MIN endstop and is used for Z homing.
 * (Automatically enables USE_PROBE_FOR_Z_HOMING.)
 */
//#define Z_MIN_PROBE_USES_Z_MIN_ENDSTOP_PIN

// Force the use of the probe for Z-axis homing
#define USE_PROBE_FOR_Z_HOMING

/**
 * Z_MIN_PROBE_PIN
 *
 * Override this pin only if the probe cannot be connected to
 * the default Z_MIN_PROBE_PIN for the selected MOTHERBOARD.
 *
 *  - The simplest option is to use a free endstop connector.
 *  - Use 5V for powered (usually inductive) sensors.
 *
 *  - For simple switches...
 *    - Normally-closed (NC) also connect to GND.
 *    - Normally-open (NO) also connect to 5V.
 */
//#define Z_MIN_PROBE_PIN -1

/**
 * Probe Type
 *
 * Allen Key Probes, Servo Probes, Z-Sled Probes, FIX_MOUNTED_PROBE, etc.
 * Activate one of these to use Auto Bed Leveling below.
 */

/**
 * The "Manual Probe" provides a means to do "Auto" Bed Leveling without a probe.
 * Use G29 repeatedly, adjusting the Z height at each point with movement commands
 * or (with LCD_BED_LEVELING) the LCD controller.
 */
//#define PROBE_MANUALLY

/**
 * A Fix-Mounted Probe either doesn't deploy or needs manual deployment.
 *   (e.g., an inductive probe or a nozzle-based probe-switch.)
 */
//#define FIX_MOUNTED_PROBE

/**
 * Use the nozzle as the probe, as with a conductive
 * nozzle system or a piezo-electric smart effector.
 */
#define NOZZLE_AS_PROBE

/**
 * Z Servo Probe, such as an endstop switch on a rotating arm.
 */
//#define Z_PROBE_SERVO_NR 0
#ifdef Z_PROBE_SERVO_NR
  //#define Z_SERVO_ANGLES { 70, 0 }      // Z Servo Deploy and Stow angles
  //#define Z_SERVO_MEASURE_ANGLE 45      // Use if the servo must move to a "free" position for measuring after deploy
  //#define Z_SERVO_INTERMEDIATE_STOW     // Stow the probe between points
  //#define Z_SERVO_DEACTIVATE_AFTER_STOW // Deactivate the servo when probe is stowed
#endif

/**
 * The BLTouch probe uses a Hall effect sensor and emulates a servo.
 */
//#define BLTOUCH

/**
 * MagLev V4 probe by MDD
 *
 * This probe is deployed and activated by powering a built-in electromagnet.
 */
//#define MAGLEV4
#if ENABLED(MAGLEV4)
  //#define MAGLEV_TRIGGER_PIN 11     // Set to the connected digital output
  #define MAGLEV_TRIGGER_DELAY 15     // Changing this risks overheating the coil
#endif

/**
 * Touch-MI Probe by hotends.fr
 *
 * This probe is deployed and activated by moving the X-axis to a magnet at the edge of the bed.
 * By default, the magnet is assumed to be on the left and activated by a home. If the magnet is
 * on the right, enable and set TOUCH_MI_DEPLOY_XPOS to the deploy position.
 *
 * Also requires: BABYSTEPPING, BABYSTEP_ZPROBE_OFFSET, Z_SAFE_HOMING,
 *                and a minimum Z_CLEARANCE_FOR_HOMING of 10.
 */
//#define TOUCH_MI_PROBE
#if ENABLED(TOUCH_MI_PROBE)
  #define TOUCH_MI_RETRACT_Z 0.5                  // Height at which the probe retracts
  //#define TOUCH_MI_DEPLOY_XPOS (X_MAX_BED + 2)  // For a magnet on the right side of the bed
  //#define TOUCH_MI_MANUAL_DEPLOY                // For manual deploy (LCD menu)
#endif

// A probe that is deployed and stowed with a solenoid pin (SOL1_PIN)
//#define SOLENOID_PROBE

// A sled-mounted probe like those designed by Charles Bell.
//#define Z_PROBE_SLED
//#define SLED_DOCKING_OFFSET 5  // The extra distance the X axis must travel to pickup the sled. 0 should be fine but you can push it further if you'd like.

// A probe deployed by moving the x-axis, such as the Wilson II's rack-and-pinion probe designed by Marty Rice.
//#define RACK_AND_PINION_PROBE
#if ENABLED(RACK_AND_PINION_PROBE)
  #define Z_PROBE_DEPLOY_X  X_MIN_POS
  #define Z_PROBE_RETRACT_X X_MAX_POS
#endif

/**
 * Magnetically Mounted Probe
 * For probes such as Euclid, Klicky, Klackender, etc.
 */
//#define MAG_MOUNTED_PROBE
#if ENABLED(MAG_MOUNTED_PROBE)
  #define PROBE_DEPLOY_FEEDRATE (133*60)  // (mm/min) Probe deploy speed
  #define PROBE_STOW_FEEDRATE   (133*60)  // (mm/min) Probe stow speed

  #define MAG_MOUNTED_DEPLOY_1 { PROBE_DEPLOY_FEEDRATE, { 245, 114, 30 } }  // Move to side Dock & Attach probe
  #define MAG_MOUNTED_DEPLOY_2 { PROBE_DEPLOY_FEEDRATE, { 210, 114, 30 } }  // Move probe off dock
  #define MAG_MOUNTED_DEPLOY_3 { PROBE_DEPLOY_FEEDRATE, {   0,   0,  0 } }  // Extra move if needed
  #define MAG_MOUNTED_DEPLOY_4 { PROBE_DEPLOY_FEEDRATE, {   0,   0,  0 } }  // Extra move if needed
  #define MAG_MOUNTED_DEPLOY_5 { PROBE_DEPLOY_FEEDRATE, {   0,   0,  0 } }  // Extra move if needed
  #define MAG_MOUNTED_STOW_1   { PROBE_STOW_FEEDRATE,   { 245, 114, 20 } }  // Move to dock
  #define MAG_MOUNTED_STOW_2   { PROBE_STOW_FEEDRATE,   { 245, 114,  0 } }  // Place probe beside remover
  #define MAG_MOUNTED_STOW_3   { PROBE_STOW_FEEDRATE,   { 230, 114,  0 } }  // Side move to remove probe
  #define MAG_MOUNTED_STOW_4   { PROBE_STOW_FEEDRATE,   { 210, 114, 20 } }  // Side move to remove probe
  #define MAG_MOUNTED_STOW_5   { PROBE_STOW_FEEDRATE,   {   0,   0,  0 } }  // Extra move if needed
#endif

// Duet Smart Effector (for delta printers) - https://bit.ly/2ul5U7J
// When the pin is defined you can use M672 to set/reset the probe sensitivity.
//#define DUET_SMART_EFFECTOR
#if ENABLED(DUET_SMART_EFFECTOR)
  #define SMART_EFFECTOR_MOD_PIN  -1  // Connect a GPIO pin to the Smart Effector MOD pin
#endif

/**
 * Use StallGuard2 to probe the bed with the nozzle.
 * Requires stallGuard-capable Trinamic stepper drivers.
 * CAUTION: This can damage machines with Z lead screws.
 *          Take extreme care when setting up this feature.
 */
//#define SENSORLESS_PROBING

/**
 * Allen key retractable z-probe as seen on many Kossel delta printers - https://reprap.org/wiki/Kossel#Automatic_bed_leveling_probe
 * Deploys by touching z-axis belt. Retracts by pushing the probe down.
 */
//#define Z_PROBE_ALLEN_KEY
#if ENABLED(Z_PROBE_ALLEN_KEY)
  // 2 or 3 sets of coordinates for deploying and retracting the spring loaded touch probe on G29,
  // if servo actuated touch probe is not defined. Uncomment as appropriate for your printer/probe.

  #define Z_PROBE_ALLEN_KEY_DEPLOY_1 { 30.0, PRINTABLE_RADIUS, 100.0 }
  #define Z_PROBE_ALLEN_KEY_DEPLOY_1_FEEDRATE XY_PROBE_FEEDRATE

  #define Z_PROBE_ALLEN_KEY_DEPLOY_2 { 0.0, PRINTABLE_RADIUS, 100.0 }
  #define Z_PROBE_ALLEN_KEY_DEPLOY_2_FEEDRATE (XY_PROBE_FEEDRATE)/10

  #define Z_PROBE_ALLEN_KEY_DEPLOY_3 { 0.0, (PRINTABLE_RADIUS) * 0.75, 100.0 }
  #define Z_PROBE_ALLEN_KEY_DEPLOY_3_FEEDRATE XY_PROBE_FEEDRATE

  #define Z_PROBE_ALLEN_KEY_STOW_1 { -64.0, 56.0, 23.0 } // Move the probe into position
  #define Z_PROBE_ALLEN_KEY_STOW_1_FEEDRATE XY_PROBE_FEEDRATE

  #define Z_PROBE_ALLEN_KEY_STOW_2 { -64.0, 56.0, 3.0 } // Push it down
  #define Z_PROBE_ALLEN_KEY_STOW_2_FEEDRATE (XY_PROBE_FEEDRATE)/10

  #define Z_PROBE_ALLEN_KEY_STOW_3 { -64.0, 56.0, 50.0 } // Move it up to clear
  #define Z_PROBE_ALLEN_KEY_STOW_3_FEEDRATE XY_PROBE_FEEDRATE

  #define Z_PROBE_ALLEN_KEY_STOW_4 { 0.0, 0.0, 50.0 }
  #define Z_PROBE_ALLEN_KEY_STOW_4_FEEDRATE XY_PROBE_FEEDRATE

#endif // Z_PROBE_ALLEN_KEY

/**
 * Nozzle-to-Probe offsets { X, Y, Z }
 *
 * X and Y offset
 *   Use a caliper or ruler to measure the distance from the tip of
 *   the Nozzle to the center-point of the Probe in the X and Y axes.
 *
 * Z offset
 * - For the Z offset use your best known value and adjust at runtime.
 * - Common probes trigger below the nozzle and have negative values for Z offset.
 * - Probes triggering above the nozzle height are uncommon but do exist. When using
 *   probes such as this, carefully set Z_CLEARANCE_DEPLOY_PROBE and Z_CLEARANCE_BETWEEN_PROBES
 *   to avoid collisions during probing.
 *
 * Tune and Adjust
 * -  Probe Offsets can be tuned at runtime with 'M851', LCD menus, babystepping, etc.
 * -  PROBE_OFFSET_WIZARD (configuration_adv.h) can be used for setting the Z offset.
 *
 * Assuming the typical work area orientation:
 *  - Probe to RIGHT of the Nozzle has a Positive X offset
 *  - Probe to LEFT  of the Nozzle has a Negative X offset
 *  - Probe in BACK  of the Nozzle has a Positive Y offset
 *  - Probe in FRONT of the Nozzle has a Negative Y offset
 *
 * Some examples:
 *   #define NOZZLE_TO_PROBE_OFFSET { 10, 10, -1 }   // Example "1"
 *   #define NOZZLE_TO_PROBE_OFFSET {-10,  5, -1 }   // Example "2"
 *   #define NOZZLE_TO_PROBE_OFFSET {  5, -5, -1 }   // Example "3"
 *   #define NOZZLE_TO_PROBE_OFFSET {-15,-10, -1 }   // Example "4"
 *
 *     +-- BACK ---+
 *     |    [+]    |
 *   L |        1  | R <-- Example "1" (right+,  back+)
 *   E |  2        | I <-- Example "2" ( left-,  back+)
 *   F |[-]  N  [+]| G <-- Nozzle
 *   T |       3   | H <-- Example "3" (right+, front-)
 *     | 4         | T <-- Example "4" ( left-, front-)
 *     |    [-]    |
 *     O-- FRONT --+
 */
#define NOZZLE_TO_PROBE_OFFSET { 0, 0, 0.2 }

// Enable and set to use a specific tool for probing. Disable to allow any tool.
#define PROBING_TOOL 0
#ifdef PROBING_TOOL
  //#define PROBE_TOOLCHANGE_NO_MOVE  // Suppress motion on probe tool-change
#endif

// Most probes should stay away from the edges of the bed, but
// with NOZZLE_AS_PROBE this can be negative for a wider probing area.
#define PROBING_MARGIN 10

// X and Y axis travel speed (mm/min) between probes
#define XY_PROBE_FEEDRATE (133*60)

// Feedrate (mm/min) for the first approach when double-probing (MULTIPLE_PROBING == 2)
#define Z_PROBE_FEEDRATE_FAST (2*60)

// Feedrate (mm/min) for the "accurate" probe of each point
#define Z_PROBE_FEEDRATE_SLOW (Z_PROBE_FEEDRATE_FAST / 2)

/**
 * Probe Activation Switch
 * A switch indicating proper deployment, or an optical
 * switch triggered when the carriage is near the bed.
 */
//#define PROBE_ACTIVATION_SWITCH
#if ENABLED(PROBE_ACTIVATION_SWITCH)
  #define PROBE_ACTIVATION_SWITCH_STATE LOW // State indicating probe is active
  //#define PROBE_ACTIVATION_SWITCH_PIN PC6 // Override default pin
#endif

/**
 * Tare Probe (determine zero-point) prior to each probe.
 * Useful for a strain gauge or piezo sensor that needs to factor out
 * elements such as cables pulling on the carriage.
 */
//#define PROBE_TARE
#if ENABLED(PROBE_TARE)
  #define PROBE_TARE_TIME  200    // (ms) Time to hold tare pin
  #define PROBE_TARE_DELAY 200    // (ms) Delay after tare before
  #define PROBE_TARE_STATE HIGH   // State to write pin for tare
  //#define PROBE_TARE_PIN PA5    // Override default pin
  #if ENABLED(PROBE_ACTIVATION_SWITCH)
    //#define PROBE_TARE_ONLY_WHILE_INACTIVE  // Fail to tare/probe if PROBE_ACTIVATION_SWITCH is active
  #endif
#endif

/**
 * Probe Enable / Disable
 * The probe only provides a triggered signal when enabled.
 */
#define PROBE_ENABLE_DISABLE
#if ENABLED(PROBE_ENABLE_DISABLE)
  //#define PROBE_ENABLE_PIN -1   // Override the default pin here
#endif

/**
 * Multiple Probing
 *
 * You may get improved results by probing 2 or more times.
 * With EXTRA_PROBING the more atypical reading(s) will be disregarded.
 *
 * A total of 2 does fast/slow probes with a weighted average.
 * A total of 3 or more adds more slow probes, taking the average.
 */
#define MULTIPLE_PROBING 2
//#define EXTRA_PROBING    1

/**
 * Z probes require clearance when deploying, stowing, and moving between
 * probe points to avoid hitting the bed and other hardware.
 * Servo-mounted probes require extra space for the arm to rotate.
 * Inductive probes need space to keep from triggering early.
 *
 * Use these settings to specify the distance (mm) to raise the probe (or
 * lower the bed). The values set here apply over and above any (negative)
 * probe Z Offset set with NOZZLE_TO_PROBE_OFFSET, M851, or the LCD.
 * Only integer values >= 1 are valid here.
 *
 * Example: `M851 Z-5` with a CLEARANCE of 4  =>  9mm from bed to nozzle.
 *     But: `M851 Z+1` with a CLEARANCE of 2  =>  2mm from bed to nozzle.
 */
#define Z_CLEARANCE_DEPLOY_PROBE    2 // Z Clearance for Deploy/Stow
#define Z_CLEARANCE_BETWEEN_PROBES  2 // Z Clearance between probe points
#define Z_CLEARANCE_MULTI_PROBE     2 // Z Clearance between multiple probes
#define Z_AFTER_PROBING            10 // Z position after probing is done

#define Z_PROBE_LOW_POINT          -2 // Farthest distance below the trigger-point to go before stopping

// For M851 give a range for adjusting the Z probe offset
#define Z_PROBE_OFFSET_RANGE_MIN -10
#define Z_PROBE_OFFSET_RANGE_MAX 10

// Enable the M48 repeatability test to test probe accuracy
#define Z_MIN_PROBE_REPEATABILITY_TEST

// Before deploy/stow pause for user confirmation
//#define PAUSE_BEFORE_DEPLOY_STOW
#if ENABLED(PAUSE_BEFORE_DEPLOY_STOW)
  //#define PAUSE_PROBE_DEPLOY_WHEN_TRIGGERED // For Manual Deploy Allenkey Probe
#endif

/**
 * Enable one or more of the following if probing seems unreliable.
 * Heaters and/or fans can be disabled during probing to minimize electrical
 * noise. A delay can also be added to allow noise and vibration to settle.
 * These options are most useful for the BLTouch probe, but may also improve
 * readings with inductive probes and piezo sensors.
 */
//#define PROBING_HEATERS_OFF       // Turn heaters off when probing
#if ENABLED(PROBING_HEATERS_OFF)
  //#define WAIT_FOR_BED_HEATER     // Wait for bed to heat back up between probes (to improve accuracy)
  //#define WAIT_FOR_HOTEND         // Wait for hotend to heat back up between probes (to improve accuracy & prevent cold extrude)
#endif
//#define PROBING_FANS_OFF          // Turn fans off when probing
//#define PROBING_ESTEPPERS_OFF     // Turn all extruder steppers off when probing
//#define PROBING_STEPPERS_OFF      // Turn all steppers off (unless needed to hold position) when probing (including extruders)
//#define DELAY_BEFORE_PROBING 200  // (ms) To prevent vibrations from triggering piezo sensors

// Require minimum nozzle and/or bed temperature for probing
// #define PREHEAT_BEFORE_PROBING
#if ENABLED(PREHEAT_BEFORE_PROBING)
  #define PROBING_NOZZLE_TEMP 145   // (°C) Only applies to E0 at this time
  #define PROBING_BED_TEMP     50
#endif

// For Inverting Stepper Enable Pins (Active Low) use 0, Non Inverting (Active High) use 1
// :{ 0:'Low', 1:'High' }
#define X_ENABLE_ON 0
#define Y_ENABLE_ON 0
#define Z_ENABLE_ON 0
#define E_ENABLE_ON 0 // For all extruders
//#define I_ENABLE_ON 0
//#define J_ENABLE_ON 0
//#define K_ENABLE_ON 0
//#define U_ENABLE_ON 0
//#define V_ENABLE_ON 0
//#define W_ENABLE_ON 0

// Disable axis steppers immediately when they're not being stepped.
// WARNING: When motors turn off there is a chance of losing position accuracy!
//#define DISABLE_X
//#define DISABLE_Y
//#define DISABLE_Z
//#define DISABLE_I
//#define DISABLE_J
//#define DISABLE_K
//#define DISABLE_U
//#define DISABLE_V
//#define DISABLE_W

// Turn off the display blinking that warns about possible accuracy reduction
//#define DISABLE_REDUCED_ACCURACY_WARNING

// @section extruder

//#define DISABLE_E               // Disable the extruder when not stepping
#define DISABLE_OTHER_EXTRUDERS   // Keep only the active extruder enabled

// @section motion

// Invert the stepper direction. Change (or reverse the motor connector) if an axis goes the wrong way.
#define INVERT_X_DIR true
#define INVERT_Y_DIR false
#define INVERT_Z_DIR false
//#define INVERT_I_DIR false
//#define INVERT_J_DIR false
//#define INVERT_K_DIR false
//#define INVERT_U_DIR false
//#define INVERT_V_DIR false
//#define INVERT_W_DIR false

// @section extruder

// For direct drive extruder v9 set to true, for geared extruder set to false.
#define INVERT_E0_DIR true
#define INVERT_E1_DIR true
#define INVERT_E2_DIR false
#define INVERT_E3_DIR false
#define INVERT_E4_DIR false
#define INVERT_E5_DIR false
#define INVERT_E6_DIR false
#define INVERT_E7_DIR false

// @section homing

//#define NO_MOTION_BEFORE_HOMING // Inhibit movement until all axes have been homed. Also enable HOME_AFTER_DEACTIVATE for extra safety.
//#define HOME_AFTER_DEACTIVATE   // Require rehoming after steppers are deactivated. Also enable NO_MOTION_BEFORE_HOMING for extra safety.

/**
 * Set Z_IDLE_HEIGHT if the Z-Axis moves on its own when steppers are disabled.
 *  - Use a low value (i.e., Z_MIN_POS) if the nozzle falls down to the bed.
 *  - Use a large value (i.e., Z_MAX_POS) if the bed falls down, away from the nozzle.
 */
//#define Z_IDLE_HEIGHT Z_HOME_POS

//#define Z_CLEARANCE_FOR_HOMING  4 // (mm) Minimal Z height before homing (G28) for Z clearance above the bed, clamps, ...
                                    // Be sure to have this much clearance over your Z_MAX_POS to prevent grinding.

//#define Z_AFTER_HOMING         10 // (mm) Height to move to after homing (if Z was homed)

// Direction of endstops when homing; 1=MAX, -1=MIN
// :[-1,1]
#define X_HOME_DIR -1
#define Y_HOME_DIR -1
#define Z_HOME_DIR -1
//#define I_HOME_DIR -1
//#define J_HOME_DIR -1
//#define K_HOME_DIR -1
//#define U_HOME_DIR -1
//#define V_HOME_DIR -1
//#define W_HOME_DIR -1

// @section geometry

// The size of the printable area
#define X_BED_SIZE 310
#define Y_BED_SIZE 310

// Travel limits (linear=mm, rotational=°) after homing, corresponding to endstop positions.
#define X_MIN_POS -6
#define Y_MIN_POS 0
#define Z_MIN_POS 0
#define X_MAX_POS X_BED_SIZE + 5
#define Y_MAX_POS Y_BED_SIZE + 5
#define Z_MAX_POS 340
//#define I_MIN_POS 0
//#define I_MAX_POS 50
//#define J_MIN_POS 0
//#define J_MAX_POS 50
//#define K_MIN_POS 0
//#define K_MAX_POS 50
//#define U_MIN_POS 0
//#define U_MAX_POS 50
//#define V_MIN_POS 0
//#define V_MAX_POS 50
//#define W_MIN_POS 0
//#define W_MAX_POS 50

/**
 * Software Endstops
 *
 * - Prevent moves outside the set machine bounds.
 * - Individual axes can be disabled, if desired.
 * - X and Y only apply to Cartesian robots.
 * - Use 'M211' to set software endstops on/off or report current state
 */

// Min software endstops constrain movement within minimum coordinate bounds
#define MIN_SOFTWARE_ENDSTOPS
#if ENABLED(MIN_SOFTWARE_ENDSTOPS)
  #define MIN_SOFTWARE_ENDSTOP_X
  #define MIN_SOFTWARE_ENDSTOP_Y
  #define MIN_SOFTWARE_ENDSTOP_Z
  #define MIN_SOFTWARE_ENDSTOP_I
  #define MIN_SOFTWARE_ENDSTOP_J
  #define MIN_SOFTWARE_ENDSTOP_K
  #define MIN_SOFTWARE_ENDSTOP_U
  #define MIN_SOFTWARE_ENDSTOP_V
  #define MIN_SOFTWARE_ENDSTOP_W
#endif

// Max software endstops constrain movement within maximum coordinate bounds
#define MAX_SOFTWARE_ENDSTOPS
#if ENABLED(MAX_SOFTWARE_ENDSTOPS)
  #define MAX_SOFTWARE_ENDSTOP_X
  #define MAX_SOFTWARE_ENDSTOP_Y
  #define MAX_SOFTWARE_ENDSTOP_Z
  #define MAX_SOFTWARE_ENDSTOP_I
  #define MAX_SOFTWARE_ENDSTOP_J
  #define MAX_SOFTWARE_ENDSTOP_K
  #define MAX_SOFTWARE_ENDSTOP_U
  #define MAX_SOFTWARE_ENDSTOP_V
  #define MAX_SOFTWARE_ENDSTOP_W
#endif

<<<<<<< HEAD
#if EITHER(MIN_SOFTWARE_ENDSTOPS, MAX_SOFTWARE_ENDSTOPS)
  // #define SOFT_ENDSTOPS_MENU_ITEM  // Enable/Disable software endstops from the LCD
=======
#if ANY(MIN_SOFTWARE_ENDSTOPS, MAX_SOFTWARE_ENDSTOPS)
  //#define SOFT_ENDSTOPS_MENU_ITEM  // Enable/Disable software endstops from the LCD
>>>>>>> ba08dcfb
#endif

/**
 * Filament Runout Sensors
 * Mechanical or opto endstops are used to check for the presence of filament.
 *
 * IMPORTANT: Runout will only trigger if Marlin is aware that a print job is running.
 * Marlin knows a print job is running when:
 *  1. Running a print job from media started with M24.
 *  2. The Print Job Timer has been started with M75.
 *  3. The heaters were turned on and PRINTJOB_TIMER_AUTOSTART is enabled.
 *
 * RAMPS-based boards use SERVO3_PIN for the first runout sensor.
 * For other boards you may need to define FIL_RUNOUT_PIN, FIL_RUNOUT2_PIN, etc.
 */
#define FILAMENT_RUNOUT_SENSOR
#if ENABLED(FILAMENT_RUNOUT_SENSOR)
  #define FIL_RUNOUT_ENABLED_DEFAULT true // Enable the sensor on startup. Override with M412 followed by M500.
  #define NUM_RUNOUT_SENSORS   2          // Number of sensors, up to one per extruder. Define a FIL_RUNOUT#_PIN for each.

  #define FIL_RUNOUT_STATE     HIGH       // Pin state indicating that filament is NOT present.
  #define FIL_RUNOUT_PULLUP               // Use internal pullup for filament runout pins.
  //#define FIL_RUNOUT_PULLDOWN           // Use internal pulldown for filament runout pins.
  //#define WATCH_ALL_RUNOUT_SENSORS      // Execute runout script on any triggering sensor, not only for the active extruder.
                                          // This is automatically enabled for MIXING_EXTRUDERs.

  // Override individually if the runout sensors vary
  //#define FIL_RUNOUT1_STATE LOW
  //#define FIL_RUNOUT1_PULLUP
  //#define FIL_RUNOUT1_PULLDOWN

  //#define FIL_RUNOUT2_STATE LOW
  //#define FIL_RUNOUT2_PULLUP
  //#define FIL_RUNOUT2_PULLDOWN

  //#define FIL_RUNOUT3_STATE LOW
  //#define FIL_RUNOUT3_PULLUP
  //#define FIL_RUNOUT3_PULLDOWN

  //#define FIL_RUNOUT4_STATE LOW
  //#define FIL_RUNOUT4_PULLUP
  //#define FIL_RUNOUT4_PULLDOWN

  //#define FIL_RUNOUT5_STATE LOW
  //#define FIL_RUNOUT5_PULLUP
  //#define FIL_RUNOUT5_PULLDOWN

  //#define FIL_RUNOUT6_STATE LOW
  //#define FIL_RUNOUT6_PULLUP
  //#define FIL_RUNOUT6_PULLDOWN

  //#define FIL_RUNOUT7_STATE LOW
  //#define FIL_RUNOUT7_PULLUP
  //#define FIL_RUNOUT7_PULLDOWN

  //#define FIL_RUNOUT8_STATE LOW
  //#define FIL_RUNOUT8_PULLUP
  //#define FIL_RUNOUT8_PULLDOWN

  // Commands to execute on filament runout.
  // With multiple runout sensors use the %c placeholder for the current tool in commands (e.g., "M600 T%c")
  // NOTE: After 'M412 H1' the host handles filament runout and this script does not apply.
  #define FILAMENT_RUNOUT_SCRIPT "M600 T%c"

  // After a runout is detected, continue printing this length of filament
  // before executing the runout script. Useful for a sensor at the end of
  // a feed tube. Requires 4 bytes SRAM per sensor, plus 4 bytes overhead.
  //#define FILAMENT_RUNOUT_DISTANCE_MM 25

  #ifdef FILAMENT_RUNOUT_DISTANCE_MM
    // Enable this option to use an encoder disc that toggles the runout pin
    // as the filament moves. (Be sure to set FILAMENT_RUNOUT_DISTANCE_MM
    // large enough to avoid false positives.)
    //#define FILAMENT_MOTION_SENSOR

    #if ENABLED(FILAMENT_MOTION_SENSOR)
      //#define FILAMENT_SWITCH_AND_MOTION
      #if ENABLED(FILAMENT_SWITCH_AND_MOTION)
        #define NUM_MOTION_SENSORS   1          // Number of sensors, up to one per extruder. Define a FIL_MOTION#_PIN for each.
        //#define FIL_MOTION1_PIN    -1

        // Override individually if the motion sensors vary
        //#define FIL_MOTION1_STATE LOW
        //#define FIL_MOTION1_PULLUP
        //#define FIL_MOTION1_PULLDOWN

        //#define FIL_MOTION2_STATE LOW
        //#define FIL_MOTION2_PULLUP
        //#define FIL_MOTION2_PULLDOWN

        //#define FIL_MOTION3_STATE LOW
        //#define FIL_MOTION3_PULLUP
        //#define FIL_MOTION3_PULLDOWN

        //#define FIL_MOTION4_STATE LOW
        //#define FIL_MOTION4_PULLUP
        //#define FIL_MOTION4_PULLDOWN

        //#define FIL_MOTION5_STATE LOW
        //#define FIL_MOTION5_PULLUP
        //#define FIL_MOTION5_PULLDOWN

        //#define FIL_MOTION6_STATE LOW
        //#define FIL_MOTION6_PULLUP
        //#define FIL_MOTION6_PULLDOWN

        //#define FIL_MOTION7_STATE LOW
        //#define FIL_MOTION7_PULLUP
        //#define FIL_MOTION7_PULLDOWN

        //#define FIL_MOTION8_STATE LOW
        //#define FIL_MOTION8_PULLUP
        //#define FIL_MOTION8_PULLDOWN
      #endif
    #endif
  #endif
#endif

//===========================================================================
//=============================== Bed Leveling ==============================
//===========================================================================
// @section calibrate

/**
 * Choose one of the options below to enable G29 Bed Leveling. The parameters
 * and behavior of G29 will change depending on your selection.
 *
 *  If using a Probe for Z Homing, enable Z_SAFE_HOMING also!
 *
 * - AUTO_BED_LEVELING_3POINT
 *   Probe 3 arbitrary points on the bed (that aren't collinear)
 *   You specify the XY coordinates of all 3 points.
 *   The result is a single tilted plane. Best for a flat bed.
 *
 * - AUTO_BED_LEVELING_LINEAR
 *   Probe several points in a grid.
 *   You specify the rectangle and the density of sample points.
 *   The result is a single tilted plane. Best for a flat bed.
 *
 * - AUTO_BED_LEVELING_BILINEAR
 *   Probe several points in a grid.
 *   You specify the rectangle and the density of sample points.
 *   The result is a mesh, best for large or uneven beds.
 *
 * - AUTO_BED_LEVELING_UBL (Unified Bed Leveling)
 *   A comprehensive bed leveling system combining the features and benefits
 *   of other systems. UBL also includes integrated Mesh Generation, Mesh
 *   Validation and Mesh Editing systems.
 *
 * - MESH_BED_LEVELING
 *   Probe a grid manually
 *   The result is a mesh, suitable for large or uneven beds. (See BILINEAR.)
 *   For machines without a probe, Mesh Bed Leveling provides a method to perform
 *   leveling in steps so you can manually adjust the Z height at each grid-point.
 *   With an LCD controller the process is guided step-by-step.
 */
//#define AUTO_BED_LEVELING_3POINT
//#define AUTO_BED_LEVELING_LINEAR
#define AUTO_BED_LEVELING_BILINEAR
//#define AUTO_BED_LEVELING_UBL
//#define MESH_BED_LEVELING

/**
 * Normally G28 leaves leveling disabled on completion. Enable one of
 * these options to restore the prior leveling state or to always enable
 * leveling immediately after G28.
 */
#define RESTORE_LEVELING_AFTER_G28
//#define ENABLE_LEVELING_AFTER_G28

/**
 * Auto-leveling needs preheating
 */
//#define PREHEAT_BEFORE_LEVELING
#if ENABLED(PREHEAT_BEFORE_LEVELING)
  #define LEVELING_NOZZLE_TEMP 120   // (°C) Only applies to E0 at this time
  #define LEVELING_BED_TEMP     50
#endif

/**
 * Bed Distance Sensor
 *
 * Measures the distance from bed to nozzle with accuracy of 0.01mm.
 * For information about this sensor https://github.com/markniu/Bed_Distance_sensor
 * Uses I2C port, so it requires I2C library markyue/Panda_SoftMasterI2C.
 */
//#define BD_SENSOR

/**
 * Enable detailed logging of G28, G29, M48, etc.
 * Turn on with the command 'M111 S32'.
 * NOTE: Requires a lot of PROGMEM!
 */
//#define DEBUG_LEVELING_FEATURE

#if ANY(MESH_BED_LEVELING, AUTO_BED_LEVELING_UBL, PROBE_MANUALLY)
  // Set a height for the start of manual adjustment
  #define MANUAL_PROBE_START_Z 0.2  // (mm) Comment out to use the last-measured height
#endif

#if ANY(MESH_BED_LEVELING, AUTO_BED_LEVELING_BILINEAR, AUTO_BED_LEVELING_UBL)
  /**
   * Gradually reduce leveling correction until a set height is reached,
   * at which point movement will be level to the machine's XY plane.
   * The height can be set with M420 Z<height>
   */
  #define ENABLE_LEVELING_FADE_HEIGHT
  #if ENABLED(ENABLE_LEVELING_FADE_HEIGHT)
    #define DEFAULT_LEVELING_FADE_HEIGHT 30.0 // (mm) Default fade height.
  #endif

  /**
   * Add Z offset (M424 Z) that applies to all moves at the planner level.
   * This Z offset will be automatically set to the middle value with G29.
   */
  //#define GLOBAL_MESH_Z_OFFSET

  /**
   * For Cartesian machines, instead of dividing moves on mesh boundaries,
   * split up moves into short segments like a Delta. This follows the
   * contours of the bed more closely than edge-to-edge straight moves.
   */
  #define SEGMENT_LEVELED_MOVES
  #define LEVELED_SEGMENT_LENGTH 5.0 // (mm) Length of all segments (except the last one)

  /**
   * Enable the G26 Mesh Validation Pattern tool.
   */
  //#define G26_MESH_VALIDATION
  #if ENABLED(G26_MESH_VALIDATION)
    #define MESH_TEST_NOZZLE_SIZE    0.4  // (mm) Diameter of primary nozzle.
    #define MESH_TEST_LAYER_HEIGHT   0.2  // (mm) Default layer height for G26.
    #define MESH_TEST_HOTEND_TEMP  205    // (°C) Default nozzle temperature for G26.
    #define MESH_TEST_BED_TEMP      60    // (°C) Default bed temperature for G26.
    #define G26_XY_FEEDRATE         20    // (mm/s) Feedrate for G26 XY moves.
    #define G26_XY_FEEDRATE_TRAVEL 100    // (mm/s) Feedrate for G26 XY travel moves.
    #define G26_RETRACT_MULTIPLIER   1.0  // G26 Q (retraction) used by default between mesh test elements.
  #endif

#endif

#if ANY(AUTO_BED_LEVELING_LINEAR, AUTO_BED_LEVELING_BILINEAR)

  // Set the number of grid points per dimension.
  #define GRID_MAX_POINTS_X 5
  #define GRID_MAX_POINTS_Y GRID_MAX_POINTS_X

  // Probe along the Y axis, advancing X after each column
  //#define PROBE_Y_FIRST

  #if ENABLED(AUTO_BED_LEVELING_BILINEAR)

    // Beyond the probed grid, continue the implied tilt?
    // Default is to maintain the height of the nearest edge.
    #define EXTRAPOLATE_BEYOND_GRID

    //
    // Subdivision of the grid by Catmull-Rom method.
    // Synthesizes intermediate points to produce a more detailed mesh.
    //
    //#define ABL_BILINEAR_SUBDIVISION
    #if ENABLED(ABL_BILINEAR_SUBDIVISION)
      // Number of subdivisions between probe points
      #define BILINEAR_SUBDIVISIONS 3
    #endif

  #endif

#elif ENABLED(AUTO_BED_LEVELING_UBL)

  //===========================================================================
  //========================= Unified Bed Leveling ============================
  //===========================================================================

  //#define MESH_EDIT_GFX_OVERLAY   // Display a graphics overlay while editing the mesh

  #define MESH_INSET 1              // Set Mesh bounds as an inset region of the bed
  #define GRID_MAX_POINTS_X 10      // Don't use more than 15 points per axis, implementation limited.
  #define GRID_MAX_POINTS_Y GRID_MAX_POINTS_X

  //#define UBL_HILBERT_CURVE       // Use Hilbert distribution for less travel when probing multiple points

  //#define UBL_TILT_ON_MESH_POINTS         // Use nearest mesh points with G29 J for better Z reference
  //#define UBL_TILT_ON_MESH_POINTS_3POINT  // Use nearest mesh points with G29 J0 (3-point)

  #define UBL_MESH_EDIT_MOVES_Z     // Sophisticated users prefer no movement of nozzle
  #define UBL_SAVE_ACTIVE_ON_M500   // Save the currently active mesh in the current slot on M500

  //#define UBL_Z_RAISE_WHEN_OFF_MESH 2.5 // When the nozzle is off the mesh, this value is used
                                          // as the Z-Height correction value.

  //#define UBL_MESH_WIZARD         // Run several commands in a row to get a complete mesh

  /**
   * Probing not allowed within the position of an obstacle.
   */
  //#define AVOID_OBSTACLES
  #if ENABLED(AVOID_OBSTACLES)
    #define CLIP_W  23  // Bed clip width, should be padded a few mm over its physical size
    #define CLIP_H  14  // Bed clip height, should be padded a few mm over its physical size

    // Obstacle Rectangles defined as { X1, Y1, X2, Y2 }
    #define OBSTACLE1 { (X_BED_SIZE) / 4     - (CLIP_W) / 2,                       0, (X_BED_SIZE) / 4     + (CLIP_W) / 2, CLIP_H }
    #define OBSTACLE2 { (X_BED_SIZE) * 3 / 4 - (CLIP_W) / 2,                       0, (X_BED_SIZE) * 3 / 4 + (CLIP_W) / 2, CLIP_H }
    #define OBSTACLE3 { (X_BED_SIZE) / 4     - (CLIP_W) / 2, (Y_BED_SIZE) - (CLIP_H), (X_BED_SIZE) / 4     + (CLIP_W) / 2, Y_BED_SIZE }
    #define OBSTACLE4 { (X_BED_SIZE) * 3 / 4 - (CLIP_W) / 2, (Y_BED_SIZE) - (CLIP_H), (X_BED_SIZE) * 3 / 4 + (CLIP_W) / 2, Y_BED_SIZE }

    // The probed grid must be inset for G29 J. This is okay, since it is
    // only used to compute a linear transformation for the mesh itself.
    #define G29J_MESH_TILT_MARGIN ((CLIP_H) + 1)
  #endif

#elif ENABLED(MESH_BED_LEVELING)

  //===========================================================================
  //=================================== Mesh ==================================
  //===========================================================================

  #define MESH_INSET 10          // Set Mesh bounds as an inset region of the bed
  #define GRID_MAX_POINTS_X 3    // Don't use more than 7 points per axis, implementation limited.
  #define GRID_MAX_POINTS_Y GRID_MAX_POINTS_X

  //#define MESH_G28_REST_ORIGIN // After homing all axes ('G28' or 'G28 XYZ') rest Z at Z_MIN_POS

#endif // BED_LEVELING

/**
 * Add a bed leveling sub-menu for ABL or MBL.
 * Include a guided procedure if manual probing is enabled.
 */
// #define LCD_BED_LEVELING

#if ENABLED(LCD_BED_LEVELING)
  #define MESH_EDIT_Z_STEP  0.025 // (mm) Step size while manually probing Z axis.
  #define LCD_PROBE_Z_RANGE 4     // (mm) Z Range centered on Z_MIN_POS for LCD Z adjustment
  #define MESH_EDIT_MENU        // Add a menu to edit mesh points
#endif

// Add a menu item to move between bed corners for manual bed adjustment
//#define LCD_BED_TRAMMING

#if ENABLED(LCD_BED_TRAMMING)
  #define BED_TRAMMING_INSET_LFRB { 30, 30, 30, 30 } // (mm) Left, Front, Right, Back insets
  #define BED_TRAMMING_HEIGHT      0.0        // (mm) Z height of nozzle at tramming points
  #define BED_TRAMMING_Z_HOP       4.0        // (mm) Z height of nozzle between tramming points
  //#define BED_TRAMMING_INCLUDE_CENTER       // Move to the center after the last corner
  //#define BED_TRAMMING_USE_PROBE
  #if ENABLED(BED_TRAMMING_USE_PROBE)
    #define BED_TRAMMING_PROBE_TOLERANCE 0.1  // (mm)
    #define BED_TRAMMING_VERIFY_RAISED        // After adjustment triggers the probe, re-probe to verify
    //#define BED_TRAMMING_AUDIO_FEEDBACK
  #endif

  /**
   * Corner Leveling Order
   *
   * Set 2 or 4 points. When 2 points are given, the 3rd is the center of the opposite edge.
   *
   *  LF  Left-Front    RF  Right-Front
   *  LB  Left-Back     RB  Right-Back
   *
   * Examples:
   *
   *      Default        {LF,RB,LB,RF}         {LF,RF}           {LB,LF}
   *  LB --------- RB   LB --------- RB    LB --------- RB   LB --------- RB
   *  |  4       3  |   | 3         2 |    |     <3>     |   | 1           |
   *  |             |   |             |    |             |   |          <3>|
   *  |  1       2  |   | 1         4 |    | 1         2 |   | 2           |
   *  LF --------- RF   LF --------- RF    LF --------- RF   LF --------- RF
   */
  #define BED_TRAMMING_LEVELING_ORDER { LF, RF, RB, LB }
#endif

/**
 * Commands to execute at the end of G29 probing.
 * Useful to retract or move the Z probe out of the way.
 */
//#define Z_PROBE_END_SCRIPT "G1 Z10 F12000\nG1 X15 Y330\nG1 Z0.5\nG1 Z10"

// @section homing

// The center of the bed is at (X=0, Y=0)
//#define BED_CENTER_AT_0_0

// Manually set the home position. Leave these undefined for automatic settings.
// For DELTA this is the top-center of the Cartesian print volume.
//#define MANUAL_X_HOME_POS 0
//#define MANUAL_Y_HOME_POS 0
//#define MANUAL_Z_HOME_POS 0
//#define MANUAL_I_HOME_POS 0
//#define MANUAL_J_HOME_POS 0
//#define MANUAL_K_HOME_POS 0
//#define MANUAL_U_HOME_POS 0
//#define MANUAL_V_HOME_POS 0
//#define MANUAL_W_HOME_POS 0

/**
 * Use "Z Safe Homing" to avoid homing with a Z probe outside the bed area.
 *
 * - Moves the Z probe (or nozzle) to a defined XY point before Z homing.
 * - Allows Z homing only when XY positions are known and trusted.
 * - If stepper drivers sleep, XY homing may be required again before Z homing.
 */
#define Z_SAFE_HOMING

#if ENABLED(Z_SAFE_HOMING)
  #define Z_SAFE_HOMING_X_POINT X_CENTER  // X point for Z homing
  #define Z_SAFE_HOMING_Y_POINT Y_CENTER  // Y point for Z homing
  //#define Z_SAFE_HOMING_POINT_ABSOLUTE  // Ignore home offsets (M206) for Z homing position
#endif

// Homing speeds (linear=mm/min, rotational=°/min)
#define HOMING_FEEDRATE_MM_M { (50*60), (50*60), (4*60) }

// Validate that endstops are triggered on homing moves
#define VALIDATE_HOMING_ENDSTOPS

// @section calibrate

/**
 * Bed Skew Compensation
 *
 * This feature corrects for misalignment in the XYZ axes.
 *
 * Take the following steps to get the bed skew in the XY plane:
 *  1. Print a test square (e.g., https://www.thingiverse.com/thing:2563185)
 *  2. For XY_DIAG_AC measure the diagonal A to C
 *  3. For XY_DIAG_BD measure the diagonal B to D
 *  4. For XY_SIDE_AD measure the edge A to D
 *
 * Marlin automatically computes skew factors from these measurements.
 * Skew factors may also be computed and set manually:
 *
 *  - Compute AB     : SQRT(2*AC*AC+2*BD*BD-4*AD*AD)/2
 *  - XY_SKEW_FACTOR : TAN(PI/2-ACOS((AC*AC-AB*AB-AD*AD)/(2*AB*AD)))
 *
 * If desired, follow the same procedure for XZ and YZ.
 * Use these diagrams for reference:
 *
 *    Y                     Z                     Z
 *    ^     B-------C       ^     B-------C       ^     B-------C
 *    |    /       /        |    /       /        |    /       /
 *    |   /       /         |   /       /         |   /       /
 *    |  A-------D          |  A-------D          |  A-------D
 *    +-------------->X     +-------------->X     +-------------->Y
 *     XY_SKEW_FACTOR        XZ_SKEW_FACTOR        YZ_SKEW_FACTOR
 */
//#define SKEW_CORRECTION

#if ENABLED(SKEW_CORRECTION)
  // Input all length measurements here:
  #define XY_DIAG_AC 282.8427124746
  #define XY_DIAG_BD 282.8427124746
  #define XY_SIDE_AD 200

  // Or, set the XY skew factor directly:
  //#define XY_SKEW_FACTOR 0.0

  //#define SKEW_CORRECTION_FOR_Z
  #if ENABLED(SKEW_CORRECTION_FOR_Z)
    #define XZ_DIAG_AC 282.8427124746
    #define XZ_DIAG_BD 282.8427124746
    #define YZ_DIAG_AC 282.8427124746
    #define YZ_DIAG_BD 282.8427124746
    #define YZ_SIDE_AD 200

    // Or, set the Z skew factors directly:
    //#define XZ_SKEW_FACTOR 0.0
    //#define YZ_SKEW_FACTOR 0.0
  #endif

  // Enable this option for M852 to set skew at runtime
  //#define SKEW_CORRECTION_GCODE
#endif

//=============================================================================
//============================= Additional Features ===========================
//=============================================================================

// @section eeprom

/**
 * EEPROM
 *
 * Persistent storage to preserve configurable settings across reboots.
 *
 *   M500 - Store settings to EEPROM.
 *   M501 - Read settings from EEPROM. (i.e., Throw away unsaved changes)
 *   M502 - Revert settings to "factory" defaults. (Follow with M500 to init the EEPROM.)
 */
#define EEPROM_SETTINGS       // Persistent storage with M500 and M501
//#define DISABLE_M503        // Saves ~2700 bytes of flash. Disable for release!
#define EEPROM_CHITCHAT       // Give feedback on EEPROM commands. Disable to save PROGMEM.
#define EEPROM_BOOT_SILENT    // Keep M503 quiet and only give errors during first load
#if ENABLED(EEPROM_SETTINGS)
  #define EEPROM_AUTO_INIT    // Init EEPROM automatically on any errors.
  #define EEPROM_INIT_NOW   // Init EEPROM on first boot after a new build.
#endif

// @section host

//
// Host Keepalive
//
// When enabled Marlin will send a busy status message to the host
// every couple of seconds when it can't accept commands.
//
#define HOST_KEEPALIVE_FEATURE        // Disable this if your host doesn't like keepalive messages
#define DEFAULT_KEEPALIVE_INTERVAL 2  // Number of seconds between "busy" messages. Set with M113.
#define BUSY_WHILE_HEATING            // Some hosts require "busy" messages even during heating

// @section units

//
// G20/G21 Inch mode support
//
//#define INCH_MODE_SUPPORT

//
// M149 Set temperature units support
//
//#define TEMPERATURE_UNITS_SUPPORT

// @section temperature

//
// Preheat Constants - Up to 10 are supported without changes
//
#define PREHEAT_1_LABEL       "PLA"
#define PREHEAT_1_TEMP_HOTEND 190
#define PREHEAT_1_TEMP_BED     65
#define PREHEAT_1_TEMP_CHAMBER 35
#define PREHEAT_1_FAN_SPEED     0 // Value from 0 to 255

#define PREHEAT_2_LABEL       "PETG"
#define PREHEAT_2_TEMP_HOTEND 235
#define PREHEAT_2_TEMP_BED     80
#define PREHEAT_2_TEMP_CHAMBER 35
#define PREHEAT_2_FAN_SPEED     0 // Value from 0 to 255

#define PREHEAT_3_LABEL       "ABS"
#define PREHEAT_3_TEMP_HOTEND 240
#define PREHEAT_3_TEMP_BED    110
#define PREHEAT_3_TEMP_CHAMBER 35
#define PREHEAT_3_FAN_SPEED     0 // Value from 0 to 255

// @section motion

/**
 * Nozzle Park
 *
 * Park the nozzle at the given XYZ position on idle or G27.
 *
 * The "P" parameter controls the action applied to the Z axis:
 *
 *    P0  (Default) If Z is below park Z raise the nozzle.
 *    P1  Raise the nozzle always to Z-park height.
 *    P2  Raise the nozzle by Z-park amount, limited to Z_MAX_POS.
 */
#define NOZZLE_PARK_FEATURE

#if ENABLED(NOZZLE_PARK_FEATURE)
  // Specify a park position as { X, Y, Z_raise }
  #define NOZZLE_PARK_POINT { (X_MAX_POS - 10), (Y_MIN_POS + 10), 20 }
  #define NOZZLE_PARK_MOVE          0   // Park motion: 0 = XY Move, 1 = X Only, 2 = Y Only, 3 = X before Y, 4 = Y before X
  #define NOZZLE_PARK_Z_RAISE_MIN   2   // (mm) Always raise Z by at least this distance
  #define NOZZLE_PARK_XY_FEEDRATE 100   // (mm/s) X and Y axes feedrate (also used for delta Z axis)
  #define NOZZLE_PARK_Z_FEEDRATE    5   // (mm/s) Z axis feedrate (not used for delta printers)
#endif

/**
 * Clean Nozzle Feature
 *
 * Adds the G12 command to perform a nozzle cleaning process.
 *
 * Parameters:
 *   P  Pattern
 *   S  Strokes / Repetitions
 *   T  Triangles (P1 only)
 *
 * Patterns:
 *   P0  Straight line (default). This process requires a sponge type material
 *       at a fixed bed location. "S" specifies strokes (i.e. back-forth motions)
 *       between the start / end points.
 *
 *   P1  Zig-zag pattern between (X0, Y0) and (X1, Y1), "T" specifies the
 *       number of zig-zag triangles to do. "S" defines the number of strokes.
 *       Zig-zags are done in whichever is the narrower dimension.
 *       For example, "G12 P1 S1 T3" will execute:
 *
 *          --
 *         |  (X0, Y1) |     /\        /\        /\     | (X1, Y1)
 *         |           |    /  \      /  \      /  \    |
 *       A |           |   /    \    /    \    /    \   |
 *         |           |  /      \  /      \  /      \  |
 *         |  (X0, Y0) | /        \/        \/        \ | (X1, Y0)
 *          --         +--------------------------------+
 *                       |________|_________|_________|
 *                           T1        T2        T3
 *
 *   P2  Circular pattern with middle at NOZZLE_CLEAN_CIRCLE_MIDDLE.
 *       "R" specifies the radius. "S" specifies the stroke count.
 *       Before starting, the nozzle moves to NOZZLE_CLEAN_START_POINT.
 *
 *   Caveats: The ending Z should be the same as starting Z.
 */
//#define NOZZLE_CLEAN_FEATURE

#if ENABLED(NOZZLE_CLEAN_FEATURE)
  #define NOZZLE_CLEAN_PATTERN_LINE     // Provide 'G12 P0' - a simple linear cleaning pattern
  #define NOZZLE_CLEAN_PATTERN_ZIGZAG   // Provide 'G12 P1' - a zigzag cleaning pattern
  #define NOZZLE_CLEAN_PATTERN_CIRCLE   // Provide 'G12 P2' - a circular cleaning pattern

  // Default pattern to use when 'P' is not provided to G12. One of the enabled options above.
  #define NOZZLE_CLEAN_DEFAULT_PATTERN 0

  #define NOZZLE_CLEAN_STROKES     12   // Default number of pattern repetitions

  #if ENABLED(NOZZLE_CLEAN_PATTERN_ZIGZAG)
    #define NOZZLE_CLEAN_TRIANGLES  3   // Default number of triangles
  #endif

  // Specify positions for each tool as { { X, Y, Z }, { X, Y, Z } }
  // Dual hotend system may use { {  -20, (Y_BED_SIZE / 2), (Z_MIN_POS + 1) },  {  420, (Y_BED_SIZE / 2), (Z_MIN_POS + 1) }}
  #define NOZZLE_CLEAN_START_POINT { {  30, 30, (Z_MIN_POS + 1) } }
  #define NOZZLE_CLEAN_END_POINT   { { 100, 60, (Z_MIN_POS + 1) } }

  #if ENABLED(NOZZLE_CLEAN_PATTERN_CIRCLE)
    #define NOZZLE_CLEAN_CIRCLE_RADIUS 6.5                      // (mm) Circular pattern radius
    #define NOZZLE_CLEAN_CIRCLE_FN 10                           // Circular pattern circle number of segments
    #define NOZZLE_CLEAN_CIRCLE_MIDDLE NOZZLE_CLEAN_START_POINT // Middle point of circle
  #endif

  // Move the nozzle to the initial position after cleaning
  #define NOZZLE_CLEAN_GOBACK

  // For a purge/clean station that's always at the gantry height (thus no Z move)
  //#define NOZZLE_CLEAN_NO_Z

  // For a purge/clean station mounted on the X axis
  //#define NOZZLE_CLEAN_NO_Y

  // Require a minimum hotend temperature for cleaning
  #define NOZZLE_CLEAN_MIN_TEMP 170
  //#define NOZZLE_CLEAN_HEATUP       // Heat up the nozzle instead of skipping wipe

  // Explicit wipe G-code script applies to a G12 with no arguments.
  //#define WIPE_SEQUENCE_COMMANDS "G1 X-17 Y25 Z10 F4000\nG1 Z1\nM114\nG1 X-17 Y25\nG1 X-17 Y95\nG1 X-17 Y25\nG1 X-17 Y95\nG1 X-17 Y25\nG1 X-17 Y95\nG1 X-17 Y25\nG1 X-17 Y95\nG1 X-17 Y25\nG1 X-17 Y95\nG1 X-17 Y25\nG1 X-17 Y95\nG1 Z15\nM400\nG0 X-10.0 Y-9.0"

#endif

// @section host

/**
 * Print Job Timer
 *
 * Automatically start and stop the print job timer on M104/M109/M140/M190/M141/M191.
 * The print job timer will only be stopped if the bed/chamber target temp is
 * below BED_MINTEMP/CHAMBER_MINTEMP.
 *
 *   M104 (hotend, no wait)  - high temp = none,        low temp = stop timer
 *   M109 (hotend, wait)     - high temp = start timer, low temp = stop timer
 *   M140 (bed, no wait)     - high temp = none,        low temp = stop timer
 *   M190 (bed, wait)        - high temp = start timer, low temp = none
 *   M141 (chamber, no wait) - high temp = none,        low temp = stop timer
 *   M191 (chamber, wait)    - high temp = start timer, low temp = none
 *
 * For M104/M109, high temp is anything over EXTRUDE_MINTEMP / 2.
 * For M140/M190, high temp is anything over BED_MINTEMP.
 * For M141/M191, high temp is anything over CHAMBER_MINTEMP.
 *
 * The timer can also be controlled with the following commands:
 *
 *   M75 - Start the print job timer
 *   M76 - Pause the print job timer
 *   M77 - Stop the print job timer
 */
#define PRINTJOB_TIMER_AUTOSTART

// @section stats

/**
 * Print Counter
 *
 * Track statistical data such as:
 *
 *  - Total print jobs
 *  - Total successful print jobs
 *  - Total failed print jobs
 *  - Total time printing
 *
 * View the current statistics with M78.
 */
//#define PRINTCOUNTER
#if ENABLED(PRINTCOUNTER)
  #define PRINTCOUNTER_SAVE_INTERVAL 60 // (minutes) EEPROM save interval during print. A value of 0 will save stats at end of print.
#endif

// @section security

/**
 * Password
 *
 * Set a numerical password for the printer which can be requested:
 *
 *  - When the printer boots up
 *  - Upon opening the 'Print from Media' Menu
 *  - When SD printing is completed or aborted
 *
 * The following G-codes can be used:
 *
 *  M510 - Lock Printer. Blocks all commands except M511.
 *  M511 - Unlock Printer.
 *  M512 - Set, Change and Remove Password.
 *
 * If you forget the password and get locked out you'll need to re-flash
 * the firmware with the feature disabled, reset EEPROM, and (optionally)
 * re-flash the firmware again with this feature enabled.
 */
//#define PASSWORD_FEATURE
#if ENABLED(PASSWORD_FEATURE)
  #define PASSWORD_LENGTH 4                 // (#) Number of digits (1-9). 3 or 4 is recommended
  #define PASSWORD_ON_STARTUP
  #define PASSWORD_UNLOCK_GCODE             // Unlock with the M511 P<password> command. Disable to prevent brute-force attack.
  #define PASSWORD_CHANGE_GCODE             // Change the password with M512 P<old> S<new>.
  //#define PASSWORD_ON_SD_PRINT_MENU       // This does not prevent G-codes from running
  //#define PASSWORD_AFTER_SD_PRINT_END
  //#define PASSWORD_AFTER_SD_PRINT_ABORT
  //#include "Configuration_Secure.h"       // External file with PASSWORD_DEFAULT_VALUE
#endif

//=============================================================================
//============================= LCD and SD support ============================
//=============================================================================

// @section interface

/**
 * LCD LANGUAGE
 *
 * Select the language to display on the LCD. These languages are available:
 *
 *   en, an, bg, ca, cz, da, de, el, el_CY, es, eu, fi, fr, gl, hr, hu, it,
 *   jp_kana, ko_KR, nl, pl, pt, pt_br, ro, ru, sk, sv, tr, uk, vi, zh_CN, zh_TW
 *
 * :{ 'en':'English', 'an':'Aragonese', 'bg':'Bulgarian', 'ca':'Catalan', 'cz':'Czech', 'da':'Danish', 'de':'German', 'el':'Greek (Greece)', 'el_CY':'Greek (Cyprus)', 'es':'Spanish', 'eu':'Basque-Euskera', 'fi':'Finnish', 'fr':'French', 'gl':'Galician', 'hr':'Croatian', 'hu':'Hungarian', 'it':'Italian', 'jp_kana':'Japanese', 'ko_KR':'Korean (South Korea)', 'nl':'Dutch', 'pl':'Polish', 'pt':'Portuguese', 'pt_br':'Portuguese (Brazilian)', 'ro':'Romanian', 'ru':'Russian', 'sk':'Slovak', 'sv':'Swedish', 'tr':'Turkish', 'uk':'Ukrainian', 'vi':'Vietnamese', 'zh_CN':'Chinese (Simplified)', 'zh_TW':'Chinese (Traditional)' }
 */
#define LCD_LANGUAGE en

/**
 * LCD Character Set
 *
 * Note: This option is NOT applicable to Graphical Displays.
 *
 * All character-based LCDs provide ASCII plus one of these
 * language extensions:
 *
 *  - JAPANESE ... the most common
 *  - WESTERN  ... with more accented characters
 *  - CYRILLIC ... for the Russian language
 *
 * To determine the language extension installed on your controller:
 *
 *  - Compile and upload with LCD_LANGUAGE set to 'test'
 *  - Click the controller to view the LCD menu
 *  - The LCD will display Japanese, Western, or Cyrillic text
 *
 * See https://marlinfw.org/docs/development/lcd_language.html
 *
 * :['JAPANESE', 'WESTERN', 'CYRILLIC']
 */
#define DISPLAY_CHARSET_HD44780 JAPANESE

/**
 * Info Screen Style (0:Classic, 1:Průša)
 *
 * :[0:'Classic', 1:'Průša']
 */
#define LCD_INFO_SCREEN_STYLE 0

/**
 * SD CARD
 *
 * SD Card support is disabled by default. If your controller has an SD slot,
 * you must uncomment the following option or it won't work.
 */
#define SDSUPPORT

/**
 * SD CARD: ENABLE CRC
 *
 * Use CRC checks and retries on the SD communication.
 */
#define SD_CHECK_AND_RETRY

/**
 * LCD Menu Items
 *
 * Disable all menus and only display the Status Screen, or
 * just remove some extraneous menu items to recover space.
 */
//#define NO_LCD_MENUS
//#define SLIM_LCD_MENUS

//
// ENCODER SETTINGS
//
// This option overrides the default number of encoder pulses needed to
// produce one step. Should be increased for high-resolution encoders.
//
#define ENCODER_PULSES_PER_STEP 5

//
// Use this option to override the number of step signals required to
// move between next/prev menu items.
//
//#define ENCODER_STEPS_PER_MENU_ITEM 1

/**
 * Encoder Direction Options
 *
 * Test your encoder's behavior first with both options disabled.
 *
 *  Reversed Value Edit and Menu Nav? Enable REVERSE_ENCODER_DIRECTION.
 *  Reversed Menu Navigation only?    Enable REVERSE_MENU_DIRECTION.
 *  Reversed Value Editing only?      Enable BOTH options.
 */

//
// This option reverses the encoder direction everywhere.
//
//  Set this option if CLOCKWISE causes values to DECREASE
//
//#define REVERSE_ENCODER_DIRECTION

//
// This option reverses the encoder direction for navigating LCD menus.
//
//  If CLOCKWISE normally moves DOWN this makes it go UP.
//  If CLOCKWISE normally moves UP this makes it go DOWN.
//
//#define REVERSE_MENU_DIRECTION

//
// This option reverses the encoder direction for Select Screen.
//
//  If CLOCKWISE normally moves LEFT this makes it go RIGHT.
//  If CLOCKWISE normally moves RIGHT this makes it go LEFT.
//
//#define REVERSE_SELECT_DIRECTION

//
// Encoder EMI Noise Filter
//
// This option increases encoder samples to filter out phantom encoder clicks caused by EMI noise.
//
//#define ENCODER_NOISE_FILTER
#if ENABLED(ENCODER_NOISE_FILTER)
  #define ENCODER_SAMPLES 10
#endif

//
// Individual Axis Homing
//
// Add individual axis homing items (Home X, Home Y, and Home Z) to the LCD menu.
//
#define INDIVIDUAL_AXIS_HOMING_MENU
#define INDIVIDUAL_AXIS_HOMING_SUBMENU

//
// SPEAKER/BUZZER
//
// If you have a speaker that can produce tones, enable it here.
// By default Marlin assumes you have a buzzer with a fixed frequency.
//
#define SPEAKER

//
// The duration and frequency for the UI feedback sound.
// Set these to 0 to disable audio feedback in the LCD menus.
//
// Note: Test audio output with the G-Code:
//  M300 S<frequency Hz> P<duration ms>
//
//#define LCD_FEEDBACK_FREQUENCY_DURATION_MS 2
//#define LCD_FEEDBACK_FREQUENCY_HZ 5000

//
// Tone queue size, used to keep beeps from blocking execution.
// Default is 4, or override here. Costs 4 bytes of SRAM per entry.
//
//#define TONE_QUEUE_LENGTH 4

//
// A sequence of tones to play at startup, in pairs of tone (Hz), duration (ms).
// Silence in-between tones.
//
//#define STARTUP_TUNE { 698, 300, 0, 50, 523, 50, 0, 25, 494, 50, 0, 25, 523, 100, 0, 50, 554, 300, 0, 100, 523, 300 }

//=============================================================================
//======================== LCD / Controller Selection =========================
//========================   (Character-based LCDs)   =========================
//=============================================================================
// @section lcd

//
// RepRapDiscount Smart Controller.
// https://reprap.org/wiki/RepRapDiscount_Smart_Controller
//
// Note: Usually sold with a white PCB.
//
//#define REPRAP_DISCOUNT_SMART_CONTROLLER

//
// GT2560 (YHCB2004) LCD Display
//
// Requires Testato, Koepel softwarewire library and
// Andriy Golovnya's LiquidCrystal_AIP31068 library.
//
//#define YHCB2004

//
// Original RADDS LCD Display+Encoder+SDCardReader
// http://doku.radds.org/dokumentation/lcd-display/
//
//#define RADDS_DISPLAY

//
// ULTIMAKER Controller.
//
//#define ULTIMAKERCONTROLLER

//
// ULTIPANEL as seen on Thingiverse.
//
//#define ULTIPANEL

//
// PanelOne from T3P3 (via RAMPS 1.4 AUX2/AUX3)
// https://reprap.org/wiki/PanelOne
//
//#define PANEL_ONE

//
// GADGETS3D G3D LCD/SD Controller
// https://reprap.org/wiki/RAMPS_1.3/1.4_GADGETS3D_Shield_with_Panel
//
// Note: Usually sold with a blue PCB.
//
//#define G3D_PANEL

//
// RigidBot Panel V1.0
// http://www.inventapart.com/
//
//#define RIGIDBOT_PANEL

//
// Makeboard 3D Printer Parts 3D Printer Mini Display 1602 Mini Controller
// https://www.aliexpress.com/item/32765887917.html
//
//#define MAKEBOARD_MINI_2_LINE_DISPLAY_1602

//
// ANET and Tronxy 20x4 Controller
//
//#define ZONESTAR_LCD            // Requires ADC_KEYPAD_PIN to be assigned to an analog pin.
                                  // This LCD is known to be susceptible to electrical interference
                                  // which scrambles the display.  Pressing any button clears it up.
                                  // This is a LCD2004 display with 5 analog buttons.

//
// Generic 16x2, 16x4, 20x2, or 20x4 character-based LCD.
//
//#define ULTRA_LCD

//=============================================================================
//======================== LCD / Controller Selection =========================
//=====================   (I2C and Shift-Register LCDs)   =====================
//=============================================================================

//
// CONTROLLER TYPE: I2C
//
// Note: These controllers require the installation of Arduino's LiquidCrystal_I2C
// library. For more info: https://github.com/kiyoshigawa/LiquidCrystal_I2C
//

//
// Elefu RA Board Control Panel
// https://web.archive.org/web/20140823033947/http://www.elefu.com/index.php?route=product/product&product_id=53
//
//#define RA_CONTROL_PANEL

//
// Sainsmart (YwRobot) LCD Displays
//
// These require F.Malpartida's LiquidCrystal_I2C library
// https://bitbucket.org/fmalpartida/new-liquidcrystal/wiki/Home
//
//#define LCD_SAINSMART_I2C_1602
//#define LCD_SAINSMART_I2C_2004

//
// Generic LCM1602 LCD adapter
//
//#define LCM1602

//
// PANELOLU2 LCD with status LEDs,
// separate encoder and click inputs.
//
// Note: This controller requires Arduino's LiquidTWI2 library v1.2.3 or later.
// For more info: https://github.com/lincomatic/LiquidTWI2
//
// Note: The PANELOLU2 encoder click input can either be directly connected to
// a pin (if BTN_ENC defined to != -1) or read through I2C (when BTN_ENC == -1).
//
//#define LCD_I2C_PANELOLU2

//
// Panucatt VIKI LCD with status LEDs,
// integrated click & L/R/U/D buttons, separate encoder inputs.
//
//#define LCD_I2C_VIKI

//
// CONTROLLER TYPE: Shift register panels
//

//
// 2-wire Non-latching LCD SR from https://goo.gl/aJJ4sH
// LCD configuration: https://reprap.org/wiki/SAV_3D_LCD
//
//#define SAV_3DLCD

//
// 3-wire SR LCD with strobe using 74HC4094
// https://github.com/mikeshub/SailfishLCD
// Uses the code directly from Sailfish
//
//#define FF_INTERFACEBOARD

//
// TFT GLCD Panel with Marlin UI
// Panel connected to main board by SPI or I2C interface.
// See https://github.com/Serhiy-K/TFTGLCDAdapter
//
//#define TFTGLCD_PANEL_SPI
//#define TFTGLCD_PANEL_I2C

//=============================================================================
//=======================   LCD / Controller Selection  =======================
//=========================      (Graphical LCDs)      ========================
//=============================================================================

//
// CONTROLLER TYPE: Graphical 128x64 (DOGM)
//
// IMPORTANT: The U8glib library is required for Graphical Display!
//            https://github.com/olikraus/U8glib_Arduino
//
// NOTE: If the LCD is unresponsive you may need to reverse the plugs.
//

//
// RepRapDiscount FULL GRAPHIC Smart Controller
// https://reprap.org/wiki/RepRapDiscount_Full_Graphic_Smart_Controller
//
//#define REPRAP_DISCOUNT_FULL_GRAPHIC_SMART_CONTROLLER

//
// K.3D Full Graphic Smart Controller
//
//#define K3D_FULL_GRAPHIC_SMART_CONTROLLER

//
// ReprapWorld Graphical LCD
// https://reprapworld.com/electronics/3d-printer-modules/autonomous-printing/graphical-lcd-screen-v1-0/
//
//#define REPRAPWORLD_GRAPHICAL_LCD

//
// Activate one of these if you have a Panucatt Devices
// Viki 2.0 or mini Viki with Graphic LCD
// https://www.panucatt.com
//
//#define VIKI2
//#define miniVIKI

//
// Alfawise Ex8 printer LCD marked as WYH L12864 COG
//
//#define WYH_L12864

//
// MakerLab Mini Panel with graphic
// controller and SD support - https://reprap.org/wiki/Mini_panel
//
//#define MINIPANEL

//
// MaKr3d Makr-Panel with graphic controller and SD support.
// https://reprap.org/wiki/MaKr3d_MaKrPanel
//
//#define MAKRPANEL

//
// Adafruit ST7565 Full Graphic Controller.
// https://github.com/eboston/Adafruit-ST7565-Full-Graphic-Controller/
//
//#define ELB_FULL_GRAPHIC_CONTROLLER

//
// BQ LCD Smart Controller shipped by
// default with the BQ Hephestos 2 and Witbox 2.
//
//#define BQ_LCD_SMART_CONTROLLER

//
// Cartesio UI
// http://mauk.cc/webshop/cartesio-shop/electronics/user-interface
//
//#define CARTESIO_UI

//
// LCD for Melzi Card with Graphical LCD
//
//#define LCD_FOR_MELZI

//
// Original Ulticontroller from Ultimaker 2 printer with SSD1309 I2C display and encoder
// https://github.com/Ultimaker/Ultimaker2/tree/master/1249_Ulticontroller_Board_(x1)
//
//#define ULTI_CONTROLLER

//
// MKS MINI12864 with graphic controller and SD support
// https://reprap.org/wiki/MKS_MINI_12864
//
//#define MKS_MINI_12864

//
// MKS MINI12864 V3 is an alias for FYSETC_MINI_12864_2_1. Type A/B. NeoPixel RGB Backlight.
//
//#define MKS_MINI_12864_V3

//
// MKS LCD12864A/B with graphic controller and SD support. Follows MKS_MINI_12864 pinout.
// https://www.aliexpress.com/item/33018110072.html
//
//#define MKS_LCD12864A
//#define MKS_LCD12864B

//
// FYSETC variant of the MINI12864 graphic controller with SD support
// https://wiki.fysetc.com/Mini12864_Panel/
//
//#define FYSETC_MINI_12864_X_X    // Type C/D/E/F. No tunable RGB Backlight by default
//#define FYSETC_MINI_12864_1_2    // Type C/D/E/F. Simple RGB Backlight (always on)
//#define FYSETC_MINI_12864_2_0    // Type A/B. Discreet RGB Backlight
//#define FYSETC_MINI_12864_2_1    // Type A/B. NeoPixel RGB Backlight
//#define FYSETC_GENERIC_12864_1_1 // Larger display with basic ON/OFF backlight.

//
// BigTreeTech Mini 12864 V1.0 is an alias for FYSETC_MINI_12864_2_1. Type A/B. NeoPixel RGB Backlight.
//
//#define BTT_MINI_12864_V1

//
// Factory display for Creality CR-10
// https://www.aliexpress.com/item/32833148327.html
//
// This is RAMPS-compatible using a single 10-pin connector.
// (For CR-10 owners who want to replace the Melzi Creality board but retain the display)
//
//#define CR10_STOCKDISPLAY

//
// Ender-2 OEM display, a variant of the MKS_MINI_12864
//
//#define ENDER2_STOCKDISPLAY

//
// ANET and Tronxy Graphical Controller
//
// Anet 128x64 full graphics lcd with rotary encoder as used on Anet A6
// A clone of the RepRapDiscount full graphics display but with
// different pins/wiring (see pins_ANET_10.h). Enable one of these.
//
//#define ANET_FULL_GRAPHICS_LCD
//#define ANET_FULL_GRAPHICS_LCD_ALT_WIRING

//
// AZSMZ 12864 LCD with SD
// https://www.aliexpress.com/item/32837222770.html
//
//#define AZSMZ_12864

//
// Silvergate GLCD controller
// https://github.com/android444/Silvergate
//
//#define SILVER_GATE_GLCD_CONTROLLER

//
// eMotion Tech LCD with SD
// https://www.reprap-france.com/produit/1234568748-ecran-graphique-128-x-64-points-2-1
//
//#define EMOTION_TECH_LCD

//=============================================================================
//==============================  OLED Displays  ==============================
//=============================================================================

//
// SSD1306 OLED full graphics generic display
//
//#define U8GLIB_SSD1306

//
// SAV OLEd LCD module support using either SSD1306 or SH1106 based LCD modules
//
//#define SAV_3DGLCD
#if ENABLED(SAV_3DGLCD)
  #define U8GLIB_SSD1306
  //#define U8GLIB_SH1106
#endif

//
// TinyBoy2 128x64 OLED / Encoder Panel
//
//#define OLED_PANEL_TINYBOY2

//
// MKS OLED 1.3" 128×64 Full Graphics Controller
// https://reprap.org/wiki/MKS_12864OLED
//
// Tiny, but very sharp OLED display
//
//#define MKS_12864OLED          // Uses the SH1106 controller (default)
//#define MKS_12864OLED_SSD1306  // Uses the SSD1306 controller

//
// Zonestar OLED 128×64 Full Graphics Controller
//
//#define ZONESTAR_12864LCD           // Graphical (DOGM) with ST7920 controller
//#define ZONESTAR_12864OLED          // 1.3" OLED with SH1106 controller (default)
//#define ZONESTAR_12864OLED_SSD1306  // 0.96" OLED with SSD1306 controller

//
// Einstart S OLED SSD1306
//
//#define U8GLIB_SH1106_EINSTART

//
// Overlord OLED display/controller with i2c buzzer and LEDs
//
//#define OVERLORD_OLED

//
// FYSETC OLED 2.42" 128×64 Full Graphics Controller with WS2812 RGB
// Where to find : https://www.aliexpress.com/item/4000345255731.html
//#define FYSETC_242_OLED_12864   // Uses the SSD1309 controller

//
// K.3D SSD1309 OLED 2.42" 128×64 Full Graphics Controller
//
//#define K3D_242_OLED_CONTROLLER   // Software SPI

//=============================================================================
//========================== Extensible UI Displays ===========================
//=============================================================================

/**
 * DGUS Touch Display with DWIN OS. (Choose one.)
 *
 * ORIGIN (Marlin DWIN_SET)
 *  - Download https://github.com/coldtobi/Marlin_DGUS_Resources
 *  - Copy the downloaded DWIN_SET folder to the SD card.
 *  - Product: https://www.aliexpress.com/item/32993409517.html
 *
 * FYSETC (Supplier default)
 *  - Download https://github.com/FYSETC/FYSTLCD-2.0
 *  - Copy the downloaded SCREEN folder to the SD card.
 *  - Product: https://www.aliexpress.com/item/32961471929.html
 *
 * HIPRECY (Supplier default)
 *  - Download https://github.com/HiPrecy/Touch-Lcd-LEO
 *  - Copy the downloaded DWIN_SET folder to the SD card.
 *
 * MKS (MKS-H43) (Supplier default)
 *  - Download https://github.com/makerbase-mks/MKS-H43
 *  - Copy the downloaded DWIN_SET folder to the SD card.
 *  - Product: https://www.aliexpress.com/item/1005002008179262.html
 *
 * RELOADED (T5UID1)
 *  - Download https://github.com/Neo2003/DGUS-reloaded/releases
 *  - Copy the downloaded DWIN_SET folder to the SD card.
 *
 * IA_CREALITY (T5UID1)
 *  - Download https://github.com/InsanityAutomation/Marlin/raw/CrealityDwin_2.0/TM3D_Combined480272_Landscape_V7.7z
 *  - Copy the downloaded DWIN_SET folder to the SD card.
 *
 * CREALITY_TOUCH
 *  - CR-6 OEM touch screen. A DWIN display with touch.
 *
 * Flash display with DGUS Displays for Marlin:
 *  - Format the SD card to FAT32 with an allocation size of 4kb.
 *  - Download files as specified for your type of display.
 *  - Plug the microSD card into the back of the display.
 *  - Boot the display and wait for the update to complete.
 *
 * :[ 'ORIGIN', 'FYSETC', 'HYPRECY', 'MKS', 'RELOADED', 'IA_CREALITY' ]
 */
//#define DGUS_LCD_UI ORIGIN
#if DGUS_UI_IS(MKS)
  #define USE_MKS_GREEN_UI
#elif DGUS_UI_IS(IA_CREALITY)
  //#define LCD_SCREEN_ROTATE 90          // Portrait Mode or 800x480 displays
  //#define IA_CREALITY_BOOT_DELAY 1500   // (ms)
#endif

//
// Touch-screen LCD for Malyan M200/M300 printers
//
//#define MALYAN_LCD

//
// Touch UI for FTDI EVE (FT800/FT810) displays
// See Configuration_adv.h for all configuration options.
//
//#define TOUCH_UI_FTDI_EVE

//
// Touch-screen LCD for Anycubic Chiron
//
//#define ANYCUBIC_LCD_CHIRON

//
// Touch-screen LCD for Anycubic i3 Mega
//
//#define ANYCUBIC_LCD_I3MEGA
#if ENABLED(ANYCUBIC_LCD_I3MEGA)
  //#define ANYCUBIC_LCD_GCODE_EXT  // Add ".gcode" to menu entries for DGUS clone compatibility
#endif

//
// Touch-screen LCD for Anycubic Vyper
//
//#define ANYCUBIC_LCD_VYPER

//
// 320x240 Nextion 2.8" serial TFT Resistive Touch Screen NX3224T028
//
//#define NEXTION_TFT

//
// PanelDue touch controller by Escher3D
// http://escher3d.com/pages/order/products/product2.php
//
//#define PANELDUE

//
// Third-party or vendor-customized controller interfaces.
// Sources should be installed in 'src/lcd/extui'.
//
//#define EXTENSIBLE_UI

#if ENABLED(EXTENSIBLE_UI)
  //#define EXTUI_LOCAL_BEEPER // Enables use of local Beeper pin with external display
#endif

//=============================================================================
//=============================== Graphical TFTs ==============================
//=============================================================================

/**
 * Specific TFT Model Presets. Enable one of the following options
 * or enable TFT_GENERIC and set sub-options.
 */

//
// 480x320, 3.5", SPI Display with Rotary Encoder from MKS
// Usually paired with MKS Robin Nano V2 & V3
//
//#define MKS_TS35_V2_0

//
// 320x240, 2.4", FSMC Display From MKS
// Usually paired with MKS Robin Nano V1.2
//
//#define MKS_ROBIN_TFT24

//
// 320x240, 2.8", FSMC Display From MKS
// Usually paired with MKS Robin Nano V1.2
//
//#define MKS_ROBIN_TFT28

//
// 320x240, 3.2", FSMC Display From MKS
// Usually paired with MKS Robin Nano V1.2
//
//#define MKS_ROBIN_TFT32

//
// 480x320, 3.5", FSMC Display From MKS
// Usually paired with MKS Robin Nano V1.2
//
//#define MKS_ROBIN_TFT35

//
// 480x272, 4.3", FSMC Display From MKS
//
//#define MKS_ROBIN_TFT43

//
// 320x240, 3.2", FSMC Display From MKS
// Usually paired with MKS Robin
//
//#define MKS_ROBIN_TFT_V1_1R

//
// 480x320, 3.5", FSMC Stock Display from Tronxy
//
//#define TFT_TRONXY_X5SA

//
// 480x320, 3.5", FSMC Stock Display from AnyCubic
//
//#define ANYCUBIC_TFT35

//
// 320x240, 2.8", FSMC Stock Display from Longer/Alfawise
//
//#define LONGER_LK_TFT28

//
// 320x240, 2.8", FSMC Stock Display from ET4
//
//#define ANET_ET4_TFT28

//
// 480x320, 3.5", FSMC Stock Display from ET5
//
//#define ANET_ET5_TFT35

//
// 1024x600, 7", RGB Stock Display with Rotary Encoder from BIQU-BX
//
//#define BIQU_BX_TFT70

//
// 480x320, 3.5", SPI Stock Display with Rotary Encoder from BIQU B1 SE Series
//
// #define BTT_TFT35_SPI_V1_0

//
// Generic TFT with detailed options
//
//#define TFT_GENERIC
#if ENABLED(TFT_GENERIC)
  // :[ 'AUTO', 'ST7735', 'ST7789', 'ST7796', 'R61505', 'ILI9328', 'ILI9341', 'ILI9488' ]
  #define TFT_DRIVER AUTO

  // Interface. Enable one of the following options:
  //#define TFT_INTERFACE_FSMC
  //#define TFT_INTERFACE_SPI

  // TFT Resolution. Enable one of the following options:
  //#define TFT_RES_320x240
  //#define TFT_RES_480x272
  //#define TFT_RES_480x320
  //#define TFT_RES_1024x600
#endif

/**
 * TFT UI - User Interface Selection. Enable one of the following options:
 *
 *   TFT_CLASSIC_UI - Emulated DOGM - 128x64 Upscaled
 *   TFT_COLOR_UI   - Marlin Default Menus, Touch Friendly, using full TFT capabilities
 *   TFT_LVGL_UI    - A Modern UI using LVGL
 *
 *   For LVGL_UI also copy the 'assets' folder from the build directory to the
 *   root of your SD card, together with the compiled firmware.
 */
//#define TFT_CLASSIC_UI
// #define TFT_COLOR_UI
//#define TFT_LVGL_UI

#if ENABLED(TFT_COLOR_UI)
  /**
   * TFT Font for Color_UI. Choose one of the following:
   *
   * NOTOSANS  - Default font with anti-aliasing. Supports Latin Extended and non-Latin characters.
   * UNIFONT   - Lightweight font, no anti-aliasing. Supports Latin Extended and non-Latin characters.
   * HELVETICA - Lightweight font, no anti-aliasing. Supports Basic Latin (0x0020-0x007F) and Latin-1 Supplement (0x0080-0x00FF) characters only.
   */
  #define TFT_FONT  NOTOSANS

  //#define TFT_SHARED_IO   // I/O is shared between TFT display and other devices. Disable async data transfer.
#endif

// #define COLOR_BACKGROUND    COLOR_DARK

#if ENABLED(TFT_LVGL_UI)
  //#define MKS_WIFI_MODULE // MKS WiFi module
#endif

/**
 * TFT Rotation. Set to one of the following values:
 *
 *   TFT_ROTATE_90,  TFT_ROTATE_90_MIRROR_X,  TFT_ROTATE_90_MIRROR_Y,
 *   TFT_ROTATE_180, TFT_ROTATE_180_MIRROR_X, TFT_ROTATE_180_MIRROR_Y,
 *   TFT_ROTATE_270, TFT_ROTATE_270_MIRROR_X, TFT_ROTATE_270_MIRROR_Y,
 *   TFT_MIRROR_X, TFT_MIRROR_Y, TFT_NO_ROTATION
 */
//#define TFT_ROTATION TFT_NO_ROTATION

//=============================================================================
//============================  Other Controllers  ============================
//=============================================================================

//
// Ender-3 v2 OEM display. A DWIN display with Rotary Encoder.
//
//#define DWIN_CREALITY_LCD           // Creality UI
//#define DWIN_LCD_PROUI              // Pro UI by MRiscoC
//#define DWIN_CREALITY_LCD_JYERSUI   // Jyers UI by Jacob Myers
//#define DWIN_MARLINUI_PORTRAIT      // MarlinUI (portrait orientation)
//#define DWIN_MARLINUI_LANDSCAPE     // MarlinUI (landscape orientation)

//
// Touch Screen Settings
//
// #define TOUCH_SCREEN
#if ENABLED(TOUCH_SCREEN)
  #define BUTTON_DELAY_EDIT      50 // (ms) Button repeat delay for edit screens
  #define BUTTON_DELAY_MENU     250 // (ms) Button repeat delay for menus

  //#define DISABLE_ENCODER         // Disable the click encoder, if any
  //#define TOUCH_IDLE_SLEEP_MINS 5 // (minutes) Display Sleep after a period of inactivity. Set with M255 S.

  #define TOUCH_SCREEN_CALIBRATION

  #define TOUCH_CALIBRATION_X  17540
  #define TOUCH_CALIBRATION_Y -11388
  #define TOUCH_OFFSET_X         -21
  #define TOUCH_OFFSET_Y         337
  #define TOUCH_ORIENTATION TOUCH_LANDSCAPE

  #if ALL(TOUCH_SCREEN_CALIBRATION, EEPROM_SETTINGS)
    #define TOUCH_CALIBRATION_AUTO_SAVE // Auto save successful calibration values to EEPROM
  #endif

  #if ENABLED(TFT_COLOR_UI)
    #define SINGLE_TOUCH_NAVIGATION
  #endif
#endif

//
// RepRapWorld REPRAPWORLD_KEYPAD v1.1
// https://reprapworld.com/products/electronics/ramps/keypad_v1_0_fully_assembled/
//
//#define REPRAPWORLD_KEYPAD
//#define REPRAPWORLD_KEYPAD_MOVE_STEP 10.0 // (mm) Distance to move per key-press

//
// EasyThreeD ET-4000+ with button input and status LED
//
//#define EASYTHREED_UI

//=============================================================================
//=============================== Extra Features ==============================
//=============================================================================

// @section fans

// Set number of user-controlled fans. Disable to use all board-defined fans.
// :[1,2,3,4,5,6,7,8]
// #define NUM_M106_FANS 1

// Use software PWM to drive the fan, as for the heaters. This uses a very low frequency
// which is not as annoying as with the hardware PWM. On the other hand, if this frequency
// is too low, you should also increment SOFT_PWM_SCALE.
//#define FAN_SOFT_PWM

// Incrementing this by 1 will double the software PWM frequency,
// affecting heaters, and the fan if FAN_SOFT_PWM is enabled.
// However, control resolution will be halved for each increment;
// at zero value, there are 128 effective control positions.
// :[0,1,2,3,4,5,6,7]
#define SOFT_PWM_SCALE 0

// If SOFT_PWM_SCALE is set to a value higher than 0, dithering can
// be used to mitigate the associated resolution loss. If enabled,
// some of the PWM cycles are stretched so on average the desired
// duty cycle is attained.
//#define SOFT_PWM_DITHER

// @section extras

// Support for the BariCUDA Paste Extruder
//#define BARICUDA

// @section lights

// Temperature status LEDs that display the hotend and bed temperature.
// If all hotends, bed temperature, and target temperature are under 54C
// then the BLUE led is on. Otherwise the RED led is on. (1C hysteresis)
//#define TEMP_STAT_LEDS

// Support for BlinkM/CyzRgb
//#define BLINKM

// Support for PCA9632 PWM LED driver
//#define PCA9632

// Support for PCA9533 PWM LED driver
//#define PCA9533

/**
 * RGB LED / LED Strip Control
 *
 * Enable support for an RGB LED connected to 5V digital pins, or
 * an RGB Strip connected to MOSFETs controlled by digital pins.
 *
 * Adds the M150 command to set the LED (or LED strip) color.
 * If pins are PWM capable (e.g., 4, 5, 6, 11) then a range of
 * luminance values can be set from 0 to 255.
 * For NeoPixel LED an overall brightness parameter is also available.
 *
 *  === CAUTION ===
 *  LED Strips require a MOSFET Chip between PWM lines and LEDs,
 *  as the Arduino cannot handle the current the LEDs will require.
 *  Failure to follow this precaution can destroy your Arduino!
 *
 *  NOTE: A separate 5V power supply is required! The NeoPixel LED needs
 *  more current than the Arduino 5V linear regulator can produce.
 *
 *  Requires PWM frequency between 50 <> 100Hz (Check HAL or variant)
 *  Use FAST_PWM_FAN, if possible, to reduce fan noise.
 */

// LED Type. Enable only one of the following two options:
//#define RGB_LED
//#define RGBW_LED

#if ANY(RGB_LED, RGBW_LED)
  //#define RGB_LED_R_PIN 34
  //#define RGB_LED_G_PIN 43
  //#define RGB_LED_B_PIN 35
  //#define RGB_LED_W_PIN -1
#endif

#if ANY(RGB_LED, RGBW_LED, PCA9632)
  //#define RGB_STARTUP_TEST              // For PWM pins, fade between all colors
  #if ENABLED(RGB_STARTUP_TEST)
    #define RGB_STARTUP_TEST_INNER_MS 10  // (ms) Reduce or increase fading speed
  #endif
#endif

// Support for Adafruit NeoPixel LED driver
//#define NEOPIXEL_LED
#if ENABLED(NEOPIXEL_LED)
  #define NEOPIXEL_TYPE          NEO_GRBW // NEO_GRBW, NEO_RGBW, NEO_GRB, NEO_RBG, etc.
                                          // See https://github.com/adafruit/Adafruit_NeoPixel/blob/master/Adafruit_NeoPixel.h
  //#define NEOPIXEL_PIN                4 // LED driving pin
  //#define NEOPIXEL2_TYPE  NEOPIXEL_TYPE
  //#define NEOPIXEL2_PIN               5
  #define NEOPIXEL_PIXELS              30 // Number of LEDs in the strip. (Longest strip when NEOPIXEL2_SEPARATE is disabled.)
  #define NEOPIXEL_IS_SEQUENTIAL          // Sequential display for temperature change - LED by LED. Disable to change all LEDs at once.
  #define NEOPIXEL_BRIGHTNESS         127 // Initial brightness (0-255)
  //#define NEOPIXEL_STARTUP_TEST         // Cycle through colors at startup

  // Support for second Adafruit NeoPixel LED driver controlled with M150 S1 ...
  //#define NEOPIXEL2_SEPARATE
  #if ENABLED(NEOPIXEL2_SEPARATE)
    #define NEOPIXEL2_PIXELS           15 // Number of LEDs in the second strip
    #define NEOPIXEL2_BRIGHTNESS      127 // Initial brightness (0-255)
    #define NEOPIXEL2_STARTUP_TEST        // Cycle through colors at startup
    #define NEOPIXEL_M150_DEFAULT      -1 // Default strip for M150 without 'S'. Use -1 to set all by default.
  #else
    //#define NEOPIXEL2_INSERIES          // Default behavior is NeoPixel 2 in parallel
  #endif

  // Use some of the NeoPixel LEDs for static (background) lighting
  //#define NEOPIXEL_BKGD_INDEX_FIRST   0 // Index of the first background LED
  //#define NEOPIXEL_BKGD_INDEX_LAST    5 // Index of the last background LED
  //#define NEOPIXEL_BKGD_COLOR         { 255, 255, 255, 0 }  // R, G, B, W
  //#define NEOPIXEL_BKGD_TIMEOUT_COLOR {  25,  25,  25, 0 }  // R, G, B, W
  //#define NEOPIXEL_BKGD_ALWAYS_ON       // Keep the backlight on when other NeoPixels are off
#endif

/**
 * Printer Event LEDs
 *
 * During printing, the LEDs will reflect the printer status:
 *
 *  - Gradually change from blue to violet as the heated bed gets to target temp
 *  - Gradually change from violet to red as the hotend gets to temperature
 *  - Change to white to illuminate work surface
 *  - Change to green once print has finished
 *  - Turn off after the print has finished and the user has pushed a button
 */
#if ANY(BLINKM, RGB_LED, RGBW_LED, PCA9632, PCA9533, NEOPIXEL_LED)
  #define PRINTER_EVENT_LEDS
#endif

// @section servos

/**
 * Number of servos
 *
 * For some servo-related options NUM_SERVOS will be set automatically.
 * Set this manually if there are extra servos needing manual control.
 * Set to 0 to turn off servo support.
 */
//#define NUM_SERVOS 3 // Note: Servo index starts with 0 for M280-M282 commands

// (ms) Delay before the next move will start, to give the servo time to reach its target angle.
// 300ms is a good value but you can try less delay.
// If the servo can't reach the requested position, increase it.
#define SERVO_DELAY { 300 }

// Only power servos during movement, otherwise leave off to prevent jitter
//#define DEACTIVATE_SERVOS_AFTER_MOVE

// Edit servo angles with M281 and save to EEPROM with M500
//#define EDITABLE_SERVO_ANGLES

// Disable servo with M282 to reduce power consumption, noise, and heat when not in use
//#define SERVO_DETACH_GCODE<|MERGE_RESOLUTION|>--- conflicted
+++ resolved
@@ -1832,13 +1832,8 @@
   #define MAX_SOFTWARE_ENDSTOP_W
 #endif
 
-<<<<<<< HEAD
-#if EITHER(MIN_SOFTWARE_ENDSTOPS, MAX_SOFTWARE_ENDSTOPS)
-  // #define SOFT_ENDSTOPS_MENU_ITEM  // Enable/Disable software endstops from the LCD
-=======
 #if ANY(MIN_SOFTWARE_ENDSTOPS, MAX_SOFTWARE_ENDSTOPS)
   //#define SOFT_ENDSTOPS_MENU_ITEM  // Enable/Disable software endstops from the LCD
->>>>>>> ba08dcfb
 #endif
 
 /**
