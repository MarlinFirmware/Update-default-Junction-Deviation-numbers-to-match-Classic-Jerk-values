--- conflicted
+++ resolved
@@ -38,13 +38,8 @@
 
 // Comment out (using // at the start of the line) to disable SD support:
 #define SDSUPPORT // Enable SD Card Support in Hardware Console
-<<<<<<< HEAD
-#define FANCY_LCD  // Hardware Console with 20x4 multipage LCD
-//#define SIMPLE_LCD  // 16x2 Simple LCD Display (Bootup, Temp Monitoring only)
-=======
 
 #define ULTRA_LCD  //improved 3 button or clickencoder interface
->>>>>>> 78c631e9
 const int dropsegments=2; //everything with this number of steps  will be ignored as move
 
 //// ADVANCED SETTINGS - to tweak parameters
@@ -83,10 +78,6 @@
 
 //// MOVEMENT SETTINGS
 #define NUM_AXIS 4 // The axis order in all axis related arrays is X, Y, Z, E
-<<<<<<< HEAD
-=======
-float max_feedrate[] = {190*60, 190*60, 10*60, 100*60}; // set the max speeds
->>>>>>> 78c631e9
 //note: on bernhards ultimaker 200 200 12 are working well.
 float homing_feedrate[] = {70*60, 70*60, 12*60, 0};  // set the homing speeds
 //the followint checks if an extrusion is existent in the move. if _not_, the speed of the move is set to the maximum speed. 
@@ -95,7 +86,6 @@
 #define TRAVELING_AT_MAXSPEED  
 bool axis_relative_modes[] = {false, false, false, false};
 
-<<<<<<< HEAD
 
 // default settings 
 
@@ -112,17 +102,6 @@
 #define DEFAULT_XYJERK                25.0*60;    
 #define DEFAULT_ZJERK                 10.0*60;
 
-=======
-//// Acceleration settings
-// X, Y, Z, E maximum start speed for accelerated moves. E default values are good for skeinforge 40+, for older versions raise them a lot.
-float acceleration = 4500;         // Normal acceleration mm/s^2  THIS IS THE DEFAULT ACCELERATION for all moves. M204 SXXXX
-float retract_acceleration = 7000; //  mm/s^2   filament pull-pack and push-forward  while standing still in the other axis M204 TXXXX
-float max_xy_jerk = 30*60; //speed than can be stopped at once, if i understand correctly.
-float max_z_jerk = 5*60;
-// X, Y, Z and E max acceleration in mm/s^2 for printing moves or retracts
-long max_acceleration_units_per_sq_second[] = {9000,9000,150,10000}; // Use M201 to override by software
-float minimumfeedrate=20;
->>>>>>> 78c631e9
 
 // The watchdog waits for the watchperiod in milliseconds whenever an M104 or M109 increases the target temperature
 // If the temperature has not increased at the end of that period, the target temperature is set to zero. It can be reset with another M104/M109
