--- conflicted
+++ resolved
@@ -1667,19 +1667,9 @@
 
 #define Z_PROBE_LOW_POINT          -2 // (mm) Farthest distance below the trigger-point to go before stopping
 
-<<<<<<< HEAD
 // For M851 give a range for adjusting the Z probe offset
 #define Z_PROBE_OFFSET_RANGE_MIN -10
 #define Z_PROBE_OFFSET_RANGE_MAX 10
-=======
-// For M851 provide ranges for adjusting the X, Y, and Z probe offsets
-//#define PROBE_OFFSET_XMIN -50   // (mm)
-//#define PROBE_OFFSET_XMAX  50   // (mm)
-//#define PROBE_OFFSET_YMIN -50   // (mm)
-//#define PROBE_OFFSET_YMAX  50   // (mm)
-//#define PROBE_OFFSET_ZMIN -20   // (mm)
-//#define PROBE_OFFSET_ZMAX  20   // (mm)
->>>>>>> 235ad4dd
 
 // Enable the M48 repeatability test to test probe accuracy
 //#define Z_MIN_PROBE_REPEATABILITY_TEST
