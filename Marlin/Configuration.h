/**
 * Marlin 3D Printer Firmware
 * Copyright (c) 2020 MarlinFirmware [https://github.com/MarlinFirmware/Marlin]
 *
 * Based on Sprinter and grbl.
 * Copyright (c) 2011 Camiel Gubbels / Erik van der Zalm
 *
 * This program is free software: you can redistribute it and/or modify
 * it under the terms of the GNU General Public License as published by
 * the Free Software Foundation, either version 3 of the License, or
 * (at your option) any later version.
 *
 * This program is distributed in the hope that it will be useful,
 * but WITHOUT ANY WARRANTY; without even the implied warranty of
 * MERCHANTABILITY or FITNESS FOR A PARTICULAR PURPOSE.  See the
 * GNU General Public License for more details.
 *
 * You should have received a copy of the GNU General Public License
 * along with this program.  If not, see <https://www.gnu.org/licenses/>.
 *
 */
#pragma once

/**
 * Configuration.h
 *
 * Basic settings such as:
 *
 * - Type of electronics
 * - Type of temperature sensor
 * - Printer geometry
 * - Endstop configuration
 * - LCD controller
 * - Extra features
 *
 * Advanced settings can be found in Configuration_adv.h
 */
#define CONFIGURATION_H_VERSION 020008

//===========================================================================
//============================= Getting Started =============================
//===========================================================================

/**
 * Here are some useful links to help get your machine configured and calibrated:
 *
 * Example Configs:     https://github.com/MarlinFirmware/Configurations/branches/all
 *
 * Průša Calculator:    https://blog.prusaprinters.org/calculator_3416/
 *
 * Calibration Guides:  https://reprap.org/wiki/Calibration
 *                      https://reprap.org/wiki/Triffid_Hunter%27s_Calibration_Guide
 *                      https://sites.google.com/site/repraplogphase/calibration-of-your-reprap
 *                      https://youtu.be/wAL9d7FgInk
 *
 * Calibration Objects: https://www.thingiverse.com/thing:5573
 *                      https://www.thingiverse.com/thing:1278865
 */

//===========================================================================
//========================== DELTA / SCARA / TPARA ==========================
//===========================================================================
//
// Download configurations from the link above and customize for your machine.
// Examples are located in config/examples/delta, .../SCARA, and .../TPARA.
//
//===========================================================================

// @section info

// Author info of this build printed to the host during boot and M115
#define STRING_CONFIG_H_AUTHOR "(none, default config)" // Who made the changes.
//#define CUSTOM_VERSION_FILE Version.h // Path from the root directory (no quotes)

/**
 * *** VENDORS PLEASE READ ***
 *
 * Marlin allows you to add a custom boot image for Graphical LCDs.
 * With this option Marlin will first show your custom screen followed
 * by the standard Marlin logo with version number and web URL.
 *
 * We encourage you to take advantage of this new feature and we also
 * respectfully request that you retain the unmodified Marlin boot screen.
 */

// Show the Marlin bootscreen on startup. ** ENABLE FOR PRODUCTION **
#define SHOW_BOOTSCREEN

// Show the bitmap in Marlin/_Bootscreen.h on startup.
//#define SHOW_CUSTOM_BOOTSCREEN

// Show the bitmap in Marlin/_Statusscreen.h on the status screen.
//#define CUSTOM_STATUS_SCREEN_IMAGE

// @section machine

/**
 * Select the serial port on the board to use for communication with the host.
 * This allows the connection of wireless adapters (for instance) to non-default port pins.
 * Serial port -1 is the USB emulated serial port, if available.
 * Note: The first serial port (-1 or 0) will always be used by the Arduino bootloader.
 *
 * :[-1, 0, 1, 2, 3, 4, 5, 6, 7]
 */
#define SERIAL_PORT 0

/**
 * Select a secondary serial port on the board to use for communication with the host.
 * Currently Ethernet (-2) is only supported on Teensy 4.1 boards.
 * :[-2, -1, 0, 1, 2, 3, 4, 5, 6, 7]
 */
//#define SERIAL_PORT_2 -1

/**
 * This setting determines the communication speed of the printer.
 *
 * 250000 works in most cases, but you might try a lower speed if
 * you commonly experience drop-outs during host printing.
 * You may try up to 1000000 to speed up SD file transfer.
 *
 * :[2400, 9600, 19200, 38400, 57600, 115200, 250000, 500000, 1000000]
 */
#define BAUDRATE 250000

// Enable the Bluetooth serial interface on AT90USB devices
//#define BLUETOOTH

// Choose the name from boards.h that matches your setup
#ifndef MOTHERBOARD
  #define MOTHERBOARD BOARD_RAMPS_14_EFB
#endif

// Name displayed in the LCD "Ready" message and Info menu
//#define CUSTOM_MACHINE_NAME "3D Printer"

// Printer's unique ID, used by some programs to differentiate between machines.
// Choose your own or use a service like https://www.uuidgenerator.net/version4
//#define MACHINE_UUID "00000000-0000-0000-0000-000000000000"

// @section extruder

// This defines the number of extruders
// :[0, 1, 2, 3, 4, 5, 6, 7, 8]
#define EXTRUDERS 1

// Generally expected filament diameter (1.75, 2.85, 3.0, ...). Used for Volumetric, Filament Width Sensor, etc.
#define DEFAULT_NOMINAL_FILAMENT_DIA 1.75

// For Cyclops or any "multi-extruder" that shares a single nozzle.
//#define SINGLENOZZLE

// Save and restore temperature and fan speed on tool-change.
// Set standby for the unselected tool with M104/106/109 T...
#if ENABLED(SINGLENOZZLE)
  //#define SINGLENOZZLE_STANDBY_TEMP
  //#define SINGLENOZZLE_STANDBY_FAN
#endif

/**
 * Multi-Material Unit
 * Set to one of these predefined models:
 *
 *   PRUSA_MMU1      : Průša MMU1 (The "multiplexer" version)
 *   PRUSA_MMU2      : Průša MMU2
 *   PRUSA_MMU2S     : Průša MMU2S (Requires MK3S extruder with motion sensor, EXTRUDERS = 5)
 *   SMUFF_EMU_MMU2  : Technik Gegg SMuFF (Průša MMU2 emulation mode)
 *   SMUFF_EMU_MMU2S : Technik Gegg SMuFF (Průša MMU2S emulation mode)
 *
 * Requires NOZZLE_PARK_FEATURE to park print head in case MMU unit fails.
 * See additional options in Configuration_adv.h.
 */
//#define MMU_MODEL PRUSA_MMU2

// A dual extruder that uses a single stepper motor
//#define SWITCHING_EXTRUDER
#if ENABLED(SWITCHING_EXTRUDER)
  #define SWITCHING_EXTRUDER_SERVO_NR 0
  #define SWITCHING_EXTRUDER_SERVO_ANGLES { 0, 90 } // Angles for E0, E1[, E2, E3]
  #if EXTRUDERS > 3
    #define SWITCHING_EXTRUDER_E23_SERVO_NR 1
  #endif
#endif

// A dual-nozzle that uses a servomotor to raise/lower one (or both) of the nozzles
//#define SWITCHING_NOZZLE
#if ENABLED(SWITCHING_NOZZLE)
  #define SWITCHING_NOZZLE_SERVO_NR 0
  //#define SWITCHING_NOZZLE_E1_SERVO_NR 1          // If two servos are used, the index of the second
  #define SWITCHING_NOZZLE_SERVO_ANGLES { 0, 90 }   // Angles for E0, E1 (single servo) or lowered/raised (dual servo)
#endif

/**
 * Two separate X-carriages with extruders that connect to a moving part
 * via a solenoid docking mechanism. Requires SOL1_PIN and SOL2_PIN.
 */
//#define PARKING_EXTRUDER

/**
 * Two separate X-carriages with extruders that connect to a moving part
 * via a magnetic docking mechanism using movements and no solenoid
 *
 * project   : https://www.thingiverse.com/thing:3080893
 * movements : https://youtu.be/0xCEiG9VS3k
 *             https://youtu.be/Bqbcs0CU2FE
 */
//#define MAGNETIC_PARKING_EXTRUDER

#if EITHER(PARKING_EXTRUDER, MAGNETIC_PARKING_EXTRUDER)

  #define PARKING_EXTRUDER_PARKING_X { -78, 184 }     // X positions for parking the extruders
  #define PARKING_EXTRUDER_GRAB_DISTANCE 1            // (mm) Distance to move beyond the parking point to grab the extruder
  //#define MANUAL_SOLENOID_CONTROL                   // Manual control of docking solenoids with M380 S / M381

  #if ENABLED(PARKING_EXTRUDER)

    #define PARKING_EXTRUDER_SOLENOIDS_INVERT           // If enabled, the solenoid is NOT magnetized with applied voltage
    #define PARKING_EXTRUDER_SOLENOIDS_PINS_ACTIVE LOW  // LOW or HIGH pin signal energizes the coil
    #define PARKING_EXTRUDER_SOLENOIDS_DELAY 250        // (ms) Delay for magnetic field. No delay if 0 or not defined.
    //#define MANUAL_SOLENOID_CONTROL                   // Manual control of docking solenoids with M380 S / M381

  #elif ENABLED(MAGNETIC_PARKING_EXTRUDER)

    #define MPE_FAST_SPEED      9000      // (mm/min) Speed for travel before last distance point
    #define MPE_SLOW_SPEED      4500      // (mm/min) Speed for last distance travel to park and couple
    #define MPE_TRAVEL_DISTANCE   10      // (mm) Last distance point
    #define MPE_COMPENSATION       0      // Offset Compensation -1 , 0 , 1 (multiplier) only for coupling

  #endif

#endif

/**
 * Switching Toolhead
 *
 * Support for swappable and dockable toolheads, such as
 * the E3D Tool Changer. Toolheads are locked with a servo.
 */
//#define SWITCHING_TOOLHEAD

/**
 * Magnetic Switching Toolhead
 *
 * Support swappable and dockable toolheads with a magnetic
 * docking mechanism using movement and no servo.
 */
//#define MAGNETIC_SWITCHING_TOOLHEAD

/**
 * Electromagnetic Switching Toolhead
 *
 * Parking for CoreXY / HBot kinematics.
 * Toolheads are parked at one edge and held with an electromagnet.
 * Supports more than 2 Toolheads. See https://youtu.be/JolbsAKTKf4
 */
//#define ELECTROMAGNETIC_SWITCHING_TOOLHEAD

#if ANY(SWITCHING_TOOLHEAD, MAGNETIC_SWITCHING_TOOLHEAD, ELECTROMAGNETIC_SWITCHING_TOOLHEAD)
  #define SWITCHING_TOOLHEAD_Y_POS          235         // (mm) Y position of the toolhead dock
  #define SWITCHING_TOOLHEAD_Y_SECURITY      10         // (mm) Security distance Y axis
  #define SWITCHING_TOOLHEAD_Y_CLEAR         60         // (mm) Minimum distance from dock for unobstructed X axis
  #define SWITCHING_TOOLHEAD_X_POS          { 215, 0 }  // (mm) X positions for parking the extruders
  #if ENABLED(SWITCHING_TOOLHEAD)
    #define SWITCHING_TOOLHEAD_SERVO_NR       2         // Index of the servo connector
    #define SWITCHING_TOOLHEAD_SERVO_ANGLES { 0, 180 }  // (degrees) Angles for Lock, Unlock
  #elif ENABLED(MAGNETIC_SWITCHING_TOOLHEAD)
    #define SWITCHING_TOOLHEAD_Y_RELEASE      5         // (mm) Security distance Y axis
    #define SWITCHING_TOOLHEAD_X_SECURITY   { 90, 150 } // (mm) Security distance X axis (T0,T1)
    //#define PRIME_BEFORE_REMOVE                       // Prime the nozzle before release from the dock
    #if ENABLED(PRIME_BEFORE_REMOVE)
      #define SWITCHING_TOOLHEAD_PRIME_MM           20  // (mm)   Extruder prime length
      #define SWITCHING_TOOLHEAD_RETRACT_MM         10  // (mm)   Retract after priming length
      #define SWITCHING_TOOLHEAD_PRIME_FEEDRATE    300  // (mm/min) Extruder prime feedrate
      #define SWITCHING_TOOLHEAD_RETRACT_FEEDRATE 2400  // (mm/min) Extruder retract feedrate
    #endif
  #elif ENABLED(ELECTROMAGNETIC_SWITCHING_TOOLHEAD)
    #define SWITCHING_TOOLHEAD_Z_HOP          2         // (mm) Z raise for switching
  #endif
#endif

/**
 * "Mixing Extruder"
 *   - Adds G-codes M163 and M164 to set and "commit" the current mix factors.
 *   - Extends the stepping routines to move multiple steppers in proportion to the mix.
 *   - Optional support for Repetier Firmware's 'M164 S<index>' supporting virtual tools.
 *   - This implementation supports up to two mixing extruders.
 *   - Enable DIRECT_MIXING_IN_G1 for M165 and mixing in G1 (from Pia Taubert's reference implementation).
 */
//#define MIXING_EXTRUDER
#if ENABLED(MIXING_EXTRUDER)
  #define MIXING_STEPPERS 2        // Number of steppers in your mixing extruder
  #define MIXING_VIRTUAL_TOOLS 16  // Use the Virtual Tool method with M163 and M164
  //#define DIRECT_MIXING_IN_G1    // Allow ABCDHI mix factors in G1 movement commands
  //#define GRADIENT_MIX           // Support for gradient mixing with M166 and LCD
  #if ENABLED(GRADIENT_MIX)
    //#define GRADIENT_VTOOL       // Add M166 T to use a V-tool index as a Gradient alias
  #endif
#endif

// Offset of the extruders (uncomment if using more than one and relying on firmware to position when changing).
// The offset has to be X=0, Y=0 for the extruder 0 hotend (default extruder).
// For the other hotends it is their distance from the extruder 0 hotend.
//#define HOTEND_OFFSET_X { 0.0, 20.00 } // (mm) relative X-offset for each nozzle
//#define HOTEND_OFFSET_Y { 0.0, 5.00 }  // (mm) relative Y-offset for each nozzle
//#define HOTEND_OFFSET_Z { 0.0, 0.00 }  // (mm) relative Z-offset for each nozzle

// @section machine

/**
 * Power Supply Control
 *
 * Enable and connect the power supply to the PS_ON_PIN.
 * Specify whether the power supply is active HIGH or active LOW.
 */
//#define PSU_CONTROL
//#define PSU_NAME "Power Supply"

#if ENABLED(PSU_CONTROL)
  #define PSU_ACTIVE_STATE LOW      // Set 'LOW' for ATX, 'HIGH' for X-Box

  //#define PSU_DEFAULT_OFF         // Keep power off until enabled directly with M80
  //#define PSU_POWERUP_DELAY 250   // (ms) Delay for the PSU to warm up to full power

  //#define PSU_POWERUP_GCODE  "M355 S1"  // G-code to run after power-on (e.g., case light on)
  //#define PSU_POWEROFF_GCODE "M355 S0"  // G-code to run before power-off (e.g., case light off)

  //#define AUTO_POWER_CONTROL      // Enable automatic control of the PS_ON pin
  #if ENABLED(AUTO_POWER_CONTROL)
    #define AUTO_POWER_FANS         // Turn on PSU if fans need power
    #define AUTO_POWER_E_FANS
    #define AUTO_POWER_CONTROLLERFAN
    #define AUTO_POWER_CHAMBER_FAN
    #define AUTO_POWER_COOLER_FAN
    //#define AUTO_POWER_E_TEMP        50 // (°C) Turn on PSU if any extruder is over this temperature
    //#define AUTO_POWER_CHAMBER_TEMP  30 // (°C) Turn on PSU if the chamber is over this temperature
    //#define AUTO_POWER_COOLER_TEMP   26 // (°C) Turn on PSU if the cooler is over this temperature
    #define POWER_TIMEOUT              30 // (s) Turn off power if the machine is idle for this duration
    //#define POWER_OFF_DELAY          60 // (s) Delay of poweroff after M81 command. Useful to let fans run for extra time.
  #endif
#endif

//===========================================================================
//============================= Thermal Settings ============================
//===========================================================================
// @section temperature

/**
 * --NORMAL IS 4.7kohm PULLUP!-- 1kohm pullup can be used on hotend sensor, using correct resistor and table
 *
 * Temperature sensors available:
 *
 *    -5 : PT100 / PT1000 with MAX31865 (only for sensors 0-1)
 *    -3 : thermocouple with MAX31855 (only for sensors 0-1)
 *    -2 : thermocouple with MAX6675 (only for sensors 0-1)
 *    -4 : thermocouple with AD8495
 *    -1 : thermocouple with AD595
 *     0 : not used
 *     1 : 100k thermistor - best choice for EPCOS 100k (4.7k pullup)
 *   331 : (3.3V scaled thermistor 1 table for MEGA)
 *   332 : (3.3V scaled thermistor 1 table for DUE)
 *     2 : 200k thermistor - ATC Semitec 204GT-2 (4.7k pullup)
 *   202 : 200k thermistor - Copymaster 3D
 *     3 : Mendel-parts thermistor (4.7k pullup)
 *     4 : 10k thermistor !! do not use it for a hotend. It gives bad resolution at high temp. !!
 *     5 : 100K thermistor - ATC Semitec 104GT-2/104NT-4-R025H42G (Used in ParCan, J-Head, and E3D) (4.7k pullup)
 *   501 : 100K Zonestar (Tronxy X3A) Thermistor
 *   502 : 100K Zonestar Thermistor used by hot bed in Zonestar Průša P802M
 *   512 : 100k RPW-Ultra hotend thermistor (4.7k pullup)
 *     6 : 100k EPCOS - Not as accurate as table 1 (created using a fluke thermocouple) (4.7k pullup)
 *     7 : 100k Honeywell thermistor 135-104LAG-J01 (4.7k pullup)
 *    71 : 100k Honeywell thermistor 135-104LAF-J01 (4.7k pullup)
 *     8 : 100k 0603 SMD Vishay NTCS0603E3104FXT (4.7k pullup)
 *     9 : 100k GE Sensing AL03006-58.2K-97-G1 (4.7k pullup)
 *    10 : 100k RS thermistor 198-961 (4.7k pullup)
 *    11 : 100k beta 3950 1% thermistor (Used in Keenovo AC silicone mats and most Wanhao i3 machines) (4.7k pullup)
 *    12 : 100k 0603 SMD Vishay NTCS0603E3104FXT (4.7k pullup) (calibrated for Makibox hot bed)
 *    13 : 100k Hisens 3950  1% up to 300°C for hotend "Simple ONE " & "Hotend "All In ONE"
 *    15 : 100k thermistor calibration for JGAurora A5 hotend
 *    18 : ATC Semitec 204GT-2 (4.7k pullup) Dagoma.Fr - MKS_Base_DKU001327
 *    20 : Pt100 with circuit in the Ultimainboard V2.x with mainboard ADC reference voltage = INA826 amplifier-board supply voltage.
 *         NOTES: (1) Must use an ADC input with no pullup. (2) Some INA826 amplifiers are unreliable at 3.3V so consider using sensor 147, 110, or 21.
 *    21 : Pt100 with circuit in the Ultimainboard V2.x with 3.3v ADC reference voltage (STM32, LPC176x....) and 5V INA826 amplifier board supply.
 *         NOTE: ADC pins are not 5V tolerant. Not recommended because it's possible to damage the CPU by going over 500°C.
 *    22 : 100k (hotend) with 4.7k pullup to 3.3V and 220R to analog input (as in GTM32 Pro vB)
 *    23 : 100k (bed) with 4.7k pullup to 3.3v and 220R to analog input (as in GTM32 Pro vB)
 *    30 : Kis3d Silicone heating mat 200W/300W with 6mm precision cast plate (EN AW 5083) NTC100K / B3950 (4.7k pullup)
 *   201 : Pt100 with circuit in Overlord, similar to Ultimainboard V2.x
 *    60 : 100k Maker's Tool Works Kapton Bed Thermistor beta=3950
 *    61 : 100k Formbot / Vivedino 3950 350C thermistor 4.7k pullup
 *    66 : 4.7M High Temperature thermistor from Dyze Design
 *    67 : 450C thermistor from SliceEngineering
 *    70 : the 100K thermistor found in the bq Hephestos 2
 *    75 : 100k Generic Silicon Heat Pad with NTC 100K MGB18-104F39050L32 thermistor
 *    99 : 100k thermistor with a 10K pull-up resistor (found on some Wanhao i3 machines)
 *
 *       1k ohm pullup tables - This is atypical, and requires changing out the 4.7k pullup for 1k.
 *                              (but gives greater accuracy and more stable PID)
 *    51 : 100k thermistor - EPCOS (1k pullup)
 *    52 : 200k thermistor - ATC Semitec 204GT-2 (1k pullup)
 *    55 : 100k thermistor - ATC Semitec 104GT-2 (Used in ParCan & J-Head) (1k pullup)
 *
 *  1047 : Pt1000 with 4k7 pullup (E3D)
 *  1010 : Pt1000 with 1k pullup (non standard)
 *   147 : Pt100 with 4k7 pullup
 *   110 : Pt100 with 1k pullup (non standard)
 *
 *  1000 : Custom - Specify parameters in Configuration_adv.h
 *
 *         Use these for Testing or Development purposes. NEVER for production machine.
 *   998 : Dummy Table that ALWAYS reads 25°C or the temperature defined below.
 *   999 : Dummy Table that ALWAYS reads 100°C or the temperature defined below.
 */
#define TEMP_SENSOR_0 1
#define TEMP_SENSOR_1 0
#define TEMP_SENSOR_2 0
#define TEMP_SENSOR_3 0
#define TEMP_SENSOR_4 0
#define TEMP_SENSOR_5 0
#define TEMP_SENSOR_6 0
#define TEMP_SENSOR_7 0
#define TEMP_SENSOR_BED 0
#define TEMP_SENSOR_PROBE 0
#define TEMP_SENSOR_CHAMBER 0
#define TEMP_SENSOR_COOLER 0

// Dummy thermistor constant temperature readings, for use with 998 and 999
#define DUMMY_THERMISTOR_998_VALUE  25
#define DUMMY_THERMISTOR_999_VALUE 100

// Resistor values when using MAX31865 sensors (-5) on TEMP_SENSOR_0 / 1
//#define MAX31865_SENSOR_OHMS_0      100   // (Ω) Typically 100 or 1000 (PT100 or PT1000)
//#define MAX31865_CALIBRATION_OHMS_0 430   // (Ω) Typically 430 for AdaFruit PT100; 4300 for AdaFruit PT1000
//#define MAX31865_SENSOR_OHMS_1      100
//#define MAX31865_CALIBRATION_OHMS_1 430

// Use temp sensor 1 as a redundant sensor with sensor 0. If the readings
// from the two sensors differ too much the print will be aborted.
//#define TEMP_SENSOR_1_AS_REDUNDANT
#define MAX_REDUNDANT_TEMP_SENSOR_DIFF 10

#define TEMP_RESIDENCY_TIME     10  // (seconds) Time to wait for hotend to "settle" in M109
#define TEMP_WINDOW              1  // (°C) Temperature proximity for the "temperature reached" timer
#define TEMP_HYSTERESIS          3  // (°C) Temperature proximity considered "close enough" to the target

#define TEMP_BED_RESIDENCY_TIME 10  // (seconds) Time to wait for bed to "settle" in M190
#define TEMP_BED_WINDOW          1  // (°C) Temperature proximity for the "temperature reached" timer
#define TEMP_BED_HYSTERESIS      3  // (°C) Temperature proximity considered "close enough" to the target

#define TEMP_CHAMBER_RESIDENCY_TIME 10  // (seconds) Time to wait for chamber to "settle" in M191
#define TEMP_CHAMBER_WINDOW      1  // (°C) Temperature proximity for the "temperature reached" timer
#define TEMP_CHAMBER_HYSTERESIS  3  // (°C) Temperature proximity considered "close enough" to the target

// Below this temperature the heater will be switched off
// because it probably indicates a broken thermistor wire.
#define HEATER_0_MINTEMP   5
#define HEATER_1_MINTEMP   5
#define HEATER_2_MINTEMP   5
#define HEATER_3_MINTEMP   5
#define HEATER_4_MINTEMP   5
#define HEATER_5_MINTEMP   5
#define HEATER_6_MINTEMP   5
#define HEATER_7_MINTEMP   5
#define BED_MINTEMP        5
#define CHAMBER_MINTEMP    5

// Above this temperature the heater will be switched off.
// This can protect components from overheating, but NOT from shorts and failures.
// (Use MINTEMP for thermistor short/failure protection.)
#define HEATER_0_MAXTEMP 275
#define HEATER_1_MAXTEMP 275
#define HEATER_2_MAXTEMP 275
#define HEATER_3_MAXTEMP 275
#define HEATER_4_MAXTEMP 275
#define HEATER_5_MAXTEMP 275
#define HEATER_6_MAXTEMP 275
#define HEATER_7_MAXTEMP 275
#define BED_MAXTEMP      150
#define CHAMBER_MAXTEMP  60

/**
 * Thermal Overshoot
 * During heatup (and printing) the temperature can often "overshoot" the target by many degrees
 * (especially before PID tuning). Setting the target temperature too close to MAXTEMP guarantees
 * a MAXTEMP shutdown! Use these values to forbid temperatures being set too close to MAXTEMP.
 */
#define HOTEND_OVERSHOOT 15   // (°C) Forbid temperatures over MAXTEMP - OVERSHOOT
#define BED_OVERSHOOT    10   // (°C) Forbid temperatures over MAXTEMP - OVERSHOOT
#define COOLER_OVERSHOOT  2   // (°C) Forbid temperatures closer than OVERSHOOT

//===========================================================================
//============================= PID Settings ================================
//===========================================================================
// PID Tuning Guide here: https://reprap.org/wiki/PID_Tuning

// Comment the following line to disable PID and enable bang-bang.
#define PIDTEMP
#define BANG_MAX 255     // Limits current to nozzle while in bang-bang mode; 255=full current
#define PID_MAX BANG_MAX // Limits current to nozzle while PID is active (see PID_FUNCTIONAL_RANGE below); 255=full current
#define PID_K1 0.95      // Smoothing factor within any PID loop

#if ENABLED(PIDTEMP)
  //#define PID_EDIT_MENU         // Add PID editing to the "Advanced Settings" menu. (~700 bytes of PROGMEM)
  //#define PID_AUTOTUNE_MENU     // Add PID auto-tuning to the "Advanced Settings" menu. (~250 bytes of PROGMEM)
  //#define PID_PARAMS_PER_HOTEND // Uses separate PID parameters for each extruder (useful for mismatched extruders)
                                  // Set/get with gcode: M301 E[extruder number, 0-2]

  #if ENABLED(PID_PARAMS_PER_HOTEND)
    // Specify between 1 and HOTENDS values per array.
    // If fewer than EXTRUDER values are provided, the last element will be repeated.
    #define DEFAULT_Kp_LIST {  22.20,  22.20 }
    #define DEFAULT_Ki_LIST {   1.08,   1.08 }
    #define DEFAULT_Kd_LIST { 114.00, 114.00 }
  #else
    #define DEFAULT_Kp  22.20
    #define DEFAULT_Ki   1.08
    #define DEFAULT_Kd 114.00
  #endif
#endif // PIDTEMP

//===========================================================================
//====================== PID > Bed Temperature Control ======================
//===========================================================================

/**
 * PID Bed Heating
 *
 * If this option is enabled set PID constants below.
 * If this option is disabled, bang-bang will be used and BED_LIMIT_SWITCHING will enable hysteresis.
 *
 * The PID frequency will be the same as the extruder PWM.
 * If PID_dT is the default, and correct for the hardware/configuration, that means 7.689Hz,
 * which is fine for driving a square wave into a resistive load and does not significantly
 * impact FET heating. This also works fine on a Fotek SSR-10DA Solid State Relay into a 250W
 * heater. If your configuration is significantly different than this and you don't understand
 * the issues involved, don't use bed PID until someone else verifies that your hardware works.
 */
//#define PIDTEMPBED

//#define BED_LIMIT_SWITCHING

/**
 * Max Bed Power
 * Applies to all forms of bed control (PID, bang-bang, and bang-bang with hysteresis).
 * When set to any value below 255, enables a form of PWM to the bed that acts like a divider
 * so don't use it unless you are OK with PWM on your bed. (See the comment on enabling PIDTEMPBED)
 */
#define MAX_BED_POWER 255 // limits duty cycle to bed; 255=full current

#if ENABLED(PIDTEMPBED)
  //#define MIN_BED_POWER 0
  //#define PID_BED_DEBUG // Sends debug data to the serial port.

  // 120V 250W silicone heater into 4mm borosilicate (MendelMax 1.5+)
  // from FOPDT model - kp=.39 Tp=405 Tdead=66, Tc set to 79.2, aggressive factor of .15 (vs .1, 1, 10)
  #define DEFAULT_bedKp 10.00
  #define DEFAULT_bedKi .023
  #define DEFAULT_bedKd 305.4

  // FIND YOUR OWN: "M303 E-1 C8 S90" to run autotune on the bed at 90 degreesC for 8 cycles.
#endif // PIDTEMPBED

//===========================================================================
//==================== PID > Chamber Temperature Control ====================
//===========================================================================

/**
 * PID Chamber Heating
 *
 * If this option is enabled set PID constants below.
 * If this option is disabled, bang-bang will be used and CHAMBER_LIMIT_SWITCHING will enable
 * hysteresis.
 *
 * The PID frequency will be the same as the extruder PWM.
 * If PID_dT is the default, and correct for the hardware/configuration, that means 7.689Hz,
 * which is fine for driving a square wave into a resistive load and does not significantly
 * impact FET heating. This also works fine on a Fotek SSR-10DA Solid State Relay into a 200W
 * heater. If your configuration is significantly different than this and you don't understand
 * the issues involved, don't use chamber PID until someone else verifies that your hardware works.
 */
//#define PIDTEMPCHAMBER
//#define CHAMBER_LIMIT_SWITCHING

/**
 * Max Chamber Power
 * Applies to all forms of chamber control (PID, bang-bang, and bang-bang with hysteresis).
 * When set to any value below 255, enables a form of PWM to the chamber heater that acts like a divider
 * so don't use it unless you are OK with PWM on your heater. (See the comment on enabling PIDTEMPCHAMBER)
 */
#define MAX_CHAMBER_POWER 255 // limits duty cycle to chamber heater; 255=full current

#if ENABLED(PIDTEMPCHAMBER)
  #define MIN_CHAMBER_POWER 0
  //#define PID_CHAMBER_DEBUG // Sends debug data to the serial port.

  // Lasko "MyHeat Personal Heater" (200w) modified with a Fotek SSR-10DA to control only the heating element
  // and placed inside the small Creality printer enclosure tent.
  //
  #define DEFAULT_chamberKp 37.04
  #define DEFAULT_chamberKi 1.40
  #define DEFAULT_chamberKd 655.17
  // M309 P37.04 I1.04 D655.17

  // FIND YOUR OWN: "M303 E-2 C8 S50" to run autotune on the chamber at 50 degreesC for 8 cycles.
#endif // PIDTEMPCHAMBER

#if ANY(PIDTEMP, PIDTEMPBED, PIDTEMPCHAMBER)
  //#define PID_DEBUG             // Sends debug data to the serial port. Use 'M303 D' to toggle activation.
  //#define PID_OPENLOOP          // Puts PID in open loop. M104/M140 sets the output power from 0 to PID_MAX
  //#define SLOW_PWM_HEATERS      // PWM with very low frequency (roughly 0.125Hz=8s) and minimum state time of approximately 1s useful for heaters driven by a relay
  #define PID_FUNCTIONAL_RANGE 10 // If the temperature difference between the target temperature and the actual temperature
                                  // is more than PID_FUNCTIONAL_RANGE then the PID will be shut off and the heater will be set to min/max.
#endif

// @section extruder

/**
 * Prevent extrusion if the temperature is below EXTRUDE_MINTEMP.
 * Add M302 to set the minimum extrusion temperature and/or turn
 * cold extrusion prevention on and off.
 *
 * *** IT IS HIGHLY RECOMMENDED TO LEAVE THIS OPTION ENABLED! ***
 */
#define PREVENT_COLD_EXTRUSION
#define EXTRUDE_MINTEMP 170

/**
 * Prevent a single extrusion longer than EXTRUDE_MAXLENGTH.
 * Note: For Bowden Extruders make this large enough to allow load/unload.
 */
#define PREVENT_LENGTHY_EXTRUDE
#define EXTRUDE_MAXLENGTH 200

//===========================================================================
//======================== Thermal Runaway Protection =======================
//===========================================================================

/**
 * Thermal Protection provides additional protection to your printer from damage
 * and fire. Marlin always includes safe min and max temperature ranges which
 * protect against a broken or disconnected thermistor wire.
 *
 * The issue: If a thermistor falls out, it will report the much lower
 * temperature of the air in the room, and the the firmware will keep
 * the heater on.
 *
 * If you get "Thermal Runaway" or "Heating failed" errors the
 * details can be tuned in Configuration_adv.h
 */

#define THERMAL_PROTECTION_HOTENDS // Enable thermal protection for all extruders
#define THERMAL_PROTECTION_BED     // Enable thermal protection for the heated bed
#define THERMAL_PROTECTION_CHAMBER // Enable thermal protection for the heated chamber
#define THERMAL_PROTECTION_COOLER  // Enable thermal protection for the laser cooling

//===========================================================================
//============================= Mechanical Settings =========================
//===========================================================================

// @section machine

// Enable one of the options below for CoreXY, CoreXZ, or CoreYZ kinematics,
// either in the usual order or reversed
//#define COREXY
//#define COREXZ
//#define COREYZ
//#define COREYX
//#define COREZX
//#define COREZY
//#define MARKFORGED_XY  // MarkForged. See https://reprap.org/forum/read.php?152,504042

//===========================================================================
//============================== Endstop Settings ===========================
//===========================================================================

// @section homing

// Specify here all the endstop connectors that are connected to any endstop or probe.
// Almost all printers will be using one per axis. Probes will use one or more of the
// extra connectors. Leave undefined any used for non-endstop and non-probe purposes.
#define USE_XMIN_PLUG
#define USE_YMIN_PLUG
#define USE_ZMIN_PLUG
//#define USE_XMAX_PLUG
//#define USE_YMAX_PLUG
//#define USE_ZMAX_PLUG

// Enable pullup for all endstops to prevent a floating state
#define ENDSTOPPULLUPS
#if DISABLED(ENDSTOPPULLUPS)
  // Disable ENDSTOPPULLUPS to set pullups individually
  //#define ENDSTOPPULLUP_XMAX
  //#define ENDSTOPPULLUP_YMAX
  //#define ENDSTOPPULLUP_ZMAX
  //#define ENDSTOPPULLUP_XMIN
  //#define ENDSTOPPULLUP_YMIN
  //#define ENDSTOPPULLUP_ZMIN
  //#define ENDSTOPPULLUP_ZMIN_PROBE
#endif

// Enable pulldown for all endstops to prevent a floating state
//#define ENDSTOPPULLDOWNS
#if DISABLED(ENDSTOPPULLDOWNS)
  // Disable ENDSTOPPULLDOWNS to set pulldowns individually
  //#define ENDSTOPPULLDOWN_XMAX
  //#define ENDSTOPPULLDOWN_YMAX
  //#define ENDSTOPPULLDOWN_ZMAX
  //#define ENDSTOPPULLDOWN_XMIN
  //#define ENDSTOPPULLDOWN_YMIN
  //#define ENDSTOPPULLDOWN_ZMIN
  //#define ENDSTOPPULLDOWN_ZMIN_PROBE
#endif

// Mechanical endstop with COM to ground and NC to Signal uses "false" here (most common setup).
#define X_MIN_ENDSTOP_INVERTING false // Set to true to invert the logic of the endstop.
#define Y_MIN_ENDSTOP_INVERTING false // Set to true to invert the logic of the endstop.
#define Z_MIN_ENDSTOP_INVERTING false // Set to true to invert the logic of the endstop.
#define X_MAX_ENDSTOP_INVERTING false // Set to true to invert the logic of the endstop.
#define Y_MAX_ENDSTOP_INVERTING false // Set to true to invert the logic of the endstop.
#define Z_MAX_ENDSTOP_INVERTING false // Set to true to invert the logic of the endstop.
#define Z_MIN_PROBE_ENDSTOP_INVERTING true // Set to true to invert the logic of the probe.

/**
 * Stepper Drivers
 *
 * These settings allow Marlin to tune stepper driver timing and enable advanced options for
 * stepper drivers that support them. You may also override timing options in Configuration_adv.h.
 *
 * A4988 is assumed for unspecified drivers.
 *
 * Use TMC2208/TMC2208_STANDALONE for TMC2225 drivers and TMC2209/TMC2209_STANDALONE for TMC2226 drivers.
 *
 * Options: A4988, A5984, DRV8825, LV8729, L6470, L6474, POWERSTEP01,
 *          TB6560, TB6600, TMC2100,
 *          TMC2130, TMC2130_STANDALONE, TMC2160, TMC2160_STANDALONE,
 *          TMC2208, TMC2208_STANDALONE, TMC2209, TMC2209_STANDALONE,
 *          TMC26X,  TMC26X_STANDALONE,  TMC2660, TMC2660_STANDALONE,
 *          TMC5130, TMC5130_STANDALONE, TMC5160, TMC5160_STANDALONE
 * :['A4988', 'A5984', 'DRV8825', 'LV8729', 'L6470', 'L6474', 'POWERSTEP01', 'TB6560', 'TB6600', 'TMC2100', 'TMC2130', 'TMC2130_STANDALONE', 'TMC2160', 'TMC2160_STANDALONE', 'TMC2208', 'TMC2208_STANDALONE', 'TMC2209', 'TMC2209_STANDALONE', 'TMC26X', 'TMC26X_STANDALONE', 'TMC2660', 'TMC2660_STANDALONE', 'TMC5130', 'TMC5130_STANDALONE', 'TMC5160', 'TMC5160_STANDALONE']
 */
#define X_DRIVER_TYPE  A4988
#define Y_DRIVER_TYPE  A4988
#define Z_DRIVER_TYPE  A4988
//#define X2_DRIVER_TYPE A4988
//#define Y2_DRIVER_TYPE A4988
//#define Z2_DRIVER_TYPE A4988
//#define Z3_DRIVER_TYPE A4988
//#define Z4_DRIVER_TYPE A4988
#define E0_DRIVER_TYPE A4988
//#define E1_DRIVER_TYPE A4988
//#define E2_DRIVER_TYPE A4988
//#define E3_DRIVER_TYPE A4988
//#define E4_DRIVER_TYPE A4988
//#define E5_DRIVER_TYPE A4988
//#define E6_DRIVER_TYPE A4988
//#define E7_DRIVER_TYPE A4988

// Enable this feature if all enabled endstop pins are interrupt-capable.
// This will remove the need to poll the interrupt pins, saving many CPU cycles.
//#define ENDSTOP_INTERRUPTS_FEATURE

/**
 * Endstop Noise Threshold
 *
 * Enable if your probe or endstops falsely trigger due to noise.
 *
 * - Higher values may affect repeatability or accuracy of some bed probes.
 * - To fix noise install a 100nF ceramic capacitor in parallel with the switch.
 * - This feature is not required for common micro-switches mounted on PCBs
 *   based on the Makerbot design, which already have the 100nF capacitor.
 *
 * :[2,3,4,5,6,7]
 */
//#define ENDSTOP_NOISE_THRESHOLD 2

// Check for stuck or disconnected endstops during homing moves.
//#define DETECT_BROKEN_ENDSTOP

//=============================================================================
//============================== Movement Settings ============================
//=============================================================================
// @section motion

/**
 * Default Settings
 *
 * These settings can be reset by M502
 *
 * Note that if EEPROM is enabled, saved values will override these.
 */

/**
 * With this option each E stepper can have its own factors for the
 * following movement settings. If fewer factors are given than the
 * total number of extruders, the last value applies to the rest.
 */
//#define DISTINCT_E_FACTORS

/**
 * Default Axis Steps Per Unit (steps/mm)
 * Override with M92
 *                                      X, Y, Z, E0 [, E1[, E2...]]
 */
#define DEFAULT_AXIS_STEPS_PER_UNIT   { 80, 80, 400, 500 }

/**
 * Default Max Feed Rate (mm/s)
 * Override with M203
 *                                      X, Y, Z, E0 [, E1[, E2...]]
 */
#define DEFAULT_MAX_FEEDRATE          { 300, 300, 5, 25 }

//#define LIMITED_MAX_FR_EDITING        // Limit edit via M203 or LCD to DEFAULT_MAX_FEEDRATE * 2
#if ENABLED(LIMITED_MAX_FR_EDITING)
  #define MAX_FEEDRATE_EDIT_VALUES    { 600, 600, 10, 50 } // ...or, set your own edit limits
#endif

/**
 * Default Max Acceleration (change/s) change = mm/s
 * (Maximum start speed for accelerated moves)
 * Override with M201
 *                                      X, Y, Z, E0 [, E1[, E2...]]
 */
#define DEFAULT_MAX_ACCELERATION      { 3000, 3000, 100, 10000 }

//#define LIMITED_MAX_ACCEL_EDITING     // Limit edit via M201 or LCD to DEFAULT_MAX_ACCELERATION * 2
#if ENABLED(LIMITED_MAX_ACCEL_EDITING)
  #define MAX_ACCEL_EDIT_VALUES       { 6000, 6000, 200, 20000 } // ...or, set your own edit limits
#endif

/**
 * Default Acceleration (change/s) change = mm/s
 * Override with M204
 *
 *   M204 P    Acceleration
 *   M204 R    Retract Acceleration
 *   M204 T    Travel Acceleration
 */
#define DEFAULT_ACCELERATION          3000    // X, Y, Z and E acceleration for printing moves
#define DEFAULT_RETRACT_ACCELERATION  3000    // E acceleration for retracts
#define DEFAULT_TRAVEL_ACCELERATION   3000    // X, Y, Z acceleration for travel (non printing) moves

/**
 * Default Jerk limits (mm/s)
 * Override with M205 X Y Z E
 *
 * "Jerk" specifies the minimum speed change that requires acceleration.
 * When changing speed and direction, if the difference is less than the
 * value set here, it may happen instantaneously.
 */
//#define CLASSIC_JERK
#if ENABLED(CLASSIC_JERK)
  #define DEFAULT_XJERK 10.0
  #define DEFAULT_YJERK 10.0
  #define DEFAULT_ZJERK  0.3

  //#define TRAVEL_EXTRA_XYJERK 0.0     // Additional jerk allowance for all travel moves

  //#define LIMITED_JERK_EDITING        // Limit edit via M205 or LCD to DEFAULT_aJERK * 2
  #if ENABLED(LIMITED_JERK_EDITING)
    #define MAX_JERK_EDIT_VALUES { 20, 20, 0.6, 10 } // ...or, set your own edit limits
  #endif
#endif

#define DEFAULT_EJERK    5.0  // May be used by Linear Advance

/**
 * Junction Deviation Factor
 *
 * See:
 *   https://reprap.org/forum/read.php?1,739819
 *   https://blog.kyneticcnc.com/2018/10/computing-junction-deviation-for-marlin.html
 */
#if DISABLED(CLASSIC_JERK)
  #define JUNCTION_DEVIATION_MM 0.013 // (mm) Distance from real junction edge
  #define JD_HANDLE_SMALL_SEGMENTS    // Use curvature estimation instead of just the junction angle
                                      // for small segments (< 1mm) with large junction angles (> 135°).
#endif

/**
 * S-Curve Acceleration
 *
 * This option eliminates vibration during printing by fitting a Bézier
 * curve to move acceleration, producing much smoother direction changes.
 *
 * See https://github.com/synthetos/TinyG/wiki/Jerk-Controlled-Motion-Explained
 */
//#define S_CURVE_ACCELERATION

//===========================================================================
//============================= Z Probe Options =============================
//===========================================================================
// @section probes

//
// See https://marlinfw.org/docs/configuration/probes.html
//

/**
 * Enable this option for a probe connected to the Z-MIN pin.
 * The probe replaces the Z-MIN endstop and is used for Z homing.
 * (Automatically enables USE_PROBE_FOR_Z_HOMING.)
 */
//#define Z_MIN_PROBE_USES_Z_MIN_ENDSTOP_PIN

// Force the use of the probe for Z-axis homing
#define USE_PROBE_FOR_Z_HOMING

/**
 * Z_MIN_PROBE_PIN
 *
 * Define this pin if the probe is not connected to Z_MIN_PIN.
 * If not defined the default pin for the selected MOTHERBOARD
 * will be used. Most of the time the default is what you want.
 *
 *  - The simplest option is to use a free endstop connector.
 *  - Use 5V for powered (usually inductive) sensors.
 *
 *  - RAMPS 1.3/1.4 boards may use the 5V, GND, and Aux4->D32 pin:
 *    - For simple switches connect...
 *      - normally-closed switches to GND and D32.
 *      - normally-open switches to 5V and D32.
 */
//#define Z_MIN_PROBE_PIN 32 // Pin 32 is the RAMPS default

/**
 * Probe Type
 *
 * Allen Key Probes, Servo Probes, Z-Sled Probes, FIX_MOUNTED_PROBE, etc.
 * Activate one of these to use Auto Bed Leveling below.
 */

/**
 * The "Manual Probe" provides a means to do "Auto" Bed Leveling without a probe.
 * Use G29 repeatedly, adjusting the Z height at each point with movement commands
 * or (with LCD_BED_LEVELING) the LCD controller.
 */
//#define PROBE_MANUALLY
//#define MANUAL_PROBE_START_Z 0.2

/**
 * A Fix-Mounted Probe either doesn't deploy or needs manual deployment.
 *   (e.g., an inductive probe or a nozzle-based probe-switch.)
 */
//#define FIX_MOUNTED_PROBE

/**
 * Use the nozzle as the probe, as with a conductive
 * nozzle system or a piezo-electric smart effector.
 */
//#define NOZZLE_AS_PROBE

/**
 * Z Servo Probe, such as an endstop switch on a rotating arm.
 *
 * The Z_SERVO_MEASURE_ANGLE is only useful if your servo needs to
 * move to a "free" position to allow measuring.
 * With Z_SERVO_INTERMEDIATE_STOW you can have the probe stowed
 * between different points of a G29.
 */
<<<<<<< HEAD
#define Z_PROBE_SERVO_NR 0          // Defaults to SERVO 0 connector.
#define Z_SERVO_ANGLES { 85, 0 }    // Z Servo Deploy and Stow angles
#define Z_SERVO_MEASURE_ANGLE 45    // Z Servo Angle after deploy (to allow measuring)
#define Z_SERVO_INTERMEDIATE_STOW   // Stow the probe between points
=======
//#define Z_PROBE_SERVO_NR 0          // Defaults to SERVO 0 connector.
//#define Z_SERVO_ANGLES { 70, 0 }    // Z Servo Deploy and Stow angles
//#define Z_SERVO_MEASURE_ANGLE 45    // Z Servo Angle after deploy (to allow measuring)
//#define Z_SERVO_INTERMEDIATE_STOW   // Stow the probe between points
>>>>>>> 135c2de0

/**
 * The BLTouch probe uses a Hall effect sensor and emulates a servo.
 */
//#define BLTOUCH

/**
 * Touch-MI Probe by hotends.fr
 *
 * This probe is deployed and activated by moving the X-axis to a magnet at the edge of the bed.
 * By default, the magnet is assumed to be on the left and activated by a home. If the magnet is
 * on the right, enable and set TOUCH_MI_DEPLOY_XPOS to the deploy position.
 *
 * Also requires: BABYSTEPPING, BABYSTEP_ZPROBE_OFFSET, Z_SAFE_HOMING,
 *                and a minimum Z_HOMING_HEIGHT of 10.
 */
//#define TOUCH_MI_PROBE
#if ENABLED(TOUCH_MI_PROBE)
  #define TOUCH_MI_RETRACT_Z 0.5                  // Height at which the probe retracts
  //#define TOUCH_MI_DEPLOY_XPOS (X_MAX_BED + 2)  // For a magnet on the right side of the bed
  //#define TOUCH_MI_MANUAL_DEPLOY                // For manual deploy (LCD menu)
#endif

// A probe that is deployed and stowed with a solenoid pin (SOL1_PIN)
//#define SOLENOID_PROBE

// A sled-mounted probe like those designed by Charles Bell.
//#define Z_PROBE_SLED
//#define SLED_DOCKING_OFFSET 5  // The extra distance the X axis must travel to pickup the sled. 0 should be fine but you can push it further if you'd like.

// A probe deployed by moving the x-axis, such as the Wilson II's rack-and-pinion probe designed by Marty Rice.
//#define RACK_AND_PINION_PROBE
#if ENABLED(RACK_AND_PINION_PROBE)
  #define Z_PROBE_DEPLOY_X  X_MIN_POS
  #define Z_PROBE_RETRACT_X X_MAX_POS
#endif

// Duet Smart Effector (for delta printers) - https://bit.ly/2ul5U7J
// When the pin is defined you can use M672 to set/reset the probe sensivity.
//#define DUET_SMART_EFFECTOR
#if ENABLED(DUET_SMART_EFFECTOR)
  #define SMART_EFFECTOR_MOD_PIN  -1  // Connect a GPIO pin to the Smart Effector MOD pin
#endif

/**
 * Use StallGuard2 to probe the bed with the nozzle.
 * Requires stallGuard-capable Trinamic stepper drivers.
 * CAUTION: This can damage machines with Z lead screws.
 *          Take extreme care when setting up this feature.
 */
//#define SENSORLESS_PROBING

//
// For Z_PROBE_ALLEN_KEY see the Delta example configurations.
//

/**
 * Nozzle-to-Probe offsets { X, Y, Z }
 *
 * X and Y offset
 *   Use a caliper or ruler to measure the distance from the tip of
 *   the Nozzle to the center-point of the Probe in the X and Y axes.
 *
 * Z offset
 * - For the Z offset use your best known value and adjust at runtime.
 * - Common probes trigger below the nozzle and have negative values for Z offset.
 * - Probes triggering above the nozzle height are uncommon but do exist. When using
 *   probes such as this, carefully set Z_CLEARANCE_DEPLOY_PROBE and Z_CLEARANCE_BETWEEN_PROBES
 *   to avoid collisions during probing.
 *
 * Tune and Adjust
 * -  Probe Offsets can be tuned at runtime with 'M851', LCD menus, babystepping, etc.
 * -  PROBE_OFFSET_WIZARD (configuration_adv.h) can be used for setting the Z offset.
 *
 * Assuming the typical work area orientation:
 *  - Probe to RIGHT of the Nozzle has a Positive X offset
 *  - Probe to LEFT  of the Nozzle has a Negative X offset
 *  - Probe in BACK  of the Nozzle has a Positive Y offset
 *  - Probe in FRONT of the Nozzle has a Negative Y offset
 *
 * Some examples:
 *   #define NOZZLE_TO_PROBE_OFFSET { 10, 10, -1 }   // Example "1"
 *   #define NOZZLE_TO_PROBE_OFFSET {-10,  5, -1 }   // Example "2"
 *   #define NOZZLE_TO_PROBE_OFFSET {  5, -5, -1 }   // Example "3"
 *   #define NOZZLE_TO_PROBE_OFFSET {-15,-10, -1 }   // Example "4"
 *
 *     +-- BACK ---+
 *     |    [+]    |
 *   L |        1  | R <-- Example "1" (right+,  back+)
 *   E |  2        | I <-- Example "2" ( left-,  back+)
 *   F |[-]  N  [+]| G <-- Nozzle
 *   T |       3   | H <-- Example "3" (right+, front-)
 *     | 4         | T <-- Example "4" ( left-, front-)
 *     |    [-]    |
 *     O-- FRONT --+
 */
#define NOZZLE_TO_PROBE_OFFSET { -7, -5, 0 }

// Most probes should stay away from the edges of the bed, but
// with NOZZLE_AS_PROBE this can be negative for a wider probing area.
#define PROBING_MARGIN 0
#define PROBING_MARGIN_LEFT 10
#define PROBING_MARGIN_RIGHT 10
#define PROBING_MARGIN_BACK 15
#define PROBING_MARGIN_FRONT 15

// X and Y axis travel speed (mm/min) between probes
#define XY_PROBE_FEEDRATE (133*60)

// Feedrate (mm/min) for the first approach when double-probing (MULTIPLE_PROBING == 2)
#define Z_PROBE_FEEDRATE_FAST (4*60)

// Feedrate (mm/min) for the "accurate" probe of each point
#define Z_PROBE_FEEDRATE_SLOW (Z_PROBE_FEEDRATE_FAST / 2)

/**
 * Probe Activation Switch
 * A switch indicating proper deployment, or an optical
 * switch triggered when the carriage is near the bed.
 */
//#define PROBE_ACTIVATION_SWITCH
#if ENABLED(PROBE_ACTIVATION_SWITCH)
  #define PROBE_ACTIVATION_SWITCH_STATE LOW // State indicating probe is active
  //#define PROBE_ACTIVATION_SWITCH_PIN PC6 // Override default pin
#endif

/**
 * Tare Probe (determine zero-point) prior to each probe.
 * Useful for a strain gauge or piezo sensor that needs to factor out
 * elements such as cables pulling on the carriage.
 */
//#define PROBE_TARE
#if ENABLED(PROBE_TARE)
  #define PROBE_TARE_TIME  200    // (ms) Time to hold tare pin
  #define PROBE_TARE_DELAY 200    // (ms) Delay after tare before
  #define PROBE_TARE_STATE HIGH   // State to write pin for tare
  //#define PROBE_TARE_PIN PA5    // Override default pin
  #if ENABLED(PROBE_ACTIVATION_SWITCH)
    //#define PROBE_TARE_ONLY_WHILE_INACTIVE  // Fail to tare/probe if PROBE_ACTIVATION_SWITCH is active
  #endif
#endif

/**
 * Multiple Probing
 *
 * You may get improved results by probing 2 or more times.
 * With EXTRA_PROBING the more atypical reading(s) will be disregarded.
 *
 * A total of 2 does fast/slow probes with a weighted average.
 * A total of 3 or more adds more slow probes, taking the average.
 */
//#define MULTIPLE_PROBING 2
//#define EXTRA_PROBING    1

/**
 * Z probes require clearance when deploying, stowing, and moving between
 * probe points to avoid hitting the bed and other hardware.
 * Servo-mounted probes require extra space for the arm to rotate.
 * Inductive probes need space to keep from triggering early.
 *
 * Use these settings to specify the distance (mm) to raise the probe (or
 * lower the bed). The values set here apply over and above any (negative)
 * probe Z Offset set with NOZZLE_TO_PROBE_OFFSET, M851, or the LCD.
 * Only integer values >= 1 are valid here.
 *
 * Example: `M851 Z-5` with a CLEARANCE of 4  =>  9mm from bed to nozzle.
 *     But: `M851 Z+1` with a CLEARANCE of 2  =>  2mm from bed to nozzle.
 */
#define Z_CLEARANCE_DEPLOY_PROBE    5 // Z Clearance for Deploy/Stow
#define Z_CLEARANCE_BETWEEN_PROBES  5 // Z Clearance between probe points
#define Z_CLEARANCE_MULTI_PROBE     5 // Z Clearance between multiple probes
#define Z_AFTER_PROBING            10 // Z position after probing is done

#define Z_PROBE_LOW_POINT          -2 // Farthest distance below the trigger-point to go before stopping

// For M851 give a range for adjusting the Z probe offset
#define Z_PROBE_OFFSET_RANGE_MIN -20
#define Z_PROBE_OFFSET_RANGE_MAX 20

// Enable the M48 repeatability test to test probe accuracy
#define Z_MIN_PROBE_REPEATABILITY_TEST

// Before deploy/stow pause for user confirmation
//#define PAUSE_BEFORE_DEPLOY_STOW
#if ENABLED(PAUSE_BEFORE_DEPLOY_STOW)
  //#define PAUSE_PROBE_DEPLOY_WHEN_TRIGGERED // For Manual Deploy Allenkey Probe
#endif

/**
 * Enable one or more of the following if probing seems unreliable.
 * Heaters and/or fans can be disabled during probing to minimize electrical
 * noise. A delay can also be added to allow noise and vibration to settle.
 * These options are most useful for the BLTouch probe, but may also improve
 * readings with inductive probes and piezo sensors.
 */
//#define PROBING_HEATERS_OFF       // Turn heaters off when probing
#if ENABLED(PROBING_HEATERS_OFF)
  //#define WAIT_FOR_BED_HEATER     // Wait for bed to heat back up between probes (to improve accuracy)
  //#define WAIT_FOR_HOTEND         // Wait for hotend to heat back up between probes (to improve accuracy & prevent cold extrude)
#endif
//#define PROBING_FANS_OFF          // Turn fans off when probing
//#define PROBING_STEPPERS_OFF      // Turn steppers off (unless needed to hold position) when probing
//#define DELAY_BEFORE_PROBING 200  // (ms) To prevent vibrations from triggering piezo sensors

// Require minimum nozzle and/or bed temperature for probing
//#define PREHEAT_BEFORE_PROBING
#if ENABLED(PREHEAT_BEFORE_PROBING)
  #define PROBING_NOZZLE_TEMP 120   // (°C) Only applies to E0 at this time
  #define PROBING_BED_TEMP     50
#endif

// For Inverting Stepper Enable Pins (Active Low) use 0, Non Inverting (Active High) use 1
// :{ 0:'Low', 1:'High' }
#define X_ENABLE_ON 0
#define Y_ENABLE_ON 0
#define Z_ENABLE_ON 0
#define E_ENABLE_ON 0 // For all extruders

// Disable axis steppers immediately when they're not being stepped.
// WARNING: When motors turn off there is a chance of losing position accuracy!
#define DISABLE_X false
#define DISABLE_Y false
#define DISABLE_Z false

// Turn off the display blinking that warns about possible accuracy reduction
//#define DISABLE_REDUCED_ACCURACY_WARNING

// @section extruder

#define DISABLE_E false             // Disable the extruder when not stepping
#define DISABLE_INACTIVE_EXTRUDER   // Keep only the active extruder enabled

// @section machine

// Invert the stepper direction. Change (or reverse the motor connector) if an axis goes the wrong way.
#define INVERT_X_DIR false
#define INVERT_Y_DIR true
#define INVERT_Z_DIR false

// @section extruder

// For direct drive extruder v9 set to true, for geared extruder set to false.
#define INVERT_E0_DIR false
#define INVERT_E1_DIR false
#define INVERT_E2_DIR false
#define INVERT_E3_DIR false
#define INVERT_E4_DIR false
#define INVERT_E5_DIR false
#define INVERT_E6_DIR false
#define INVERT_E7_DIR false

// @section homing

//#define NO_MOTION_BEFORE_HOMING // Inhibit movement until all axes have been homed. Also enable HOME_AFTER_DEACTIVATE for extra safety.
//#define HOME_AFTER_DEACTIVATE   // Require rehoming after steppers are deactivated. Also enable NO_MOTION_BEFORE_HOMING for extra safety.

/**
 * Set Z_IDLE_HEIGHT if the Z-Axis moves on its own when steppers are disabled.
 *  - Use a low value (i.e., Z_MIN_POS) if the nozzle falls down to the bed.
 *  - Use a large value (i.e., Z_MAX_POS) if the bed falls down, away from the nozzle.
 */
//#define Z_IDLE_HEIGHT Z_HOME_POS

#define Z_HOMING_HEIGHT  4        // (mm) Minimal Z height before homing (G28) for Z clearance above the bed, clamps, ...
                                  // Be sure to have this much clearance over your Z_MAX_POS to prevent grinding.

#define Z_AFTER_HOMING  10        // (mm) Height to move to after homing Z

// Direction of endstops when homing; 1=MAX, -1=MIN
// :[-1,1]
#define X_HOME_DIR -1
#define Y_HOME_DIR -1
#define Z_HOME_DIR -1

// @section machine

// The size of the print bed
#define X_BED_SIZE 200
#define Y_BED_SIZE 200

// Travel limits (mm) after homing, corresponding to endstop positions.
#define X_MIN_POS 0
#define Y_MIN_POS 0
#define Z_MIN_POS 0
#define X_MAX_POS X_BED_SIZE
#define Y_MAX_POS Y_BED_SIZE
#define Z_MAX_POS 200

/**
 * Software Endstops
 *
 * - Prevent moves outside the set machine bounds.
 * - Individual axes can be disabled, if desired.
 * - X and Y only apply to Cartesian robots.
 * - Use 'M211' to set software endstops on/off or report current state
 */

// Min software endstops constrain movement within minimum coordinate bounds
#define MIN_SOFTWARE_ENDSTOPS
#if ENABLED(MIN_SOFTWARE_ENDSTOPS)
  #define MIN_SOFTWARE_ENDSTOP_X
  #define MIN_SOFTWARE_ENDSTOP_Y
  #define MIN_SOFTWARE_ENDSTOP_Z
#endif

// Max software endstops constrain movement within maximum coordinate bounds
#define MAX_SOFTWARE_ENDSTOPS
#if ENABLED(MAX_SOFTWARE_ENDSTOPS)
  #define MAX_SOFTWARE_ENDSTOP_X
  #define MAX_SOFTWARE_ENDSTOP_Y
  #define MAX_SOFTWARE_ENDSTOP_Z
#endif

#if EITHER(MIN_SOFTWARE_ENDSTOPS, MAX_SOFTWARE_ENDSTOPS)
  //#define SOFT_ENDSTOPS_MENU_ITEM  // Enable/Disable software endstops from the LCD
#endif

/**
 * Filament Runout Sensors
 * Mechanical or opto endstops are used to check for the presence of filament.
 *
 * IMPORTANT: Runout will only trigger if Marlin is aware that a print job is running.
 * Marlin knows a print job is running when:
 *  1. Running a print job from media started with M24.
 *  2. The Print Job Timer has been started with M75.
 *  3. The heaters were turned on and PRINTJOB_TIMER_AUTOSTART is enabled.
 *
 * RAMPS-based boards use SERVO3_PIN for the first runout sensor.
 * For other boards you may need to define FIL_RUNOUT_PIN, FIL_RUNOUT2_PIN, etc.
 */
//#define FILAMENT_RUNOUT_SENSOR
#if ENABLED(FILAMENT_RUNOUT_SENSOR)
  #define FIL_RUNOUT_ENABLED_DEFAULT true // Enable the sensor on startup. Override with M412 followed by M500.
  #define NUM_RUNOUT_SENSORS   1          // Number of sensors, up to one per extruder. Define a FIL_RUNOUT#_PIN for each.

  #define FIL_RUNOUT_STATE     LOW        // Pin state indicating that filament is NOT present.
  #define FIL_RUNOUT_PULLUP               // Use internal pullup for filament runout pins.
  //#define FIL_RUNOUT_PULLDOWN           // Use internal pulldown for filament runout pins.
  //#define WATCH_ALL_RUNOUT_SENSORS      // Execute runout script on any triggering sensor, not only for the active extruder.
                                          // This is automatically enabled for MIXING_EXTRUDERs.

  // Override individually if the runout sensors vary
  //#define FIL_RUNOUT1_STATE LOW
  //#define FIL_RUNOUT1_PULLUP
  //#define FIL_RUNOUT1_PULLDOWN

  //#define FIL_RUNOUT2_STATE LOW
  //#define FIL_RUNOUT2_PULLUP
  //#define FIL_RUNOUT2_PULLDOWN

  //#define FIL_RUNOUT3_STATE LOW
  //#define FIL_RUNOUT3_PULLUP
  //#define FIL_RUNOUT3_PULLDOWN

  //#define FIL_RUNOUT4_STATE LOW
  //#define FIL_RUNOUT4_PULLUP
  //#define FIL_RUNOUT4_PULLDOWN

  //#define FIL_RUNOUT5_STATE LOW
  //#define FIL_RUNOUT5_PULLUP
  //#define FIL_RUNOUT5_PULLDOWN

  //#define FIL_RUNOUT6_STATE LOW
  //#define FIL_RUNOUT6_PULLUP
  //#define FIL_RUNOUT6_PULLDOWN

  //#define FIL_RUNOUT7_STATE LOW
  //#define FIL_RUNOUT7_PULLUP
  //#define FIL_RUNOUT7_PULLDOWN

  //#define FIL_RUNOUT8_STATE LOW
  //#define FIL_RUNOUT8_PULLUP
  //#define FIL_RUNOUT8_PULLDOWN

  // Commands to execute on filament runout.
  // With multiple runout sensors use the %c placeholder for the current tool in commands (e.g., "M600 T%c")
  // NOTE: After 'M412 H1' the host handles filament runout and this script does not apply.
  #define FILAMENT_RUNOUT_SCRIPT "M600"

  // After a runout is detected, continue printing this length of filament
  // before executing the runout script. Useful for a sensor at the end of
  // a feed tube. Requires 4 bytes SRAM per sensor, plus 4 bytes overhead.
  //#define FILAMENT_RUNOUT_DISTANCE_MM 25

  #ifdef FILAMENT_RUNOUT_DISTANCE_MM
    // Enable this option to use an encoder disc that toggles the runout pin
    // as the filament moves. (Be sure to set FILAMENT_RUNOUT_DISTANCE_MM
    // large enough to avoid false positives.)
    //#define FILAMENT_MOTION_SENSOR
  #endif
#endif

//===========================================================================
//=============================== Bed Leveling ==============================
//===========================================================================
// @section calibrate

/**
 * Choose one of the options below to enable G29 Bed Leveling. The parameters
 * and behavior of G29 will change depending on your selection.
 *
 *  If using a Probe for Z Homing, enable Z_SAFE_HOMING also!
 *
 * - AUTO_BED_LEVELING_3POINT
 *   Probe 3 arbitrary points on the bed (that aren't collinear)
 *   You specify the XY coordinates of all 3 points.
 *   The result is a single tilted plane. Best for a flat bed.
 *
 * - AUTO_BED_LEVELING_LINEAR
 *   Probe several points in a grid.
 *   You specify the rectangle and the density of sample points.
 *   The result is a single tilted plane. Best for a flat bed.
 *
 * - AUTO_BED_LEVELING_BILINEAR
 *   Probe several points in a grid.
 *   You specify the rectangle and the density of sample points.
 *   The result is a mesh, best for large or uneven beds.
 *
 * - AUTO_BED_LEVELING_UBL (Unified Bed Leveling)
 *   A comprehensive bed leveling system combining the features and benefits
 *   of other systems. UBL also includes integrated Mesh Generation, Mesh
 *   Validation and Mesh Editing systems.
 *
 * - MESH_BED_LEVELING
 *   Probe a grid manually
 *   The result is a mesh, suitable for large or uneven beds. (See BILINEAR.)
 *   For machines without a probe, Mesh Bed Leveling provides a method to perform
 *   leveling in steps so you can manually adjust the Z height at each grid-point.
 *   With an LCD controller the process is guided step-by-step.
 */
//#define AUTO_BED_LEVELING_3POINT
//#define AUTO_BED_LEVELING_LINEAR
#define AUTO_BED_LEVELING_BILINEAR
//#define AUTO_BED_LEVELING_UBL
//#define MESH_BED_LEVELING

/**
 * Normally G28 leaves leveling disabled on completion. Enable one of
 * these options to restore the prior leveling state or to always enable
 * leveling immediately after G28.
 */
#define RESTORE_LEVELING_AFTER_G28
//#define ENABLE_LEVELING_AFTER_G28

/**
 * Auto-leveling needs preheating
 */
//#define PREHEAT_BEFORE_LEVELING
#if ENABLED(PREHEAT_BEFORE_LEVELING)
  #define LEVELING_NOZZLE_TEMP 120   // (°C) Only applies to E0 at this time
  #define LEVELING_BED_TEMP     50
#endif

/**
 * Enable detailed logging of G28, G29, M48, etc.
 * Turn on with the command 'M111 S32'.
 * NOTE: Requires a lot of PROGMEM!
 */
//#define DEBUG_LEVELING_FEATURE

#if ANY(MESH_BED_LEVELING, AUTO_BED_LEVELING_BILINEAR, AUTO_BED_LEVELING_UBL)
  // Gradually reduce leveling correction until a set height is reached,
  // at which point movement will be level to the machine's XY plane.
  // The height can be set with M420 Z<height>
  #define ENABLE_LEVELING_FADE_HEIGHT
  #if ENABLED(ENABLE_LEVELING_FADE_HEIGHT)
    #define DEFAULT_LEVELING_FADE_HEIGHT 10.0 // (mm) Default fade height.
  #endif

  // For Cartesian machines, instead of dividing moves on mesh boundaries,
  // split up moves into short segments like a Delta. This follows the
  // contours of the bed more closely than edge-to-edge straight moves.
  #define SEGMENT_LEVELED_MOVES
  #define LEVELED_SEGMENT_LENGTH 5.0 // (mm) Length of all segments (except the last one)

  /**
   * Enable the G26 Mesh Validation Pattern tool.
   */
  //#define G26_MESH_VALIDATION
  #if ENABLED(G26_MESH_VALIDATION)
    #define MESH_TEST_NOZZLE_SIZE    0.4  // (mm) Diameter of primary nozzle.
    #define MESH_TEST_LAYER_HEIGHT   0.2  // (mm) Default layer height for G26.
    #define MESH_TEST_HOTEND_TEMP  205    // (°C) Default nozzle temperature for G26.
    #define MESH_TEST_BED_TEMP      60    // (°C) Default bed temperature for G26.
    #define G26_XY_FEEDRATE         20    // (mm/s) Feedrate for G26 XY moves.
    #define G26_XY_FEEDRATE_TRAVEL 100    // (mm/s) Feedrate for G26 XY travel moves.
    #define G26_RETRACT_MULTIPLIER   1.0  // G26 Q (retraction) used by default between mesh test elements.
  #endif

#endif

#if EITHER(AUTO_BED_LEVELING_LINEAR, AUTO_BED_LEVELING_BILINEAR)

  // Set the number of grid points per dimension.
  #define GRID_MAX_POINTS_X 3
  #define GRID_MAX_POINTS_Y GRID_MAX_POINTS_X

  // Probe along the Y axis, advancing X after each column
  //#define PROBE_Y_FIRST

  #if ENABLED(AUTO_BED_LEVELING_BILINEAR)

    // Beyond the probed grid, continue the implied tilt?
    // Default is to maintain the height of the nearest edge.
    //#define EXTRAPOLATE_BEYOND_GRID

    //
    // Experimental Subdivision of the grid by Catmull-Rom method.
    // Synthesizes intermediate points to produce a more detailed mesh.
    //
    //#define ABL_BILINEAR_SUBDIVISION
    #if ENABLED(ABL_BILINEAR_SUBDIVISION)
      // Number of subdivisions between probe points
      #define BILINEAR_SUBDIVISIONS 3
    #endif

  #endif

#elif ENABLED(AUTO_BED_LEVELING_UBL)

  //===========================================================================
  //========================= Unified Bed Leveling ============================
  //===========================================================================

  //#define MESH_EDIT_GFX_OVERLAY   // Display a graphics overlay while editing the mesh

  #define MESH_INSET 1              // Set Mesh bounds as an inset region of the bed
  #define GRID_MAX_POINTS_X 10      // Don't use more than 15 points per axis, implementation limited.
  #define GRID_MAX_POINTS_Y GRID_MAX_POINTS_X

  //#define UBL_HILBERT_CURVE       // Use Hilbert distribution for less travel when probing multiple points

  #define UBL_MESH_EDIT_MOVES_Z     // Sophisticated users prefer no movement of nozzle
  #define UBL_SAVE_ACTIVE_ON_M500   // Save the currently active mesh in the current slot on M500

  //#define UBL_Z_RAISE_WHEN_OFF_MESH 2.5 // When the nozzle is off the mesh, this value is used
                                          // as the Z-Height correction value.

#elif ENABLED(MESH_BED_LEVELING)

  //===========================================================================
  //=================================== Mesh ==================================
  //===========================================================================

  #define MESH_INSET 10          // Set Mesh bounds as an inset region of the bed
  #define GRID_MAX_POINTS_X 3    // Don't use more than 7 points per axis, implementation limited.
  #define GRID_MAX_POINTS_Y GRID_MAX_POINTS_X

  //#define MESH_G28_REST_ORIGIN // After homing all axes ('G28' or 'G28 XYZ') rest Z at Z_MIN_POS

#endif // BED_LEVELING

/**
 * Add a bed leveling sub-menu for ABL or MBL.
 * Include a guided procedure if manual probing is enabled.
 */
//#define LCD_BED_LEVELING

#if ENABLED(LCD_BED_LEVELING)
  #define MESH_EDIT_Z_STEP  0.025 // (mm) Step size while manually probing Z axis.
  #define LCD_PROBE_Z_RANGE 4     // (mm) Z Range centered on Z_MIN_POS for LCD Z adjustment
  //#define MESH_EDIT_MENU        // Add a menu to edit mesh points
#endif

// Add a menu item to move between bed corners for manual bed adjustment
//#define LEVEL_BED_CORNERS

#if ENABLED(LEVEL_BED_CORNERS)
  #define LEVEL_CORNERS_INSET_LFRB { 30, 30, 30, 30 } // (mm) Left, Front, Right, Back insets
  #define LEVEL_CORNERS_HEIGHT      0.0   // (mm) Z height of nozzle at leveling points
  #define LEVEL_CORNERS_Z_HOP       4.0   // (mm) Z height of nozzle between leveling points
  //#define LEVEL_CENTER_TOO              // Move to the center after the last corner
  //#define LEVEL_CORNERS_USE_PROBE
  #if ENABLED(LEVEL_CORNERS_USE_PROBE)
    #define LEVEL_CORNERS_PROBE_TOLERANCE 0.1
    #define LEVEL_CORNERS_VERIFY_RAISED   // After adjustment triggers the probe, re-probe to verify
    //#define LEVEL_CORNERS_AUDIO_FEEDBACK
  #endif

  /**
   * Corner Leveling Order
   *
   * Set 2 or 4 points. When 2 points are given, the 3rd is the center of the opposite edge.
   *
   *  LF  Left-Front    RF  Right-Front
   *  LB  Left-Back     RB  Right-Back
   *
   * Examples:
   *
   *      Default        {LF,RB,LB,RF}         {LF,RF}           {LB,LF}
   *  LB --------- RB   LB --------- RB    LB --------- RB   LB --------- RB
   *  |  4       3  |   | 3         2 |    |     <3>     |   | 1           |
   *  |             |   |             |    |             |   |          <3>|
   *  |  1       2  |   | 1         4 |    | 1         2 |   | 2           |
   *  LF --------- RF   LF --------- RF    LF --------- RF   LF --------- RF
   */
  #define LEVEL_CORNERS_LEVELING_ORDER { LF, RF, RB, LB }
#endif

/**
 * Commands to execute at the end of G29 probing.
 * Useful to retract or move the Z probe out of the way.
 */
//#define Z_PROBE_END_SCRIPT "G1 Z10 F12000\nG1 X15 Y330\nG1 Z0.5\nG1 Z10"

// @section homing

// The center of the bed is at (X=0, Y=0)
//#define BED_CENTER_AT_0_0

// Manually set the home position. Leave these undefined for automatic settings.
// For DELTA this is the top-center of the Cartesian print volume.
//#define MANUAL_X_HOME_POS 0
//#define MANUAL_Y_HOME_POS 0
//#define MANUAL_Z_HOME_POS 0

// Use "Z Safe Homing" to avoid homing with a Z probe outside the bed area.
//
// With this feature enabled:
//
// - Allow Z homing only after X and Y homing AND stepper drivers still enabled.
// - If stepper drivers time out, it will need X and Y homing again before Z homing.
// - Move the Z probe (or nozzle) to a defined XY point before Z Homing.
// - Prevent Z homing when the Z probe is outside bed area.
//
#define Z_SAFE_HOMING

#if ENABLED(Z_SAFE_HOMING)
  #define Z_SAFE_HOMING_X_POINT X_CENTER  // X point for Z homing
  #define Z_SAFE_HOMING_Y_POINT Y_CENTER  // Y point for Z homing
#endif

// Homing speeds (mm/min)
#define HOMING_FEEDRATE_MM_M { (50*60), (50*60), (4*60) }

// Validate that endstops are triggered on homing moves
#define VALIDATE_HOMING_ENDSTOPS

// @section calibrate

/**
 * Bed Skew Compensation
 *
 * This feature corrects for misalignment in the XYZ axes.
 *
 * Take the following steps to get the bed skew in the XY plane:
 *  1. Print a test square (e.g., https://www.thingiverse.com/thing:2563185)
 *  2. For XY_DIAG_AC measure the diagonal A to C
 *  3. For XY_DIAG_BD measure the diagonal B to D
 *  4. For XY_SIDE_AD measure the edge A to D
 *
 * Marlin automatically computes skew factors from these measurements.
 * Skew factors may also be computed and set manually:
 *
 *  - Compute AB     : SQRT(2*AC*AC+2*BD*BD-4*AD*AD)/2
 *  - XY_SKEW_FACTOR : TAN(PI/2-ACOS((AC*AC-AB*AB-AD*AD)/(2*AB*AD)))
 *
 * If desired, follow the same procedure for XZ and YZ.
 * Use these diagrams for reference:
 *
 *    Y                     Z                     Z
 *    ^     B-------C       ^     B-------C       ^     B-------C
 *    |    /       /        |    /       /        |    /       /
 *    |   /       /         |   /       /         |   /       /
 *    |  A-------D          |  A-------D          |  A-------D
 *    +-------------->X     +-------------->X     +-------------->Y
 *     XY_SKEW_FACTOR        XZ_SKEW_FACTOR        YZ_SKEW_FACTOR
 */
//#define SKEW_CORRECTION

#if ENABLED(SKEW_CORRECTION)
  // Input all length measurements here:
  #define XY_DIAG_AC 282.8427124746
  #define XY_DIAG_BD 282.8427124746
  #define XY_SIDE_AD 200

  // Or, set the default skew factors directly here
  // to override the above measurements:
  #define XY_SKEW_FACTOR 0.0

  //#define SKEW_CORRECTION_FOR_Z
  #if ENABLED(SKEW_CORRECTION_FOR_Z)
    #define XZ_DIAG_AC 282.8427124746
    #define XZ_DIAG_BD 282.8427124746
    #define YZ_DIAG_AC 282.8427124746
    #define YZ_DIAG_BD 282.8427124746
    #define YZ_SIDE_AD 200
    #define XZ_SKEW_FACTOR 0.0
    #define YZ_SKEW_FACTOR 0.0
  #endif

  // Enable this option for M852 to set skew at runtime
  //#define SKEW_CORRECTION_GCODE
#endif

//=============================================================================
//============================= Additional Features ===========================
//=============================================================================

// @section extras

/**
 * EEPROM
 *
 * Persistent storage to preserve configurable settings across reboots.
 *
 *   M500 - Store settings to EEPROM.
 *   M501 - Read settings from EEPROM. (i.e., Throw away unsaved changes)
 *   M502 - Revert settings to "factory" defaults. (Follow with M500 to init the EEPROM.)
 */
//#define EEPROM_SETTINGS     // Persistent storage with M500 and M501
//#define DISABLE_M503        // Saves ~2700 bytes of PROGMEM. Disable for release!
#define EEPROM_CHITCHAT       // Give feedback on EEPROM commands. Disable to save PROGMEM.
#define EEPROM_BOOT_SILENT    // Keep M503 quiet and only give errors during first load
#if ENABLED(EEPROM_SETTINGS)
  //#define EEPROM_AUTO_INIT  // Init EEPROM automatically on any errors.
#endif

//
// Host Keepalive
//
// When enabled Marlin will send a busy status message to the host
// every couple of seconds when it can't accept commands.
//
#define HOST_KEEPALIVE_FEATURE        // Disable this if your host doesn't like keepalive messages
#define DEFAULT_KEEPALIVE_INTERVAL 2  // Number of seconds between "busy" messages. Set with M113.
#define BUSY_WHILE_HEATING            // Some hosts require "busy" messages even during heating

//
// G20/G21 Inch mode support
//
//#define INCH_MODE_SUPPORT

//
// M149 Set temperature units support
//
//#define TEMPERATURE_UNITS_SUPPORT

// @section temperature

//
// Preheat Constants - Up to 5 are supported without changes
//
#define PREHEAT_1_LABEL       "PLA"
#define PREHEAT_1_TEMP_HOTEND 180
#define PREHEAT_1_TEMP_BED     70
#define PREHEAT_1_TEMP_CHAMBER 35
#define PREHEAT_1_FAN_SPEED     0 // Value from 0 to 255

#define PREHEAT_2_LABEL       "ABS"
#define PREHEAT_2_TEMP_HOTEND 240
#define PREHEAT_2_TEMP_BED    110
#define PREHEAT_2_TEMP_CHAMBER 35
#define PREHEAT_2_FAN_SPEED     0 // Value from 0 to 255

/**
 * Nozzle Park
 *
 * Park the nozzle at the given XYZ position on idle or G27.
 *
 * The "P" parameter controls the action applied to the Z axis:
 *
 *    P0  (Default) If Z is below park Z raise the nozzle.
 *    P1  Raise the nozzle always to Z-park height.
 *    P2  Raise the nozzle by Z-park amount, limited to Z_MAX_POS.
 */
//#define NOZZLE_PARK_FEATURE

#if ENABLED(NOZZLE_PARK_FEATURE)
  // Specify a park position as { X, Y, Z_raise }
  #define NOZZLE_PARK_POINT { (X_MIN_POS + 10), (Y_MAX_POS - 10), 20 }
  //#define NOZZLE_PARK_X_ONLY          // X move only is required to park
  //#define NOZZLE_PARK_Y_ONLY          // Y move only is required to park
  #define NOZZLE_PARK_Z_RAISE_MIN   2   // (mm) Always raise Z by at least this distance
  #define NOZZLE_PARK_XY_FEEDRATE 100   // (mm/s) X and Y axes feedrate (also used for delta Z axis)
  #define NOZZLE_PARK_Z_FEEDRATE    5   // (mm/s) Z axis feedrate (not used for delta printers)
#endif

/**
 * Clean Nozzle Feature -- EXPERIMENTAL
 *
 * Adds the G12 command to perform a nozzle cleaning process.
 *
 * Parameters:
 *   P  Pattern
 *   S  Strokes / Repetitions
 *   T  Triangles (P1 only)
 *
 * Patterns:
 *   P0  Straight line (default). This process requires a sponge type material
 *       at a fixed bed location. "S" specifies strokes (i.e. back-forth motions)
 *       between the start / end points.
 *
 *   P1  Zig-zag pattern between (X0, Y0) and (X1, Y1), "T" specifies the
 *       number of zig-zag triangles to do. "S" defines the number of strokes.
 *       Zig-zags are done in whichever is the narrower dimension.
 *       For example, "G12 P1 S1 T3" will execute:
 *
 *          --
 *         |  (X0, Y1) |     /\        /\        /\     | (X1, Y1)
 *         |           |    /  \      /  \      /  \    |
 *       A |           |   /    \    /    \    /    \   |
 *         |           |  /      \  /      \  /      \  |
 *         |  (X0, Y0) | /        \/        \/        \ | (X1, Y0)
 *          --         +--------------------------------+
 *                       |________|_________|_________|
 *                           T1        T2        T3
 *
 *   P2  Circular pattern with middle at NOZZLE_CLEAN_CIRCLE_MIDDLE.
 *       "R" specifies the radius. "S" specifies the stroke count.
 *       Before starting, the nozzle moves to NOZZLE_CLEAN_START_POINT.
 *
 *   Caveats: The ending Z should be the same as starting Z.
 * Attention: EXPERIMENTAL. G-code arguments may change.
 */
//#define NOZZLE_CLEAN_FEATURE

#if ENABLED(NOZZLE_CLEAN_FEATURE)
  // Default number of pattern repetitions
  #define NOZZLE_CLEAN_STROKES  12

  // Default number of triangles
  #define NOZZLE_CLEAN_TRIANGLES  3

  // Specify positions for each tool as { { X, Y, Z }, { X, Y, Z } }
  // Dual hotend system may use { {  -20, (Y_BED_SIZE / 2), (Z_MIN_POS + 1) },  {  420, (Y_BED_SIZE / 2), (Z_MIN_POS + 1) }}
  #define NOZZLE_CLEAN_START_POINT { {  30, 30, (Z_MIN_POS + 1) } }
  #define NOZZLE_CLEAN_END_POINT   { { 100, 60, (Z_MIN_POS + 1) } }

  // Circular pattern radius
  #define NOZZLE_CLEAN_CIRCLE_RADIUS 6.5
  // Circular pattern circle fragments number
  #define NOZZLE_CLEAN_CIRCLE_FN 10
  // Middle point of circle
  #define NOZZLE_CLEAN_CIRCLE_MIDDLE NOZZLE_CLEAN_START_POINT

  // Move the nozzle to the initial position after cleaning
  #define NOZZLE_CLEAN_GOBACK

  // For a purge/clean station that's always at the gantry height (thus no Z move)
  //#define NOZZLE_CLEAN_NO_Z

  // For a purge/clean station mounted on the X axis
  //#define NOZZLE_CLEAN_NO_Y

  // Require a minimum hotend temperature for cleaning
  #define NOZZLE_CLEAN_MIN_TEMP 170
  //#define NOZZLE_CLEAN_HEATUP       // Heat up the nozzle instead of skipping wipe

  // Explicit wipe G-code script applies to a G12 with no arguments.
  //#define WIPE_SEQUENCE_COMMANDS "G1 X-17 Y25 Z10 F4000\nG1 Z1\nM114\nG1 X-17 Y25\nG1 X-17 Y95\nG1 X-17 Y25\nG1 X-17 Y95\nG1 X-17 Y25\nG1 X-17 Y95\nG1 X-17 Y25\nG1 X-17 Y95\nG1 X-17 Y25\nG1 X-17 Y95\nG1 X-17 Y25\nG1 X-17 Y95\nG1 Z15\nM400\nG0 X-10.0 Y-9.0"

#endif

/**
 * Print Job Timer
 *
 * Automatically start and stop the print job timer on M104/M109/M190.
 *
 *   M104 (hotend, no wait) - high temp = none,        low temp = stop timer
 *   M109 (hotend, wait)    - high temp = start timer, low temp = stop timer
 *   M190 (bed, wait)       - high temp = start timer, low temp = none
 *
 * The timer can also be controlled with the following commands:
 *
 *   M75 - Start the print job timer
 *   M76 - Pause the print job timer
 *   M77 - Stop the print job timer
 */
#define PRINTJOB_TIMER_AUTOSTART

/**
 * Print Counter
 *
 * Track statistical data such as:
 *
 *  - Total print jobs
 *  - Total successful print jobs
 *  - Total failed print jobs
 *  - Total time printing
 *
 * View the current statistics with M78.
 */
//#define PRINTCOUNTER
#if ENABLED(PRINTCOUNTER)
  #define PRINTCOUNTER_SAVE_INTERVAL 60 // (minutes) EEPROM save interval during print
#endif

/**
 * Password
 *
 * Set a numerical password for the printer which can be requested:
 *
 *  - When the printer boots up
 *  - Upon opening the 'Print from Media' Menu
 *  - When SD printing is completed or aborted
 *
 * The following G-codes can be used:
 *
 *  M510 - Lock Printer. Blocks all commands except M511.
 *  M511 - Unlock Printer.
 *  M512 - Set, Change and Remove Password.
 *
 * If you forget the password and get locked out you'll need to re-flash
 * the firmware with the feature disabled, reset EEPROM, and (optionally)
 * re-flash the firmware again with this feature enabled.
 */
//#define PASSWORD_FEATURE
#if ENABLED(PASSWORD_FEATURE)
  #define PASSWORD_LENGTH 4                 // (#) Number of digits (1-9). 3 or 4 is recommended
  #define PASSWORD_ON_STARTUP
  #define PASSWORD_UNLOCK_GCODE             // Unlock with the M511 P<password> command. Disable to prevent brute-force attack.
  #define PASSWORD_CHANGE_GCODE             // Change the password with M512 P<old> S<new>.
  //#define PASSWORD_ON_SD_PRINT_MENU       // This does not prevent gcodes from running
  //#define PASSWORD_AFTER_SD_PRINT_END
  //#define PASSWORD_AFTER_SD_PRINT_ABORT
  //#include "Configuration_Secure.h"       // External file with PASSWORD_DEFAULT_VALUE
#endif

//=============================================================================
//============================= LCD and SD support ============================
//=============================================================================

// @section lcd

/**
 * LCD LANGUAGE
 *
 * Select the language to display on the LCD. These languages are available:
 *
 *   en, an, bg, ca, cz, da, de, el, el_gr, es, eu, fi, fr, gl, hr, hu, it,
 *   jp_kana, ko_KR, nl, pl, pt, pt_br, ro, ru, sk, sv, tr, uk, vi, zh_CN, zh_TW
 *
 * :{ 'en':'English', 'an':'Aragonese', 'bg':'Bulgarian', 'ca':'Catalan', 'cz':'Czech', 'da':'Danish', 'de':'German', 'el':'Greek', 'el_gr':'Greek (Greece)', 'es':'Spanish', 'eu':'Basque-Euskera', 'fi':'Finnish', 'fr':'French', 'gl':'Galician', 'hr':'Croatian', 'hu':'Hungarian', 'it':'Italian', 'jp_kana':'Japanese', 'ko_KR':'Korean (South Korea)', 'nl':'Dutch', 'pl':'Polish', 'pt':'Portuguese', 'pt_br':'Portuguese (Brazilian)', 'ro':'Romanian', 'ru':'Russian', 'sk':'Slovak', 'sv':'Swedish', 'tr':'Turkish', 'uk':'Ukrainian', 'vi':'Vietnamese', 'zh_CN':'Chinese (Simplified)', 'zh_TW':'Chinese (Traditional)' }
 */
#define LCD_LANGUAGE en

/**
 * LCD Character Set
 *
 * Note: This option is NOT applicable to Graphical Displays.
 *
 * All character-based LCDs provide ASCII plus one of these
 * language extensions:
 *
 *  - JAPANESE ... the most common
 *  - WESTERN  ... with more accented characters
 *  - CYRILLIC ... for the Russian language
 *
 * To determine the language extension installed on your controller:
 *
 *  - Compile and upload with LCD_LANGUAGE set to 'test'
 *  - Click the controller to view the LCD menu
 *  - The LCD will display Japanese, Western, or Cyrillic text
 *
 * See https://marlinfw.org/docs/development/lcd_language.html
 *
 * :['JAPANESE', 'WESTERN', 'CYRILLIC']
 */
#define DISPLAY_CHARSET_HD44780 JAPANESE

/**
 * Info Screen Style (0:Classic, 1:Průša)
 *
 * :[0:'Classic', 1:'Průša']
 */
#define LCD_INFO_SCREEN_STYLE 0

/**
 * SD CARD
 *
 * SD Card support is disabled by default. If your controller has an SD slot,
 * you must uncomment the following option or it won't work.
 */
//#define SDSUPPORT

/**
 * SD CARD: ENABLE CRC
 *
 * Use CRC checks and retries on the SD communication.
 */
//#define SD_CHECK_AND_RETRY

/**
 * LCD Menu Items
 *
 * Disable all menus and only display the Status Screen, or
 * just remove some extraneous menu items to recover space.
 */
//#define NO_LCD_MENUS
//#define SLIM_LCD_MENUS

//
// ENCODER SETTINGS
//
// This option overrides the default number of encoder pulses needed to
// produce one step. Should be increased for high-resolution encoders.
//
//#define ENCODER_PULSES_PER_STEP 4

//
// Use this option to override the number of step signals required to
// move between next/prev menu items.
//
//#define ENCODER_STEPS_PER_MENU_ITEM 1

/**
 * Encoder Direction Options
 *
 * Test your encoder's behavior first with both options disabled.
 *
 *  Reversed Value Edit and Menu Nav? Enable REVERSE_ENCODER_DIRECTION.
 *  Reversed Menu Navigation only?    Enable REVERSE_MENU_DIRECTION.
 *  Reversed Value Editing only?      Enable BOTH options.
 */

//
// This option reverses the encoder direction everywhere.
//
//  Set this option if CLOCKWISE causes values to DECREASE
//
//#define REVERSE_ENCODER_DIRECTION

//
// This option reverses the encoder direction for navigating LCD menus.
//
//  If CLOCKWISE normally moves DOWN this makes it go UP.
//  If CLOCKWISE normally moves UP this makes it go DOWN.
//
//#define REVERSE_MENU_DIRECTION

//
// This option reverses the encoder direction for Select Screen.
//
//  If CLOCKWISE normally moves LEFT this makes it go RIGHT.
//  If CLOCKWISE normally moves RIGHT this makes it go LEFT.
//
//#define REVERSE_SELECT_DIRECTION

//
// Individual Axis Homing
//
// Add individual axis homing items (Home X, Home Y, and Home Z) to the LCD menu.
//
//#define INDIVIDUAL_AXIS_HOMING_MENU

//
// SPEAKER/BUZZER
//
// If you have a speaker that can produce tones, enable it here.
// By default Marlin assumes you have a buzzer with a fixed frequency.
//
//#define SPEAKER

//
// The duration and frequency for the UI feedback sound.
// Set these to 0 to disable audio feedback in the LCD menus.
//
// Note: Test audio output with the G-Code:
//  M300 S<frequency Hz> P<duration ms>
//
//#define LCD_FEEDBACK_FREQUENCY_DURATION_MS 2
//#define LCD_FEEDBACK_FREQUENCY_HZ 5000

//=============================================================================
//======================== LCD / Controller Selection =========================
//========================   (Character-based LCDs)   =========================
//=============================================================================

//
// RepRapDiscount Smart Controller.
// https://reprap.org/wiki/RepRapDiscount_Smart_Controller
//
// Note: Usually sold with a white PCB.
//
//#define REPRAP_DISCOUNT_SMART_CONTROLLER

//
// GT2560 (YHCB2004) LCD Display
//
// Requires Testato, Koepel softwarewire library and
// Andriy Golovnya's LiquidCrystal_AIP31068 library.
//
//#define YHCB2004

//
// Original RADDS LCD Display+Encoder+SDCardReader
// http://doku.radds.org/dokumentation/lcd-display/
//
//#define RADDS_DISPLAY

//
// ULTIMAKER Controller.
//
//#define ULTIMAKERCONTROLLER

//
// ULTIPANEL as seen on Thingiverse.
//
//#define ULTIPANEL

//
// PanelOne from T3P3 (via RAMPS 1.4 AUX2/AUX3)
// https://reprap.org/wiki/PanelOne
//
//#define PANEL_ONE

//
// GADGETS3D G3D LCD/SD Controller
// https://reprap.org/wiki/RAMPS_1.3/1.4_GADGETS3D_Shield_with_Panel
//
// Note: Usually sold with a blue PCB.
//
//#define G3D_PANEL

//
// RigidBot Panel V1.0
// http://www.inventapart.com/
//
//#define RIGIDBOT_PANEL

//
// Makeboard 3D Printer Parts 3D Printer Mini Display 1602 Mini Controller
// https://www.aliexpress.com/item/32765887917.html
//
//#define MAKEBOARD_MINI_2_LINE_DISPLAY_1602

//
// ANET and Tronxy 20x4 Controller
//
//#define ZONESTAR_LCD            // Requires ADC_KEYPAD_PIN to be assigned to an analog pin.
                                  // This LCD is known to be susceptible to electrical interference
                                  // which scrambles the display.  Pressing any button clears it up.
                                  // This is a LCD2004 display with 5 analog buttons.

//
// Generic 16x2, 16x4, 20x2, or 20x4 character-based LCD.
//
//#define ULTRA_LCD

//=============================================================================
//======================== LCD / Controller Selection =========================
//=====================   (I2C and Shift-Register LCDs)   =====================
//=============================================================================

//
// CONTROLLER TYPE: I2C
//
// Note: These controllers require the installation of Arduino's LiquidCrystal_I2C
// library. For more info: https://github.com/kiyoshigawa/LiquidCrystal_I2C
//

//
// Elefu RA Board Control Panel
// http://www.elefu.com/index.php?route=product/product&product_id=53
//
//#define RA_CONTROL_PANEL

//
// Sainsmart (YwRobot) LCD Displays
//
// These require F.Malpartida's LiquidCrystal_I2C library
// https://bitbucket.org/fmalpartida/new-liquidcrystal/wiki/Home
//
//#define LCD_SAINSMART_I2C_1602
//#define LCD_SAINSMART_I2C_2004

//
// Generic LCM1602 LCD adapter
//
//#define LCM1602

//
// PANELOLU2 LCD with status LEDs,
// separate encoder and click inputs.
//
// Note: This controller requires Arduino's LiquidTWI2 library v1.2.3 or later.
// For more info: https://github.com/lincomatic/LiquidTWI2
//
// Note: The PANELOLU2 encoder click input can either be directly connected to
// a pin (if BTN_ENC defined to != -1) or read through I2C (when BTN_ENC == -1).
//
//#define LCD_I2C_PANELOLU2

//
// Panucatt VIKI LCD with status LEDs,
// integrated click & L/R/U/D buttons, separate encoder inputs.
//
//#define LCD_I2C_VIKI

//
// CONTROLLER TYPE: Shift register panels
//

//
// 2-wire Non-latching LCD SR from https://goo.gl/aJJ4sH
// LCD configuration: https://reprap.org/wiki/SAV_3D_LCD
//
//#define SAV_3DLCD

//
// 3-wire SR LCD with strobe using 74HC4094
// https://github.com/mikeshub/SailfishLCD
// Uses the code directly from Sailfish
//
//#define FF_INTERFACEBOARD

//
// TFT GLCD Panel with Marlin UI
// Panel connected to main board by SPI or I2C interface.
// See https://github.com/Serhiy-K/TFTGLCDAdapter
//
//#define TFTGLCD_PANEL_SPI
//#define TFTGLCD_PANEL_I2C

//=============================================================================
//=======================   LCD / Controller Selection  =======================
//=========================      (Graphical LCDs)      ========================
//=============================================================================

//
// CONTROLLER TYPE: Graphical 128x64 (DOGM)
//
// IMPORTANT: The U8glib library is required for Graphical Display!
//            https://github.com/olikraus/U8glib_Arduino
//
// NOTE: If the LCD is unresponsive you may need to reverse the plugs.
//

//
// RepRapDiscount FULL GRAPHIC Smart Controller
// https://reprap.org/wiki/RepRapDiscount_Full_Graphic_Smart_Controller
//
//#define REPRAP_DISCOUNT_FULL_GRAPHIC_SMART_CONTROLLER

//
// K.3D Full Graphic Smart Controller
//
//#define K3D_FULL_GRAPHIC_SMART_CONTROLLER

//
// ReprapWorld Graphical LCD
// https://reprapworld.com/?products_details&products_id/1218
//
//#define REPRAPWORLD_GRAPHICAL_LCD

//
// Activate one of these if you have a Panucatt Devices
// Viki 2.0 or mini Viki with Graphic LCD
// https://www.panucatt.com
//
//#define VIKI2
//#define miniVIKI

//
// MakerLab Mini Panel with graphic
// controller and SD support - https://reprap.org/wiki/Mini_panel
//
//#define MINIPANEL

//
// MaKr3d Makr-Panel with graphic controller and SD support.
// https://reprap.org/wiki/MaKr3d_MaKrPanel
//
//#define MAKRPANEL

//
// Adafruit ST7565 Full Graphic Controller.
// https://github.com/eboston/Adafruit-ST7565-Full-Graphic-Controller/
//
//#define ELB_FULL_GRAPHIC_CONTROLLER

//
// BQ LCD Smart Controller shipped by
// default with the BQ Hephestos 2 and Witbox 2.
//
//#define BQ_LCD_SMART_CONTROLLER

//
// Cartesio UI
// http://mauk.cc/webshop/cartesio-shop/electronics/user-interface
//
//#define CARTESIO_UI

//
// LCD for Melzi Card with Graphical LCD
//
//#define LCD_FOR_MELZI

//
// Original Ulticontroller from Ultimaker 2 printer with SSD1309 I2C display and encoder
// https://github.com/Ultimaker/Ultimaker2/tree/master/1249_Ulticontroller_Board_(x1)
//
//#define ULTI_CONTROLLER

//
// MKS MINI12864 with graphic controller and SD support
// https://reprap.org/wiki/MKS_MINI_12864
//
//#define MKS_MINI_12864

//
// MKS LCD12864A/B with graphic controller and SD support. Follows MKS_MINI_12864 pinout.
// https://www.aliexpress.com/item/33018110072.html
//
//#define MKS_LCD12864

//
// FYSETC variant of the MINI12864 graphic controller with SD support
// https://wiki.fysetc.com/Mini12864_Panel/
//
//#define FYSETC_MINI_12864_X_X    // Type C/D/E/F. No tunable RGB Backlight by default
//#define FYSETC_MINI_12864_1_2    // Type C/D/E/F. Simple RGB Backlight (always on)
//#define FYSETC_MINI_12864_2_0    // Type A/B. Discreet RGB Backlight
//#define FYSETC_MINI_12864_2_1    // Type A/B. NeoPixel RGB Backlight
//#define FYSETC_GENERIC_12864_1_1 // Larger display with basic ON/OFF backlight.

//
// Factory display for Creality CR-10
// https://www.aliexpress.com/item/32833148327.html
//
// This is RAMPS-compatible using a single 10-pin connector.
// (For CR-10 owners who want to replace the Melzi Creality board but retain the display)
//
//#define CR10_STOCKDISPLAY

//
// Ender-2 OEM display, a variant of the MKS_MINI_12864
//
//#define ENDER2_STOCKDISPLAY

//
// ANET and Tronxy Graphical Controller
//
// Anet 128x64 full graphics lcd with rotary encoder as used on Anet A6
// A clone of the RepRapDiscount full graphics display but with
// different pins/wiring (see pins_ANET_10.h). Enable one of these.
//
//#define ANET_FULL_GRAPHICS_LCD
//#define ANET_FULL_GRAPHICS_LCD_ALT_WIRING

//
// AZSMZ 12864 LCD with SD
// https://www.aliexpress.com/item/32837222770.html
//
//#define AZSMZ_12864

//
// Silvergate GLCD controller
// https://github.com/android444/Silvergate
//
//#define SILVER_GATE_GLCD_CONTROLLER

//=============================================================================
//==============================  OLED Displays  ==============================
//=============================================================================

//
// SSD1306 OLED full graphics generic display
//
//#define U8GLIB_SSD1306

//
// SAV OLEd LCD module support using either SSD1306 or SH1106 based LCD modules
//
//#define SAV_3DGLCD
#if ENABLED(SAV_3DGLCD)
  #define U8GLIB_SSD1306
  //#define U8GLIB_SH1106
#endif

//
// TinyBoy2 128x64 OLED / Encoder Panel
//
//#define OLED_PANEL_TINYBOY2

//
// MKS OLED 1.3" 128×64 Full Graphics Controller
// https://reprap.org/wiki/MKS_12864OLED
//
// Tiny, but very sharp OLED display
//
//#define MKS_12864OLED          // Uses the SH1106 controller (default)
//#define MKS_12864OLED_SSD1306  // Uses the SSD1306 controller

//
// Zonestar OLED 128×64 Full Graphics Controller
//
//#define ZONESTAR_12864LCD           // Graphical (DOGM) with ST7920 controller
//#define ZONESTAR_12864OLED          // 1.3" OLED with SH1106 controller (default)
//#define ZONESTAR_12864OLED_SSD1306  // 0.96" OLED with SSD1306 controller

//
// Einstart S OLED SSD1306
//
//#define U8GLIB_SH1106_EINSTART

//
// Overlord OLED display/controller with i2c buzzer and LEDs
//
//#define OVERLORD_OLED

//
// FYSETC OLED 2.42" 128×64 Full Graphics Controller with WS2812 RGB
// Where to find : https://www.aliexpress.com/item/4000345255731.html
//#define FYSETC_242_OLED_12864   // Uses the SSD1309 controller

//
// K.3D SSD1309 OLED 2.42" 128×64 Full Graphics Controller
//
//#define K3D_242_OLED_CONTROLLER   // Software SPI

//=============================================================================
//========================== Extensible UI Displays ===========================
//=============================================================================

//
// DGUS Touch Display with DWIN OS. (Choose one.)
// ORIGIN : https://www.aliexpress.com/item/32993409517.html
// FYSETC : https://www.aliexpress.com/item/32961471929.html
//
//#define DGUS_LCD_UI_ORIGIN
//#define DGUS_LCD_UI_FYSETC
//#define DGUS_LCD_UI_HIPRECY
//#define DGUS_LCD_UI_MKS

//
// Touch-screen LCD for Malyan M200/M300 printers
//
//#define MALYAN_LCD
#if ENABLED(MALYAN_LCD)
  #define LCD_SERIAL_PORT 1  // Default is 1 for Malyan M200
#endif

//
// Touch UI for FTDI EVE (FT800/FT810) displays
// See Configuration_adv.h for all configuration options.
//
//#define TOUCH_UI_FTDI_EVE

//
// Touch-screen LCD for Anycubic printers
//
//#define ANYCUBIC_LCD_I3MEGA
//#define ANYCUBIC_LCD_CHIRON
#if EITHER(ANYCUBIC_LCD_I3MEGA, ANYCUBIC_LCD_CHIRON)
  #define LCD_SERIAL_PORT 3  // Default is 3 for Anycubic
  //#define ANYCUBIC_LCD_DEBUG
#endif

//
// 320x240 Nextion 2.8" serial TFT Resistive Touch Screen NX3224T028
//
//#define NEXTION_TFT
#if ENABLED(NEXTION_TFT)
  #define LCD_SERIAL_PORT 1  // Default is 1 for Nextion
#endif

//
// Third-party or vendor-customized controller interfaces.
// Sources should be installed in 'src/lcd/extui'.
//
//#define EXTENSIBLE_UI

#if ENABLED(EXTENSIBLE_UI)
  //#define EXTUI_LOCAL_BEEPER // Enables use of local Beeper pin with external display
#endif

//=============================================================================
//=============================== Graphical TFTs ==============================
//=============================================================================

/**
 * Specific TFT Model Presets. Enable one of the following options
 * or enable TFT_GENERIC and set sub-options.
 */

//
// 480x320, 3.5", SPI Display From MKS
// Normally used in MKS Robin Nano V2
//
//#define MKS_TS35_V2_0

//
// 320x240, 2.4", FSMC Display From MKS
// Normally used in MKS Robin Nano V1.2
//
//#define MKS_ROBIN_TFT24

//
// 320x240, 2.8", FSMC Display From MKS
// Normally used in MKS Robin Nano V1.2
//
//#define MKS_ROBIN_TFT28

//
// 320x240, 3.2", FSMC Display From MKS
// Normally used in MKS Robin Nano V1.2
//
//#define MKS_ROBIN_TFT32

//
// 480x320, 3.5", FSMC Display From MKS
// Normally used in MKS Robin Nano V1.2
//
//#define MKS_ROBIN_TFT35

//
// 480x272, 4.3", FSMC Display From MKS
//
//#define MKS_ROBIN_TFT43

//
// 320x240, 3.2", FSMC Display From MKS
// Normally used in MKS Robin
//
//#define MKS_ROBIN_TFT_V1_1R

//
// 480x320, 3.5", FSMC Stock Display from TronxXY
//
//#define TFT_TRONXY_X5SA

//
// 480x320, 3.5", FSMC Stock Display from AnyCubic
//
//#define ANYCUBIC_TFT35

//
// 320x240, 2.8", FSMC Stock Display from Longer/Alfawise
//
//#define LONGER_LK_TFT28

//
// 320x240, 2.8", FSMC Stock Display from ET4
//
//#define ANET_ET4_TFT28

//
// 480x320, 3.5", FSMC Stock Display from ET5
//
//#define ANET_ET5_TFT35

//
// Generic TFT with detailed options
//
//#define TFT_GENERIC
#if ENABLED(TFT_GENERIC)
  // :[ 'AUTO', 'ST7735', 'ST7789', 'ST7796', 'R61505', 'ILI9328', 'ILI9341', 'ILI9488' ]
  #define TFT_DRIVER AUTO

  // Interface. Enable one of the following options:
  //#define TFT_INTERFACE_FSMC
  //#define TFT_INTERFACE_SPI

  // TFT Resolution. Enable one of the following options:
  //#define TFT_RES_320x240
  //#define TFT_RES_480x272
  //#define TFT_RES_480x320
#endif

/**
 * TFT UI - User Interface Selection. Enable one of the following options:
 *
 *   TFT_CLASSIC_UI - Emulated DOGM - 128x64 Upscaled
 *   TFT_COLOR_UI   - Marlin Default Menus, Touch Friendly, using full TFT capabilities
 *   TFT_LVGL_UI    - A Modern UI using LVGL
 *
 *   For LVGL_UI also copy the 'assets' folder from the build directory to the
 *   root of your SD card, together with the compiled firmware.
 */
//#define TFT_CLASSIC_UI
//#define TFT_COLOR_UI
//#define TFT_LVGL_UI

#if ENABLED(TFT_LVGL_UI)
  //#define MKS_WIFI_MODULE  // MKS WiFi module
#endif

/**
 * TFT Rotation. Set to one of the following values:
 *
 *   TFT_ROTATE_90,  TFT_ROTATE_90_MIRROR_X,  TFT_ROTATE_90_MIRROR_Y,
 *   TFT_ROTATE_180, TFT_ROTATE_180_MIRROR_X, TFT_ROTATE_180_MIRROR_Y,
 *   TFT_ROTATE_270, TFT_ROTATE_270_MIRROR_X, TFT_ROTATE_270_MIRROR_Y,
 *   TFT_MIRROR_X, TFT_MIRROR_Y, TFT_NO_ROTATION
 */
//#define TFT_ROTATION TFT_NO_ROTATION

//=============================================================================
//============================  Other Controllers  ============================
//=============================================================================

//
// Ender-3 v2 OEM display. A DWIN display with Rotary Encoder.
//
//#define DWIN_CREALITY_LCD

//
// ADS7843/XPT2046 ADC Touchscreen such as ILI9341 2.8
//
//#define TOUCH_SCREEN
#if ENABLED(TOUCH_SCREEN)
  #define BUTTON_DELAY_EDIT  50 // (ms) Button repeat delay for edit screens
  #define BUTTON_DELAY_MENU 250 // (ms) Button repeat delay for menus

  #define TOUCH_SCREEN_CALIBRATION

  //#define TOUCH_CALIBRATION_X 12316
  //#define TOUCH_CALIBRATION_Y -8981
  //#define TOUCH_OFFSET_X        -43
  //#define TOUCH_OFFSET_Y        257
  //#define TOUCH_ORIENTATION TOUCH_LANDSCAPE

  #if BOTH(TOUCH_SCREEN_CALIBRATION, EEPROM_SETTINGS)
    #define TOUCH_CALIBRATION_AUTO_SAVE // Auto save successful calibration values to EEPROM
  #endif

  #if ENABLED(TFT_COLOR_UI)
    //#define SINGLE_TOUCH_NAVIGATION
  #endif
#endif

//
// RepRapWorld REPRAPWORLD_KEYPAD v1.1
// https://reprapworld.com/products/electronics/ramps/keypad_v1_0_fully_assembled/
//
//#define REPRAPWORLD_KEYPAD
//#define REPRAPWORLD_KEYPAD_MOVE_STEP 10.0 // (mm) Distance to move per key-press

//=============================================================================
//=============================== Extra Features ==============================
//=============================================================================

// @section extras

// Set number of user-controlled fans. Disable to use all board-defined fans.
// :[1,2,3,4,5,6,7,8]
//#define NUM_M106_FANS 1

// Increase the FAN PWM frequency. Removes the PWM noise but increases heating in the FET/Arduino
//#define FAST_PWM_FAN

// Use software PWM to drive the fan, as for the heaters. This uses a very low frequency
// which is not as annoying as with the hardware PWM. On the other hand, if this frequency
// is too low, you should also increment SOFT_PWM_SCALE.
//#define FAN_SOFT_PWM

// Incrementing this by 1 will double the software PWM frequency,
// affecting heaters, and the fan if FAN_SOFT_PWM is enabled.
// However, control resolution will be halved for each increment;
// at zero value, there are 128 effective control positions.
// :[0,1,2,3,4,5,6,7]
#define SOFT_PWM_SCALE 0

// If SOFT_PWM_SCALE is set to a value higher than 0, dithering can
// be used to mitigate the associated resolution loss. If enabled,
// some of the PWM cycles are stretched so on average the desired
// duty cycle is attained.
//#define SOFT_PWM_DITHER

// Temperature status LEDs that display the hotend and bed temperature.
// If all hotends, bed temperature, and target temperature are under 54C
// then the BLUE led is on. Otherwise the RED led is on. (1C hysteresis)
//#define TEMP_STAT_LEDS

// Support for the BariCUDA Paste Extruder
//#define BARICUDA

// Support for BlinkM/CyzRgb
//#define BLINKM

// Support for PCA9632 PWM LED driver
//#define PCA9632

// Support for PCA9533 PWM LED driver
//#define PCA9533

/**
 * RGB LED / LED Strip Control
 *
 * Enable support for an RGB LED connected to 5V digital pins, or
 * an RGB Strip connected to MOSFETs controlled by digital pins.
 *
 * Adds the M150 command to set the LED (or LED strip) color.
 * If pins are PWM capable (e.g., 4, 5, 6, 11) then a range of
 * luminance values can be set from 0 to 255.
 * For NeoPixel LED an overall brightness parameter is also available.
 *
 * *** CAUTION ***
 *  LED Strips require a MOSFET Chip between PWM lines and LEDs,
 *  as the Arduino cannot handle the current the LEDs will require.
 *  Failure to follow this precaution can destroy your Arduino!
 *  NOTE: A separate 5V power supply is required! The NeoPixel LED needs
 *  more current than the Arduino 5V linear regulator can produce.
 * *** CAUTION ***
 *
 * LED Type. Enable only one of the following two options.
 */
//#define RGB_LED
//#define RGBW_LED

#if EITHER(RGB_LED, RGBW_LED)
  //#define RGB_LED_R_PIN 34
  //#define RGB_LED_G_PIN 43
  //#define RGB_LED_B_PIN 35
  //#define RGB_LED_W_PIN -1
#endif

// Support for Adafruit NeoPixel LED driver
//#define NEOPIXEL_LED
#if ENABLED(NEOPIXEL_LED)
  #define NEOPIXEL_TYPE   NEO_GRBW // NEO_GRBW / NEO_GRB - four/three channel driver type (defined in Adafruit_NeoPixel.h)
  #define NEOPIXEL_PIN     4       // LED driving pin
  //#define NEOPIXEL2_TYPE NEOPIXEL_TYPE
  //#define NEOPIXEL2_PIN    5
  #define NEOPIXEL_PIXELS 30       // Number of LEDs in the strip. (Longest strip when NEOPIXEL2_SEPARATE is disabled.)
  #define NEOPIXEL_IS_SEQUENTIAL   // Sequential display for temperature change - LED by LED. Disable to change all LEDs at once.
  #define NEOPIXEL_BRIGHTNESS 127  // Initial brightness (0-255)
  //#define NEOPIXEL_STARTUP_TEST  // Cycle through colors at startup

  // Support for second Adafruit NeoPixel LED driver controlled with M150 S1 ...
  //#define NEOPIXEL2_SEPARATE
  #if ENABLED(NEOPIXEL2_SEPARATE)
    #define NEOPIXEL2_PIXELS      15  // Number of LEDs in the second strip
    #define NEOPIXEL2_BRIGHTNESS 127  // Initial brightness (0-255)
    #define NEOPIXEL2_STARTUP_TEST    // Cycle through colors at startup
  #else
    //#define NEOPIXEL2_INSERIES      // Default behavior is NeoPixel 2 in parallel
  #endif

  // Use a single NeoPixel LED for static (background) lighting
  //#define NEOPIXEL_BKGD_LED_INDEX  0               // Index of the LED to use
  //#define NEOPIXEL_BKGD_COLOR { 255, 255, 255, 0 } // R, G, B, W
  //#define NEOPIXEL_BKGD_ALWAYS_ON                  // Keep the backlight on when other NeoPixels are off
#endif

/**
 * Printer Event LEDs
 *
 * During printing, the LEDs will reflect the printer status:
 *
 *  - Gradually change from blue to violet as the heated bed gets to target temp
 *  - Gradually change from violet to red as the hotend gets to temperature
 *  - Change to white to illuminate work surface
 *  - Change to green once print has finished
 *  - Turn off after the print has finished and the user has pushed a button
 */
#if ANY(BLINKM, RGB_LED, RGBW_LED, PCA9632, PCA9533, NEOPIXEL_LED)
  #define PRINTER_EVENT_LEDS
#endif

/**
 * Number of servos
 *
 * For some servo-related options NUM_SERVOS will be set automatically.
 * Set this manually if there are extra servos needing manual control.
 * Set to 0 to turn off servo support.
 */
//#define NUM_SERVOS 3 // Servo index starts with 0 for M280 command

// (ms) Delay  before the next move will start, to give the servo time to reach its target angle.
// 300ms is a good value but you can try less delay.
// If the servo can't reach the requested position, increase it.
#define SERVO_DELAY { 300 }

// Only power servos during movement, otherwise leave off to prevent jitter
//#define DEACTIVATE_SERVOS_AFTER_MOVE

// Edit servo angles with M281 and save to EEPROM with M500
//#define EDITABLE_SERVO_ANGLES<|MERGE_RESOLUTION|>--- conflicted
+++ resolved
@@ -716,7 +716,7 @@
 #define X_MAX_ENDSTOP_INVERTING false // Set to true to invert the logic of the endstop.
 #define Y_MAX_ENDSTOP_INVERTING false // Set to true to invert the logic of the endstop.
 #define Z_MAX_ENDSTOP_INVERTING false // Set to true to invert the logic of the endstop.
-#define Z_MIN_PROBE_ENDSTOP_INVERTING true // Set to true to invert the logic of the probe.
+#define Z_MIN_PROBE_ENDSTOP_INVERTING false // Set to true to invert the logic of the probe.
 
 /**
  * Stepper Drivers
@@ -899,10 +899,10 @@
  * The probe replaces the Z-MIN endstop and is used for Z homing.
  * (Automatically enables USE_PROBE_FOR_Z_HOMING.)
  */
-//#define Z_MIN_PROBE_USES_Z_MIN_ENDSTOP_PIN
+#define Z_MIN_PROBE_USES_Z_MIN_ENDSTOP_PIN
 
 // Force the use of the probe for Z-axis homing
-#define USE_PROBE_FOR_Z_HOMING
+//#define USE_PROBE_FOR_Z_HOMING
 
 /**
  * Z_MIN_PROBE_PIN
@@ -956,17 +956,10 @@
  * With Z_SERVO_INTERMEDIATE_STOW you can have the probe stowed
  * between different points of a G29.
  */
-<<<<<<< HEAD
-#define Z_PROBE_SERVO_NR 0          // Defaults to SERVO 0 connector.
-#define Z_SERVO_ANGLES { 85, 0 }    // Z Servo Deploy and Stow angles
-#define Z_SERVO_MEASURE_ANGLE 45    // Z Servo Angle after deploy (to allow measuring)
-#define Z_SERVO_INTERMEDIATE_STOW   // Stow the probe between points
-=======
 //#define Z_PROBE_SERVO_NR 0          // Defaults to SERVO 0 connector.
 //#define Z_SERVO_ANGLES { 70, 0 }    // Z Servo Deploy and Stow angles
 //#define Z_SERVO_MEASURE_ANGLE 45    // Z Servo Angle after deploy (to allow measuring)
 //#define Z_SERVO_INTERMEDIATE_STOW   // Stow the probe between points
->>>>>>> 135c2de0
 
 /**
  * The BLTouch probe uses a Hall effect sensor and emulates a servo.
@@ -1063,15 +1056,11 @@
  *     |    [-]    |
  *     O-- FRONT --+
  */
-#define NOZZLE_TO_PROBE_OFFSET { -7, -5, 0 }
+#define NOZZLE_TO_PROBE_OFFSET { 10, 10, 0 }
 
 // Most probes should stay away from the edges of the bed, but
 // with NOZZLE_AS_PROBE this can be negative for a wider probing area.
-#define PROBING_MARGIN 0
-#define PROBING_MARGIN_LEFT 10
-#define PROBING_MARGIN_RIGHT 10
-#define PROBING_MARGIN_BACK 15
-#define PROBING_MARGIN_FRONT 15
+#define PROBING_MARGIN 10
 
 // X and Y axis travel speed (mm/min) between probes
 #define XY_PROBE_FEEDRATE (133*60)
@@ -1135,10 +1124,10 @@
  * Example: `M851 Z-5` with a CLEARANCE of 4  =>  9mm from bed to nozzle.
  *     But: `M851 Z+1` with a CLEARANCE of 2  =>  2mm from bed to nozzle.
  */
-#define Z_CLEARANCE_DEPLOY_PROBE    5 // Z Clearance for Deploy/Stow
+#define Z_CLEARANCE_DEPLOY_PROBE   10 // Z Clearance for Deploy/Stow
 #define Z_CLEARANCE_BETWEEN_PROBES  5 // Z Clearance between probe points
 #define Z_CLEARANCE_MULTI_PROBE     5 // Z Clearance between multiple probes
-#define Z_AFTER_PROBING            10 // Z position after probing is done
+//#define Z_AFTER_PROBING           5 // Z position after probing is done
 
 #define Z_PROBE_LOW_POINT          -2 // Farthest distance below the trigger-point to go before stopping
 
@@ -1147,7 +1136,7 @@
 #define Z_PROBE_OFFSET_RANGE_MAX 20
 
 // Enable the M48 repeatability test to test probe accuracy
-#define Z_MIN_PROBE_REPEATABILITY_TEST
+//#define Z_MIN_PROBE_REPEATABILITY_TEST
 
 // Before deploy/stow pause for user confirmation
 //#define PAUSE_BEFORE_DEPLOY_STOW
@@ -1230,10 +1219,10 @@
  */
 //#define Z_IDLE_HEIGHT Z_HOME_POS
 
-#define Z_HOMING_HEIGHT  4        // (mm) Minimal Z height before homing (G28) for Z clearance above the bed, clamps, ...
+//#define Z_HOMING_HEIGHT  4      // (mm) Minimal Z height before homing (G28) for Z clearance above the bed, clamps, ...
                                   // Be sure to have this much clearance over your Z_MAX_POS to prevent grinding.
 
-#define Z_AFTER_HOMING  10        // (mm) Height to move to after homing Z
+//#define Z_AFTER_HOMING  10      // (mm) Height to move to after homing Z
 
 // Direction of endstops when homing; 1=MAX, -1=MIN
 // :[-1,1]
@@ -1399,7 +1388,7 @@
  */
 //#define AUTO_BED_LEVELING_3POINT
 //#define AUTO_BED_LEVELING_LINEAR
-#define AUTO_BED_LEVELING_BILINEAR
+//#define AUTO_BED_LEVELING_BILINEAR
 //#define AUTO_BED_LEVELING_UBL
 //#define MESH_BED_LEVELING
 
@@ -1408,7 +1397,7 @@
  * these options to restore the prior leveling state or to always enable
  * leveling immediately after G28.
  */
-#define RESTORE_LEVELING_AFTER_G28
+//#define RESTORE_LEVELING_AFTER_G28
 //#define ENABLE_LEVELING_AFTER_G28
 
 /**
@@ -1592,7 +1581,7 @@
 // - Move the Z probe (or nozzle) to a defined XY point before Z Homing.
 // - Prevent Z homing when the Z probe is outside bed area.
 //
-#define Z_SAFE_HOMING
+//#define Z_SAFE_HOMING
 
 #if ENABLED(Z_SAFE_HOMING)
   #define Z_SAFE_HOMING_X_POINT X_CENTER  // X point for Z homing
