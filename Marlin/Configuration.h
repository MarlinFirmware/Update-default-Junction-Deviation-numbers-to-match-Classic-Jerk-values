--- conflicted
+++ resolved
@@ -131,7 +131,7 @@
   #define MOTHERBOARD BOARD_TRIGORILLA_14
 #endif
 
-// Anycubic Chiron custom pin defs for the Trigorilla board fastio_1280.h 
+// Anycubic Chiron custom pin defs for the Trigorilla board fastio_1280.h
 #define OUTAGECON_PIN                     58  // p93 F4
 #define OUTAGETEST_PIN                    79  // p8  E6
 #define X_MAX_PIN                         43
@@ -501,7 +501,7 @@
   // Chiron
   #define DEFAULT_Kp 14.51
   #define DEFAULT_Ki 0.86
-  #define DEFAULT_Kd 60.97	   
+  #define DEFAULT_Kd 60.97
   #endif
 #endif // PIDTEMP
 
@@ -541,7 +541,7 @@
   // Chiron
   #define DEFAULT_bedKp 83.15
   #define DEFAULT_bedKi 11.78
-  #define DEFAULT_bedKd 146.74		   
+  #define DEFAULT_bedKd 146.74
   //120V 250W silicone heater into 4mm borosilicate (MendelMax 1.5+)
   //from FOPDT model - kp=.39 Tp=405 Tdead=66, Tc set to 79.2, aggressive factor of .15 (vs .1, 1, 10)
   //#define DEFAULT_bedKp 10.00
@@ -1374,7 +1374,7 @@
  * Commands to execute at the end of G29 probing.
  * Useful to retract or move the Z probe out of the way.
  */
-#define Z_PROBE_END_SCRIPT "G27/n G1 Y0 F5000" 
+#define Z_PROBE_END_SCRIPT "G27/n G1 Y0 F5000"
 
 // @section homing
 
@@ -2189,16 +2189,12 @@
 // Touch-screen LCD for Anycubic printers
 //
 //#define ANYCUBIC_LCD_I3MEGA
-<<<<<<< HEAD
-#define ANYCUBIC_LCD_CHIRON
-
-#if (ANYCUBIC_LCD_I3MEGA)
-  #define ANYCUBIC_LCD_SERIAL_PORT 3
-=======
+#if ENABLED(ANYCUBIC_LCD_I3MEGA)
+  #define LCD_SERIAL_PORT 3  // Default is 3 for Anycubic
+#endif
+
 //#define ANYCUBIC_LCD_CHIRON
-#if EITHER(ANYCUBIC_LCD_I3MEGA, ANYCUBIC_LCD_CHIRON)
-  #define LCD_SERIAL_PORT 3  // Default is 3 for Anycubic
->>>>>>> 23faf902
+#if ENABLED(ANYCUBIC_LCD_CHIRON)
   //#define ANYCUBIC_LCD_DEBUG
 #endif
 
@@ -2206,7 +2202,7 @@
 // Third-party or vendor-customized controller interfaces.
 // Sources should be installed in 'src/lcd/extensible_ui'.
 //
-#define EXTENSIBLE_UI
+//#define EXTENSIBLE_UI
 
 #if ENABLED(EXTENSIBLE_UI)
   //#define EXTUI_LOCAL_BEEPER // Enables use of local Beeper pin with external display
