/**
 * Marlin 3D Printer Firmware
 * Copyright (C) 2019 MarlinFirmware [https://github.com/MarlinFirmware/Marlin]
 *
 * Based on Sprinter and grbl.
 * Copyright (C) 2011 Camiel Gubbels / Erik van der Zalm
 *
 * This program is free software: you can redistribute it and/or modify
 * it under the terms of the GNU General Public License as published by
 * the Free Software Foundation, either version 3 of the License, or
 * (at your option) any later version.
 *
 * This program is distributed in the hope that it will be useful,
 * but WITHOUT ANY WARRANTY; without even the implied warranty of
 * MERCHANTABILITY or FITNESS FOR A PARTICULAR PURPOSE.  See the
 * GNU General Public License for more details.
 *
 * You should have received a copy of the GNU General Public License
 * along with this program.  If not, see <http://www.gnu.org/licenses/>.
 *
 */
#pragma once

/**
 * Configuration.h
 *
 * Basic settings such as:
 *
 * - Type of electronics
 * - Type of temperature sensor
 * - Printer geometry
 * - Endstop configuration
 * - LCD controller
 * - Extra features
 *
 * Advanced settings can be found in Configuration_adv.h
 *
 */
#define CONFIGURATION_H_VERSION 020000

//===========================================================================
//============================= Getting Started =============================
//===========================================================================

/**
 * Here are some standard links for getting your machine calibrated:
 *
 * http://reprap.org/wiki/Calibration
 * http://youtu.be/wAL9d7FgInk
 * http://calculator.josefprusa.cz
 * http://reprap.org/wiki/Triffid_Hunter%27s_Calibration_Guide
 * http://www.thingiverse.com/thing:5573
 * https://sites.google.com/site/repraplogphase/calibration-of-your-reprap
 * http://www.thingiverse.com/thing:298812
 */

//===========================================================================
//============================= DELTA Printer ===============================
//===========================================================================
// For a Delta printer start with one of the configuration files in the
// config/examples/delta directory and customize for your machine.
//

//===========================================================================
//============================= SCARA Printer ===============================
//===========================================================================
// For a SCARA printer start with the configuration files in
// config/examples/SCARA and customize for your machine.
//

// @section info

// User-specified version info of this build to display in [Pronterface, etc] terminal window during
// startup. Implementation of an idea by Prof Braino to inform user that any changes made to this
// build by the user have been successfully uploaded into firmware.
#define STRING_CONFIG_H_AUTHOR "Caltech Library TechLab" // Who made the changes.
#define SHOW_BOOTSCREEN
#define STRING_SPLASH_LINE1 SHORT_BUILD_VERSION // will be shown during bootup in line 1
#define STRING_SPLASH_LINE2 WEBSITE_URL         // will be shown during bootup in line 2

/**
 * *** VENDORS PLEASE READ ***
 *
 * Marlin allows you to add a custom boot image for Graphical LCDs.
 * With this option Marlin will first show your custom screen followed
 * by the standard Marlin logo with version number and web URL.
 *
 * We encourage you to take advantage of this new feature and we also
 * respectfully request that you retain the unmodified Marlin boot screen.
 */

// Enable to show the bitmap in Marlin/_Bootscreen.h on startup.
#define SHOW_CUSTOM_BOOTSCREEN

// Enable to show the bitmap in Marlin/_Statusscreen.h on the status screen.
//#define CUSTOM_STATUS_SCREEN_IMAGE

// @section machine

/**
 * Select the serial port on the board to use for communication with the host.
 * This allows the connection of wireless adapters (for instance) to non-default port pins.
 * Note: The first serial port (-1 or 0) will always be used by the Arduino bootloader.
 *
 * :[-1, 0, 1, 2, 3, 4, 5, 6, 7]
 */
#define SERIAL_PORT 0

/**
 * Select a secondary serial port on the board to use for communication with the host.
 * This allows the connection of wireless adapters (for instance) to non-default port pins.
 * Serial port -1 is the USB emulated serial port, if available.
 *
 * :[-1, 0, 1, 2, 3, 4, 5, 6, 7]
 */
//#define SERIAL_PORT_2 -1

/**
 * This setting determines the communication speed of the printer.
 *
 * 250000 works in most cases, but you might try a lower speed if
 * you commonly experience drop-outs during host printing.
 * You may try up to 1000000 to speed up SD file transfer.
 *
 * :[2400, 9600, 19200, 38400, 57600, 115200, 250000, 500000, 1000000]
 */
#define BAUDRATE 115200

// Enable the Bluetooth serial interface on AT90USB devices
//#define BLUETOOTH

// The following define selects which electronics board you have.
// Please choose the name from boards.h that matches your setup
#ifndef MOTHERBOARD
  #define MOTHERBOARD BOARD_MELZI_CREALITY
#endif

// Optional custom name for your RepStrap or other custom machine
// Displayed in the LCD "Ready" message
#define CUSTOM_MACHINE_NAME "CR10 E3D Titan Lite6"

// Define this to set a unique identifier for this printer, (Used by some programs to differentiate between machines)
// You can use an online service to generate a random UUID. (eg http://www.uuidgenerator.net/version4)
//#define MACHINE_UUID "00000000-0000-0000-0000-000000000000"

// @section extruder

// This defines the number of extruders
// :[1, 2, 3, 4, 5, 6]
#define EXTRUDERS 1

// Generally expected filament diameter (1.75, 2.85, 3.0, ...). Used for Volumetric, Filament Width Sensor, etc.
#define DEFAULT_NOMINAL_FILAMENT_DIA 1.75

// For Cyclops or any "multi-extruder" that shares a single nozzle.
//#define SINGLENOZZLE

/**
 * Průša MK2 Single Nozzle Multi-Material Multiplexer, and variants.
 *
 * This device allows one stepper driver on a control board to drive
 * two to eight stepper motors, one at a time, in a manner suitable
 * for extruders.
 *
 * This option only allows the multiplexer to switch on tool-change.
 * Additional options to configure custom E moves are pending.
 */
//#define MK2_MULTIPLEXER
#if ENABLED(MK2_MULTIPLEXER)
  // Override the default DIO selector pins here, if needed.
  // Some pins files may provide defaults for these pins.
  //#define E_MUX0_PIN 40  // Always Required
  //#define E_MUX1_PIN 42  // Needed for 3 to 8 inputs
  //#define E_MUX2_PIN 44  // Needed for 5 to 8 inputs
#endif

/**
 * Prusa Multi-Material Unit v2
 *
 * Requires NOZZLE_PARK_FEATURE to park print head in case MMU unit fails.
 * Requires EXTRUDERS = 5
 *
 * For additional configuration see Configuration_adv.h
 */
//#define PRUSA_MMU2

// A dual extruder that uses a single stepper motor
//#define SWITCHING_EXTRUDER
#if ENABLED(SWITCHING_EXTRUDER)
  #define SWITCHING_EXTRUDER_SERVO_NR 0
  #define SWITCHING_EXTRUDER_SERVO_ANGLES { 0, 90 } // Angles for E0, E1[, E2, E3]
  #if EXTRUDERS > 3
    #define SWITCHING_EXTRUDER_E23_SERVO_NR 1
  #endif
#endif

// A dual-nozzle that uses a servomotor to raise/lower one (or both) of the nozzles
//#define SWITCHING_NOZZLE
#if ENABLED(SWITCHING_NOZZLE)
  #define SWITCHING_NOZZLE_SERVO_NR 0
  //#define SWITCHING_NOZZLE_E1_SERVO_NR 1          // If two servos are used, the index of the second
  #define SWITCHING_NOZZLE_SERVO_ANGLES { 0, 90 }   // Angles for E0, E1 (single servo) or lowered/raised (dual servo)
#endif

/**
 * Two separate X-carriages with extruders that connect to a moving part
 * via a solenoid docking mechanism. Requires SOL1_PIN and SOL2_PIN.
 */
//#define PARKING_EXTRUDER

/**
 * Two separate X-carriages with extruders that connect to a moving part
 * via a magnetic docking mechanism using movements and no solenoid
 *
 * project   : https://www.thingiverse.com/thing:3080893
 * movements : https://youtu.be/0xCEiG9VS3k
 *             https://youtu.be/Bqbcs0CU2FE
 */
//#define MAGNETIC_PARKING_EXTRUDER

#if EITHER(PARKING_EXTRUDER, MAGNETIC_PARKING_EXTRUDER)

  #define PARKING_EXTRUDER_PARKING_X { -78, 184 }     // X positions for parking the extruders
  #define PARKING_EXTRUDER_GRAB_DISTANCE 1            // (mm) Distance to move beyond the parking point to grab the extruder
  //#define MANUAL_SOLENOID_CONTROL                   // Manual control of docking solenoids with M380 S / M381

  #if ENABLED(PARKING_EXTRUDER)

    #define PARKING_EXTRUDER_SOLENOIDS_INVERT           // If enabled, the solenoid is NOT magnetized with applied voltage
    #define PARKING_EXTRUDER_SOLENOIDS_PINS_ACTIVE LOW  // LOW or HIGH pin signal energizes the coil
    #define PARKING_EXTRUDER_SOLENOIDS_DELAY 250        // (ms) Delay for magnetic field. No delay if 0 or not defined.
    //#define MANUAL_SOLENOID_CONTROL                   // Manual control of docking solenoids with M380 S / M381

  #elif ENABLED(MAGNETIC_PARKING_EXTRUDER)

    #define MPE_FAST_SPEED      9000      // (mm/m) Speed for travel before last distance point
    #define MPE_SLOW_SPEED      4500      // (mm/m) Speed for last distance travel to park and couple
    #define MPE_TRAVEL_DISTANCE   10      // (mm) Last distance point
    #define MPE_COMPENSATION       0      // Offset Compensation -1 , 0 , 1 (multiplier) only for coupling

  #endif

#endif

/**
 * Switching Toolhead
 *
 * Support for swappable and dockable toolheads, such as
 * the E3D Tool Changer. Toolheads are locked with a servo.
 */
//#define SWITCHING_TOOLHEAD

/**
 * Magnetic Switching Toolhead
 *
 * Support swappable and dockable toolheads with a magnetic
 * docking mechanism using movement and no servo.
 */
//#define MAGNETIC_SWITCHING_TOOLHEAD

#if EITHER(SWITCHING_TOOLHEAD, MAGNETIC_SWITCHING_TOOLHEAD)
  #define SWITCHING_TOOLHEAD_Y_POS          235         // (mm) Y position of the toolhead dock
  #define SWITCHING_TOOLHEAD_Y_SECURITY      10         // (mm) Security distance Y axis
  #define SWITCHING_TOOLHEAD_Y_CLEAR         60         // (mm) Minimum distance from dock for unobstructed X axis
  #define SWITCHING_TOOLHEAD_X_POS          { 215, 0 }  // (mm) X positions for parking the extruders
  #if ENABLED(SWITCHING_TOOLHEAD)
    #define SWITCHING_TOOLHEAD_SERVO_NR       2         // Index of the servo connector
    #define SWITCHING_TOOLHEAD_SERVO_ANGLES { 0, 180 }  // (degrees) Angles for Lock, Unlock
  #elif ENABLED(MAGNETIC_SWITCHING_TOOLHEAD)
    #define SWITCHING_TOOLHEAD_Y_RELEASE      5         // (mm) Security distance Y axis
    #define SWITCHING_TOOLHEAD_X_SECURITY   -35         // (mm) Security distance X axis
  #endif
#endif

/**
 * "Mixing Extruder"
 *   - Adds G-codes M163 and M164 to set and "commit" the current mix factors.
 *   - Extends the stepping routines to move multiple steppers in proportion to the mix.
 *   - Optional support for Repetier Firmware's 'M164 S<index>' supporting virtual tools.
 *   - This implementation supports up to two mixing extruders.
 *   - Enable DIRECT_MIXING_IN_G1 for M165 and mixing in G1 (from Pia Taubert's reference implementation).
 */
//#define MIXING_EXTRUDER
#if ENABLED(MIXING_EXTRUDER)
  #define MIXING_STEPPERS 2        // Number of steppers in your mixing extruder
  #define MIXING_VIRTUAL_TOOLS 16  // Use the Virtual Tool method with M163 and M164
  //#define DIRECT_MIXING_IN_G1    // Allow ABCDHI mix factors in G1 movement commands
  //#define GRADIENT_MIX           // Support for gradient mixing with M166 and LCD
  #if ENABLED(GRADIENT_MIX)
    //#define GRADIENT_VTOOL       // Add M166 T to use a V-tool index as a Gradient alias
  #endif
#endif

// Offset of the extruders (uncomment if using more than one and relying on firmware to position when changing).
// The offset has to be X=0, Y=0 for the extruder 0 hotend (default extruder).
// For the other hotends it is their distance from the extruder 0 hotend.
//#define HOTEND_OFFSET_X {0.0, 20.00} // (mm) relative X-offset for each nozzle
//#define HOTEND_OFFSET_Y {0.0, 5.00}  // (mm) relative Y-offset for each nozzle
//#define HOTEND_OFFSET_Z {0.0, 0.00}  // (mm) relative Z-offset for each nozzle

// @section machine

/**
 * Select your power supply here. Use 0 if you haven't connected the PS_ON_PIN
 *
 * 0 = No Power Switch
 * 1 = ATX
 * 2 = X-Box 360 203Watts (the blue wire connected to PS_ON and the red wire to VCC)
 *
 * :{ 0:'No power switch', 1:'ATX', 2:'X-Box 360' }
 */
#define POWER_SUPPLY 0

#if POWER_SUPPLY > 0
  // Enable this option to leave the PSU off at startup.
  // Power to steppers and heaters will need to be turned on with M80.
  //#define PS_DEFAULT_OFF

  //#define AUTO_POWER_CONTROL        // Enable automatic control of the PS_ON pin
  #if ENABLED(AUTO_POWER_CONTROL)
    #define AUTO_POWER_FANS           // Turn on PSU if fans need power
    #define AUTO_POWER_E_FANS
    #define AUTO_POWER_CONTROLLERFAN
    #define POWER_TIMEOUT 30
  #endif

#endif

// @section temperature

//===========================================================================
//============================= Thermal Settings ============================
//===========================================================================

/**
 * --NORMAL IS 4.7kohm PULLUP!-- 1kohm pullup can be used on hotend sensor, using correct resistor and table
 *
 * Temperature sensors available:
 *
 *    -4 : thermocouple with AD8495
 *    -3 : thermocouple with MAX31855 (only for sensor 0)
 *    -2 : thermocouple with MAX6675 (only for sensor 0)
 *    -1 : thermocouple with AD595
 *     0 : not used
 *     1 : 100k thermistor - best choice for EPCOS 100k (4.7k pullup)
 *     2 : 200k thermistor - ATC Semitec 204GT-2 (4.7k pullup)
 *     3 : Mendel-parts thermistor (4.7k pullup)
 *     4 : 10k thermistor !! do not use it for a hotend. It gives bad resolution at high temp. !!
 *     5 : 100K thermistor - ATC Semitec 104GT-2/104NT-4-R025H42G (Used in ParCan & J-Head) (4.7k pullup)
 *   501 : 100K Zonestar (Tronxy X3A) Thermistor
 *     6 : 100k EPCOS - Not as accurate as table 1 (created using a fluke thermocouple) (4.7k pullup)
 *     7 : 100k Honeywell thermistor 135-104LAG-J01 (4.7k pullup)
 *    71 : 100k Honeywell thermistor 135-104LAF-J01 (4.7k pullup)
 *     8 : 100k 0603 SMD Vishay NTCS0603E3104FXT (4.7k pullup)
 *     9 : 100k GE Sensing AL03006-58.2K-97-G1 (4.7k pullup)
 *    10 : 100k RS thermistor 198-961 (4.7k pullup)
 *    11 : 100k beta 3950 1% thermistor (4.7k pullup)
 *    12 : 100k 0603 SMD Vishay NTCS0603E3104FXT (4.7k pullup) (calibrated for Makibox hot bed)
 *    13 : 100k Hisens 3950  1% up to 300°C for hotend "Simple ONE " & "Hotend "All In ONE"
 *    15 : 100k thermistor calibration for JGAurora A5 hotend
 *    20 : the PT100 circuit found in the Ultimainboard V2.x
 *    60 : 100k Maker's Tool Works Kapton Bed Thermistor beta=3950
 *    61 : 100k Formbot / Vivedino 3950 350C thermistor 4.7k pullup
 *    66 : 4.7M High Temperature thermistor from Dyze Design
 *    67 : 450C thermistor from SliceEngineering
 *    70 : the 100K thermistor found in the bq Hephestos 2
 *    75 : 100k Generic Silicon Heat Pad with NTC 100K MGB18-104F39050L32 thermistor
 *
 *       1k ohm pullup tables - This is atypical, and requires changing out the 4.7k pullup for 1k.
 *                              (but gives greater accuracy and more stable PID)
 *    51 : 100k thermistor - EPCOS (1k pullup)
 *    52 : 200k thermistor - ATC Semitec 204GT-2 (1k pullup)
 *    55 : 100k thermistor - ATC Semitec 104GT-2 (Used in ParCan & J-Head) (1k pullup)
 *
 *  1047 : Pt1000 with 4k7 pullup
 *  1010 : Pt1000 with 1k pullup (non standard)
 *   147 : Pt100 with 4k7 pullup
 *   110 : Pt100 with 1k pullup (non standard)
 *
 *         Use these for Testing or Development purposes. NEVER for production machine.
 *   998 : Dummy Table that ALWAYS reads 25°C or the temperature defined below.
 *   999 : Dummy Table that ALWAYS reads 100°C or the temperature defined below.
 *
 * :{ '0': "Not used", '1':"100k / 4.7k - EPCOS", '2':"200k / 4.7k - ATC Semitec 204GT-2", '3':"Mendel-parts / 4.7k", '4':"10k !! do not use for a hotend. Bad resolution at high temp. !!", '5':"100K / 4.7k - ATC Semitec 104GT-2 (Used in ParCan & J-Head)", '501':"100K Zonestar (Tronxy X3A)", '6':"100k / 4.7k EPCOS - Not as accurate as Table 1", '7':"100k / 4.7k Honeywell 135-104LAG-J01", '8':"100k / 4.7k 0603 SMD Vishay NTCS0603E3104FXT", '9':"100k / 4.7k GE Sensing AL03006-58.2K-97-G1", '10':"100k / 4.7k RS 198-961", '11':"100k / 4.7k beta 3950 1%", '12':"100k / 4.7k 0603 SMD Vishay NTCS0603E3104FXT (calibrated for Makibox hot bed)", '13':"100k Hisens 3950  1% up to 300°C for hotend 'Simple ONE ' & hotend 'All In ONE'", '20':"PT100 (Ultimainboard V2.x)", '51':"100k / 1k - EPCOS", '52':"200k / 1k - ATC Semitec 204GT-2", '55':"100k / 1k - ATC Semitec 104GT-2 (Used in ParCan & J-Head)", '60':"100k Maker's Tool Works Kapton Bed Thermistor beta=3950", '61':"100k Formbot / Vivedino 3950 350C thermistor 4.7k pullup", '66':"Dyze Design 4.7M High Temperature thermistor", '67':"Slice Engineering 450C High Temperature thermistor", '70':"the 100K thermistor found in the bq Hephestos 2", '71':"100k / 4.7k Honeywell 135-104LAF-J01", '147':"Pt100 / 4.7k", '1047':"Pt1000 / 4.7k", '110':"Pt100 / 1k (non-standard)", '1010':"Pt1000 / 1k (non standard)", '-4':"Thermocouple + AD8495", '-3':"Thermocouple + MAX31855 (only for sensor 0)", '-2':"Thermocouple + MAX6675 (only for sensor 0)", '-1':"Thermocouple + AD595",'998':"Dummy 1", '999':"Dummy 2" }
 */
#define TEMP_SENSOR_0 5
#define TEMP_SENSOR_1 0
#define TEMP_SENSOR_2 0
#define TEMP_SENSOR_3 0
#define TEMP_SENSOR_4 0
#define TEMP_SENSOR_5 0
#define TEMP_SENSOR_BED 5
#define TEMP_SENSOR_CHAMBER 0

// Dummy thermistor constant temperature readings, for use with 998 and 999
#define DUMMY_THERMISTOR_998_VALUE 25
#define DUMMY_THERMISTOR_999_VALUE 100

// Use temp sensor 1 as a redundant sensor with sensor 0. If the readings
// from the two sensors differ too much the print will be aborted.
//#define TEMP_SENSOR_1_AS_REDUNDANT
#define MAX_REDUNDANT_TEMP_SENSOR_DIFF 10

<<<<<<< HEAD
// Extruder temperature must be close to target for this long before M109 returns success
#define TEMP_RESIDENCY_TIME 10  // (seconds)
#define TEMP_HYSTERESIS 3       // (degC) range of +/- temperatures considered "close" to the target one
#define TEMP_WINDOW     1       // (degC) Window around target to start the residency timer x degC early.

// Bed temperature must be close to target for this long before M190 returns success
#define TEMP_BED_RESIDENCY_TIME 10  // (seconds)
#define TEMP_BED_HYSTERESIS 3       // (degC) range of +/- temperatures considered "close" to the target one
#define TEMP_BED_WINDOW     1       // (degC) Window around target to start the residency timer x degC early.

// The minimal temperature defines the temperature below which the heater will not be enabled It is used
// to check that the wiring to the thermistor is not broken.
// Otherwise this would lead to the heater being powered on all the time.
#define HEATER_0_MINTEMP 5
#define HEATER_1_MINTEMP 5
#define HEATER_2_MINTEMP 5
#define HEATER_3_MINTEMP 5
#define HEATER_4_MINTEMP 5
#define HEATER_5_MINTEMP 5
#define BED_MINTEMP 5

// When temperature exceeds max temp, your heater will be switched off.
// This feature exists to protect your hotend from overheating accidentally, but *NOT* from thermistor short/failure!
// You should use MINTEMP for thermistor short/failure protection.
#define HEATER_0_MAXTEMP 265
=======
#define TEMP_RESIDENCY_TIME     10  // (seconds) Time to wait for hotend to "settle" in M109
#define TEMP_WINDOW              1  // (°C) Temperature proximity for the "temperature reached" timer
#define TEMP_HYSTERESIS          3  // (°C) Temperature proximity considered "close enough" to the target

#define TEMP_BED_RESIDENCY_TIME 10  // (seconds) Time to wait for bed to "settle" in M190
#define TEMP_BED_WINDOW          1  // (°C) Temperature proximity for the "temperature reached" timer
#define TEMP_BED_HYSTERESIS      3  // (°C) Temperature proximity considered "close enough" to the target

// Below this temperature the heater will be switched off
// because it probably indicates a broken thermistor wire.
#define HEATER_0_MINTEMP   5
#define HEATER_1_MINTEMP   5
#define HEATER_2_MINTEMP   5
#define HEATER_3_MINTEMP   5
#define HEATER_4_MINTEMP   5
#define HEATER_5_MINTEMP   5
#define BED_MINTEMP        5

// Above this temperature the heater will be switched off.
// This can protect components from overheating, but NOT from shorts and failures.
// (Use MINTEMP for thermistor short/failure protection.)
#define HEATER_0_MAXTEMP 275
>>>>>>> 3272d0db
#define HEATER_1_MAXTEMP 275
#define HEATER_2_MAXTEMP 275
#define HEATER_3_MAXTEMP 275
#define HEATER_4_MAXTEMP 275
#define HEATER_5_MAXTEMP 275
<<<<<<< HEAD
#define BED_MAXTEMP 120
=======
#define BED_MAXTEMP      150
>>>>>>> 3272d0db

//===========================================================================
//============================= PID Settings ================================
//===========================================================================
// PID Tuning Guide here: http://reprap.org/wiki/PID_Tuning

// Comment the following line to disable PID and enable bang-bang.
#define PIDTEMP
#define BANG_MAX 255     // Limits current to nozzle while in bang-bang mode; 255=full current
#define PID_MAX BANG_MAX // Limits current to nozzle while PID is active (see PID_FUNCTIONAL_RANGE below); 255=full current
#define PID_K1 0.95      // Smoothing factor within any PID loop
#if ENABLED(PIDTEMP)
  //#define PID_EDIT_MENU         // Add PID editing to the "Advanced Settings" menu. (~700 bytes of PROGMEM)
  //#define PID_AUTOTUNE_MENU     // Add PID auto-tuning to the "Advanced Settings" menu. (~250 bytes of PROGMEM)
  //#define PID_DEBUG             // Sends debug data to the serial port.
  //#define PID_OPENLOOP 1        // Puts PID in open loop. M104/M140 sets the output power from 0 to PID_MAX
  //#define SLOW_PWM_HEATERS      // PWM with very low frequency (roughly 0.125Hz=8s) and minimum state time of approximately 1s useful for heaters driven by a relay
  //#define PID_PARAMS_PER_HOTEND // Uses separate PID parameters for each extruder (useful for mismatched extruders)
                                  // Set/get with gcode: M301 E[extruder number, 0-2]
  #define PID_FUNCTIONAL_RANGE 10 // If the temperature difference between the target temperature and the actual temperature
                                  // is more than PID_FUNCTIONAL_RANGE then the PID will be shut off and the heater will be set to min/max.

  // If you are using a pre-configured hotend then you can use one of the value sets by uncommenting it

  //Techlab CR10 E3D Lite6 for 215C [12.03.18]
  #define DEFAULT_Kp 25.26
  #define DEFAULT_Ki  2.97
  #define DEFAULT_Kd 53.80

  // Stock CR-10 tuned for 70C
  //#define DEFAULT_Kp 22.57
  //#define DEFAULT_Ki 1.72
  //#define DEFAULT_Kd 73.96

  // Ultimaker
  //#define DEFAULT_Kp 22.2
  //#define DEFAULT_Ki 1.08
  //#define DEFAULT_Kd 114

  // MakerGear
  //#define DEFAULT_Kp 7.0
  //#define DEFAULT_Ki 0.1
  //#define DEFAULT_Kd 12

  // Mendel Parts V9 on 12V
  //#define DEFAULT_Kp 63.0
  //#define DEFAULT_Ki 2.25
  //#define DEFAULT_Kd 440

#endif // PIDTEMP

//===========================================================================
//====================== PID > Bed Temperature Control ======================
//===========================================================================

/**
 * PID Bed Heating
 *
 * If this option is enabled set PID constants below.
 * If this option is disabled, bang-bang will be used and BED_LIMIT_SWITCHING will enable hysteresis.
 *
 * The PID frequency will be the same as the extruder PWM.
 * If PID_dT is the default, and correct for the hardware/configuration, that means 7.689Hz,
 * which is fine for driving a square wave into a resistive load and does not significantly
 * impact FET heating. This also works fine on a Fotek SSR-10DA Solid State Relay into a 250W
 * heater. If your configuration is significantly different than this and you don't understand
 * the issues involved, don't use bed PID until someone else verifies that your hardware works.
 */
#define PIDTEMPBED

//#define BED_LIMIT_SWITCHING

/**
 * Max Bed Power
 * Applies to all forms of bed control (PID, bang-bang, and bang-bang with hysteresis).
 * When set to any value below 255, enables a form of PWM to the bed that acts like a divider
 * so don't use it unless you are OK with PWM on your bed. (See the comment on enabling PIDTEMPBED)
 */
#define MAX_BED_POWER 255 // limits duty cycle to bed; 255=full current

#if ENABLED(PIDTEMPBED)

  //#define PID_BED_DEBUG // Sends debug data to the serial port.

  //Techlab CR10 w E3D Lite6 Bed for 70C [12.03.18]
  #define  DEFAULT_bedKp 486.62
  #define  DEFAULT_bedKi  72.44
  #define  DEFAULT_bedKd 817.22
  
  //Stock CR-10 Bed Tuned for 70C  
  //#define  DEFAULT_bedKp 426.68
  //#define  DEFAULT_bedKi 78.92
  //#define  DEFAULT_bedKd 576.71

  //120V 250W silicone heater into 4mm borosilicate (MendelMax 1.5+)
  //from FOPDT model - kp=.39 Tp=405 Tdead=66, Tc set to 79.2, aggressive factor of .15 (vs .1, 1, 10)
  //#define DEFAULT_bedKp 10.00
  //#define DEFAULT_bedKi .023
  //#define DEFAULT_bedKd 305.4

  //120V 250W silicone heater into 4mm borosilicate (MendelMax 1.5+)
  //from pidautotune
  //#define DEFAULT_bedKp 97.1
  //#define DEFAULT_bedKi 1.41
  //#define DEFAULT_bedKd 1675.16

  // FIND YOUR OWN: "M303 E-1 C8 S90" to run autotune on the bed at 90 degreesC for 8 cycles.
#endif // PIDTEMPBED

// @section extruder

/**
 * Prevent extrusion if the temperature is below EXTRUDE_MINTEMP.
 * Add M302 to set the minimum extrusion temperature and/or turn
 * cold extrusion prevention on and off.
 *
 * *** IT IS HIGHLY RECOMMENDED TO LEAVE THIS OPTION ENABLED! ***
 */
#define PREVENT_COLD_EXTRUSION
#define EXTRUDE_MINTEMP 170

/**
 * Prevent a single extrusion longer than EXTRUDE_MAXLENGTH.
 * Note: For Bowden Extruders make this large enough to allow load/unload.
 */
#define PREVENT_LENGTHY_EXTRUDE
#define EXTRUDE_MAXLENGTH 1000

//===========================================================================
//======================== Thermal Runaway Protection =======================
//===========================================================================

/**
 * Thermal Protection provides additional protection to your printer from damage
 * and fire. Marlin always includes safe min and max temperature ranges which
 * protect against a broken or disconnected thermistor wire.
 *
 * The issue: If a thermistor falls out, it will report the much lower
 * temperature of the air in the room, and the the firmware will keep
 * the heater on.
 *
 * If you get "Thermal Runaway" or "Heating failed" errors the
 * details can be tuned in Configuration_adv.h
 */

#define THERMAL_PROTECTION_HOTENDS // Enable thermal protection for all extruders
#define THERMAL_PROTECTION_BED     // Enable thermal protection for the heated bed
#define THERMAL_PROTECTION_CHAMBER // Enable thermal protection for the heated chamber

//===========================================================================
//============================= Mechanical Settings =========================
//===========================================================================

// @section machine

// Uncomment one of these options to enable CoreXY, CoreXZ, or CoreYZ kinematics
// either in the usual order or reversed
//#define COREXY
//#define COREXZ
//#define COREYZ
//#define COREYX
//#define COREZX
//#define COREZY

//===========================================================================
//============================== Endstop Settings ===========================
//===========================================================================

// @section homing

// Specify here all the endstop connectors that are connected to any endstop or probe.
// Almost all printers will be using one per axis. Probes will use one or more of the
// extra connectors. Leave undefined any used for non-endstop and non-probe purposes.
#define USE_XMIN_PLUG
#define USE_YMIN_PLUG
#define USE_ZMIN_PLUG
//#define USE_XMAX_PLUG
//#define USE_YMAX_PLUG
//#define USE_ZMAX_PLUG

// Enable pullup for all endstops to prevent a floating state
//#define ENDSTOPPULLUPS
#if DISABLED(ENDSTOPPULLUPS)
  // Disable ENDSTOPPULLUPS to set pullups individually
  //#define ENDSTOPPULLUP_XMAX
  //#define ENDSTOPPULLUP_YMAX
  //#define ENDSTOPPULLUP_ZMAX
  //#define ENDSTOPPULLUP_XMIN
  //#define ENDSTOPPULLUP_YMIN
  //#define ENDSTOPPULLUP_ZMIN
  //#define ENDSTOPPULLUP_ZMIN_PROBE
#endif

// Enable pulldown for all endstops to prevent a floating state
//#define ENDSTOPPULLDOWNS
#if DISABLED(ENDSTOPPULLDOWNS)
  // Disable ENDSTOPPULLDOWNS to set pulldowns individually
  //#define ENDSTOPPULLDOWN_XMAX
  //#define ENDSTOPPULLDOWN_YMAX
  //#define ENDSTOPPULLDOWN_ZMAX
  //#define ENDSTOPPULLDOWN_XMIN
  //#define ENDSTOPPULLDOWN_YMIN
  //#define ENDSTOPPULLDOWN_ZMIN
  //#define ENDSTOPPULLDOWN_ZMIN_PROBE
#endif

// Mechanical endstop with COM to ground and NC to Signal uses "false" here (most common setup).
#define X_MIN_ENDSTOP_INVERTING false // set to true to invert the logic of the endstop.
#define Y_MIN_ENDSTOP_INVERTING false // set to true to invert the logic of the endstop.
#define Z_MIN_ENDSTOP_INVERTING false // set to true to invert the logic of the endstop.
#define X_MAX_ENDSTOP_INVERTING false // set to true to invert the logic of the endstop.
#define Y_MAX_ENDSTOP_INVERTING false // set to true to invert the logic of the endstop.
#define Z_MAX_ENDSTOP_INVERTING false // set to true to invert the logic of the endstop.
#define Z_MIN_PROBE_ENDSTOP_INVERTING false // set to true to invert the logic of the probe.

/**
 * Stepper Drivers
 *
 * These settings allow Marlin to tune stepper driver timing and enable advanced options for
 * stepper drivers that support them. You may also override timing options in Configuration_adv.h.
 *
 * A4988 is assumed for unspecified drivers.
 *
* Options: A4988, A5984, DRV8825, LV8729, L6470, TB6560, TB6600, TMC2100,
 *          TMC2130, TMC2130_STANDALONE, TMC2208, TMC2208_STANDALONE,
 *          TMC26X,  TMC26X_STANDALONE,  TMC2660, TMC2660_STANDALONE,
 *          TMC2160, TMC2160_STANDALONE, TMC5130, TMC5130_STANDALONE,
 *          TMC5160, TMC5160_STANDALONE
 * :['A4988', 'A5984', 'DRV8825', 'LV8729', 'L6470', 'TB6560', 'TB6600', 'TMC2100', 'TMC2130', 'TMC2130_STANDALONE', 'TMC2160', 'TMC2160_STANDALONE', 'TMC2208', 'TMC2208_STANDALONE', 'TMC26X', 'TMC26X_STANDALONE', 'TMC2660', 'TMC2660_STANDALONE', 'TMC5130', 'TMC5130_STANDALONE', 'TMC5160', 'TMC5160_STANDALONE']
 */
//#define X_DRIVER_TYPE  A4988
//#define Y_DRIVER_TYPE  A4988
//#define Z_DRIVER_TYPE  A4988
//#define X2_DRIVER_TYPE A4988
//#define Y2_DRIVER_TYPE A4988
//#define Z2_DRIVER_TYPE A4988
//#define Z3_DRIVER_TYPE A4988
//#define E0_DRIVER_TYPE A4988
//#define E1_DRIVER_TYPE A4988
//#define E2_DRIVER_TYPE A4988
//#define E3_DRIVER_TYPE A4988
//#define E4_DRIVER_TYPE A4988
//#define E5_DRIVER_TYPE A4988

// Enable this feature if all enabled endstop pins are interrupt-capable.
// This will remove the need to poll the interrupt pins, saving many CPU cycles.
//#define ENDSTOP_INTERRUPTS_FEATURE

/**
 * Endstop Noise Threshold
 *
 * Enable if your probe or endstops falsely trigger due to noise.
 *
 * - Higher values may affect repeatability or accuracy of some bed probes.
 * - To fix noise install a 100nF ceramic capacitor inline with the switch.
 * - This feature is not required for common micro-switches mounted on PCBs
 *   based on the Makerbot design, which already have the 100nF capacitor.
 *
 * :[2,3,4,5,6,7]
 */
//#define ENDSTOP_NOISE_THRESHOLD 2

//=============================================================================
//============================== Movement Settings ============================
//=============================================================================
// @section motion

/**
 * Default Settings
 *
 * These settings can be reset by M502
 *
 * Note that if EEPROM is enabled, saved values will override these.
 */

/**
 * With this option each E stepper can have its own factors for the
 * following movement settings. If fewer factors are given than the
 * total number of extruders, the last value applies to the rest.
 */
//#define DISTINCT_E_FACTORS

/**
 * Default Axis Steps Per Unit (steps/mm)
 * Override with M92
 *                                      X, Y, Z, E0 [, E1[, E2[, E3[, E4[, E5]]]]]
 */
#define DEFAULT_AXIS_STEPS_PER_UNIT   { 80, 80, 400, 840 }

/**
 * Default Max Feed Rate (mm/s)
 * Override with M203
 *                                      X, Y, Z, E0 [, E1[, E2[, E3[, E4[, E5]]]]]
 */
#define DEFAULT_MAX_FEEDRATE          { 500, 500, 15, 25 }

/**
 * Default Max Acceleration (change/s) change = mm/s
 * (Maximum start speed for accelerated moves)
 * Override with M201
 *                                      X, Y, Z, E0 [, E1[, E2[, E3[, E4[, E5]]]]]
 */
#define DEFAULT_MAX_ACCELERATION      { 500, 500, 100, 5000 }

/**
 * Default Acceleration (change/s) change = mm/s
 * Override with M204
 *
 *   M204 P    Acceleration
 *   M204 R    Retract Acceleration
 *   M204 T    Travel Acceleration
 */
#define DEFAULT_ACCELERATION          500    // X, Y, Z and E acceleration for printing moves
#define DEFAULT_RETRACT_ACCELERATION  500    // E acceleration for retracts
#define DEFAULT_TRAVEL_ACCELERATION   1000    // X, Y, Z acceleration for travel (non printing) moves

//
// Use Junction Deviation instead of traditional Jerk Limiting
//
//#define JUNCTION_DEVIATION
#if ENABLED(JUNCTION_DEVIATION)
  #define JUNCTION_DEVIATION_MM 0.02  // (mm) Distance from real junction edge
#endif

/**
 * Default Jerk (mm/s)
 * Override with M205 X Y Z E
 *
 * "Jerk" specifies the minimum speed change that requires acceleration.
 * When changing speed and direction, if the difference is less than the
 * value set here, it may happen instantaneously.
 */
<<<<<<< HEAD
#define DEFAULT_XJERK                 10.0
#define DEFAULT_YJERK                 10.0
#define DEFAULT_ZJERK                  2.7
#define DEFAULT_EJERK                  5.0
=======
#if DISABLED(JUNCTION_DEVIATION)
  #define DEFAULT_XJERK 10.0
  #define DEFAULT_YJERK 10.0
  #define DEFAULT_ZJERK  0.3
#endif

#define DEFAULT_EJERK    5.0  // May be used by Linear Advance
>>>>>>> 3272d0db

/**
 * S-Curve Acceleration
 *
 * This option eliminates vibration during printing by fitting a Bézier
 * curve to move acceleration, producing much smoother direction changes.
 *
 * See https://github.com/synthetos/TinyG/wiki/Jerk-Controlled-Motion-Explained
 */
#define S_CURVE_ACCELERATION

//===========================================================================
//============================= Z Probe Options =============================
//===========================================================================
// @section probes

//
// See http://marlinfw.org/docs/configuration/probes.html
//

/**
 * Z_MIN_PROBE_USES_Z_MIN_ENDSTOP_PIN
 *
 * Enable this option for a probe connected to the Z Min endstop pin.
 */
#define Z_MIN_PROBE_USES_Z_MIN_ENDSTOP_PIN

/**
 * Z_MIN_PROBE_PIN
 *
 * Define this pin if the probe is not connected to Z_MIN_PIN.
 * If not defined the default pin for the selected MOTHERBOARD
 * will be used. Most of the time the default is what you want.
 *
 *  - The simplest option is to use a free endstop connector.
 *  - Use 5V for powered (usually inductive) sensors.
 *
 *  - RAMPS 1.3/1.4 boards may use the 5V, GND, and Aux4->D32 pin:
 *    - For simple switches connect...
 *      - normally-closed switches to GND and D32.
 *      - normally-open switches to 5V and D32.
 *
 */
//#define Z_MIN_PROBE_PIN 32 // Pin 32 is the RAMPS default

/**
 * Probe Type
 *
 * Allen Key Probes, Servo Probes, Z-Sled Probes, FIX_MOUNTED_PROBE, etc.
 * Activate one of these to use Auto Bed Leveling below.
 */

/**
 * The "Manual Probe" provides a means to do "Auto" Bed Leveling without a probe.
 * Use G29 repeatedly, adjusting the Z height at each point with movement commands
 * or (with LCD_BED_LEVELING) the LCD controller.
 */
//#define PROBE_MANUALLY
//#define MANUAL_PROBE_START_Z 0.2

/**
 * A Fix-Mounted Probe either doesn't deploy or needs manual deployment.
 *   (e.g., an inductive probe or a nozzle-based probe-switch.)
 */
//#define FIX_MOUNTED_PROBE

/**
 * Z Servo Probe, such as an endstop switch on a rotating arm.
 */
//#define Z_PROBE_SERVO_NR 0   // Defaults to SERVO 0 connector.
//#define Z_SERVO_ANGLES {70,0}  // Z Servo Deploy and Stow angles

/**
 * The BLTouch probe uses a Hall effect sensor and emulates a servo.
 */
//#define BLTOUCH
#if ENABLED(BLTOUCH)
  //#define BLTOUCH_DELAY 375   // (ms) Enable and increase if needed

  /**
   * BLTouch V3.0 and newer smart series
   * For genuine BLTouch 3.0 sensors. Clones may be confused by 3.0 command angles. YMMV.
   * If the pin trigger is not detected, first try swapping the black and white wires then toggle this.
   */
  //#define BLTOUCH_V3
  #if ENABLED(BLTOUCH_V3)
    //#define BLTOUCH_FORCE_5V_MODE
    //#define BLTOUCH_FORCE_OPEN_DRAIN_MODE
  #endif
#endif

// A probe that is deployed and stowed with a solenoid pin (SOL1_PIN)
//#define SOLENOID_PROBE

// A sled-mounted probe like those designed by Charles Bell.
//#define Z_PROBE_SLED
//#define SLED_DOCKING_OFFSET 5  // The extra distance the X axis must travel to pickup the sled. 0 should be fine but you can push it further if you'd like.

// A probe deployed by moving the x-axis, such as the Wilson II's rack-and-pinion probe designed by Marty Rice.
//#define RACK_AND_PINION_PROBE
#if ENABLED(RACK_AND_PINION_PROBE)
  #define Z_PROBE_DEPLOY_X  X_MIN_POS
  #define Z_PROBE_RETRACT_X X_MAX_POS
#endif

//
// For Z_PROBE_ALLEN_KEY see the Delta example configurations.
//

/**
 *   Z Probe to nozzle (X,Y) offset, relative to (0, 0).
 *   X and Y offsets must be integers.
 *
 *   In the following example the X and Y offsets are both positive:
 *   #define X_PROBE_OFFSET_FROM_EXTRUDER 10
 *   #define Y_PROBE_OFFSET_FROM_EXTRUDER 10
 *
 *      +-- BACK ---+
 *      |           |
 *    L |    (+) P  | R <-- probe (20,20)
 *    E |           | I
 *    F | (-) N (+) | G <-- nozzle (10,10)
 *    T |           | H
 *      |    (-)    | T
 *      |           |
 *      O-- FRONT --+
 *    (0,0)
 */
#define X_PROBE_OFFSET_FROM_EXTRUDER 10  // X offset: -left  +right  [of the nozzle]
#define Y_PROBE_OFFSET_FROM_EXTRUDER 10  // Y offset: -front +behind [the nozzle]
#define Z_PROBE_OFFSET_FROM_EXTRUDER 0   // Z offset: -below +above  [the nozzle]

// Certain types of probes need to stay away from edges
#define MIN_PROBE_EDGE 10

// X and Y axis travel speed (mm/m) between probes
#define XY_PROBE_SPEED 8000

// Feedrate (mm/m) for the first approach when double-probing (MULTIPLE_PROBING == 2)
#define Z_PROBE_SPEED_FAST HOMING_FEEDRATE_Z

// Feedrate (mm/m) for the "accurate" probe of each point
#define Z_PROBE_SPEED_SLOW (Z_PROBE_SPEED_FAST / 2)

// The number of probes to perform at each point.
//   Set to 2 for a fast/slow probe, using the second probe result.
//   Set to 3 or more for slow probes, averaging the results.
//#define MULTIPLE_PROBING 2

/**
 * Z probes require clearance when deploying, stowing, and moving between
 * probe points to avoid hitting the bed and other hardware.
 * Servo-mounted probes require extra space for the arm to rotate.
 * Inductive probes need space to keep from triggering early.
 *
 * Use these settings to specify the distance (mm) to raise the probe (or
 * lower the bed). The values set here apply over and above any (negative)
 * probe Z Offset set with Z_PROBE_OFFSET_FROM_EXTRUDER, M851, or the LCD.
 * Only integer values >= 1 are valid here.
 *
 * Example: `M851 Z-5` with a CLEARANCE of 4  =>  9mm from bed to nozzle.
 *     But: `M851 Z+1` with a CLEARANCE of 2  =>  2mm from bed to nozzle.
 */
#define Z_CLEARANCE_DEPLOY_PROBE   10 // Z Clearance for Deploy/Stow
#define Z_CLEARANCE_BETWEEN_PROBES 10 // Z Clearance between probe points
#define Z_CLEARANCE_MULTI_PROBE     5 // Z Clearance between multiple probes
//#define Z_AFTER_PROBING          10 // Z position after probing is done

#define Z_PROBE_LOW_POINT          -2 // Farthest distance below the trigger-point to go before stopping

// For M851 give a range for adjusting the Z probe offset
#define Z_PROBE_OFFSET_RANGE_MIN -20
#define Z_PROBE_OFFSET_RANGE_MAX 20

// Enable the M48 repeatability test to test probe accuracy
//#define Z_MIN_PROBE_REPEATABILITY_TEST

// Before deploy/stow pause for user confirmation
//#define PAUSE_BEFORE_DEPLOY_STOW
#if ENABLED(PAUSE_BEFORE_DEPLOY_STOW)
  //#define PAUSE_PROBE_DEPLOY_WHEN_TRIGGERED // For Manual Deploy Allenkey Probe
#endif

/**
 * Enable one or more of the following if probing seems unreliable.
 * Heaters and/or fans can be disabled during probing to minimize electrical
 * noise. A delay can also be added to allow noise and vibration to settle.
 * These options are most useful for the BLTouch probe, but may also improve
 * readings with inductive probes and piezo sensors.
 */
//#define PROBING_HEATERS_OFF       // Turn heaters off when probing
#if ENABLED(PROBING_HEATERS_OFF)
  //#define WAIT_FOR_BED_HEATER     // Wait for bed to heat back up between probes (to improve accuracy)
#endif
//#define PROBING_FANS_OFF          // Turn fans off when probing
//#define PROBING_STEPPERS_OFF      // Turn steppers off (unless needed to hold position) when probing
//#define DELAY_BEFORE_PROBING 200  // (ms) To prevent vibrations from triggering piezo sensors

// For Inverting Stepper Enable Pins (Active Low) use 0, Non Inverting (Active High) use 1
// :{ 0:'Low', 1:'High' }
#define X_ENABLE_ON 0
#define Y_ENABLE_ON 0
#define Z_ENABLE_ON 0
#define E_ENABLE_ON 0 // For all extruders

// Disables axis stepper immediately when it's not being used.
// WARNING: When motors turn off there is a chance of losing position accuracy!
#define DISABLE_X false
#define DISABLE_Y false
#define DISABLE_Z false

// Warn on display about possibly reduced accuracy
//#define DISABLE_REDUCED_ACCURACY_WARNING

// @section extruder

#define DISABLE_E false             // For all extruders
#define DISABLE_INACTIVE_EXTRUDER   // Keep only the active extruder enabled

// @section machine

// Invert the stepper direction. Change (or reverse the motor connector) if an axis goes the wrong way.
#define INVERT_X_DIR true
#define INVERT_Y_DIR true
#define INVERT_Z_DIR false

// @section extruder

// For direct drive extruder v9 set to true, for geared extruder set to false.
#define INVERT_E0_DIR false
#define INVERT_E1_DIR false
#define INVERT_E2_DIR false
#define INVERT_E3_DIR false
#define INVERT_E4_DIR false
#define INVERT_E5_DIR false

// @section homing

//#define NO_MOTION_BEFORE_HOMING  // Inhibit movement until all axes have been homed

//#define UNKNOWN_Z_NO_RAISE // Don't raise Z (lower the bed) if Z is "unknown." For beds that fall when Z is powered off.

//#define Z_HOMING_HEIGHT 5  // (mm) Minimal Z height before homing (G28) for Z clearance above the bed, clamps, ...
                             // Be sure you have this distance over your Z_MAX_POS in case.

// Direction of endstops when homing; 1=MAX, -1=MIN
// :[-1,1]
#define X_HOME_DIR -1
#define Y_HOME_DIR -1
#define Z_HOME_DIR -1

// @section machine

// The size of the print bed
#define X_BED_SIZE 300
#define Y_BED_SIZE 300

// Travel limits (mm) after homing, corresponding to endstop positions.
#define X_MIN_POS 0
#define Y_MIN_POS 0
#define Z_MIN_POS 0
#define X_MAX_POS X_BED_SIZE + 10
#define Y_MAX_POS Y_BED_SIZE + 10
#define Z_MAX_POS 400

/**
 * Software Endstops
 *
 * - Prevent moves outside the set machine bounds.
 * - Individual axes can be disabled, if desired.
 * - X and Y only apply to Cartesian robots.
 * - Use 'M211' to set software endstops on/off or report current state
 */

// Min software endstops constrain movement within minimum coordinate bounds
#define MIN_SOFTWARE_ENDSTOPS
#if ENABLED(MIN_SOFTWARE_ENDSTOPS)
  #define MIN_SOFTWARE_ENDSTOP_X
  #define MIN_SOFTWARE_ENDSTOP_Y
  #define MIN_SOFTWARE_ENDSTOP_Z
#endif

// Max software endstops constrain movement within maximum coordinate bounds
#define MAX_SOFTWARE_ENDSTOPS
#if ENABLED(MAX_SOFTWARE_ENDSTOPS)
  #define MAX_SOFTWARE_ENDSTOP_X
  #define MAX_SOFTWARE_ENDSTOP_Y
  #define MAX_SOFTWARE_ENDSTOP_Z
#endif

#if EITHER(MIN_SOFTWARE_ENDSTOPS, MAX_SOFTWARE_ENDSTOPS)
  //#define SOFT_ENDSTOPS_MENU_ITEM  // Enable/Disable software endstops from the LCD
#endif

/**
 * Filament Runout Sensors
 * Mechanical or opto endstops are used to check for the presence of filament.
 *
 * RAMPS-based boards use SERVO3_PIN for the first runout sensor.
 * For other boards you may need to define FIL_RUNOUT_PIN, FIL_RUNOUT2_PIN, etc.
 * By default the firmware assumes HIGH=FILAMENT PRESENT.
 */
//#define FILAMENT_RUNOUT_SENSOR
#if ENABLED(FILAMENT_RUNOUT_SENSOR)
  #define NUM_RUNOUT_SENSORS   1     // Number of sensors, up to one per extruder. Define a FIL_RUNOUT#_PIN for each.
  #define FIL_RUNOUT_INVERTING false // set to true to invert the logic of the sensor.
  #define FIL_RUNOUT_PULLUP          // Use internal pullup for filament runout pins.  
  //#define FIL_RUNOUT_PULLDOWN      // Use internal pulldown for filament runout pins.

  // Set one or more commands to execute on filament runout.
  // (After 'M412 H' Marlin will ask the host to handle the process.)
  #define FILAMENT_RUNOUT_SCRIPT "M600"

  // After a runout is detected, continue printing this length of filament
  // before executing the runout script. Useful for a sensor at the end of
  // a feed tube. Requires 4 bytes SRAM per sensor, plus 4 bytes overhead.
  //#define FILAMENT_RUNOUT_DISTANCE_MM 25

  #ifdef FILAMENT_RUNOUT_DISTANCE_MM
    // Enable this option to use an encoder disc that toggles the runout pin
    // as the filament moves. (Be sure to set FILAMENT_RUNOUT_DISTANCE_MM
    // large enough to avoid false positives.)
    //#define FILAMENT_MOTION_SENSOR
  #endif
#endif

//===========================================================================
//=============================== Bed Leveling ==============================
//===========================================================================
// @section calibrate

/**
 * Choose one of the options below to enable G29 Bed Leveling. The parameters
 * and behavior of G29 will change depending on your selection.
 *
 *  If using a Probe for Z Homing, enable Z_SAFE_HOMING also!
 *
 * - AUTO_BED_LEVELING_3POINT
 *   Probe 3 arbitrary points on the bed (that aren't collinear)
 *   You specify the XY coordinates of all 3 points.
 *   The result is a single tilted plane. Best for a flat bed.
 *
 * - AUTO_BED_LEVELING_LINEAR
 *   Probe several points in a grid.
 *   You specify the rectangle and the density of sample points.
 *   The result is a single tilted plane. Best for a flat bed.
 *
 * - AUTO_BED_LEVELING_BILINEAR
 *   Probe several points in a grid.
 *   You specify the rectangle and the density of sample points.
 *   The result is a mesh, best for large or uneven beds.
 *
 * - AUTO_BED_LEVELING_UBL (Unified Bed Leveling)
 *   A comprehensive bed leveling system combining the features and benefits
 *   of other systems. UBL also includes integrated Mesh Generation, Mesh
 *   Validation and Mesh Editing systems.
 *
 * - MESH_BED_LEVELING
 *   Probe a grid manually
 *   The result is a mesh, suitable for large or uneven beds. (See BILINEAR.)
 *   For machines without a probe, Mesh Bed Leveling provides a method to perform
 *   leveling in steps so you can manually adjust the Z height at each grid-point.
 *   With an LCD controller the process is guided step-by-step.
 */
//#define AUTO_BED_LEVELING_3POINT
//#define AUTO_BED_LEVELING_LINEAR
//#define AUTO_BED_LEVELING_BILINEAR
//#define AUTO_BED_LEVELING_UBL
//#define MESH_BED_LEVELING

/**
 * Normally G28 leaves leveling disabled on completion. Enable
 * this option to have G28 restore the prior leveling state.
 */
//#define RESTORE_LEVELING_AFTER_G28

/**
 * Enable detailed logging of G28, G29, M48, etc.
 * Turn on with the command 'M111 S32'.
 * NOTE: Requires a lot of PROGMEM!
 */
//#define DEBUG_LEVELING_FEATURE

#if ANY(MESH_BED_LEVELING, AUTO_BED_LEVELING_BILINEAR, AUTO_BED_LEVELING_UBL)
  // Gradually reduce leveling correction until a set height is reached,
  // at which point movement will be level to the machine's XY plane.
  // The height can be set with M420 Z<height>
  #define ENABLE_LEVELING_FADE_HEIGHT

  // For Cartesian machines, instead of dividing moves on mesh boundaries,
  // split up moves into short segments like a Delta. This follows the
  // contours of the bed more closely than edge-to-edge straight moves.
  #define SEGMENT_LEVELED_MOVES
  #define LEVELED_SEGMENT_LENGTH 5.0 // (mm) Length of all segments (except the last one)

  /**
   * Enable the G26 Mesh Validation Pattern tool.
   */
  //#define G26_MESH_VALIDATION
  #if ENABLED(G26_MESH_VALIDATION)
    #define MESH_TEST_NOZZLE_SIZE    0.4  // (mm) Diameter of primary nozzle.
    #define MESH_TEST_LAYER_HEIGHT   0.2  // (mm) Default layer height for the G26 Mesh Validation Tool.
    #define MESH_TEST_HOTEND_TEMP  205    // (°C) Default nozzle temperature for the G26 Mesh Validation Tool.
    #define MESH_TEST_BED_TEMP      60    // (°C) Default bed temperature for the G26 Mesh Validation Tool.
    #define G26_XY_FEEDRATE         20    // (mm/s) Feedrate for XY Moves for the G26 Mesh Validation Tool.
  #endif

#endif

#if EITHER(AUTO_BED_LEVELING_LINEAR, AUTO_BED_LEVELING_BILINEAR)

  // Set the number of grid points per dimension.
  #define GRID_MAX_POINTS_X 3
  #define GRID_MAX_POINTS_Y GRID_MAX_POINTS_X

  // Set the boundaries for probing (where the probe can reach).
  //#define LEFT_PROBE_BED_POSITION MIN_PROBE_EDGE
  //#define RIGHT_PROBE_BED_POSITION (X_BED_SIZE - (MIN_PROBE_EDGE))
  //#define FRONT_PROBE_BED_POSITION MIN_PROBE_EDGE
  //#define BACK_PROBE_BED_POSITION (Y_BED_SIZE - (MIN_PROBE_EDGE))

  // Probe along the Y axis, advancing X after each column
  //#define PROBE_Y_FIRST

  #if ENABLED(AUTO_BED_LEVELING_BILINEAR)

    // Beyond the probed grid, continue the implied tilt?
    // Default is to maintain the height of the nearest edge.
    //#define EXTRAPOLATE_BEYOND_GRID

    //
    // Experimental Subdivision of the grid by Catmull-Rom method.
    // Synthesizes intermediate points to produce a more detailed mesh.
    //
    //#define ABL_BILINEAR_SUBDIVISION
    #if ENABLED(ABL_BILINEAR_SUBDIVISION)
      // Number of subdivisions between probe points
      #define BILINEAR_SUBDIVISIONS 3
    #endif

  #endif

#elif ENABLED(AUTO_BED_LEVELING_UBL)

  //===========================================================================
  //========================= Unified Bed Leveling ============================
  //===========================================================================

  //#define MESH_EDIT_GFX_OVERLAY   // Display a graphics overlay while editing the mesh

  #define MESH_INSET 1              // Set Mesh bounds as an inset region of the bed
  #define GRID_MAX_POINTS_X 10      // Don't use more than 15 points per axis, implementation limited.
  #define GRID_MAX_POINTS_Y GRID_MAX_POINTS_X

  #define UBL_MESH_EDIT_MOVES_Z     // Sophisticated users prefer no movement of nozzle
  #define UBL_SAVE_ACTIVE_ON_M500   // Save the currently active mesh in the current slot on M500

  //#define UBL_Z_RAISE_WHEN_OFF_MESH 2.5 // When the nozzle is off the mesh, this value is used
                                          // as the Z-Height correction value.

#elif ENABLED(MESH_BED_LEVELING)

  //===========================================================================
  //=================================== Mesh ==================================
  //===========================================================================

  #define MESH_INSET 10          // Set Mesh bounds as an inset region of the bed
  #define GRID_MAX_POINTS_X 3    // Don't use more than 7 points per axis, implementation limited.
  #define GRID_MAX_POINTS_Y GRID_MAX_POINTS_X

  //#define MESH_G28_REST_ORIGIN // After homing all axes ('G28' or 'G28 XYZ') rest Z at Z_MIN_POS

#endif // BED_LEVELING

/**
 * Points to probe for all 3-point Leveling procedures.
 * Override if the automatically selected points are inadequate.
 */
#if EITHER(AUTO_BED_LEVELING_3POINT, AUTO_BED_LEVELING_UBL)
  //#define PROBE_PT_1_X 15
  //#define PROBE_PT_1_Y 180
  //#define PROBE_PT_2_X 15
  //#define PROBE_PT_2_Y 20
  //#define PROBE_PT_3_X 170
  //#define PROBE_PT_3_Y 20
#endif

/**
 * Add a bed leveling sub-menu for ABL or MBL.
 * Include a guided procedure if manual probing is enabled.
 */
//#define LCD_BED_LEVELING

#if ENABLED(LCD_BED_LEVELING)
  #define MESH_EDIT_Z_STEP  0.025 // (mm) Step size while manually probing Z axis.
  #define LCD_PROBE_Z_RANGE 4     // (mm) Z Range centered on Z_MIN_POS for LCD Z adjustment
  //#define MESH_EDIT_MENU        // Add a menu to edit mesh points
#endif

// Add a menu item to move between bed corners for manual bed adjustment
#define LEVEL_BED_CORNERS

#if ENABLED(LEVEL_BED_CORNERS)
  #define LEVEL_CORNERS_INSET 30    // (mm) An inset for corner leveling
  #define LEVEL_CORNERS_Z_HOP  4.0  // (mm) Move nozzle up before moving between corners
  #define LEVEL_CORNERS_HEIGHT 0.0  // (mm) Z height of nozzle at leveling points
  //#define LEVEL_CENTER_TOO        // Move to the center after the last corner
#endif

/**
 * Commands to execute at the end of G29 probing.
 * Useful to retract or move the Z probe out of the way.
 */
//#define Z_PROBE_END_SCRIPT "G1 Z10 F12000\nG1 X15 Y330\nG1 Z0.5\nG1 Z10"


// @section homing

// The center of the bed is at (X=0, Y=0)
//#define BED_CENTER_AT_0_0

// Manually set the home position. Leave these undefined for automatic settings.
// For DELTA this is the top-center of the Cartesian print volume.
//#define MANUAL_X_HOME_POS 0
//#define MANUAL_Y_HOME_POS 0
//#define MANUAL_Z_HOME_POS 0

// Use "Z Safe Homing" to avoid homing with a Z probe outside the bed area.
//
// With this feature enabled:
//
// - Allow Z homing only after X and Y homing AND stepper drivers still enabled.
// - If stepper drivers time out, it will need X and Y homing again before Z homing.
// - Move the Z probe (or nozzle) to a defined XY point before Z Homing when homing all axes (G28).
// - Prevent Z homing when the Z probe is outside bed area.
//
//#define Z_SAFE_HOMING

#if ENABLED(Z_SAFE_HOMING)
  #define Z_SAFE_HOMING_X_POINT ((X_BED_SIZE) / 2)    // X point for Z homing when homing all axes (G28).
  #define Z_SAFE_HOMING_Y_POINT ((Y_BED_SIZE) / 2)    // Y point for Z homing when homing all axes (G28).
#endif

// Homing speeds (mm/m)
#define HOMING_FEEDRATE_XY (50*60)
#define HOMING_FEEDRATE_Z  (4*60)

// Validate that endstops are triggered on homing moves
#define VALIDATE_HOMING_ENDSTOPS

// @section calibrate

/**
 * Bed Skew Compensation
 *
 * This feature corrects for misalignment in the XYZ axes.
 *
 * Take the following steps to get the bed skew in the XY plane:
 *  1. Print a test square (e.g., https://www.thingiverse.com/thing:2563185)
 *  2. For XY_DIAG_AC measure the diagonal A to C
 *  3. For XY_DIAG_BD measure the diagonal B to D
 *  4. For XY_SIDE_AD measure the edge A to D
 *
 * Marlin automatically computes skew factors from these measurements.
 * Skew factors may also be computed and set manually:
 *
 *  - Compute AB     : SQRT(2*AC*AC+2*BD*BD-4*AD*AD)/2
 *  - XY_SKEW_FACTOR : TAN(PI/2-ACOS((AC*AC-AB*AB-AD*AD)/(2*AB*AD)))
 *
 * If desired, follow the same procedure for XZ and YZ.
 * Use these diagrams for reference:
 *
 *    Y                     Z                     Z
 *    ^     B-------C       ^     B-------C       ^     B-------C
 *    |    /       /        |    /       /        |    /       /
 *    |   /       /         |   /       /         |   /       /
 *    |  A-------D          |  A-------D          |  A-------D
 *    +-------------->X     +-------------->X     +-------------->Y
 *     XY_SKEW_FACTOR        XZ_SKEW_FACTOR        YZ_SKEW_FACTOR
 */
//#define SKEW_CORRECTION

#if ENABLED(SKEW_CORRECTION)
  // Input all length measurements here:
  #define XY_DIAG_AC 282.8427124746
  #define XY_DIAG_BD 282.8427124746
  #define XY_SIDE_AD 200

  // Or, set the default skew factors directly here
  // to override the above measurements:
  #define XY_SKEW_FACTOR 0.0

  //#define SKEW_CORRECTION_FOR_Z
  #if ENABLED(SKEW_CORRECTION_FOR_Z)
    #define XZ_DIAG_AC 282.8427124746
    #define XZ_DIAG_BD 282.8427124746
    #define YZ_DIAG_AC 282.8427124746
    #define YZ_DIAG_BD 282.8427124746
    #define YZ_SIDE_AD 200
    #define XZ_SKEW_FACTOR 0.0
    #define YZ_SKEW_FACTOR 0.0
  #endif

  // Enable this option for M852 to set skew at runtime
  //#define SKEW_CORRECTION_GCODE
#endif

//=============================================================================
//============================= Additional Features ===========================
//=============================================================================

// @section extras

//
// EEPROM
//
// The microcontroller can store settings in the EEPROM, e.g. max velocity...
// M500 - stores parameters in EEPROM
// M501 - reads parameters from EEPROM (if you need reset them after you changed them temporarily).
// M502 - reverts to the default "factory settings".  You still need to store them in EEPROM afterwards if you want to.
//
#define EEPROM_SETTINGS // Enable for M500 and M501 commands
//#define DISABLE_M503    // Saves ~2700 bytes of PROGMEM. Disable for release!
#define EEPROM_CHITCHAT   // Give feedback on EEPROM commands. Disable to save PROGMEM.

//
// Host Keepalive
//
// When enabled Marlin will send a busy status message to the host
// every couple of seconds when it can't accept commands.
//
#define HOST_KEEPALIVE_FEATURE        // Disable this if your host doesn't like keepalive messages
#define DEFAULT_KEEPALIVE_INTERVAL 2  // Number of seconds between "busy" messages. Set with M113.
#define BUSY_WHILE_HEATING            // Some hosts require "busy" messages even during heating

//
// M100 Free Memory Watcher
//
//#define M100_FREE_MEMORY_WATCHER    // Add M100 (Free Memory Watcher) to debug memory usage

//
// G20/G21 Inch mode support
//
//#define INCH_MODE_SUPPORT

//
// M149 Set temperature units support
//
//#define TEMPERATURE_UNITS_SUPPORT

// @section temperature

// Preheat Constants
#define PREHEAT_1_LABEL      "PLA"
#define PREHEAT_1_TEMP_HOTEND 200
#define PREHEAT_1_TEMP_BED     60
#define PREHEAT_1_FAN_SPEED     0 // Value from 0 to 255

#define PREHEAT_2_LABEL      "PETG"
#define PREHEAT_2_TEMP_HOTEND 235
#define PREHEAT_2_TEMP_BED     85
#define PREHEAT_2_FAN_SPEED     0 // Value from 0 to 255

/**
 * Nozzle Park
 *
 * Park the nozzle at the given XYZ position on idle or G27.
 *
 * The "P" parameter controls the action applied to the Z axis:
 *
 *    P0  (Default) If Z is below park Z raise the nozzle.
 *    P1  Raise the nozzle always to Z-park height.
 *    P2  Raise the nozzle by Z-park amount, limited to Z_MAX_POS.
 */
#define NOZZLE_PARK_FEATURE

#if ENABLED(NOZZLE_PARK_FEATURE)
<<<<<<< HEAD
  // Specify a park position as { X, Y, Z }
  #define NOZZLE_PARK_POINT { (X_MIN_POS + 10), (Y_MAX_POS - 150), 15 }
  #define NOZZLE_PARK_XY_FEEDRATE 100   // X and Y axes feedrate in mm/s (also used for delta printers Z axis)
  #define NOZZLE_PARK_Z_FEEDRATE 5      // Z axis feedrate in mm/s (not used for delta printers)
=======
  // Specify a park position as { X, Y, Z_raise }
  #define NOZZLE_PARK_POINT { (X_MIN_POS + 10), (Y_MAX_POS - 10), 20 }
  #define NOZZLE_PARK_XY_FEEDRATE 100   // (mm/s) X and Y axes feedrate (also used for delta Z axis)
  #define NOZZLE_PARK_Z_FEEDRATE 5      // (mm/s) Z axis feedrate (not used for delta printers)
>>>>>>> 3272d0db
#endif

/**
 * Clean Nozzle Feature -- EXPERIMENTAL
 *
 * Adds the G12 command to perform a nozzle cleaning process.
 *
 * Parameters:
 *   P  Pattern
 *   S  Strokes / Repetitions
 *   T  Triangles (P1 only)
 *
 * Patterns:
 *   P0  Straight line (default). This process requires a sponge type material
 *       at a fixed bed location. "S" specifies strokes (i.e. back-forth motions)
 *       between the start / end points.
 *
 *   P1  Zig-zag pattern between (X0, Y0) and (X1, Y1), "T" specifies the
 *       number of zig-zag triangles to do. "S" defines the number of strokes.
 *       Zig-zags are done in whichever is the narrower dimension.
 *       For example, "G12 P1 S1 T3" will execute:
 *
 *          --
 *         |  (X0, Y1) |     /\        /\        /\     | (X1, Y1)
 *         |           |    /  \      /  \      /  \    |
 *       A |           |   /    \    /    \    /    \   |
 *         |           |  /      \  /      \  /      \  |
 *         |  (X0, Y0) | /        \/        \/        \ | (X1, Y0)
 *          --         +--------------------------------+
 *                       |________|_________|_________|
 *                           T1        T2        T3
 *
 *   P2  Circular pattern with middle at NOZZLE_CLEAN_CIRCLE_MIDDLE.
 *       "R" specifies the radius. "S" specifies the stroke count.
 *       Before starting, the nozzle moves to NOZZLE_CLEAN_START_POINT.
 *
 *   Caveats: The ending Z should be the same as starting Z.
 * Attention: EXPERIMENTAL. G-code arguments may change.
 *
 */
//#define NOZZLE_CLEAN_FEATURE

#if ENABLED(NOZZLE_CLEAN_FEATURE)
  // Default number of pattern repetitions
  #define NOZZLE_CLEAN_STROKES  12

  // Default number of triangles
  #define NOZZLE_CLEAN_TRIANGLES  3

  // Specify positions as { X, Y, Z }
  #define NOZZLE_CLEAN_START_POINT { 30, 30, (Z_MIN_POS + 1)}
  #define NOZZLE_CLEAN_END_POINT   {100, 60, (Z_MIN_POS + 1)}

  // Circular pattern radius
  #define NOZZLE_CLEAN_CIRCLE_RADIUS 6.5
  // Circular pattern circle fragments number
  #define NOZZLE_CLEAN_CIRCLE_FN 10
  // Middle point of circle
  #define NOZZLE_CLEAN_CIRCLE_MIDDLE NOZZLE_CLEAN_START_POINT

  // Moves the nozzle to the initial position
  #define NOZZLE_CLEAN_GOBACK
#endif

/**
 * Print Job Timer
 *
 * Automatically start and stop the print job timer on M104/M109/M190.
 *
 *   M104 (hotend, no wait) - high temp = none,        low temp = stop timer
 *   M109 (hotend, wait)    - high temp = start timer, low temp = stop timer
 *   M190 (bed, wait)       - high temp = start timer, low temp = none
 *
 * The timer can also be controlled with the following commands:
 *
 *   M75 - Start the print job timer
 *   M76 - Pause the print job timer
 *   M77 - Stop the print job timer
 */
#define PRINTJOB_TIMER_AUTOSTART

/**
 * Print Counter
 *
 * Track statistical data such as:
 *
 *  - Total print jobs
 *  - Total successful print jobs
 *  - Total failed print jobs
 *  - Total time printing
 *
 * View the current statistics with M78.
 */
#define PRINTCOUNTER

//=============================================================================
//============================= LCD and SD support ============================
//=============================================================================

// @section lcd

/**
 * LCD LANGUAGE
 *
 * Select the language to display on the LCD. These languages are available:
 *
 *    en, an, bg, ca, cz, da, de, el, el-gr, es, eu, fi, fr, gl, hr, it,
 *    jp-kana, ko_KR, nl, pl, pt, pt-br, ru, sk, tr, uk, zh_CN, zh_TW, test
 *
 * :{ 'en':'English', 'an':'Aragonese', 'bg':'Bulgarian', 'ca':'Catalan', 'cz':'Czech', 'da':'Danish', 'de':'German', 'el':'Greek', 'el-gr':'Greek (Greece)', 'es':'Spanish', 'eu':'Basque-Euskera', 'fi':'Finnish', 'fr':'French', 'gl':'Galician', 'hr':'Croatian', 'it':'Italian', 'jp-kana':'Japanese', 'ko_KR':'Korean (South Korea)', 'nl':'Dutch', 'pl':'Polish', 'pt':'Portuguese', 'pt-br':'Portuguese (Brazilian)', 'ru':'Russian', 'sk':'Slovak', 'tr':'Turkish', 'uk':'Ukrainian', 'zh_CN':'Chinese (Simplified)', 'zh_TW':'Chinese (Traditional)', 'test':'TEST' }
 */
#define LCD_LANGUAGE en

/**
 * LCD Character Set
 *
 * Note: This option is NOT applicable to Graphical Displays.
 *
 * All character-based LCDs provide ASCII plus one of these
 * language extensions:
 *
 *  - JAPANESE ... the most common
 *  - WESTERN  ... with more accented characters
 *  - CYRILLIC ... for the Russian language
 *
 * To determine the language extension installed on your controller:
 *
 *  - Compile and upload with LCD_LANGUAGE set to 'test'
 *  - Click the controller to view the LCD menu
 *  - The LCD will display Japanese, Western, or Cyrillic text
 *
 * See http://marlinfw.org/docs/development/lcd_language.html
 *
 * :['JAPANESE', 'WESTERN', 'CYRILLIC']
 */
#define DISPLAY_CHARSET_HD44780 JAPANESE

/**
 * Info Screen Style (0:Classic, 1:Prusa)
 *
 * :[0:'Classic', 1:'Prusa']
 */
#define LCD_INFO_SCREEN_STYLE 0

/**
 * SD CARD
 *
 * SD Card support is disabled by default. If your controller has an SD slot,
 * you must uncomment the following option or it won't work.
 *
 */
#define SDSUPPORT

/**
 * SD CARD: SPI SPEED
 *
 * Enable one of the following items for a slower SPI transfer speed.
 * This may be required to resolve "volume init" errors.
 */
//#define SPI_SPEED SPI_HALF_SPEED
//#define SPI_SPEED SPI_QUARTER_SPEED
//#define SPI_SPEED SPI_EIGHTH_SPEED

/**
 * SD CARD: ENABLE CRC
 *
 * Use CRC checks and retries on the SD communication.
 */
//#define SD_CHECK_AND_RETRY

/**
 * LCD Menu Items
 *
 * Disable all menus and only display the Status Screen, or
 * just remove some extraneous menu items to recover space.
 */
//#define NO_LCD_MENUS
//#define SLIM_LCD_MENUS

//
// ENCODER SETTINGS
//
// This option overrides the default number of encoder pulses needed to
// produce one step. Should be increased for high-resolution encoders.
//
//#define ENCODER_PULSES_PER_STEP 4

//
// Use this option to override the number of step signals required to
// move between next/prev menu items.
//
//#define ENCODER_STEPS_PER_MENU_ITEM 1

/**
 * Encoder Direction Options
 *
 * Test your encoder's behavior first with both options disabled.
 *
 *  Reversed Value Edit and Menu Nav? Enable REVERSE_ENCODER_DIRECTION.
 *  Reversed Menu Navigation only?    Enable REVERSE_MENU_DIRECTION.
 *  Reversed Value Editing only?      Enable BOTH options.
 */

//
// This option reverses the encoder direction everywhere.
//
//  Set this option if CLOCKWISE causes values to DECREASE
//
//#define REVERSE_ENCODER_DIRECTION

//
// This option reverses the encoder direction for navigating LCD menus.
//
//  If CLOCKWISE normally moves DOWN this makes it go UP.
//  If CLOCKWISE normally moves UP this makes it go DOWN.
//
//#define REVERSE_MENU_DIRECTION

//
// Individual Axis Homing
//
// Add individual axis homing items (Home X, Home Y, and Home Z) to the LCD menu.
//
//#define INDIVIDUAL_AXIS_HOMING_MENU

//
// SPEAKER/BUZZER
//
// If you have a speaker that can produce tones, enable it here.
// By default Marlin assumes you have a buzzer with a fixed frequency.
//
#define SPEAKER

//
// The duration and frequency for the UI feedback sound.
// Set these to 0 to disable audio feedback in the LCD menus.
//
// Note: Test audio output with the G-Code:
//  M300 S<frequency Hz> P<duration ms>
//
//#define LCD_FEEDBACK_FREQUENCY_DURATION_MS 2
//#define LCD_FEEDBACK_FREQUENCY_HZ 5000

//=============================================================================
//======================== LCD / Controller Selection =========================
//========================   (Character-based LCDs)   =========================
//=============================================================================

//
// RepRapDiscount Smart Controller.
// http://reprap.org/wiki/RepRapDiscount_Smart_Controller
//
// Note: Usually sold with a white PCB.
//
//#define REPRAP_DISCOUNT_SMART_CONTROLLER

//
// Original RADDS LCD Display+Encoder+SDCardReader
// http://doku.radds.org/dokumentation/lcd-display/
//
//#define RADDS_DISPLAY

//
// ULTIMAKER Controller.
//
//#define ULTIMAKERCONTROLLER

//
// ULTIPANEL as seen on Thingiverse.
//
//#define ULTIPANEL

//
// PanelOne from T3P3 (via RAMPS 1.4 AUX2/AUX3)
// http://reprap.org/wiki/PanelOne
//
//#define PANEL_ONE

//
// GADGETS3D G3D LCD/SD Controller
// http://reprap.org/wiki/RAMPS_1.3/1.4_GADGETS3D_Shield_with_Panel
//
// Note: Usually sold with a blue PCB.
//
//#define G3D_PANEL

//
// RigidBot Panel V1.0
// http://www.inventapart.com/
//
//#define RIGIDBOT_PANEL

//
// Makeboard 3D Printer Parts 3D Printer Mini Display 1602 Mini Controller
// https://www.aliexpress.com/item/Micromake-Makeboard-3D-Printer-Parts-3D-Printer-Mini-Display-1602-Mini-Controller-Compatible-with-Ramps-1/32765887917.html
//
//#define MAKEBOARD_MINI_2_LINE_DISPLAY_1602

//
// ANET and Tronxy 20x4 Controller
//
//#define ZONESTAR_LCD            // Requires ADC_KEYPAD_PIN to be assigned to an analog pin.
                                  // This LCD is known to be susceptible to electrical interference
                                  // which scrambles the display.  Pressing any button clears it up.
                                  // This is a LCD2004 display with 5 analog buttons.

//
// Generic 16x2, 16x4, 20x2, or 20x4 character-based LCD.
//
//#define ULTRA_LCD

//=============================================================================
//======================== LCD / Controller Selection =========================
//=====================   (I2C and Shift-Register LCDs)   =====================
//=============================================================================

//
// CONTROLLER TYPE: I2C
//
// Note: These controllers require the installation of Arduino's LiquidCrystal_I2C
// library. For more info: https://github.com/kiyoshigawa/LiquidCrystal_I2C
//

//
// Elefu RA Board Control Panel
// http://www.elefu.com/index.php?route=product/product&product_id=53
//
//#define RA_CONTROL_PANEL

//
// Sainsmart (YwRobot) LCD Displays
//
// These require F.Malpartida's LiquidCrystal_I2C library
// https://bitbucket.org/fmalpartida/new-liquidcrystal/wiki/Home
//
//#define LCD_SAINSMART_I2C_1602
//#define LCD_SAINSMART_I2C_2004

//
// Generic LCM1602 LCD adapter
//
//#define LCM1602

//
// PANELOLU2 LCD with status LEDs,
// separate encoder and click inputs.
//
// Note: This controller requires Arduino's LiquidTWI2 library v1.2.3 or later.
// For more info: https://github.com/lincomatic/LiquidTWI2
//
// Note: The PANELOLU2 encoder click input can either be directly connected to
// a pin (if BTN_ENC defined to != -1) or read through I2C (when BTN_ENC == -1).
//
//#define LCD_I2C_PANELOLU2

//
// Panucatt VIKI LCD with status LEDs,
// integrated click & L/R/U/D buttons, separate encoder inputs.
//
//#define LCD_I2C_VIKI

//
// CONTROLLER TYPE: Shift register panels
//

//
// 2-wire Non-latching LCD SR from https://goo.gl/aJJ4sH
// LCD configuration: http://reprap.org/wiki/SAV_3D_LCD
//
//#define SAV_3DLCD

//
// 3-wire SR LCD with strobe using 74HC4094
// https://github.com/mikeshub/SailfishLCD
// Uses the code directly from Sailfish
//
//#define FF_INTERFACEBOARD

//=============================================================================
//=======================   LCD / Controller Selection  =======================
//=========================      (Graphical LCDs)      ========================
//=============================================================================

//
// CONTROLLER TYPE: Graphical 128x64 (DOGM)
//
// IMPORTANT: The U8glib library is required for Graphical Display!
//            https://github.com/olikraus/U8glib_Arduino
//

//
// RepRapDiscount FULL GRAPHIC Smart Controller
// http://reprap.org/wiki/RepRapDiscount_Full_Graphic_Smart_Controller
//
//#define REPRAP_DISCOUNT_FULL_GRAPHIC_SMART_CONTROLLER

//
// ReprapWorld Graphical LCD
// https://reprapworld.com/?products_details&products_id/1218
//
//#define REPRAPWORLD_GRAPHICAL_LCD

//
// Activate one of these if you have a Panucatt Devices
// Viki 2.0 or mini Viki with Graphic LCD
// http://panucatt.com
//
//#define VIKI2
//#define miniVIKI

//
// MakerLab Mini Panel with graphic
// controller and SD support - http://reprap.org/wiki/Mini_panel
//
//#define MINIPANEL

//
// MaKr3d Makr-Panel with graphic controller and SD support.
// http://reprap.org/wiki/MaKr3d_MaKrPanel
//
//#define MAKRPANEL

//
// Adafruit ST7565 Full Graphic Controller.
// https://github.com/eboston/Adafruit-ST7565-Full-Graphic-Controller/
//
//#define ELB_FULL_GRAPHIC_CONTROLLER

//
// BQ LCD Smart Controller shipped by
// default with the BQ Hephestos 2 and Witbox 2.
//
//#define BQ_LCD_SMART_CONTROLLER

//
// Cartesio UI
// http://mauk.cc/webshop/cartesio-shop/electronics/user-interface
//
//#define CARTESIO_UI

//
// LCD for Melzi Card with Graphical LCD
//
//#define LCD_FOR_MELZI

//
// SSD1306 OLED full graphics generic display
//
//#define U8GLIB_SSD1306

//
// SAV OLEd LCD module support using either SSD1306 or SH1106 based LCD modules
//
//#define SAV_3DGLCD
#if ENABLED(SAV_3DGLCD)
  //#define U8GLIB_SSD1306
  #define U8GLIB_SH1106
#endif

//
// Original Ulticontroller from Ultimaker 2 printer with SSD1309 I2C display and encoder
// https://github.com/Ultimaker/Ultimaker2/tree/master/1249_Ulticontroller_Board_(x1)
//
//#define ULTI_CONTROLLER

//
// TinyBoy2 128x64 OLED / Encoder Panel
//
//#define OLED_PANEL_TINYBOY2

//
// MKS MINI12864 with graphic controller and SD support
// http://reprap.org/wiki/MKS_MINI_12864
//
//#define MKS_MINI_12864

//
// FYSETC variant of the MINI12864 graphic controller with SD support
// https://wiki.fysetc.com/Mini12864_Panel/?fbclid=IwAR1FyjuNdVOOy9_xzky3qqo_WeM5h-4gpRnnWhQr_O1Ef3h0AFnFXmCehK8
//
//#define FYSETC_MINI_12864
#ifdef FYSETC_MINI_12864
  #define FYSETC_MINI_12864_REV_1_2              //  types C, D, E & F  back light is monochrome (always on) - discrete RGB signals
  //#define FYSETC_MINI_12864_REV_2_0            //  types A & B  back light is RGB - requires LED_USER_PRESET_STARTUP - discrete RGB signals
  //#define FYSETC_MINI_12864_REV_2_1            //  types A & B  back light is RGB - requires LED_USER_PRESET_STARTUP -  RGB
  //#define FYSETC_MINI_12864_REV_2_1            //  types A & B  back light is RGB - requires LED_USER_PRESET_STARTUP - Neopixel
#endif

//
// Factory display for Creality CR-10
// https://www.aliexpress.com/item/Universal-LCD-12864-3D-Printer-Display-Screen-With-Encoder-For-CR-10-CR-7-Model/32833148327.html
//
// This is RAMPS-compatible using a single 10-pin connector.
// (For CR-10 owners who want to replace the Melzi Creality board but retain the display)
//
#define CR10_STOCKDISPLAY

//
// ANET and Tronxy Graphical Controller
//
// Anet 128x64 full graphics lcd with rotary encoder as used on Anet A6
// A clone of the RepRapDiscount full graphics display but with
// different pins/wiring (see pins_ANET_10.h).
//
//#define ANET_FULL_GRAPHICS_LCD

//
// MKS OLED 1.3" 128 × 64 FULL GRAPHICS CONTROLLER
// http://reprap.org/wiki/MKS_12864OLED
//
// Tiny, but very sharp OLED display
//
//#define MKS_12864OLED          // Uses the SH1106 controller (default)
//#define MKS_12864OLED_SSD1306  // Uses the SSD1306 controller

//
// AZSMZ 12864 LCD with SD
// https://www.aliexpress.com/store/product/3D-printer-smart-controller-SMART-RAMPS-OR-RAMPS-1-4-LCD-12864-LCD-control-panel-green/2179173_32213636460.html
//
//#define AZSMZ_12864

//
// Silvergate GLCD controller
// http://github.com/android444/Silvergate
//
//#define SILVER_GATE_GLCD_CONTROLLER

//
// Extensible UI
//
// Enable third-party or vendor customized user interfaces that aren't
// packaged with Marlin. Source code for the user interface will need to
// be placed in "src/lcd/extensible_ui/lib"
//
//#define EXTENSIBLE_UI

//=============================================================================
//=============================== Graphical TFTs ==============================
//=============================================================================

//
// MKS Robin 320x240 color display
//
//#define MKS_ROBIN_TFT

//=============================================================================
//============================  Other Controllers  ============================
//=============================================================================

//
// CONTROLLER TYPE: Standalone / Serial
//

//
// LCD for Malyan M200 printers.
//
//#define MALYAN_LCD

//
// CONTROLLER TYPE: Keypad / Add-on
//

//
// RepRapWorld REPRAPWORLD_KEYPAD v1.1
// http://reprapworld.com/?products_details&products_id=202&cPath=1591_1626
//
// REPRAPWORLD_KEYPAD_MOVE_STEP sets how much should the robot move when a key
// is pressed, a value of 10.0 means 10mm per click.
//
//#define REPRAPWORLD_KEYPAD
//#define REPRAPWORLD_KEYPAD_MOVE_STEP 10.0

//=============================================================================
//=============================== Extra Features ==============================
//=============================================================================

// @section extras

// Increase the FAN PWM frequency. Removes the PWM noise but increases heating in the FET/Arduino
//#define FAST_PWM_FAN

// Use software PWM to drive the fan, as for the heaters. This uses a very low frequency
// which is not as annoying as with the hardware PWM. On the other hand, if this frequency
// is too low, you should also increment SOFT_PWM_SCALE.
//#define FAN_SOFT_PWM

// Incrementing this by 1 will double the software PWM frequency,
// affecting heaters, and the fan if FAN_SOFT_PWM is enabled.
// However, control resolution will be halved for each increment;
// at zero value, there are 128 effective control positions.
// :[0,1,2,3,4,5,6,7]
#define SOFT_PWM_SCALE 0

// If SOFT_PWM_SCALE is set to a value higher than 0, dithering can
// be used to mitigate the associated resolution loss. If enabled,
// some of the PWM cycles are stretched so on average the desired
// duty cycle is attained.
//#define SOFT_PWM_DITHER

// Temperature status LEDs that display the hotend and bed temperature.
// If all hotends, bed temperature, and target temperature are under 54C
// then the BLUE led is on. Otherwise the RED led is on. (1C hysteresis)
//#define TEMP_STAT_LEDS

// SkeinForge sends the wrong arc g-codes when using Arc Point as fillet procedure
//#define SF_ARC_FIX

// Support for the BariCUDA Paste Extruder
//#define BARICUDA

// Support for BlinkM/CyzRgb
//#define BLINKM

// Support for PCA9632 PWM LED driver
//#define PCA9632

// Support for PCA9533 PWM LED driver
// https://github.com/mikeshub/SailfishRGB_LED
//#define PCA9533

/**
 * RGB LED / LED Strip Control
 *
 * Enable support for an RGB LED connected to 5V digital pins, or
 * an RGB Strip connected to MOSFETs controlled by digital pins.
 *
 * Adds the M150 command to set the LED (or LED strip) color.
 * If pins are PWM capable (e.g., 4, 5, 6, 11) then a range of
 * luminance values can be set from 0 to 255.
 * For Neopixel LED an overall brightness parameter is also available.
 *
 * *** CAUTION ***
 *  LED Strips require a MOSFET Chip between PWM lines and LEDs,
 *  as the Arduino cannot handle the current the LEDs will require.
 *  Failure to follow this precaution can destroy your Arduino!
 *  NOTE: A separate 5V power supply is required! The Neopixel LED needs
 *  more current than the Arduino 5V linear regulator can produce.
 * *** CAUTION ***
 *
 * LED Type. Enable only one of the following two options.
 *
 */
//#define RGB_LED
//#define RGBW_LED

#if EITHER(RGB_LED, RGBW_LED)
  //#define RGB_LED_R_PIN 34
  //#define RGB_LED_G_PIN 43
  //#define RGB_LED_B_PIN 35
  //#define RGB_LED_W_PIN -1
#endif

// Support for Adafruit Neopixel LED driver
//#define NEOPIXEL_LED
#if ENABLED(NEOPIXEL_LED)
  #define NEOPIXEL_TYPE   NEO_GRBW // NEO_GRBW / NEO_GRB - four/three channel driver type (defined in Adafruit_NeoPixel.h)
  #define NEOPIXEL_PIN    4        // LED driving pin on motherboard 4 => D4 (EXP2-5 on Printrboard) / 30 => PC7 (EXP3-13 on Rumba)
  #define NEOPIXEL_PIXELS 30       // Number of LEDs in the strip
  #define NEOPIXEL_IS_SEQUENTIAL   // Sequential display for temperature change - LED by LED. Disable to change all LEDs at once.
  #define NEOPIXEL_BRIGHTNESS 127  // Initial brightness (0-255)
  //#define NEOPIXEL_STARTUP_TEST  // Cycle through colors at startup
#endif

/**
 * Printer Event LEDs
 *
 * During printing, the LEDs will reflect the printer status:
 *
 *  - Gradually change from blue to violet as the heated bed gets to target temp
 *  - Gradually change from violet to red as the hotend gets to temperature
 *  - Change to white to illuminate work surface
 *  - Change to green once print has finished
 *  - Turn off after the print has finished and the user has pushed a button
 */
#if ANY(BLINKM, RGB_LED, RGBW_LED, PCA9632, PCA9533, NEOPIXEL_LED)
  #define PRINTER_EVENT_LEDS
#endif

/**
 * R/C SERVO support
 * Sponsored by TrinityLabs, Reworked by codexmas
 */

/**
 * Number of servos
 *
 * For some servo-related options NUM_SERVOS will be set automatically.
 * Set this manually if there are extra servos needing manual control.
 * Leave undefined or set to 0 to entirely disable the servo subsystem.
 */
//#define NUM_SERVOS 3 // Servo index starts with 0 for M280 command

// Delay (in milliseconds) before the next move will start, to give the servo time to reach its target angle.
// 300ms is a good value but you can try less delay.
// If the servo can't reach the requested position, increase it.
#define SERVO_DELAY { 300 }

// Only power servos during movement, otherwise leave off to prevent jitter
//#define DEACTIVATE_SERVOS_AFTER_MOVE

// Allow servo angle to be edited and saved to EEPROM
//#define EDITABLE_SERVO_ANGLES<|MERGE_RESOLUTION|>--- conflicted
+++ resolved
@@ -401,33 +401,6 @@
 //#define TEMP_SENSOR_1_AS_REDUNDANT
 #define MAX_REDUNDANT_TEMP_SENSOR_DIFF 10
 
-<<<<<<< HEAD
-// Extruder temperature must be close to target for this long before M109 returns success
-#define TEMP_RESIDENCY_TIME 10  // (seconds)
-#define TEMP_HYSTERESIS 3       // (degC) range of +/- temperatures considered "close" to the target one
-#define TEMP_WINDOW     1       // (degC) Window around target to start the residency timer x degC early.
-
-// Bed temperature must be close to target for this long before M190 returns success
-#define TEMP_BED_RESIDENCY_TIME 10  // (seconds)
-#define TEMP_BED_HYSTERESIS 3       // (degC) range of +/- temperatures considered "close" to the target one
-#define TEMP_BED_WINDOW     1       // (degC) Window around target to start the residency timer x degC early.
-
-// The minimal temperature defines the temperature below which the heater will not be enabled It is used
-// to check that the wiring to the thermistor is not broken.
-// Otherwise this would lead to the heater being powered on all the time.
-#define HEATER_0_MINTEMP 5
-#define HEATER_1_MINTEMP 5
-#define HEATER_2_MINTEMP 5
-#define HEATER_3_MINTEMP 5
-#define HEATER_4_MINTEMP 5
-#define HEATER_5_MINTEMP 5
-#define BED_MINTEMP 5
-
-// When temperature exceeds max temp, your heater will be switched off.
-// This feature exists to protect your hotend from overheating accidentally, but *NOT* from thermistor short/failure!
-// You should use MINTEMP for thermistor short/failure protection.
-#define HEATER_0_MAXTEMP 265
-=======
 #define TEMP_RESIDENCY_TIME     10  // (seconds) Time to wait for hotend to "settle" in M109
 #define TEMP_WINDOW              1  // (°C) Temperature proximity for the "temperature reached" timer
 #define TEMP_HYSTERESIS          3  // (°C) Temperature proximity considered "close enough" to the target
@@ -450,17 +423,12 @@
 // This can protect components from overheating, but NOT from shorts and failures.
 // (Use MINTEMP for thermistor short/failure protection.)
 #define HEATER_0_MAXTEMP 275
->>>>>>> 3272d0db
 #define HEATER_1_MAXTEMP 275
 #define HEATER_2_MAXTEMP 275
 #define HEATER_3_MAXTEMP 275
 #define HEATER_4_MAXTEMP 275
 #define HEATER_5_MAXTEMP 275
-<<<<<<< HEAD
 #define BED_MAXTEMP 120
-=======
-#define BED_MAXTEMP      150
->>>>>>> 3272d0db
 
 //===========================================================================
 //============================= PID Settings ================================
@@ -793,12 +761,7 @@
  * When changing speed and direction, if the difference is less than the
  * value set here, it may happen instantaneously.
  */
-<<<<<<< HEAD
-#define DEFAULT_XJERK                 10.0
-#define DEFAULT_YJERK                 10.0
-#define DEFAULT_ZJERK                  2.7
-#define DEFAULT_EJERK                  5.0
-=======
+
 #if DISABLED(JUNCTION_DEVIATION)
   #define DEFAULT_XJERK 10.0
   #define DEFAULT_YJERK 10.0
@@ -806,7 +769,6 @@
 #endif
 
 #define DEFAULT_EJERK    5.0  // May be used by Linear Advance
->>>>>>> 3272d0db
 
 /**
  * S-Curve Acceleration
@@ -1484,17 +1446,12 @@
 #define NOZZLE_PARK_FEATURE
 
 #if ENABLED(NOZZLE_PARK_FEATURE)
-<<<<<<< HEAD
+
   // Specify a park position as { X, Y, Z }
   #define NOZZLE_PARK_POINT { (X_MIN_POS + 10), (Y_MAX_POS - 150), 15 }
   #define NOZZLE_PARK_XY_FEEDRATE 100   // X and Y axes feedrate in mm/s (also used for delta printers Z axis)
   #define NOZZLE_PARK_Z_FEEDRATE 5      // Z axis feedrate in mm/s (not used for delta printers)
-=======
-  // Specify a park position as { X, Y, Z_raise }
-  #define NOZZLE_PARK_POINT { (X_MIN_POS + 10), (Y_MAX_POS - 10), 20 }
-  #define NOZZLE_PARK_XY_FEEDRATE 100   // (mm/s) X and Y axes feedrate (also used for delta Z axis)
-  #define NOZZLE_PARK_Z_FEEDRATE 5      // (mm/s) Z axis feedrate (not used for delta printers)
->>>>>>> 3272d0db
+
 #endif
 
 /**
