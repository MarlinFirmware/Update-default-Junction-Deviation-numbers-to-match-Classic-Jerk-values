#ifndef CONFIGURATION_H
#define CONFIGURATION_H

// This configurtion file contains the basic settings.
// Advanced settings can be found in Configuration_adv.h
// BASIC SETTINGS: select your board type, temperature sensor type, axis scaling, and endstop configuration

//User specified version info of this build to display in [Pronterface, etc] terminal window during startup.
//Implementation of an idea by Prof Braino to inform user that any changes made
//to this build by the user have been successfully uploaded into firmware.
#define STRING_VERSION_CONFIG_H __DATE__ " " __TIME__ // build date and time
#define STRING_CONFIG_H_AUTHOR "(jcrocholl, deltabot)" //Who made the changes.

// SERIAL_PORT selects which serial port should be used for communication with the host.
// This allows the connection of wireless adapters (for instance) to non-default port pins.
// Serial port 0 is still used by the Arduino bootloader regardless of this setting.
#define SERIAL_PORT 0

// This determines the communication speed of the printer
#define BAUDRATE 250000
//#define BAUDRATE 115200

//// The following define selects which electronics board you have. Please choose the one that matches your setup
// 10 = Gen7 custom (Alfons3 Version) "https://github.com/Alfons3/Generation_7_Electronics"
// 11 = Gen7 v1.1, v1.2 = 11
// 12 = Gen7 v1.3
// 13 = Gen7 v1.4
// 3  = MEGA/RAMPS up to 1.2 = 3
// 33 = RAMPS 1.3 / 1.4 (Power outputs: Extruder, Bed, Fan)
// 34 = RAMPS 1.3 / 1.4 (Power outputs: Extruder0, Extruder1, Bed)
// 4  = Duemilanove w/ ATMega328P pin assignment
// 5  = Gen6
// 51 = Gen6 deluxe
// 6  = Sanguinololu < 1.2
// 62 = Sanguinololu 1.2 and above
// 63 = Melzi
// 64 = STB V1.1
// 7  = Ultimaker
// 71 = Ultimaker (Older electronics. Pre 1.5.4. This is rare)
// 8  = Teensylu
// 80 = Rumba
// 81 = Printrboard (AT90USB1286)
// 82 = Brainwave (AT90USB646)
// 9  = Gen3+
// 70 = Megatronics
// 701= Megatronics v2.0
// 702= Minitronics v1.0
// 90 = Alpha OMCA board
// 91 = Final OMCA board
// 301 = Rambo
// 21 = Elefu Ra Board (v3)

#ifndef MOTHERBOARD
#define MOTHERBOARD 33
#endif

<<<<<<< HEAD
// This defines the number of extruders
#define EXTRUDERS 1

//// The following define selects which power supply you have. Please choose the one that matches your setup
// 1 = ATX
// 2 = X-Box 360 203Watts (the blue wire connected to PS_ON and the red wire to VCC)

#define POWER_SUPPLY 1
=======
//===========================================================================
//============================== Delta Settings =============================
//===========================================================================

// Make delta curves from many straight lines (linear interpolation).
// This is a trade-off between visible corners (not enough segments)
// and processor overload (too many expensive sqrt calls).
#define DELTA_SEGMENTS_PER_SECOND 200

// Center-to-center distance of the holes in the diagonal push rods.
#define DELTA_DIAGONAL_ROD 250.0 // mm

// Horizontal offset from middle of printer to smooth rod center.
#define DELTA_SMOOTH_ROD_OFFSET 175.0 // mm

// Horizontal offset of the universal joints on the end effector.
#define DELTA_EFFECTOR_OFFSET 33.0 // mm

// Horizontal offset of the universal joints on the carriages.
#define DELTA_CARRIAGE_OFFSET 18.0 // mm

// Effective horizontal distance bridged by diagonal push rods.
#define DELTA_RADIUS (DELTA_SMOOTH_ROD_OFFSET-DELTA_EFFECTOR_OFFSET-DELTA_CARRIAGE_OFFSET)

// Effective X/Y positions of the three vertical towers.
#define SIN_60 0.8660254037844386
#define COS_60 0.5
#define DELTA_TOWER1_X -SIN_60*DELTA_RADIUS // front left tower
#define DELTA_TOWER1_Y -COS_60*DELTA_RADIUS
#define DELTA_TOWER2_X SIN_60*DELTA_RADIUS // front right tower
#define DELTA_TOWER2_Y -COS_60*DELTA_RADIUS
#define DELTA_TOWER3_X 0.0 // back middle tower
#define DELTA_TOWER3_Y DELTA_RADIUS
>>>>>>> eda71c06

//===========================================================================
//=============================Thermal Settings  ============================
//===========================================================================
//
//--NORMAL IS 4.7kohm PULLUP!-- 1kohm pullup can be used on hotend sensor, using correct resistor and table
//
//// Temperature sensor settings:
// -2 is thermocouple with MAX6675 (only for sensor 0)
// -1 is thermocouple with AD595
// 0 is not used
// 1 is 100k thermistor - best choice for EPCOS 100k (4.7k pullup)
// 2 is 200k thermistor - ATC Semitec 204GT-2 (4.7k pullup)
// 3 is mendel-parts thermistor (4.7k pullup)
// 4 is 10k thermistor !! do not use it for a hotend. It gives bad resolution at high temp. !!
// 5 is 100K thermistor - ATC Semitec 104GT-2 (Used in ParCan) (4.7k pullup)
// 6 is 100k EPCOS - Not as accurate as table 1 (created using a fluke thermocouple) (4.7k pullup)
// 7 is 100k Honeywell thermistor 135-104LAG-J01 (4.7k pullup)
// 8 is 100k 0603 SMD Vishay NTCS0603E3104FXT (4.7k pullup)
// 9 is 100k GE Sensing AL03006-58.2K-97-G1 (4.7k pullup)
// 10 is 100k RS thermistor 198-961 (4.7k pullup)
//
//    1k ohm pullup tables - This is not normal, you would have to have changed out your 4.7k for 1k
//                          (but gives greater accuracy and more stable PID)
// 51 is 100k thermistor - EPCOS (1k pullup)
// 52 is 200k thermistor - ATC Semitec 204GT-2 (1k pullup)
// 55 is 100k thermistor - ATC Semitec 104GT-2 (Used in ParCan) (1k pullup)

<<<<<<< HEAD
#define TEMP_SENSOR_0 -1
#define TEMP_SENSOR_1 -1
=======
#define TEMP_SENSOR_0 1
#define TEMP_SENSOR_1 0
>>>>>>> eda71c06
#define TEMP_SENSOR_2 0
#define TEMP_SENSOR_BED 0

// This makes temp sensor 1 a redundant sensor for sensor 0. If the temperatures difference between these sensors is to high the print will be aborted.
//#define TEMP_SENSOR_1_AS_REDUNDANT 
#define MAX_REDUNDANT_TEMP_SENSOR_DIFF 10

// Actual temperature must be close to target for this long before M109 returns success
#define TEMP_RESIDENCY_TIME 10  // (seconds)
#define TEMP_HYSTERESIS 3       // (degC) range of +/- temperatures considered "close" to the target one
#define TEMP_WINDOW     1       // (degC) Window around target to start the recidency timer x degC early.

// The minimal temperature defines the temperature below which the heater will not be enabled It is used
// to check that the wiring to the thermistor is not broken.
// Otherwise this would lead to the heater being powered on all the time.
#define HEATER_0_MINTEMP 5
#define HEATER_1_MINTEMP 5
#define HEATER_2_MINTEMP 5
#define BED_MINTEMP 5

// When temperature exceeds max temp, your heater will be switched off.
// This feature exists to protect your hotend from overheating accidentally, but *NOT* from thermistor short/failure!
// You should use MINTEMP for thermistor short/failure protection.
#define HEATER_0_MAXTEMP 275
#define HEATER_1_MAXTEMP 275
#define HEATER_2_MAXTEMP 275
#define BED_MAXTEMP 150

// If your bed has low resistance e.g. .6 ohm and throws the fuse you can duty cycle it to reduce the
// average current. The value should be an integer and the heat bed will be turned on for 1 interval of
// HEATER_BED_DUTY_CYCLE_DIVIDER intervals.
//#define HEATER_BED_DUTY_CYCLE_DIVIDER 4

// PID settings:
// Comment the following line to disable PID and enable bang-bang.
#define PIDTEMP
#define BANG_MAX 256 // limits current to nozzle while in bang-bang mode; 256=full current
#define PID_MAX 256 // limits current to nozzle while PID is active (see PID_FUNCTIONAL_RANGE below); 256=full current
#ifdef PIDTEMP
  //#define PID_DEBUG // Sends debug data to the serial port.
  //#define PID_OPENLOOP 1 // Puts PID in open loop. M104/M140 sets the output power from 0 to PID_MAX
  #define PID_FUNCTIONAL_RANGE 10 // If the temperature difference between the target temperature and the actual temperature
                                  // is more then PID_FUNCTIONAL_RANGE then the PID will be shut off and the heater will be set to min/max.
  #define PID_INTEGRAL_DRIVE_MAX 255  //limit for the integral term
  #define K1 0.95 //smoothing factor withing the PID
  #define PID_dT ((16.0 * 8.0)/(F_CPU / 64.0 / 256.0)) //sampling period of the temperature routine

// If you are using a preconfigured hotend then you can use one of the value sets by uncommenting it
// Ultimaker
    #define  DEFAULT_Kp 22.2
    #define  DEFAULT_Ki 1.08
    #define  DEFAULT_Kd 114

// Makergear
//    #define  DEFAULT_Kp 7.0
//    #define  DEFAULT_Ki 0.1
//    #define  DEFAULT_Kd 12

// Mendel Parts V9 on 12V
//    #define  DEFAULT_Kp 63.0
//    #define  DEFAULT_Ki 2.25
//    #define  DEFAULT_Kd 440
#endif // PIDTEMP

// Bed Temperature Control
// Select PID or bang-bang with PIDTEMPBED.  If bang-bang, BED_LIMIT_SWITCHING will enable hysteresis
//
// uncomment this to enable PID on the bed.   It uses the same frequency PWM as the extruder.
// If your PID_dT above is the default, and correct for your hardware/configuration, that means 7.689Hz,
// which is fine for driving a square wave into a resistive load and does not significantly impact you FET heating.
// This also works fine on a Fotek SSR-10DA Solid State Relay into a 250W heater.
// If your configuration is significantly different than this and you don't understand the issues involved, you proabaly
// shouldn't use bed PID until someone else verifies your hardware works.
// If this is enabled, find your own PID constants below.
//#define PIDTEMPBED
//
//#define BED_LIMIT_SWITCHING

// This sets the max power delived to the bed, and replaces the HEATER_BED_DUTY_CYCLE_DIVIDER option.
// all forms of bed control obey this (PID, bang-bang, bang-bang with hysteresis)
// setting this to anything other than 256 enables a form of PWM to the bed just like HEATER_BED_DUTY_CYCLE_DIVIDER did,
// so you shouldn't use it unless you are OK with PWM on your bed.  (see the comment on enabling PIDTEMPBED)
#define MAX_BED_POWER 256 // limits duty cycle to bed; 256=full current

#ifdef PIDTEMPBED
//120v 250W silicone heater into 4mm borosilicate (MendelMax 1.5+)
//from FOPDT model - kp=.39 Tp=405 Tdead=66, Tc set to 79.2, argressive factor of .15 (vs .1, 1, 10)
    #define  DEFAULT_bedKp 10.00
    #define  DEFAULT_bedKi .023
    #define  DEFAULT_bedKd 305.4

//120v 250W silicone heater into 4mm borosilicate (MendelMax 1.5+)
//from pidautotune
//    #define  DEFAULT_bedKp 97.1
//    #define  DEFAULT_bedKi 1.41
//    #define  DEFAULT_bedKd 1675.16

// FIND YOUR OWN: "M303 E-1 C8 S90" to run autotune on the bed at 90 degreesC for 8 cycles.
#endif // PIDTEMPBED



//this prevents dangerous Extruder moves, i.e. if the temperature is under the limit
//can be software-disabled for whatever purposes by
#define PREVENT_DANGEROUS_EXTRUDE
//if PREVENT_DANGEROUS_EXTRUDE is on, you can still disable (uncomment) very long bits of extrusion separately.
#define PREVENT_LENGTHY_EXTRUDE

#define EXTRUDE_MINTEMP 170
#define EXTRUDE_MAXLENGTH (X_MAX_LENGTH+Y_MAX_LENGTH) //prevent extrusion of very large distances.

//===========================================================================
//=============================Mechanical Settings===========================
//===========================================================================

// Uncomment the following line to enable CoreXY kinematics
// #define COREXY

// corse Endstop Settings
#define ENDSTOPPULLUPS // Comment this out (using // at the start of the line) to disable the endstop pullup resistors

#ifndef ENDSTOPPULLUPS
  // fine Enstop settings: Individual Pullups. will be ignord if ENDSTOPPULLUPS is defined
  #define ENDSTOPPULLUP_XMAX
  #define ENDSTOPPULLUP_YMAX
  #define ENDSTOPPULLUP_ZMAX
  #define ENDSTOPPULLUP_XMIN
  #define ENDSTOPPULLUP_YMIN
  //#define ENDSTOPPULLUP_ZMIN
#endif

#ifdef ENDSTOPPULLUPS
  #define ENDSTOPPULLUP_XMAX
  #define ENDSTOPPULLUP_YMAX
  #define ENDSTOPPULLUP_ZMAX
  #define ENDSTOPPULLUP_XMIN
  #define ENDSTOPPULLUP_YMIN
  #define ENDSTOPPULLUP_ZMIN
#endif

// The pullups are needed if you directly connect a mechanical endswitch between the signal and ground pins.
<<<<<<< HEAD
const bool X_ENDSTOPS_INVERTING = true; // set to true to invert the logic of the endstops.
const bool Y_ENDSTOPS_INVERTING = true; // set to true to invert the logic of the endstops.
const bool Z_ENDSTOPS_INVERTING = true; // set to true to invert the logic of the endstops.
=======
const bool X_ENDSTOPS_INVERTING = false; // set to true to invert the logic of the endstops.
const bool Y_ENDSTOPS_INVERTING = false; // set to true to invert the logic of the endstops.
const bool Z_ENDSTOPS_INVERTING = false; // set to true to invert the logic of the endstops.
>>>>>>> eda71c06
//#define DISABLE_MAX_ENDSTOPS

// For Inverting Stepper Enable Pins (Active Low) use 0, Non Inverting (Active High) use 1
#define X_ENABLE_ON 0
#define Y_ENABLE_ON 0
#define Z_ENABLE_ON 0
#define E_ENABLE_ON 0 // For all extruders

// Disables axis when it's not being used.
#define DISABLE_X false
#define DISABLE_Y false
#define DISABLE_Z false
#define DISABLE_E false // For all extruders

#define INVERT_X_DIR false    // for Mendel set to false, for Orca set to true
#define INVERT_Y_DIR false    // for Mendel set to true, for Orca set to false
#define INVERT_Z_DIR false    // for Mendel set to false, for Orca set to true
#define INVERT_E0_DIR false   // for direct drive extruder v9 set to true, for geared extruder set to false
#define INVERT_E1_DIR false   // for direct drive extruder v9 set to true, for geared extruder set to false
#define INVERT_E2_DIR false   // for direct drive extruder v9 set to true, for geared extruder set to false

// ENDSTOP SETTINGS:
// Sets direction of endstops when homing; 1=MAX, -1=MIN
#define X_HOME_DIR 1
#define Y_HOME_DIR 1
#define Z_HOME_DIR 1

#define min_software_endstops true //If true, axis won't move to coordinates less than *_MIN_POS.
#define max_software_endstops true //If true, axis won't move to coordinates greater than *_MAX_POS.

#define X_MAX_POS 90
#define X_MIN_POS -90
#define Y_MAX_POS 90
#define Y_MIN_POS -90
#define Z_MAX_POS MANUAL_Z_HOME_POS
#define Z_MIN_POS 0

#define X_MAX_LENGTH (X_MAX_POS - X_MIN_POS)
#define Y_MAX_LENGTH (Y_MAX_POS - Y_MIN_POS)
#define Z_MAX_LENGTH (Z_MAX_POS - Z_MIN_POS)

// The position of the homing switches
#define MANUAL_HOME_POSITIONS  // If defined, MANUAL_*_HOME_POS below will be used
//#define BED_CENTER_AT_0_0  // If defined, the center of the bed is at (X=0, Y=0)

// Manual homing switch locations:
// For deltabots this means top and center of the cartesian print volume.
#define MANUAL_X_HOME_POS 0
#define MANUAL_Y_HOME_POS 0
#define MANUAL_Z_HOME_POS 402  // Distance between nozzle and print surface after homing.

//// MOVEMENT SETTINGS
#define NUM_AXIS 4 // The axis order in all axis related arrays is X, Y, Z, E
#define HOMING_FEEDRATE {100*60, 100*60, 100*60, 0}  // set the homing speeds (mm/min)

// default settings

<<<<<<< HEAD
#define DEFAULT_AXIS_STEPS_PER_UNIT   {78.7402,78.7402,200.0*8/3,760*1.1}  // default steps per unit for ultimaker
#define DEFAULT_MAX_FEEDRATE          {500, 500, 5, 25}    // (mm/sec)
#define DEFAULT_MAX_ACCELERATION      {9000,9000,100,10000}    // X, Y, Z, E maximum start speed for accelerated moves. E default values are good for skeinforge 40+, for older versions raise them a lot.

#define DEFAULT_ACCELERATION          3000    // X, Y, Z and E max acceleration in mm/s^2 for printing moves
#define DEFAULT_RETRACT_ACCELERATION  3000   // X, Y, Z and E max acceleration in mm/s^2 for r retracts

// Offset of the extruders (uncomment if using more than one and relying on firmware to position when changing).
// The offset has to be X=0, Y=0 for the extruder 0 hotend (default extruder).
// For the other hotends it is their distance from the extruder 0 hotend.
// #define EXTRUDER_OFFSET_X {0.0, 20.00} // (in mm) for each extruder, offset of the hotend on the X axis
// #define EXTRUDER_OFFSET_Y {0.0, 5.00}  // (in mm) for each extruder, offset of the hotend on the Y axis

// The speed change that does not require acceleration (i.e. the software might assume it can be done instanteneously)
#define DEFAULT_XYJERK                20.0    // (mm/sec)
#define DEFAULT_ZJERK                 0.4     // (mm/sec)
#define DEFAULT_EJERK                 5.0    // (mm/sec)
=======
#define DEFAULT_AXIS_STEPS_PER_UNIT   {40, 40, 40, 100}
#define DEFAULT_MAX_FEEDRATE          {300, 300, 300, 300}  // (mm/sec)
#define DEFAULT_MAX_ACCELERATION      {9000, 9000, 9000, 9000}    // X, Y, Z, E maximum start speed for accelerated moves.

#define DEFAULT_ACCELERATION          3000   // X, Y, Z and E max acceleration in mm/s^2 for printing moves
#define DEFAULT_RETRACT_ACCELERATION  3000   // X, Y, Z and E max acceleration in mm/s^2 for r retracts

// 
#define DEFAULT_XYJERK                20.0   // (mm/sec)
#define DEFAULT_ZJERK                 20.0   // (mm/sec)
#define DEFAULT_EJERK                 20.0   // (mm/sec)
>>>>>>> eda71c06

//===========================================================================
//=============================Additional Features===========================
//===========================================================================

// EEPROM
// the microcontroller can store settings in the EEPROM, e.g. max velocity...
// M500 - stores paramters in EEPROM
// M501 - reads parameters from EEPROM (if you need reset them after you changed them temporarily).
// M502 - reverts to the default "factory settings".  You still need to store them in EEPROM afterwards if you want to.
//define this to enable eeprom support
//#define EEPROM_SETTINGS
//to disable EEPROM Serial responses and decrease program space by ~1700 byte: comment this out:
// please keep turned on if you can.
//#define EEPROM_CHITCHAT

// Preheat Constants
#define PLA_PREHEAT_HOTEND_TEMP 180 
#define PLA_PREHEAT_HPB_TEMP 70
#define PLA_PREHEAT_FAN_SPEED 255   // Insert Value between 0 and 255

#define ABS_PREHEAT_HOTEND_TEMP 240
#define ABS_PREHEAT_HPB_TEMP 100
#define ABS_PREHEAT_FAN_SPEED 255   // Insert Value between 0 and 255

//LCD and SD support
//#define ULTRA_LCD  //general lcd support, also 16x2
//#define DOGLCD  // Support for SPI LCD 128x64 (Controller ST7565R graphic Display Family)
//#define SDSUPPORT // Enable SD Card Support in Hardware Console
//#define SDSLOW // Use slower SD transfer mode (not normally needed - uncomment if you're getting volume init error)

//#define ULTIMAKERCONTROLLER //as available from the ultimaker online store.
//#define ULTIPANEL  //the ultipanel as on thingiverse

// The RepRapDiscount Smart Controller (white PCB)
// http://reprap.org/wiki/RepRapDiscount_Smart_Controller
//#define REPRAP_DISCOUNT_SMART_CONTROLLER

// The GADGETS3D G3D LCD/SD Controller (blue PCB)
// http://reprap.org/wiki/RAMPS_1.3/1.4_GADGETS3D_Shield_with_Panel
//#define G3D_PANEL

// The RepRapDiscount FULL GRAPHIC Smart Controller (quadratic white PCB)
// http://reprap.org/wiki/RepRapDiscount_Full_Graphic_Smart_Controller
//
// ==> REMEMBER TO INSTALL U8glib to your ARDUINO library folder: http://code.google.com/p/u8glib/wiki/u8glib
//#define REPRAP_DISCOUNT_FULL_GRAPHIC_SMART_CONTROLLER

// The RepRapWorld REPRAPWORLD_KEYPAD v1.1
// http://reprapworld.com/?products_details&products_id=202&cPath=1591_1626
//#define REPRAPWORLD_KEYPAD
//#define REPRAPWORLD_KEYPAD_MOVE_STEP 10.0 // how much should be moved when a key is pressed, eg 10.0 means 10mm per click

// The Elefu RA Board Control Panel
// http://www.elefu.com/index.php?route=product/product&product_id=53
// REMEMBER TO INSTALL LiquidCrystal_I2C.h in your ARUDINO library folder: https://github.com/kiyoshigawa/LiquidCrystal_I2C
//#define RA_CONTROL_PANEL

//automatic expansion
#if defined (REPRAP_DISCOUNT_FULL_GRAPHIC_SMART_CONTROLLER)
 #define DOGLCD
 #define U8GLIB_ST7920
 #define REPRAP_DISCOUNT_SMART_CONTROLLER
#endif

#if defined(ULTIMAKERCONTROLLER) || defined(REPRAP_DISCOUNT_SMART_CONTROLLER) || defined(G3D_PANEL)
 #define ULTIPANEL
 #define NEWPANEL
#endif

#if defined(REPRAPWORLD_KEYPAD)
  #define NEWPANEL
  #define ULTIPANEL
#endif
#if defined(RA_CONTROL_PANEL)
 #define ULTIPANEL
 #define NEWPANEL
 #define LCD_I2C_TYPE_PCA8574
 #define LCD_I2C_ADDRESS 0x27   // I2C Address of the port expander
#endif

//I2C PANELS

//#define LCD_I2C_SAINSMART_YWROBOT
#ifdef LCD_I2C_SAINSMART_YWROBOT
  // This uses the LiquidCrystal_I2C library ( https://bitbucket.org/fmalpartida/new-liquidcrystal/wiki/Home )
  // Make sure it is placed in the Arduino libraries directory.
  #define LCD_I2C_TYPE_PCF8575
  #define LCD_I2C_ADDRESS 0x27   // I2C Address of the port expander
  #define NEWPANEL
  #define ULTIPANEL 
#endif

// PANELOLU2 LCD with status LEDs, separate encoder and click inputs
//#define LCD_I2C_PANELOLU2
#ifdef LCD_I2C_PANELOLU2
  // This uses the LiquidTWI2 library v1.2.3 or later ( https://github.com/lincomatic/LiquidTWI2 )
  // Make sure the LiquidTWI2 directory is placed in the Arduino or Sketchbook libraries subdirectory.
  // (v1.2.3 no longer requires you to define PANELOLU in the LiquidTWI2.h library header file)
  // Note: The PANELOLU2 encoder click input can either be directly connected to a pin 
  //       (if BTN_ENC defined to != -1) or read through I2C (when BTN_ENC == -1). 
  #define LCD_I2C_TYPE_MCP23017
  #define LCD_I2C_ADDRESS 0x20 // I2C Address of the port expander
  #define LCD_USE_I2C_BUZZER //comment out to disable buzzer on LCD
  #define NEWPANEL
  #define ULTIPANEL 
#endif

// Panucatt VIKI LCD with status LEDs, integrated click & L/R/U/P buttons, separate encoder inputs
//#define LCD_I2C_VIKI
#ifdef LCD_I2C_VIKI
  // This uses the LiquidTWI2 library v1.2.3 or later ( https://github.com/lincomatic/LiquidTWI2 )
  // Make sure the LiquidTWI2 directory is placed in the Arduino or Sketchbook libraries subdirectory.
  // Note: The pause/stop/resume LCD button pin should be connected to the Arduino
  //       BTN_ENC pin (or set BTN_ENC to -1 if not used)
  #define LCD_I2C_TYPE_MCP23017 
  #define LCD_I2C_ADDRESS 0x20 // I2C Address of the port expander
  #define LCD_USE_I2C_BUZZER //comment out to disable buzzer on LCD (requires LiquidTWI2 v1.2.3 or later)
  #define NEWPANEL
  #define ULTIPANEL 
#endif

#ifdef ULTIPANEL
//  #define NEWPANEL  //enable this if you have a click-encoder panel
  #define SDSUPPORT
  #define ULTRA_LCD
  #ifdef DOGLCD // Change number of lines to match the DOG graphic display
    #define LCD_WIDTH 20
    #define LCD_HEIGHT 5
  #else
    #define LCD_WIDTH 20
    #define LCD_HEIGHT 4
  #endif
#else //no panel but just lcd
  #ifdef ULTRA_LCD
  #ifdef DOGLCD // Change number of lines to match the 128x64 graphics display
    #define LCD_WIDTH 20
    #define LCD_HEIGHT 5
  #else
    #define LCD_WIDTH 16
    #define LCD_HEIGHT 2
  #endif
  #endif
#endif

// Increase the FAN pwm frequency. Removes the PWM noise but increases heating in the FET/Arduino
//#define FAST_PWM_FAN

// M240  Triggers a camera by emulating a Canon RC-1 Remote
// Data from: http://www.doc-diy.net/photo/rc-1_hacked/
// #define PHOTOGRAPH_PIN     23

// SF send wrong arc g-codes when using Arc Point as fillet procedure
//#define SF_ARC_FIX

// Support for the BariCUDA Paste Extruder.
//#define BARICUDA

/*********************************************************************\
*
* R/C SERVO support
*
* Sponsored by TrinityLabs, Reworked by codexmas
*
**********************************************************************/

// Number of servos
//
// If you select a configuration below, this will receive a default value and does not need to be set manually
// set it manually if you have more servos than extruders and wish to manually control some
// leaving it undefined or defining as 0 will disable the servo subsystem
// If unsure, leave commented / disabled
//
//#define NUM_SERVOS 3 // Servo index starts with 0

// Servo Endstops
// 
// This allows for servo actuated endstops, primary usage is for the Z Axis to eliminate calibration or bed height changes.
// Use M206 command to correct for switch height offset to actual nozzle height. Store that setting with M500.
// 
//#define SERVO_ENDSTOPS {-1, -1, 0} // Servo index for X, Y, Z. Disable with -1
//#define SERVO_ENDSTOP_ANGLES {0,0, 0,0, 70,0} // X,Y,Z Axis Extend and Retract angles

#include "Configuration_adv.h"
#include "thermistortables.h"

#endif //__CONFIGURATION_H<|MERGE_RESOLUTION|>--- conflicted
+++ resolved
@@ -9,7 +9,7 @@
 //Implementation of an idea by Prof Braino to inform user that any changes made
 //to this build by the user have been successfully uploaded into firmware.
 #define STRING_VERSION_CONFIG_H __DATE__ " " __TIME__ // build date and time
-#define STRING_CONFIG_H_AUTHOR "(jcrocholl, deltabot)" //Who made the changes.
+#define STRING_CONFIG_H_AUTHOR "(none, default config)" //Who made the changes.
 
 // SERIAL_PORT selects which serial port should be used for communication with the host.
 // This allows the connection of wireless adapters (for instance) to non-default port pins.
@@ -51,10 +51,9 @@
 // 21 = Elefu Ra Board (v3)
 
 #ifndef MOTHERBOARD
-#define MOTHERBOARD 33
-#endif
-
-<<<<<<< HEAD
+#define MOTHERBOARD 7
+#endif
+
 // This defines the number of extruders
 #define EXTRUDERS 1
 
@@ -63,10 +62,13 @@
 // 2 = X-Box 360 203Watts (the blue wire connected to PS_ON and the red wire to VCC)
 
 #define POWER_SUPPLY 1
-=======
+
+
 //===========================================================================
 //============================== Delta Settings =============================
 //===========================================================================
+// Enable DELTA kinematics
+#define DELTA
 
 // Make delta curves from many straight lines (linear interpolation).
 // This is a trade-off between visible corners (not enough segments)
@@ -97,7 +99,6 @@
 #define DELTA_TOWER2_Y -COS_60*DELTA_RADIUS
 #define DELTA_TOWER3_X 0.0 // back middle tower
 #define DELTA_TOWER3_Y DELTA_RADIUS
->>>>>>> eda71c06
 
 //===========================================================================
 //=============================Thermal Settings  ============================
@@ -126,13 +127,8 @@
 // 52 is 200k thermistor - ATC Semitec 204GT-2 (1k pullup)
 // 55 is 100k thermistor - ATC Semitec 104GT-2 (Used in ParCan) (1k pullup)
 
-<<<<<<< HEAD
 #define TEMP_SENSOR_0 -1
 #define TEMP_SENSOR_1 -1
-=======
-#define TEMP_SENSOR_0 1
-#define TEMP_SENSOR_1 0
->>>>>>> eda71c06
 #define TEMP_SENSOR_2 0
 #define TEMP_SENSOR_BED 0
 
@@ -169,8 +165,8 @@
 // PID settings:
 // Comment the following line to disable PID and enable bang-bang.
 #define PIDTEMP
-#define BANG_MAX 256 // limits current to nozzle while in bang-bang mode; 256=full current
-#define PID_MAX 256 // limits current to nozzle while PID is active (see PID_FUNCTIONAL_RANGE below); 256=full current
+#define BANG_MAX 255 // limits current to nozzle while in bang-bang mode; 255=full current
+#define PID_MAX 255 // limits current to nozzle while PID is active (see PID_FUNCTIONAL_RANGE below); 255=full current
 #ifdef PIDTEMP
   //#define PID_DEBUG // Sends debug data to the serial port.
   //#define PID_OPENLOOP 1 // Puts PID in open loop. M104/M140 sets the output power from 0 to PID_MAX
@@ -213,9 +209,9 @@
 
 // This sets the max power delived to the bed, and replaces the HEATER_BED_DUTY_CYCLE_DIVIDER option.
 // all forms of bed control obey this (PID, bang-bang, bang-bang with hysteresis)
-// setting this to anything other than 256 enables a form of PWM to the bed just like HEATER_BED_DUTY_CYCLE_DIVIDER did,
+// setting this to anything other than 255 enables a form of PWM to the bed just like HEATER_BED_DUTY_CYCLE_DIVIDER did,
 // so you shouldn't use it unless you are OK with PWM on your bed.  (see the comment on enabling PIDTEMPBED)
-#define MAX_BED_POWER 256 // limits duty cycle to bed; 256=full current
+#define MAX_BED_POWER 255 // limits duty cycle to bed; 255=full current
 
 #ifdef PIDTEMPBED
 //120v 250W silicone heater into 4mm borosilicate (MendelMax 1.5+)
@@ -274,15 +270,9 @@
 #endif
 
 // The pullups are needed if you directly connect a mechanical endswitch between the signal and ground pins.
-<<<<<<< HEAD
 const bool X_ENDSTOPS_INVERTING = true; // set to true to invert the logic of the endstops.
 const bool Y_ENDSTOPS_INVERTING = true; // set to true to invert the logic of the endstops.
 const bool Z_ENDSTOPS_INVERTING = true; // set to true to invert the logic of the endstops.
-=======
-const bool X_ENDSTOPS_INVERTING = false; // set to true to invert the logic of the endstops.
-const bool Y_ENDSTOPS_INVERTING = false; // set to true to invert the logic of the endstops.
-const bool Z_ENDSTOPS_INVERTING = false; // set to true to invert the logic of the endstops.
->>>>>>> eda71c06
 //#define DISABLE_MAX_ENDSTOPS
 
 // For Inverting Stepper Enable Pins (Active Low) use 0, Non Inverting (Active High) use 1
@@ -297,27 +287,27 @@
 #define DISABLE_Z false
 #define DISABLE_E false // For all extruders
 
-#define INVERT_X_DIR false    // for Mendel set to false, for Orca set to true
+#define INVERT_X_DIR true    // for Mendel set to false, for Orca set to true
 #define INVERT_Y_DIR false    // for Mendel set to true, for Orca set to false
-#define INVERT_Z_DIR false    // for Mendel set to false, for Orca set to true
+#define INVERT_Z_DIR true     // for Mendel set to false, for Orca set to true
 #define INVERT_E0_DIR false   // for direct drive extruder v9 set to true, for geared extruder set to false
-#define INVERT_E1_DIR false   // for direct drive extruder v9 set to true, for geared extruder set to false
+#define INVERT_E1_DIR false    // for direct drive extruder v9 set to true, for geared extruder set to false
 #define INVERT_E2_DIR false   // for direct drive extruder v9 set to true, for geared extruder set to false
 
 // ENDSTOP SETTINGS:
 // Sets direction of endstops when homing; 1=MAX, -1=MIN
-#define X_HOME_DIR 1
-#define Y_HOME_DIR 1
-#define Z_HOME_DIR 1
-
-#define min_software_endstops true //If true, axis won't move to coordinates less than *_MIN_POS.
-#define max_software_endstops true //If true, axis won't move to coordinates greater than *_MAX_POS.
-
-#define X_MAX_POS 90
-#define X_MIN_POS -90
-#define Y_MAX_POS 90
-#define Y_MIN_POS -90
-#define Z_MAX_POS MANUAL_Z_HOME_POS
+#define X_HOME_DIR -1
+#define Y_HOME_DIR -1
+#define Z_HOME_DIR -1
+
+#define min_software_endstops true //If true, axis won't move to coordinates less than HOME_POS.
+#define max_software_endstops true  //If true, axis won't move to coordinates greater than the defined lengths below.
+// Travel limits after homing
+#define X_MAX_POS 205
+#define X_MIN_POS 0
+#define Y_MAX_POS 205
+#define Y_MIN_POS 0
+#define Z_MAX_POS 200
 #define Z_MIN_POS 0
 
 #define X_MAX_LENGTH (X_MAX_POS - X_MIN_POS)
@@ -325,22 +315,22 @@
 #define Z_MAX_LENGTH (Z_MAX_POS - Z_MIN_POS)
 
 // The position of the homing switches
-#define MANUAL_HOME_POSITIONS  // If defined, MANUAL_*_HOME_POS below will be used
+//#define MANUAL_HOME_POSITIONS  // If defined, MANUAL_*_HOME_POS below will be used
 //#define BED_CENTER_AT_0_0  // If defined, the center of the bed is at (X=0, Y=0)
 
-// Manual homing switch locations:
+//Manual homing switch locations:
 // For deltabots this means top and center of the cartesian print volume.
 #define MANUAL_X_HOME_POS 0
 #define MANUAL_Y_HOME_POS 0
-#define MANUAL_Z_HOME_POS 402  // Distance between nozzle and print surface after homing.
+#define MANUAL_Z_HOME_POS 0
+//#define MANUAL_Z_HOME_POS 402 // For delta: Distance between nozzle and print surface after homing.
 
 //// MOVEMENT SETTINGS
 #define NUM_AXIS 4 // The axis order in all axis related arrays is X, Y, Z, E
-#define HOMING_FEEDRATE {100*60, 100*60, 100*60, 0}  // set the homing speeds (mm/min)
+#define HOMING_FEEDRATE {50*60, 50*60, 4*60, 0}  // set the homing speeds (mm/min)
 
 // default settings
 
-<<<<<<< HEAD
 #define DEFAULT_AXIS_STEPS_PER_UNIT   {78.7402,78.7402,200.0*8/3,760*1.1}  // default steps per unit for ultimaker
 #define DEFAULT_MAX_FEEDRATE          {500, 500, 5, 25}    // (mm/sec)
 #define DEFAULT_MAX_ACCELERATION      {9000,9000,100,10000}    // X, Y, Z, E maximum start speed for accelerated moves. E default values are good for skeinforge 40+, for older versions raise them a lot.
@@ -358,19 +348,6 @@
 #define DEFAULT_XYJERK                20.0    // (mm/sec)
 #define DEFAULT_ZJERK                 0.4     // (mm/sec)
 #define DEFAULT_EJERK                 5.0    // (mm/sec)
-=======
-#define DEFAULT_AXIS_STEPS_PER_UNIT   {40, 40, 40, 100}
-#define DEFAULT_MAX_FEEDRATE          {300, 300, 300, 300}  // (mm/sec)
-#define DEFAULT_MAX_ACCELERATION      {9000, 9000, 9000, 9000}    // X, Y, Z, E maximum start speed for accelerated moves.
-
-#define DEFAULT_ACCELERATION          3000   // X, Y, Z and E max acceleration in mm/s^2 for printing moves
-#define DEFAULT_RETRACT_ACCELERATION  3000   // X, Y, Z and E max acceleration in mm/s^2 for r retracts
-
-// 
-#define DEFAULT_XYJERK                20.0   // (mm/sec)
-#define DEFAULT_ZJERK                 20.0   // (mm/sec)
-#define DEFAULT_EJERK                 20.0   // (mm/sec)
->>>>>>> eda71c06
 
 //===========================================================================
 //=============================Additional Features===========================
