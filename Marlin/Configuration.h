--- conflicted
+++ resolved
@@ -2172,14 +2172,8 @@
 #define Z_SAFE_HOMING
 
 #if ENABLED(Z_SAFE_HOMING)
-<<<<<<< HEAD
   #define Z_SAFE_HOMING_X_POINT ((X_BED_SIZE) / 2)    // X point for Z homing when homing all axis (G28).
   #define Z_SAFE_HOMING_Y_POINT ((Y_BED_SIZE) / 2)    // Y point for Z homing when homing all axis (G28).
-=======
-  #define Z_SAFE_HOMING_X_POINT X_CENTER  // X point for Z homing
-  #define Z_SAFE_HOMING_Y_POINT Y_CENTER  // Y point for Z homing
-  //#define Z_SAFE_HOMING_POINT_ABSOLUTE  // Ignore home offsets (M206) for Z homing position
->>>>>>> fe325822
 #endif
 
 // Homing speeds (linear=mm/min, rotational=°/min)
