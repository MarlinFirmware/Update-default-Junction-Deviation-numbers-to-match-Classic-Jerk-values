/**
 * Marlin 3D Printer Firmware
 * Copyright (c) 2020 MarlinFirmware [https://github.com/MarlinFirmware/Marlin]
 *
 * Based on Sprinter and grbl.
 * Copyright (c) 2011 Camiel Gubbels / Erik van der Zalm
 *
 * This program is free software: you can redistribute it and/or modify
 * it under the terms of the GNU General Public License as published by
 * the Free Software Foundation, either version 3 of the License, or
 * (at your option) any later version.
 *
 * This program is distributed in the hope that it will be useful,
 * but WITHOUT ANY WARRANTY; without even the implied warranty of
 * MERCHANTABILITY or FITNESS FOR A PARTICULAR PURPOSE.  See the
 * GNU General Public License for more details.
 *
 * You should have received a copy of the GNU General Public License
 * along with this program.  If not, see <http://www.gnu.org/licenses/>.
 *
 */
#pragma once
//configuration.h & configuration_adv.h are only for advanced users you should only be looking at Start_here.h

/**
 * Configuration.h
 *
 * Basic settings such as:
 *
 * - Type of electronics
 * - Type of temperature sensor
 * - Printer geometry
 * - Endstop configuration
 * - LCD controller
 * - Extra features
 *
 * Advanced settings can be found in Configuration_adv.h
 *
 */
#define CONFIGURATION_H_VERSION 020006

//===========================================================================
//============================= Getting Started =============================
//===========================================================================

/**
 * Here are some standard links for getting your machine calibrated:
 *
 * http://reprap.org/wiki/Calibration
 * http://youtu.be/wAL9d7FgInk
 * http://calculator.josefprusa.cz
 * http://reprap.org/wiki/Triffid_Hunter%27s_Calibration_Guide
 * http://www.thingiverse.com/thing:5573
 * https://sites.google.com/site/repraplogphase/calibration-of-your-reprap
 * http://www.thingiverse.com/thing:298812
 */

//===========================================================================
//============================= DELTA Printer ===============================
//===========================================================================
// For a Delta printer start with one of the configuration files in the
// config/examples/delta directory and customize for your machine.
//

//===========================================================================
//============================= SCARA Printer ===============================
//===========================================================================
// For a SCARA printer start with the configuration files in
// config/examples/SCARA and customize for your machine.
//

// @section info

// Author info of this build printed to the host during boot and M115
#define STRING_CONFIG_H_AUTHOR "(Vertabreaker)" // Who made the changes.
//#define CUSTOM_VERSION_FILE Version.h // Path from the root directory (no quotes)
#include "Start_here.h"  // Where you should start

/**
 * *** VENDORS PLEASE READ ***
 *
 * Marlin allows you to add a custom boot image for Graphical LCDs.
 * With this option Marlin will first show your custom screen followed
 * by the standard Marlin logo with version number and web URL.
 *
 * We encourage you to take advantage of this new feature and we also
 * respectfully request that you retain the unmodified Marlin boot screen.
 */

// Show the Marlin bootscreen on startup. ** ENABLE FOR PRODUCTION **
#define SHOW_BOOTSCREEN

// Show the bitmap in Marlin/_Bootscreen.h on startup.
//#define SHOW_CUSTOM_BOOTSCREEN

// Show the bitmap in Marlin/_Statusscreen.h on the status screen.
//#define CUSTOM_STATUS_SCREEN_IMAGE

// @section machine

/**
 * Select the serial port on the board to use for communication with the host.
 * This allows the connection of wireless adapters (for instance) to non-default port pins.
 * Serial port -1 is the USB emulated serial port, if available.
 * Note: The first serial port (-1 or 0) will always be used by the Arduino bootloader.
 *
 * :[-1, 0, 1, 2, 3, 4, 5, 6, 7]
 */
#if ENABLED (MCU32) && DISABLED (BEAR) && DISABLED (BEAR_TURBO)
  #define SERIAL_PORT 1
  //#define SERIAL_PORT_2 2
#elif ANY(AT2560, AT1280)
  #define SERIAL_PORT 0
  //#define SERIAL_PORT_2 3
#elif ENABLED (NEWMODEL) 
  #define SERIAL_PORT 0
  //#define SERIAL_PORT_2 -1
#elif ANY (BEAR, BEAR_TURBO)
  #define SERIAL_PORT 0
  #define SERIAL_PORT_2 -1
#else 
  #define SERIAL_PORT 0
  #define SERIAL_PORT_2 -1  
#endif

/**
 * Select a secondary serial port on the board to use for communication with the host.
 * :[-1, 0, 1, 2, 3, 4, 5, 6, 7]
 */
//#define SERIAL_PORT_2 -1

/**
 * This setting determines the communication speed of the printer.
 *
 * 250000 works in most cases, but you might try a lower speed if
 * you commonly experience drop-outs during host printing.
 * You may try up to 1000000 to speed up SD file transfer.
 *
 * :[2400, 9600, 19200, 38400, 57600, 115200, 250000, 500000, 1000000]
 */
#define BAUDRATE 250000

// Enable the Bluetooth serial interface on AT90USB devices
//#define BLUETOOTH

// Choose the name from boards.h that matches your setup
#ifndef MOTHERBOAR
#if ENABLED (CUSTOMBOARD)
//use custom defined board 
#elif ENABLED (GTA10)
  #define MOTHERBOARD BOARD_GT2560_V3
#elif ENABLED (GTA20) 
  #define MOTHERBOARD BOARD_GT2560_V3_A20
#elif ANY(I3PROA, I3PROB, I3PROC, I3PROW, I3PROX)
  #define MOTHERBOARD BOARD_GT2560_REV_A_PLUS
#elif ENABLED (MECREATOR2)
  #define MOTHERBOARD BOARD_GT2560_V3_MC2
#elif ENABLED (GTA30) || ENABLED (GTD200)
  #define MOTHERBOARD BOARD_GTM32_MINI_A30
#elif ENABLED (GTE180) 
  #define MOTHERBOARD BOARD_GTM32_MINI
#elif ENABLED (GTM201)
  #define MOTHERBOARD BOARD_GTM32_REV_B
#elif ENABLED (ENDER3)
  #define MOTHERBOARD BOARD_MELZI_CREALITY  
#elif ENABLED (BEAR)
  #define MOTHERBOARD BOARD_BTT_SKR_V1_4
#elif ENABLED (BEAR_TURBO)
  #define MOTHERBOARD BOARD_BTT_SKR_V1_4_TURBO
#elif ENABLED (NEWMODEL) //Replace NEW MODEL with real name
  #define MOTHERBOARD BOARD_RAMPS_14_EFB   // define new models mainboard
#else
  #error No model/frame selected in step 1 
 #endif 
#endif

// Name displayed in the LCD "Ready" message and Info menu
//#define CUSTOM_MACHINE_NAME "3D Printer"  //defined else where

// Printer's unique ID, used by some programs to differentiate between machines.
// Choose your own or use a service like http://www.uuidgenerator.net/version4
#define MACHINE_UUID "836fa943-1337-1337-1337-98a20de75607"

// @section extruder

// This defines the number of extruders
// :[1, 2, 3, 4, 5, 6, 7, 8]
#if ENABLED (CYCLOPST) || ENABLED (TRIEX)
  #define EXTRUDERS 3
#elif ENABLED (CYCLOPS) || ENABLED (DUALEX)
  #define EXTRUDERS 2
#else
  #define EXTRUDERS 1
#endif
// Generally expected filament diameter (1.75, 2.85, 3.0, ...). Used for Volumetric, Filament Width Sensor, etc.
#define DEFAULT_NOMINAL_FILAMENT_DIA 1.75

// For Cyclops or any "multi-extruder" that shares a single nozzle.
#if ENABLED(CYCLOPS) || ENABLED (CYCLOPST)
  #define SINGLENOZZLE
    //#define SINGLENOZZLE_STANDBY_TEMP
  //#define SINGLENOZZLE_STANDBY_FAN
#endif

/**
 * Průša MK2 Single Nozzle Multi-Material Multiplexer, and variants.
 *
 * This device allows one stepper driver on a control board to drive
 * two to eight stepper motors, one at a time, in a manner suitable
 * for extruders.
 *
 * This option only allows the multiplexer to switch on tool-change.
 * Additional options to configure custom E moves are pending.
 */
//#define MK2_MULTIPLEXER
#if ENABLED(MK2_MULTIPLEXER)
  // Override the default DIO selector pins here, if needed.
  // Some pins files may provide defaults for these pins.
  //#define E_MUX0_PIN 40  // Always Required
  //#define E_MUX1_PIN 42  // Needed for 3 to 8 inputs
  //#define E_MUX2_PIN 44  // Needed for 5 to 8 inputs
#endif

/**
 * Prusa Multi-Material Unit v2
 *
 * Requires NOZZLE_PARK_FEATURE to park print head in case MMU unit fails.
 * Requires EXTRUDERS = 5
 *
 * For additional configuration see Configuration_adv.h
 */
//#define PRUSA_MMU2

// A dual extruder that uses a single stepper motor
//#define SWITCHING_EXTRUDER
#if ENABLED(SWITCHING_EXTRUDER)
  #define SWITCHING_EXTRUDER_SERVO_NR 0
  #define SWITCHING_EXTRUDER_SERVO_ANGLES { 0, 90 } // Angles for E0, E1[, E2, E3]
  #if EXTRUDERS > 3
    #define SWITCHING_EXTRUDER_E23_SERVO_NR 1
  #endif
#endif

// A dual-nozzle that uses a servomotor to raise/lower one (or both) of the nozzles
//#define SWITCHING_NOZZLE
#if ENABLED(SWITCHING_NOZZLE)
  #define SWITCHING_NOZZLE_SERVO_NR 0
  //#define SWITCHING_NOZZLE_E1_SERVO_NR 1          // If two servos are used, the index of the second
  #define SWITCHING_NOZZLE_SERVO_ANGLES { 0, 90 }   // Angles for E0, E1 (single servo) or lowered/raised (dual servo)
#endif

/**
 * Two separate X-carriages with extruders that connect to a moving part
 * via a solenoid docking mechanism. Requires SOL1_PIN and SOL2_PIN.
 */
//#define PARKING_EXTRUDER

/**
 * Two separate X-carriages with extruders that connect to a moving part
 * via a magnetic docking mechanism using movements and no solenoid
 *
 * project   : https://www.thingiverse.com/thing:3080893
 * movements : https://youtu.be/0xCEiG9VS3k
 *             https://youtu.be/Bqbcs0CU2FE
 */
//#define MAGNETIC_PARKING_EXTRUDER

#if EITHER(PARKING_EXTRUDER, MAGNETIC_PARKING_EXTRUDER)

  #define PARKING_EXTRUDER_PARKING_X { -78, 184 }     // X positions for parking the extruders
  #define PARKING_EXTRUDER_GRAB_DISTANCE 1            // (mm) Distance to move beyond the parking point to grab the extruder
  //#define MANUAL_SOLENOID_CONTROL                   // Manual control of docking solenoids with M380 S / M381

  #if ENABLED(PARKING_EXTRUDER)

    #define PARKING_EXTRUDER_SOLENOIDS_INVERT           // If enabled, the solenoid is NOT magnetized with applied voltage
    #define PARKING_EXTRUDER_SOLENOIDS_PINS_ACTIVE LOW  // LOW or HIGH pin signal energizes the coil
    #define PARKING_EXTRUDER_SOLENOIDS_DELAY 250        // (ms) Delay for magnetic field. No delay if 0 or not defined.
    //#define MANUAL_SOLENOID_CONTROL                   // Manual control of docking solenoids with M380 S / M381

  #elif ENABLED(MAGNETIC_PARKING_EXTRUDER)

    #define MPE_FAST_SPEED      9000      // (mm/m) Speed for travel before last distance point
    #define MPE_SLOW_SPEED      4500      // (mm/m) Speed for last distance travel to park and couple
    #define MPE_TRAVEL_DISTANCE   10      // (mm) Last distance point
    #define MPE_COMPENSATION       0      // Offset Compensation -1 , 0 , 1 (multiplier) only for coupling

  #endif

#endif

/**
 * Switching Toolhead
 *
 * Support for swappable and dockable toolheads, such as
 * the E3D Tool Changer. Toolheads are locked with a servo.
 */
//#define SWITCHING_TOOLHEAD

/**
 * Magnetic Switching Toolhead
 *
 * Support swappable and dockable toolheads with a magnetic
 * docking mechanism using movement and no servo.
 */
//#define MAGNETIC_SWITCHING_TOOLHEAD

/**
 * Electromagnetic Switching Toolhead
 *
 * Parking for CoreXY / HBot kinematics.
 * Toolheads are parked at one edge and held with an electromagnet.
 * Supports more than 2 Toolheads. See https://youtu.be/JolbsAKTKf4
 */
//#define ELECTROMAGNETIC_SWITCHING_TOOLHEAD

#if ANY(SWITCHING_TOOLHEAD, MAGNETIC_SWITCHING_TOOLHEAD, ELECTROMAGNETIC_SWITCHING_TOOLHEAD)
  #define SWITCHING_TOOLHEAD_Y_POS          235         // (mm) Y position of the toolhead dock
  #define SWITCHING_TOOLHEAD_Y_SECURITY      10         // (mm) Security distance Y axis
  #define SWITCHING_TOOLHEAD_Y_CLEAR         60         // (mm) Minimum distance from dock for unobstructed X axis
  #define SWITCHING_TOOLHEAD_X_POS          { 215, 0 }  // (mm) X positions for parking the extruders
  #if ENABLED(SWITCHING_TOOLHEAD)
    #define SWITCHING_TOOLHEAD_SERVO_NR       2         // Index of the servo connector
    #define SWITCHING_TOOLHEAD_SERVO_ANGLES { 0, 180 }  // (degrees) Angles for Lock, Unlock
  #elif ENABLED(MAGNETIC_SWITCHING_TOOLHEAD)
    #define SWITCHING_TOOLHEAD_Y_RELEASE      5         // (mm) Security distance Y axis
    #define SWITCHING_TOOLHEAD_X_SECURITY   { 90, 150 } // (mm) Security distance X axis (T0,T1)
    //#define PRIME_BEFORE_REMOVE                       // Prime the nozzle before release from the dock
    #if ENABLED(PRIME_BEFORE_REMOVE)
      #define SWITCHING_TOOLHEAD_PRIME_MM           20  // (mm)   Extruder prime length
      #define SWITCHING_TOOLHEAD_RETRACT_MM         10  // (mm)   Retract after priming length
      #define SWITCHING_TOOLHEAD_PRIME_FEEDRATE    300  // (mm/m) Extruder prime feedrate
      #define SWITCHING_TOOLHEAD_RETRACT_FEEDRATE 2400  // (mm/m) Extruder retract feedrate
    #endif
  #elif ENABLED(ELECTROMAGNETIC_SWITCHING_TOOLHEAD)
    #define SWITCHING_TOOLHEAD_Z_HOP          2         // (mm) Z raise for switching
  #endif
#endif

/**
 * "Mixing Extruder"
 *   - Adds G-codes M163 and M164 to set and "commit" the current mix factors.
 *   - Extends the stepping routines to move multiple steppers in proportion to the mix.
 *   - Optional support for Repetier Firmware's 'M164 S<index>' supporting virtual tools.
 *   - This implementation supports up to two mixing extruders.
 *   - Enable DIRECT_MIXING_IN_G1 for M165 and mixing in G1 (from Pia Taubert's reference implementation).
 */
#if ENABLED (MIX) || ENABLED (MIXT) 
  #define MIXING_EXTRUDER 
  #define MIXING_VIRTUAL_TOOLS 8   // Use the Virtual Tool method with M163 and M164
  #define DIRECT_MIXING_IN_G1      // Allow ABCDHI mix factors in G1 movement commands
  #define GRADIENT_MIX             // Support for gradient mixing with M166 and LCD
  #define GRADIENT_VTOOL           // Add M166 T to use a V-tool index as a Gradient alias
#endif

#if ENABLED (MIX)
  #define MIXING_STEPPERS 2        // Number of steppers in your mixing extruder
#elif ENABLED (MIXT)  
  #define MIXING_STEPPERS 3        // Number of steppers in your mixing extruder
#endif

// Offset of the extruders (uncomment if using more than one and relying on firmware to position when changing).
// The offset has to be X=0, Y=0 for the extruder 0 hotend (default extruder).
// For the other hotends it is their distance from the extruder 0 hotend.
#if ENABLED (DULEX) || ENABLED (TRIEX)
  #define HOTEND_OFFSET_X { 0.0, 32.00 } // (mm) relative X-offset for each nozzle
#endif
//#define HOTEND_OFFSET_Y { 0.0, 5.00 }  // (mm) relative Y-offset for each nozzle
//#define HOTEND_OFFSET_Z { 0.0, 0.00 }  // (mm) relative Z-offset for each nozzle

// @section machine

/**
 * Power Supply Control
 *
 * Enable and connect the power supply to the PS_ON_PIN.
 * Specify whether the power supply is active HIGH or active LOW.
 */
#if ENABLED (DIRECTDRIVE)
  #define PSU_CONTROL
  #define PSU_NAME "Power Supply"

#if ENABLED(PSU_CONTROL)
  #define PSU_ACTIVE_HIGH false     // Set 'false' for ATX, 'true' for X-Box

  //#define PSU_DEFAULT_OFF         // Keep power off until enabled directly with M80
  //#define PSU_POWERUP_DELAY 100   // (ms) Delay for the PSU to warm up to full power

  #define AUTO_POWER_CONTROL      // Enable automatic control of the PS_ON pin
  #if ENABLED(AUTO_POWER_CONTROL)
    #define AUTO_POWER_FANS         // Turn on PSU if fans need power
    #define AUTO_POWER_E_FANS
    #define AUTO_POWER_CONTROLLERFAN
    #define AUTO_POWER_CHAMBER_FAN
    //#define AUTO_POWER_E_TEMP        50 // (°C) Turn on PSU over this temperature
    //#define AUTO_POWER_CHAMBER_TEMP  30 // (°C) Turn on PSU over this temperature
    #define POWER_TIMEOUT 30
  #endif
#endif
#endif
// @section temperature

//===========================================================================
//============================= Thermal Settings ============================
//===========================================================================

/**
 * --NORMAL IS 4.7kohm PULLUP!-- 1kohm pullup can be used on hotend sensor, using correct resistor and table
 *
 * Temperature sensors available:
 *
 *    -5 : PT100 / PT1000 with MAX31865 (only for sensors 0-1)
 *    -3 : thermocouple with MAX31855 (only for sensors 0-1)
 *    -2 : thermocouple with MAX6675 (only for sensors 0-1)
 *    -4 : thermocouple with AD8495
 *    -1 : thermocouple with AD595
 *     0 : not used
 *     1 : 100k thermistor - best choice for EPCOS 100k (4.7k pullup)
 *   331 : (3.3V scaled thermistor 1 table for MEGA)
 *   332 : (3.3V scaled thermistor 1 table for DUE)
 *     2 : 200k thermistor - ATC Semitec 204GT-2 (4.7k pullup)
 *   202 : 200k thermistor - Copymaster 3D
 *     3 : Mendel-parts thermistor (4.7k pullup)
 *     4 : 10k thermistor !! do not use it for a hotend. It gives bad resolution at high temp. !!
 *     5 : 100K thermistor - ATC Semitec 104GT-2/104NT-4-R025H42G (Used in ParCan & J-Head) (4.7k pullup)
 *   501 : 100K Zonestar (Tronxy X3A) Thermistor
 *   512 : 100k RPW-Ultra hotend thermistor (4.7k pullup)
 *     6 : 100k EPCOS - Not as accurate as table 1 (created using a fluke thermocouple) (4.7k pullup)
 *     7 : 100k Honeywell thermistor 135-104LAG-J01 (4.7k pullup)
 *    71 : 100k Honeywell thermistor 135-104LAF-J01 (4.7k pullup)
 *     8 : 100k 0603 SMD Vishay NTCS0603E3104FXT (4.7k pullup)
 *     9 : 100k GE Sensing AL03006-58.2K-97-G1 (4.7k pullup)
 *    10 : 100k RS thermistor 198-961 (4.7k pullup)
 *    11 : 100k beta 3950 1% thermistor (4.7k pullup)
 *    12 : 100k 0603 SMD Vishay NTCS0603E3104FXT (4.7k pullup) (calibrated for Makibox hot bed)
 *    13 : 100k Hisens 3950  1% up to 300°C for hotend "Simple ONE " & "Hotend "All In ONE"
 *    15 : 100k thermistor calibration for JGAurora A5 hotend
 *    18 : ATC Semitec 204GT-2 (4.7k pullup) Dagoma.Fr - MKS_Base_DKU001327
 *    20 : Pt100 with circuit in the Ultimainboard V2.x with 5v excitation (AVR)
 *    21 : Pt100 with circuit in the Ultimainboard V2.x with 3.3v excitation (STM32 \ LPC176x....)
 *    22 : 100k (hotend) with 4.7k pullup to 3.3V and 220R to analog input (as in GTM32 Pro vB)
 *    23 : 100k (bed) with 4.7k pullup to 3.3v and 220R to analog input (as in GTM32 Pro vB)
 *   201 : Pt100 with circuit in Overlord, similar to Ultimainboard V2.x
 *    60 : 100k Maker's Tool Works Kapton Bed Thermistor beta=3950
 *    61 : 100k Formbot / Vivedino 3950 350C thermistor 4.7k pullup
 *    66 : 4.7M High Temperature thermistor from Dyze Design
 *    67 : 450C thermistor from SliceEngineering
 *    70 : the 100K thermistor found in the bq Hephestos 2
 *    75 : 100k Generic Silicon Heat Pad with NTC 100K MGB18-104F39050L32 thermistor
 *    99 : 100k thermistor with a 10K pull-up resistor (found on some Wanhao i3 machines)
 *
 *       1k ohm pullup tables - This is atypical, and requires changing out the 4.7k pullup for 1k.
 *                              (but gives greater accuracy and more stable PID)
 *    51 : 100k thermistor - EPCOS (1k pullup)
 *    52 : 200k thermistor - ATC Semitec 204GT-2 (1k pullup)
 *    55 : 100k thermistor - ATC Semitec 104GT-2 (Used in ParCan & J-Head) (1k pullup)
 *
 *  1047 : Pt1000 with 4k7 pullup
 *  1010 : Pt1000 with 1k pullup (non standard)
 *   147 : Pt100 with 4k7 pullup
 *   110 : Pt100 with 1k pullup (non standard)
 *
 *  1000 : Custom - Specify parameters in Configuration_adv.h
 *
 *         Use these for Testing or Development purposes. NEVER for production machine.
 *   998 : Dummy Table that ALWAYS reads 25°C or the temperature defined below.
 *   999 : Dummy Table that ALWAYS reads 100°C or the temperature defined below.
 */
#define TEMP_SENSOR_0 5

#if ENABLED (DUALEX)
  #define TEMP_SENSOR_1 5
#endif

#if ENABLED (TRIEX)
  #define TEMP_SENSOR_1 5
  #define TEMP_SENSOR_1 5
#endif

#define TEMP_SENSOR_3 0
#define TEMP_SENSOR_4 0
#define TEMP_SENSOR_5 0

#if DISABLED (GTE180)
  #define TEMP_SENSOR_BED 1
#endif

#if ENABLED (PINDA)
  #define TEMP_SENSOR_PROBE 1
#endif

#define TEMP_SENSOR_CHAMBER 0

// Dummy thermistor constant temperature readings, for use with 998 and 999
#define DUMMY_THERMISTOR_998_VALUE 25
#define DUMMY_THERMISTOR_999_VALUE 100

// Use temp sensor 1 as a redundant sensor with sensor 0. If the readings
// from the two sensors differ too much the print will be aborted.
//#define TEMP_SENSOR_1_AS_REDUNDANT
#define MAX_REDUNDANT_TEMP_SENSOR_DIFF 10

#define TEMP_RESIDENCY_TIME      5  // (seconds) Time to wait for hotend to "settle" in M109
#define TEMP_WINDOW              1  // (°C) Temperature proximity for the "temperature reached" timer
#define TEMP_HYSTERESIS          3  // (°C) Temperature proximity considered "close enough" to the target

#define TEMP_BED_RESIDENCY_TIME  5  // (seconds) Time to wait for bed to "settle" in M190
#define TEMP_BED_WINDOW          1  // (°C) Temperature proximity for the "temperature reached" timer
#define TEMP_BED_HYSTERESIS      3  // (°C) Temperature proximity considered "close enough" to the target

// Below this temperature the heater will be switched off
// because it probably indicates a broken thermistor wire.
#define MINTEMPALL 0
#define HEATER_0_MINTEMP   MINTEMPALL
#define HEATER_1_MINTEMP   MINTEMPALL
#define HEATER_2_MINTEMP   MINTEMPALL
#define HEATER_3_MINTEMP   MINTEMPALL
#define HEATER_4_MINTEMP   MINTEMPALL
#define HEATER_5_MINTEMP   MINTEMPALL
#define HEATER_6_MINTEMP   MINTEMPALL
#define HEATER_7_MINTEMP   MINTEMPALL
#define BED_MINTEMP        MINTEMPALL

// Above this temperature the heater will be switched off.
// This can protect components from overheating, but NOT from shorts and failures.
// (Use MINTEMP for thermistor short/failure protection.)
#if ANY (BEAR, BEAR_TURBO)
#define MAXHOTENDTEMP 275  // Max hotend temp 275
#else
#define MAXHOTENDTEMP 260  // Max hotend temp 260
#endif

#define HEATER_0_MAXTEMP (MAXHOTENDTEMP + 15)
#define HEATER_1_MAXTEMP (MAXHOTENDTEMP + 15)
#define HEATER_2_MAXTEMP (MAXHOTENDTEMP + 15)
#define HEATER_3_MAXTEMP (MAXHOTENDTEMP + 15)
#define HEATER_4_MAXTEMP (MAXHOTENDTEMP + 15)
#define HEATER_5_MAXTEMP (MAXHOTENDTEMP + 15)
#define HEATER_6_MAXTEMP (MAXHOTENDTEMP + 15)
#define HEATER_7_MAXTEMP (MAXHOTENDTEMP + 15)
#define BED_MAXTEMP      (MAXHOTENDTEMP / 2 - 10)

//===========================================================================
//============================= PID Settings ================================
//===========================================================================
// PID Tuning Guide here: http://reprap.org/wiki/PID_Tuning

// Comment the following line to disable PID and enable bang-bang.
#define PIDTEMP
#define BANG_MAX 255     // Limits current to nozzle while in bang-bang mode; 255=full current
#define PID_MAX BANG_MAX // Limits current to nozzle while PID is active (see PID_FUNCTIONAL_RANGE below); 255=full current
#define PID_K1 0.95      // Smoothing factor within any PID loop

#if ENABLED(PIDTEMP)
  #if DISABLED (AT1280)
  #define PID_EDIT_MENU         // Add PID editing to the "Advanced Settings" menu. (~700 bytes of PROGMEM)
  #define PID_AUTOTUNE_MENU     // Add PID auto-tuning to the "Advanced Settings" menu. (~250 bytes of PROGMEM)
  #endif
  //#define PID_DEBUG             // Sends debug data to the serial port.
  //#define PID_OPENLOOP 1        // Puts PID in open loop. M104/M140 sets the output power from 0 to PID_MAX
  //#define SLOW_PWM_HEATERS      // PWM with very low frequency (roughly 0.125Hz=8s) and minimum state time of approximately 1s useful for heaters driven by a relay
  #if ENABLED (DULEX) || ENABLED (TRIEX)
    #define PID_PARAMS_PER_HOTEND   // Uses separate PID parameters for each extruder (useful for mismatched extruders)
  #endif
                                  // Set/get with gcode: M301 E[extruder number, 0-2]

  // If you are using a pre-configured hotend then you can use one of the value sets by uncommenting it

  //FIND YOUR OWN: "M303 U1 E0 S250 C8" HOTEND PID
  #if ANY(ENDER3, I3PROA, I3PROB, I3PROC, I3PROW, I3PROX)  
    #define  DEFAULT_Kp 22.2
    #define  DEFAULT_Ki 1.08
    #define  DEFAULT_Kd 114
  #elif ENABLED (I3PROB)
    #define DEFAULT_Kp 12.33
    #define DEFAULT_Ki 0.51
    #define DEFAULT_Kd 74.50
  #elif ENABLED (MECREATOR2)
    #define  DEFAULT_Kp 14.94
    #define  DEFAULT_Ki 0.74
    #define  DEFAULT_Kd 74.98
  #elif ANY(MIX, MIXT, CYCLOPS, CYCLOPST, DUELEX, GTA30, GTE180, GTD200)
    #define  DEFAULT_Kp 45.80
    #define  DEFAULT_Ki 3.61
    #define  DEFAULT_Kd 145.39 
  #elif ANY (BEAR, BEAR_TURBO)
    #define DEFAULT_Kp 16.13
    #define DEFAULT_Ki 1.16
    #define DEFAULT_Kd 56.23 
  #elif ENABLED (NEWMODEL) // Hotend PID
    #define  DEFAULT_Kp 1
    #define  DEFAULT_Ki 1
    #define  DEFAULT_Kd 1
  #else // A10 & A20
    #define  DEFAULT_Kp 33.29
    #define  DEFAULT_Ki 3.83
    #define  DEFAULT_Kd 72.28

#endif // PIDTEMP
#endif
//===========================================================================
//====================== PID > Bed Temperature Control ======================
//===========================================================================

/**
 * PID Bed Heating
 *
 * If this option is enabled set PID constants below.
 * If this option is disabled, bang-bang will be used and BED_LIMIT_SWITCHING will enable hysteresis.
 *
 * The PID frequency will be the same as the extruder PWM.
 * If PID_dT is the default, and correct for the hardware/configuration, that means 7.689Hz,
 * which is fine for driving a square wave into a resistive load and does not significantly
 * impact FET heating. This also works fine on a Fotek SSR-10DA Solid State Relay into a 250W
 * heater. If your configuration is significantly different than this and you don't understand
 * the issues involved, don't use bed PID until someone else verifies that your hardware works.
 */
#if DISABLED (GTE180) 
  #define PIDTEMPBED
#endif
//#define BED_LIMIT_SWITCHING

/**
 * Max Bed Power
 * Applies to all forms of bed control (PID, bang-bang, and bang-bang with hysteresis).
 * When set to any value below 255, enables a form of PWM to the bed that acts like a divider
 * so don't use it unless you are OK with PWM on your bed. (See the comment on enabling PIDTEMPBED)
 */
#define MAX_BED_POWER 255 // limits duty cycle to bed; 255=full current

#if ENABLED(PIDTEMPBED)
  //#define MIN_BED_POWER 0
  //#define PID_BED_DEBUG // Sends debug data to the serial port.
  #if ANY(I3PROW, I3PROA, I3PROC, I3PROX, GTM201, ENDER3)
    #define  DEFAULT_bedKp 10.00
    #define  DEFAULT_bedKi .023
    #define  DEFAULT_bedKd 305.4
  #elif ENABLED (I3PROB)
    #define DEFAULT_bedKp 234.88
    #define DEFAULT_bedKi 42.79
    #define DEFAULT_bedKd 322.28
  #elif ENABLED (MECREATOR2)
    #define  DEFAULT_bedKp 129.40
    #define  DEFAULT_bedKi 25.07
    #define  DEFAULT_bedKd 166.96
  #elif ENABLED (GTA30) || ENABLED (GTD200)
    #define  DEFAULT_bedKp 369.610
    #define  DEFAULT_bedKi 54.132
    #define  DEFAULT_bedKd 602.870
  #elif ANY (BEAR, BEAR_TURBO)
    #define DEFAULT_bedKp 126.13
    #define DEFAULT_bedKi 4.30
    #define DEFAULT_bedKd 924.76  
  #elif ENABLED (NEWMODEL) // BED PID
    #define  DEFAULT_bedKp 1
    #define  DEFAULT_bedKi 1
    #define  DEFAULT_bedKd 1
  #else //A10 & A20
    #define  DEFAULT_bedKp 42.96
    #define  DEFAULT_bedKi 8.32 
    #define  DEFAULT_bedKd 147.80
  #endif

  // FIND YOUR OWN: "M303 U1 E-1 S90 C8" to run autotune on the bed at 90 degreesC for 8 cycles.
#endif // PIDTEMPBED

#if EITHER(PIDTEMP, PIDTEMPBED)
  //#define PID_DEBUG             // Sends debug data to the serial port. Use 'M303 D' to toggle activation.
  //#define PID_OPENLOOP          // Puts PID in open loop. M104/M140 sets the output power from 0 to PID_MAX
  //#define SLOW_PWM_HEATERS      // PWM with very low frequency (roughly 0.125Hz=8s) and minimum state time of approximately 1s useful for heaters driven by a relay
  #define PID_FUNCTIONAL_RANGE 10 // If the temperature difference between the target temperature and the actual temperature
                                  // is more than PID_FUNCTIONAL_RANGE then the PID will be shut off and the heater will be set to min/max.
#endif

// @section extruder

/**
 * Prevent extrusion if the temperature is below EXTRUDE_MINTEMP.
 * Add M302 to set the minimum extrusion temperature and/or turn
 * cold extrusion prevention on and off.
 *
 * *** IT IS HIGHLY RECOMMENDED TO LEAVE THIS OPTION ENABLED! ***
 */
#define PREVENT_COLD_EXTRUSION
#define EXTRUDE_MINTEMP 150

/**
 * Prevent a single extrusion longer than EXTRUDE_MAXLENGTH.
 * Note: For Bowden Extruders make this large enough to allow load/unload.
 */
#define PREVENT_LENGTHY_EXTRUDE
#define EXTRUDE_MAXLENGTH 1000

//===========================================================================
//======================== Thermal Runaway Protection =======================
//===========================================================================

/**
 * Thermal Protection provides additional protection to your printer from damage
 * and fire. Marlin always includes safe min and max temperature ranges which
 * protect against a broken or disconnected thermistor wire.
 *
 * The issue: If a thermistor falls out, it will report the much lower
 * temperature of the air in the room, and the the firmware will keep
 * the heater on.
 *
 * If you get "Thermal Runaway" or "Heating failed" errors the
 * details can be tuned in Configuration_adv.h
 */

#define THERMAL_PROTECTION_HOTENDS // Enable thermal protection for all extruders
#define THERMAL_PROTECTION_BED     // Enable thermal protection for the heated bed
#define THERMAL_PROTECTION_CHAMBER // Enable thermal protection for the heated chamber

//===========================================================================
//============================= Mechanical Settings =========================
//===========================================================================

// @section machine

// Uncomment one of these options to enable CoreXY, CoreXZ, or CoreYZ kinematics
// either in the usual order or reversed
//#define COREXY
//#define COREXZ
//#define COREYZ
//#define COREYX
//#define COREZX
//#define COREZY

//===========================================================================
//============================== Endstop Settings ===========================
//===========================================================================

// @section homing

// Specify here all the endstop connectors that are connected to any endstop or probe.
// Almost all printers will be using one per axis. Probes will use one or more of the
// extra connectors. Leave undefined any used for non-endstop and non-probe purposes.
#if ENABLED (MECREATOR2)
  #define USE_ZMIN_PLUG
  #define USE_XMAX_PLUG
  #define USE_YMAX_PLUG
#elif ENABLED (GTE180)
  #define USE_ZMAX_PLUG
  #define USE_XMIN_PLUG
  #define USE_YMAX_PLUG
#elif ENABLED (NEWMODEL)  //Endstops
  #define USE_XMIN_PLUG
  #define USE_YMIN_PLUG
  #define USE_ZMIN_PLUG
  //#define USE_XMAX_PLUG
  //#define USE_YMAX_PLUG
  //#define USE_ZMAX_PLUG
#else //A10 & A20 & A30 & BEAR
  #define USE_XMIN_PLUG
  #define USE_YMIN_PLUG
  #define USE_ZMIN_PLUG
#endif

// Enable pullup for all endstops to prevent a floating state
#define ENDSTOPPULLUPS
#if DISABLED(ENDSTOPPULLUPS)
  // Disable ENDSTOPPULLUPS to set pullups individually
  //#define ENDSTOPPULLUP_XMAX
  //#define ENDSTOPPULLUP_YMAX
  //#define ENDSTOPPULLUP_ZMAX
  //#define ENDSTOPPULLUP_XMIN
  //#define ENDSTOPPULLUP_YMIN
  //#define ENDSTOPPULLUP_ZMIN
  //#define ENDSTOPPULLUP_ZMIN_PROBE
#endif

// Enable pulldown for all endstops to prevent a floating state
//#define ENDSTOPPULLDOWNS
#if DISABLED(ENDSTOPPULLDOWNS)
  // Disable ENDSTOPPULLDOWNS to set pulldowns individually
  //#define ENDSTOPPULLDOWN_XMAX
  //#define ENDSTOPPULLDOWN_YMAX
  //#define ENDSTOPPULLDOWN_ZMAX
  //#define ENDSTOPPULLDOWN_XMIN
  //#define ENDSTOPPULLDOWN_YMIN
  //#define ENDSTOPPULLDOWN_ZMIN
  //#define ENDSTOPPULLDOWN_ZMIN_PROBE
#endif

// Mechanical endstop with COM to ground and NC to Signal uses "false" here (most common setup).
#if ANY(ENDER3, GTM201, I3PROA, I3PROB, I3PROC, I3PROW, I3PROX, BEAR, BEAR_TURBO)
  #define X_MIN_ENDSTOP_INVERTING false // set to true to invert the logic of the endstop.
  #define Y_MIN_ENDSTOP_INVERTING false // set to true to invert the logic of the endstop.
  #define Z_MIN_ENDSTOP_INVERTING false // set to true to invert the logic of the endstop.
  #define X_MAX_ENDSTOP_INVERTING false // set to true to invert the logic of the endstop.
  #define Y_MAX_ENDSTOP_INVERTING false // set to true to invert the logic of the endstop.
  #define Z_MAX_ENDSTOP_INVERTING false // set to true to invert the logic of the endstop.
  #define Z_MIN_PROBE_ENDSTOP_INVERTING false // set to true to invert the logic of the probe.
#elif ENABLED (MECREATOR2)
  #define X_MIN_ENDSTOP_INVERTING false // set to true to invert the logic of the endstop.
  #define Y_MIN_ENDSTOP_INVERTING false // set to true to invert the logic of the endstop.
  #define Z_MIN_ENDSTOP_INVERTING true // set to true to invert the logic of the endstop.
  #define X_MAX_ENDSTOP_INVERTING true // set to true to invert the logic of the endstop.
  #define Y_MAX_ENDSTOP_INVERTING true // set to true to invert the logic of the endstop.
  #define Z_MAX_ENDSTOP_INVERTING false // set to true to invert the logic of the endstop.
  #define Z_MIN_PROBE_ENDSTOP_INVERTING true // set to true to invert the logic of the probe.
#elif ENABLED (NEWMODEL) //Endstop inverting
#define X_MIN_ENDSTOP_INVERTING true  // set to true to invert the logic of the endstop.
  #define Y_MIN_ENDSTOP_INVERTING true  // set to true to invert the logic of the endstop.
  #define Z_MIN_ENDSTOP_INVERTING true  // set to true to invert the logic of the endstop.
  #define X_MAX_ENDSTOP_INVERTING true  // set to true to invert the logic of the endstop.
  #define Y_MAX_ENDSTOP_INVERTING true  // set to true to invert the logic of the endstop.
  #define Z_MAX_ENDSTOP_INVERTING true  // set to true to invert the logic of the endstop.
  #define Z_MIN_PROBE_ENDSTOP_INVERTING true  // set to true to invert the logic of the probe.
#else //A10 & A20 & A30
  #define X_MIN_ENDSTOP_INVERTING true  // set to true to invert the logic of the endstop.
  #define Y_MIN_ENDSTOP_INVERTING true  // set to true to invert the logic of the endstop.
  #define Z_MIN_ENDSTOP_INVERTING true  // set to true to invert the logic of the endstop.
  #define X_MAX_ENDSTOP_INVERTING true  // set to true to invert the logic of the endstop.
  #define Y_MAX_ENDSTOP_INVERTING true  // set to true to invert the logic of the endstop.
  #define Z_MAX_ENDSTOP_INVERTING true  // set to true to invert the logic of the endstop.
  #define Z_MIN_PROBE_ENDSTOP_INVERTING true  // set to true to invert the logic of the probe.
#endif

/**
 * Stepper Drivers
 *
 * These settings allow Marlin to tune stepper driver timing and enable advanced options for
 * stepper drivers that support them. You may also override timing options in Configuration_adv.h.
 *
 * A4988 is assumed for unspecified drivers.
 *
 * Options: A4988, A5984, DRV8825, LV8729, L6470, L6474, POWERSTEP01,
 *          TB6560, TB6600, TMC2100,
 *          TMC2130, TMC2130_STANDALONE, TMC2160, TMC2160_STANDALONE,
 *          TMC2208, TMC2208_STANDALONE, TMC2209, TMC2209_STANDALONE,
 *          TMC26X,  TMC26X_STANDALONE,  TMC2660, TMC2660_STANDALONE,
 *          TMC5130, TMC5130_STANDALONE, TMC5160, TMC5160_STANDALONE
 * :['A4988', 'A5984', 'DRV8825', 'LV8729', 'L6470', 'L6474', 'POWERSTEP01', 'TB6560', 'TB6600', 'TMC2100', 'TMC2130', 'TMC2130_STANDALONE', 'TMC2160', 'TMC2160_STANDALONE', 'TMC2208', 'TMC2208_STANDALONE', 'TMC2209', 'TMC2209_STANDALONE', 'TMC26X', 'TMC26X_STANDALONE', 'TMC2660', 'TMC2660_STANDALONE', 'TMC5130', 'TMC5130_STANDALONE', 'TMC5160', 'TMC5160_STANDALONE']
 */
//#define X_DRIVER_TYPE  A4988
//#define Y_DRIVER_TYPE  A4988
//#define Z_DRIVER_TYPE  A4988
//#define X2_DRIVER_TYPE A4988
//#define Y2_DRIVER_TYPE A4988
//#define Z2_DRIVER_TYPE A4988
//#define Z3_DRIVER_TYPE A4988
//#define Z4_DRIVER_TYPE A4988
//#define E0_DRIVER_TYPE A4988
//#define E1_DRIVER_TYPE A4988
//#define E2_DRIVER_TYPE A4988
//#define E3_DRIVER_TYPE A4988
//#define E4_DRIVER_TYPE A4988
//#define E5_DRIVER_TYPE A4988
//#define E6_DRIVER_TYPE A4988
//#define E7_DRIVER_TYPE A4988
 

#if ENABLED (TMC2208S)
  #define X_DRIVER_TYPE  TMC2208_STANDALONE
  #define Y_DRIVER_TYPE  TMC2208_STANDALONE
  #define Z_DRIVER_TYPE  TMC2208_STANDALONE
  #define Z2_DRIVER_TYPE TMC2208_STANDALONE
  #define E0_DRIVER_TYPE TMC2208_STANDALONE
  #define E1_DRIVER_TYPE TMC2208_STANDALONE
  #define E2_DRIVER_TYPE TMC2208_STANDALONE
#endif

#if ENABLED (TMC2209S)
   #define X_DRIVER_TYPE  TMC2209_STANDALONE
   #define Y_DRIVER_TYPE  TMC2209_STANDALONE
   #define Z_DRIVER_TYPE  TMC2209_STANDALONE
   #define Z2_DRIVER_TYPE TMC2209_STANDALONE
   #define E0_DRIVER_TYPE TMC2209_STANDALONE
   #define E1_DRIVER_TYPE TMC2209_STANDALONE
   #define E2_DRIVER_TYPE TMC2209_STANDALONE
#endif

#if ENABLED (TMC2130S)
   #define X_DRIVER_TYPE  TMC2130_STANDALONE
   #define Y_DRIVER_TYPE  TMC2130_STANDALONE
   #define Z_DRIVER_TYPE  TMC2130_STANDALONE
   #define Z2_DRIVER_TYPE  TMC2130_STANDALONE
   #define E0_DRIVER_TYPE TMC2130_STANDALONE
   #define E1_DRIVER_TYPE TMC2130_STANDALONE
   #define E2_DRIVER_TYPE TMC2130_STANDALONE
#endif

#if ENABLED (TMC2160S)
   #define X_DRIVER_TYPE  TMC2160_STANDALONE
   #define Y_DRIVER_TYPE  TMC2160_STANDALONE
   #define Z_DRIVER_TYPE  TMC2160_STANDALONE
   #define Z2_DRIVER_TYPE  TMC2160_STANDALONE
   #define E0_DRIVER_TYPE TMC2160_STANDALONE
   #define E1_DRIVER_TYPE TMC2160_STANDALONE
   #define E2_DRIVER_TYPE TMC2160_STANDALONE
#endif

#if ENABLED (TMC26XS)
   #define X_DRIVER_TYPE  TMC26X_STANDALONE
   #define Y_DRIVER_TYPE  TMC26X_STANDALONE
   #define Z_DRIVER_TYPE  TMC26X_STANDALONE
   #define Z2_DRIVER_TYPE  TMC26X_STANDALONE
   #define E0_DRIVER_TYPE TMC26X_STANDALONE
   #define E1_DRIVER_TYPE TMC26X_STANDALONE
   #define E2_DRIVER_TYPE TMC26X_STANDALONE
#endif

#if ENABLED (TMC2660S)
   #define X_DRIVER_TYPE  TMC2660_STANDALONE
   #define Y_DRIVER_TYPE  TMC2660_STANDALONE
   #define Z_DRIVER_TYPE  TMC2660_STANDALONE
   #define Z2_DRIVER_TYPE  TMC2660_STANDALONE
   #define E0_DRIVER_TYPE TMC2660_STANDALONE
   #define E1_DRIVER_TYPE TMC2660_STANDALONE
   #define E2_DRIVER_TYPE TMC2660_STANDALONE
#endif

#if ENABLED (TMC5130S)
   #define X_DRIVER_TYPE  TMC5130_STANDALONE
   #define Y_DRIVER_TYPE  TMC5130_STANDALONE
   #define Z_DRIVER_TYPE  TMC5130_STANDALONE
   #define Z2_DRIVER_TYPE  TMC5130_STANDALONE
   #define E0_DRIVER_TYPE TMC5130_STANDALONE
   #define E1_DRIVER_TYPE TMC5130_STANDALONE
   #define E2_DRIVER_TYPE TMC5130_STANDALONE
#endif

#if ENABLED (TMC5160S)
   #define X_DRIVER_TYPE  TMC5160_STANDALONE
   #define Y_DRIVER_TYPE  TMC5160_STANDALONE
   #define Z_DRIVER_TYPE  TMC5160_STANDALONE
   #define Z2_DRIVER_TYPE  TMC5160_STANDALONE
   #define E0_DRIVER_TYPE TMC5160_STANDALONE
   #define E1_DRIVER_TYPE TMC5160_STANDALONE
   #define E2_DRIVER_TYPE TMC5160_STANDALONE
#endif

#if ENABLED (TMC2208U)
  #define X_DRIVER_TYPE  TMC2208
  #define Y_DRIVER_TYPE  TMC2208
  #define Z_DRIVER_TYPE  TMC2208
  #define Z2_DRIVER_TYPE  TMC2208
  #define E0_DRIVER_TYPE TMC2208
  #define E1_DRIVER_TYPE TMC2208
  #define E2_DRIVER_TYPE TMC2208
#endif

#if ENABLED (TMC2209U)
   #define X_DRIVER_TYPE  TMC2209
   #define Y_DRIVER_TYPE  TMC2209
   #define Z_DRIVER_TYPE  TMC2209
   #define Z2_DRIVER_TYPE TMC2209
   #define E0_DRIVER_TYPE TMC2209
   #define E1_DRIVER_TYPE TMC2209
   #define E2_DRIVER_TYPE TMC2209
#endif

#if ENABLED (TMC2130U)
   #define X_DRIVER_TYPE  TMC2130
   #define Y_DRIVER_TYPE  TMC2130
   #define Z_DRIVER_TYPE  TMC2130
   #define Z2_DRIVER_TYPE  TMC2130
   #define E0_DRIVER_TYPE TMC2130
   #define E1_DRIVER_TYPE TMC2130
   #define E2_DRIVER_TYPE TMC2130
#endif

#if ENABLED (TMC2160U)
   #define X_DRIVER_TYPE  TMC2160
   #define Y_DRIVER_TYPE  TMC2160
   #define Z_DRIVER_TYPE  TMC2160
   #define Z2_DRIVER_TYPE  TMC2160
   #define E0_DRIVER_TYPE TMC2160
   #define E1_DRIVER_TYPE TMC2160
   #define E2_DRIVER_TYPE TMC2160
#endif

#if ENABLED (TMC26XU)
   #define X_DRIVER_TYPE  TMC26X
   #define Y_DRIVER_TYPE  TMC26X
   #define Z_DRIVER_TYPE  TMC26X
   #define Z2_DRIVER_TYPE  TMC26X
   #define E0_DRIVER_TYPE TMC26X
   #define E1_DRIVER_TYPE TMC26X
   #define E2_DRIVER_TYPE TMC26X
#endif

#if ENABLED (TMC2660U)
   #define X_DRIVER_TYPE  TMC2660
   #define Y_DRIVER_TYPE  TMC2660
   #define Z_DRIVER_TYPE  TMC2660
   #define Z2_DRIVER_TYPE  TMC2660
   #define E0_DRIVER_TYPE TMC2660
   #define E1_DRIVER_TYPE TMC2660
   #define E2_DRIVER_TYPE TMC2660
#endif

#if ENABLED (TMC5130U)
   #define X_DRIVER_TYPE  TMC5130
   #define Y_DRIVER_TYPE  TMC5130
   #define Z_DRIVER_TYPE  TMC5130
   #define Z2_DRIVER_TYPE  TMC5130
   #define E0_DRIVER_TYPE TMC5130
   #define E1_DRIVER_TYPE TMC5130
   #define E2_DRIVER_TYPE TMC5130
#endif

#if ENABLED (TMC5160U)
   #define X_DRIVER_TYPE  TMC5160
   #define Y_DRIVER_TYPE  TMC5160
   #define Z_DRIVER_TYPE  TMC5160
   #define Z2_DRIVER_TYPE  TMC5160
   #define E0_DRIVER_TYPE TMC5160
   #define E1_DRIVER_TYPE TMC5160
   #define E2_DRIVER_TYPE TMC5160
#endif

#if ENABLED (DRV8825)
   #define X_DRIVER_TYPE  DRV8825
   #define Y_DRIVER_TYPE  DRV8825
   #define Z_DRIVER_TYPE  DRV8825
   #define Z2_DRIVER_TYPE  DRV8825
   #define E0_DRIVER_TYPE DRV8825
   #define E1_DRIVER_TYPE DRV8825
   #define E2_DRIVER_TYPE DRV8825
#endif

#if ENABLED (A5984)
   #define X_DRIVER_TYPE  A5984
   #define Y_DRIVER_TYPE  A5984
   #define Z_DRIVER_TYPE  A5984
   #define Z2_DRIVER_TYPE  A5984
   #define E0_DRIVER_TYPE A5984
   #define E1_DRIVER_TYPE A5984
   #define E2_DRIVER_TYPE A5984
#endif

#if ENABLED (LV8729)
   #define X_DRIVER_TYPE  LV8729
   #define Y_DRIVER_TYPE  LV8729
   #define Z_DRIVER_TYPE  LV8729
   #define Z2_DRIVER_TYPE  LV8729
   #define E0_DRIVER_TYPE LV8729
   #define E1_DRIVER_TYPE LV8729
   #define E2_DRIVER_TYPE LV8729
#endif

#if ENABLED (L6470)
   #define X_DRIVER_TYPE  L6470
   #define Y_DRIVER_TYPE  L6470
   #define Z_DRIVER_TYPE  L6470
   #define Z2_DRIVER_TYPE  L6470
   #define E0_DRIVER_TYPE L6470
   #define E1_DRIVER_TYPE L6470
   #define E2_DRIVER_TYPE L6470
#endif

#if ENABLED (TB6560)
   #define X_DRIVER_TYPE  TB6560
   #define Y_DRIVER_TYPE  TB6560
   #define Z_DRIVER_TYPE  TB6560
   #define Z2_DRIVER_TYPE  TB6560
   #define E0_DRIVER_TYPE TB6560
   #define E1_DRIVER_TYPE TB6560
   #define E2_DRIVER_TYPE TB6560
#endif

#if ENABLED (TB6600)
   #define X_DRIVER_TYPE  TB6600
   #define Y_DRIVER_TYPE  TB6600
   #define Z_DRIVER_TYPE  TB6600
   #define Z2_DRIVER_TYPE  TB6600
   #define E0_DRIVER_TYPE TB6600
   #define E1_DRIVER_TYPE TB6600
   #define E2_DRIVER_TYPE TB6600
#endif

// Enable this feature if all enabled endstop pins are interrupt-capable.
// This will remove the need to poll the interrupt pins, saving many CPU cycles.
//#define ENDSTOP_INTERRUPTS_FEATURE

/**
 * Endstop Noise Threshold
 *
 * Enable if your probe or endstops falsely trigger due to noise.
 *
 * - Higher values may affect repeatability or accuracy of some bed probes.
 * - To fix noise install a 100nF ceramic capacitor in parallel with the switch.
 * - This feature is not required for common micro-switches mounted on PCBs
 *   based on the Makerbot design, which already have the 100nF capacitor.
 *
 * :[2,3,4,5,6,7]
 */
#if DISABLED (TMC2209U) && DISABLED (TMC2130U) && DISABLED (TMC2160U) && DISABLED (TMC2660U) && DISABLED (TMC5130U) && DISABLED (TMC5160U)
#define ENDSTOP_NOISE_THRESHOLD 2
#endif

//=============================================================================
//============================== Movement Settings ============================
//=============================================================================
// @section motion

/**
 * Default Settings
 *
 * These settings can be reset by M502
 *
 * Note that if EEPROM is enabled, saved values will override these.
 */

/**
 * With this option each E stepper can have its own factors for the
 * following movement settings. If fewer factors are given than the
 * total number of extruders, the last value applies to the rest.
 */ 
#define DISTINCT_E_FACTORS

/**
 * Default Axis Steps Per Unit (steps/mm)
 * Override with M92
 *                                      X, Y, Z, E0 [, E1[, E2...]]
 */
//#define DEFAULT_AXIS_STEPS_PER_UNIT   { 80, 80, 400, 98 } // defined else where

/**
 * Default Max Feed Rate (mm/s)
 * Override with M203
 *                                      X, Y, Z, E0 [, E1[, E2...]]
 */
#define DEFAULT_MAX_FEEDRATE          { 200, 200, 30, 120 }

//#define LIMITED_MAX_FR_EDITING        // Limit edit via M203 or LCD to DEFAULT_MAX_FEEDRATE * 2
#if ENABLED(LIMITED_MAX_FR_EDITING)
  #define MAX_FEEDRATE_EDIT_VALUES    { 600, 600, 10, 120 } // ...or, set your own edit limits
#endif

/**
 * Default Max Acceleration (change/s) change = mm/s
 * (Maximum start speed for accelerated moves)
 * Override with M201
 *                                      X, Y, Z, E0 [, E1[, E2...]]
 */
#define DEFAULT_MAX_ACCELERATION      { 2000, 2000, 200, 10000 }

//#define LIMITED_MAX_ACCEL_EDITING     // Limit edit via M201 or LCD to DEFAULT_MAX_ACCELERATION * 2
#if ENABLED(LIMITED_MAX_ACCEL_EDITING)
  #define MAX_ACCEL_EDIT_VALUES       { 6000, 6000, 200, 10000 } // ...or, set your own edit limits
#endif

/**
 * Default Acceleration (change/s) change = mm/s
 * Override with M204
 *
 *   M204 P    Acceleration
 *   M204 R    Retract Acceleration
 *   M204 T    Travel Acceleration
 */
#define DEFAULT_ACCELERATION          500       // X, Y, Z and E acceleration for printing moves
#define DEFAULT_RETRACT_ACCELERATION  500       // E acceleration for retracts
#define DEFAULT_TRAVEL_ACCELERATION   500       // X, Y, Z acceleration for travel (non printing) moves

/**
 * Default Jerk limits (mm/s)
 * Override with M205 X Y Z E
 *
 * "Jerk" specifies the minimum speed change that requires acceleration.
 * When changing speed and direction, if the difference is less than the
 * value set here, it may happen instantaneously.
 */
//#define CLASSIC_JERK
#if ENABLED(CLASSIC_JERK)
  #define DEFAULT_XJERK 10.0
  #define DEFAULT_YJERK 10.0
  #define DEFAULT_ZJERK  0.3

  //#define TRAVEL_EXTRA_XYJERK 0.0     // Additional jerk allowance for all travel moves

  //#define LIMITED_JERK_EDITING        // Limit edit via M205 or LCD to DEFAULT_aJERK * 2
  #if ENABLED(LIMITED_JERK_EDITING)
    #define MAX_JERK_EDIT_VALUES { 20, 20, 0.6, 10 } // ...or, set your own edit limits
  #endif
#endif

#define DEFAULT_EJERK    3.5  // May be used by Linear Advance

/**
 * Junction Deviation Factor
 *
 * See:
 *   https://reprap.org/forum/read.php?1,739819
 *   http://blog.kyneticcnc.com/2018/10/computing-junction-deviation-for-marlin.html
 */
#if DISABLED(CLASSIC_JERK)
  #define JUNCTION_DEVIATION_MM 0.01 // (mm) Distance from real junction edge
#endif

/**
 * S-Curve Acceleration
 *
 * This option eliminates vibration during printing by fitting a Bézier
 * curve to move acceleration, producing much smoother direction changes.
 *
 * See https://github.com/synthetos/TinyG/wiki/Jerk-Controlled-Motion-Explained
 */
//#define S_CURVE_ACCELERATION

//===========================================================================
//============================= Z Probe Options =============================
//===========================================================================
// @section probes

//
// See http://marlinfw.org/docs/configuration/probes.html
//

/**
 * Z_MIN_PROBE_USES_Z_MIN_ENDSTOP_PIN
 *
 * Enable this option for a probe connected to the Z Min endstop pin.
 */
#define Z_MIN_PROBE_USES_Z_MIN_ENDSTOP_PIN

/**
 * Z_MIN_PROBE_PIN
 *
 * Define this pin if the probe is not connected to Z_MIN_PIN.
 * If not defined the default pin for the selected MOTHERBOARD
 * will be used. Most of the time the default is what you want.
 *
 *  - The simplest option is to use a free endstop connector.
 *  - Use 5V for powered (usually inductive) sensors.
 *
 *  - RAMPS 1.3/1.4 boards may use the 5V, GND, and Aux4->D32 pin:
 *    - For simple switches connect...
 *      - normally-closed switches to GND and D32.
 *      - normally-open switches to 5V and D32.
 *
 */
//#define Z_MIN_PROBE_PIN 32 // Pin 32 is the RAMPS default

/**
 * Probe Type
 *
 * Allen Key Probes, Servo Probes, Z-Sled Probes, FIX_MOUNTED_PROBE, etc.
 * Activate one of these to use Auto Bed Leveling below.
 */

/**
 * The "Manual Probe" provides a means to do "Auto" Bed Leveling without a probe.
 * Use G29 repeatedly, adjusting the Z height at each point with movement commands
 * or (with LCD_BED_LEVELING) the LCD controller.
 */
//#define PROBE_MANUALLY
//#define MANUAL_PROBE_START_Z 0.2

/**
 * A Fix-Mounted Probe either doesn't deploy or needs manual deployment.
 *   (e.g., an inductive probe or a nozzle-based probe-switch.)
 */
//#define FIX_MOUNTED_PROBE

/**
 * Use the nozzle as the probe, as with a conductive
 * nozzle system or a piezo-electric smart effector.
 */
//#define NOZZLE_AS_PROBE

/**
 * Z Servo Probe, such as an endstop switch on a rotating arm.
 */
//#define Z_PROBE_SERVO_NR 0       // Defaults to SERVO 0 connector.
//#define Z_SERVO_ANGLES { 70, 0 } // Z Servo Deploy and Stow angles

/**
 * The BLTouch probe uses a Hall effect sensor and emulates a servo.
 */
#if ENABLED (TOUCHPROBE)
  #define BLTOUCH
#elif ENABLED (FMP) || ENABLED (PINDA)
  #define FIX_MOUNTED_PROBE
#else
  #define PROBE_MANUALLY
  #define MANUAL_PROBE_START_Z 0.2
#endif

/**
 * Touch-MI Probe by hotends.fr
 *
 * This probe is deployed and activated by moving the X-axis to a magnet at the edge of the bed.
 * By default, the magnet is assumed to be on the left and activated by a home. If the magnet is
 * on the right, enable and set TOUCH_MI_DEPLOY_XPOS to the deploy position.
 *
 * Also requires: BABYSTEPPING, BABYSTEP_ZPROBE_OFFSET, Z_SAFE_HOMING,
 *                and a minimum Z_HOMING_HEIGHT of 10.
 */
//#define TOUCH_MI_PROBE
#if ENABLED(TOUCH_MI_PROBE)
  #define TOUCH_MI_RETRACT_Z 0.5                  // Height at which the probe retracts
  //#define TOUCH_MI_DEPLOY_XPOS (X_MAX_BED + 2)  // For a magnet on the right side of the bed
  //#define TOUCH_MI_MANUAL_DEPLOY                // For manual deploy (LCD menu)
#endif

// A probe that is deployed and stowed with a solenoid pin (SOL1_PIN)
//#define SOLENOID_PROBE

// A sled-mounted probe like those designed by Charles Bell.
//#define Z_PROBE_SLED
//#define SLED_DOCKING_OFFSET 5  // The extra distance the X axis must travel to pickup the sled. 0 should be fine but you can push it further if you'd like.

// A probe deployed by moving the x-axis, such as the Wilson II's rack-and-pinion probe designed by Marty Rice.
//#define RACK_AND_PINION_PROBE
#if ENABLED(RACK_AND_PINION_PROBE)
  #define Z_PROBE_DEPLOY_X  X_MIN_POS
  #define Z_PROBE_RETRACT_X X_MAX_POS
#endif

// Duet Smart Effector (for delta printers) - https://bit.ly/2ul5U7J
// When the pin is defined you can use M672 to set/reset the probe sensivity.
//#define DUET_SMART_EFFECTOR
#if ENABLED(DUET_SMART_EFFECTOR)
  #define SMART_EFFECTOR_MOD_PIN  -1  // Connect a GPIO pin to the Smart Effector MOD pin
#endif

/**
 * Use StallGuard2 to probe the bed with the nozzle.
 * Requires stallGuard-capable Trinamic stepper drivers.
 * CAUTION: This can damage machines with Z lead screws.
 *          Take extreme care when setting up this feature.
 */
//#define SENSORLESS_PROBING

//
// For Z_PROBE_ALLEN_KEY see the Delta example configurations.
//

/**
 * Z Probe to nozzle (X,Y) offset, relative to (0, 0).
 *
 * In the following example the X and Y offsets are both positive:
 *
 *   #define NOZZLE_TO_PROBE_OFFSET { 10, 10, 0 }
 *
 *     +-- BACK ---+
 *     |           |
 *   L |    (+) P  | R <-- probe (20,20)
 *   E |           | I
 *   F | (-) N (+) | G <-- nozzle (10,10)
 *   T |           | H
 *     |    (-)    | T
 *     |           |
 *     O-- FRONT --+
 *   (0,0)
 *
 * Specify a Probe position as { X, Y, Z }
 */
//#define NOZZLE_TO_PROBE_OFFSET { 10, 10, 0 } //defined else where

// Most probes should stay away from the edges of the bed, but
// with NOZZLE_AS_PROBE this can be negative for a wider probing area.
<<<<<<< HEAD
#if ENABLED (AUTO_BED_LEVELING_BILINEAR)
  #define MIN_PROBE_EDGE 10 //suggested only using mesh inset or Min probe edge to adjust probe area
#endif
=======
#define PROBING_MARGIN 10
>>>>>>> 8477dbf6

// X and Y axis travel speed (mm/m) between probes
#define XY_PROBE_SPEED HOMING_FEEDRATE_XY

// Feedrate (mm/m) for the first approach when double-probing (MULTIPLE_PROBING == 2)
#define Z_PROBE_SPEED_FAST Z_PROBE_SPEED_SLOW

// Feedrate (mm/m) for the "accurate" probe of each point
#if ENABLED (HALFSPEED)
  #define Z_PROBE_SPEED_SLOW (HOMING_FEEDRATE_Z/2)  // 120 Probe speed reduce if accuracy is poor
#elif ENABLED (DOUBLESPEED)
  #define Z_PROBE_SPEED_SLOW (HOMING_FEEDRATE_Z*2)  // 480 Probe speed raise if accuracy is poor
#else
  #define Z_PROBE_SPEED_SLOW HOMING_FEEDRATE_Z      // 240 Probe speed reduce/raise if accuracy is poor
#endif

/**
 * Multiple Probing
 *
 * You may get improved results by probing 2 or more times.
 * With EXTRA_PROBING the more atypical reading(s) will be disregarded.
 *
 * A total of 2 does fast/slow probes with a weighted average.
 * A total of 3 or more adds more slow probes, taking the average.
 */
#define MULTIPLE_PROBING 3  // Probe 3 times take the average
//#define EXTRA_PROBING    1

/**
 * Z probes require clearance when deploying, stowing, and moving between
 * probe points to avoid hitting the bed and other hardware.
 * Servo-mounted probes require extra space for the arm to rotate.
 * Inductive probes need space to keep from triggering early.
 *
 * Use these settings to specify the distance (mm) to raise the probe (or
 * lower the bed). The values set here apply over and above any (negative)
 * probe Z Offset set with NOZZLE_TO_PROBE_OFFSET, M851, or the LCD.
 * Only integer values >= 1 are valid here.
 *
 * Example: `M851 Z-5` with a CLEARANCE of 4  =>  9mm from bed to nozzle.
 *     But: `M851 Z+1` with a CLEARANCE of 2  =>  2mm from bed to nozzle.
 */
#define Z_CLEARANCE_DEPLOY_PROBE    5 // Z Clearance for Deploy/Stow
#define Z_CLEARANCE_BETWEEN_PROBES  5 // Z Clearance between probe points
#define Z_CLEARANCE_MULTI_PROBE     5 // Z Clearance between multiple probes
#define Z_AFTER_PROBING             5 // Z position after probing is done

#define Z_PROBE_LOW_POINT          -2 // Farthest distance below the trigger-point to go before stopping

// For M851 give a range for adjusting the Z probe offset
#define Z_PROBE_OFFSET_RANGE_MIN -5 // If your z probe offset is greater then -5 i would be shocked if it worked
#define Z_PROBE_OFFSET_RANGE_MAX  0 // Z probe offset should always be - there are very few rare cases where it would be +

// Enable the M48 repeatability test to test probe accuracy
#if ANY(BLTOUCH, FIX_MOUNTED_PROBE, TOUCH_MI_PROBE, SOLENOID_PROBE, RACK_AND_PINION_PROBE, NOZZLE_AS_PROBE)
  #define Z_MIN_PROBE_REPEATABILITY_TEST
#endif

// Before deploy/stow pause for user confirmation
//#define PAUSE_BEFORE_DEPLOY_STOW
#if ENABLED(PAUSE_BEFORE_DEPLOY_STOW)
  //#define PAUSE_PROBE_DEPLOY_WHEN_TRIGGERED // For Manual Deploy Allenkey Probe
#endif

/**
 * Enable one or more of the following if probing seems unreliable.
 * Heaters and/or fans can be disabled during probing to minimize electrical
 * noise. A delay can also be added to allow noise and vibration to settle.
 * These options are most useful for the BLTouch probe, but may also improve
 * readings with inductive probes and piezo sensors.
 */
#if ENABLED (HEATERACCURACY)
#define PROBING_HEATERS_OFF       // Turn heaters off when probing
#if ENABLED(PROBING_HEATERS_OFF)
  #define WAIT_FOR_BED_HEATER     // Wait for bed to heat back up between probes (to improve accuracy)
#endif
//#define PROBING_FANS_OFF          // Turn fans off when probing
//#define PROBING_STEPPERS_OFF      // Turn steppers off (unless needed to hold position) when probing
//#define DELAY_BEFORE_PROBING 200  // (ms) To prevent vibrations from triggering piezo sensors
#endif

// For Inverting Stepper Enable Pins (Active Low) use 0, Non Inverting (Active High) use 1
// :{ 0:'Low', 1:'High' }
#define X_ENABLE_ON 0
#define Y_ENABLE_ON 0
#define Z_ENABLE_ON 0
#define E_ENABLE_ON 0 // For all extruders

// Disables axis stepper immediately when it's not being used.
// WARNING: When motors turn off there is a chance of losing position accuracy!
#define DISABLE_X false
#define DISABLE_Y false
#define DISABLE_Z false

// Warn on display about possibly reduced accuracy
//#define DISABLE_REDUCED_ACCURACY_WARNING

// @section extruder

#define DISABLE_E false             // For all extruders
#define DISABLE_INACTIVE_EXTRUDER   // Keep only the active extruder enabled

// @section machine

// Invert the stepper direction. Change (or reverse the motor connector) if an axis goes the wrong way.
#if ENABLED (I3PROC) && ENABLED (INVERTXYZ) && DISABLED (CUSTOMDRIVERS)
  #define INVERT_X_DIR true
  #define INVERT_Y_DIR true
  #define INVERT_Z_DIR false
#elif ENABLED (MECREATOR2) && ENABLED(INVERTXYZ) && DISABLED (CUSTOMDRIVERS)
  #define INVERT_X_DIR false
  #define INVERT_Y_DIR false
  #define INVERT_Z_DIR false
#elif ENABLED (GTE180) && DISABLED (CUSTOMDRIVERS) || ANY (BEAR, BEAR_TURBO) && ENABLED(INVERTXYZ) && DISABLED (CUSTOMDRIVERS) 
  #define INVERT_X_DIR false
  #define INVERT_Y_DIR true
  #define INVERT_Z_DIR false  
#elif ENABLED (GTE180) && ENABLED(INVERTXYZ) && DISABLED (CUSTOMDRIVERS) || ANY (BEAR, BEAR_TURBO) && DISABLED (CUSTOMDRIVERS) 
  #define INVERT_X_DIR true
  #define INVERT_Y_DIR false
  #define INVERT_Z_DIR true
#elif ENABLED (I3PROC) && DISABLED (CUSTOMDRIVERS)
  #define INVERT_X_DIR true
  #define INVERT_Y_DIR false
  #define INVERT_Z_DIR false
#elif ENABLED (MECREATOR2) && DISABLED (CUSTOMDRIVERS)
  #define INVERT_X_DIR true
  #define INVERT_Y_DIR true
  #define INVERT_Z_DIR true
#elif ENABLED (NEWMODEL) && DISABLED (CUSTOMDRIVERS) // New model motor direction with a4988 / not TMC
  #define INVERT_X_DIR true
  #define INVERT_Y_DIR true
  #define INVERT_Z_DIR false
#elif ENABLED (NEWMODEL) && ENABLED(INVERTXYZ) && DISABLED (CUSTOMDRIVERS) // New model motors inverted for TMC
  #define INVERT_X_DIR false
  #define INVERT_Y_DIR false
  #define INVERT_Z_DIR true
#elif ENABLED (INVERTXYZ) && DISABLED (CUSTOMDRIVERS) //A10 || A20 || A30 with TMC
  #define INVERT_X_DIR false
  #define INVERT_Y_DIR false
  #define INVERT_Z_DIR true  
#elif ENABLED (CUSTOMDRIVERS)
  #define INVERT_X_DIR CUSTOMX
  #define INVERT_Y_DIR CUSTOMY
  #define INVERT_Z_DIR CUSTOMZ
#else //A10 || A20  || A30
  #define INVERT_X_DIR true
  #define INVERT_Y_DIR true
  #define INVERT_Z_DIR false
#endif

// @section extruder

// For direct drive extruder v9 set to true, for geared extruder set to false.
#if ENABLED (INVERTE)
  #define INVERT_E0_DIR false
  #define INVERT_E1_DIR false
  #define INVERT_E2_DIR false
  #define INVERT_E3_DIR false
  #define INVERT_E4_DIR false
  #define INVERT_E5_DIR false
  #define INVERT_E6_DIR false
  #define INVERT_E7_DIR false
#else
  #define INVERT_E0_DIR true
  #define INVERT_E1_DIR true
  #define INVERT_E2_DIR true
  #define INVERT_E3_DIR true
  #define INVERT_E4_DIR true
  #define INVERT_E5_DIR true
  #define INVERT_E6_DIR true
  #define INVERT_E7_DIR true
#endif

// @section homing

//#define NO_MOTION_BEFORE_HOMING // Inhibit movement until all axes have been homed

//#define UNKNOWN_Z_NO_RAISE      // Don't raise Z (lower the bed) if Z is "unknown." For beds that fall when Z is powered off.

#define Z_HOMING_HEIGHT  5      // (mm) Minimal Z height before homing (G28) for Z clearance above the bed, clamps, ...
                                  // Be sure to have this much clearance over your Z_MAX_POS to prevent grinding.

#define Z_AFTER_HOMING  5      // (mm) Height to move to after homing Z

// Direction of endstops when homing; 1=MAX, -1=MIN
// :[-1,1]
#if ENABLED (MECREATOR2)
  #define X_HOME_DIR 1
  #define Y_HOME_DIR 1
  #define Z_HOME_DIR -1
#elif ENABLED (GTE180)
  #define X_HOME_DIR -1
  #define Y_HOME_DIR 1
  #define Z_HOME_DIR 1
#elif ENABLED (NEWMODEL) //Endstop min or max
  #define X_HOME_DIR -1
  #define Y_HOME_DIR -1
  #define Z_HOME_DIR -1
#else //A10 & A20 & A30 Ender3
  #define X_HOME_DIR -1
  #define Y_HOME_DIR -1
  #define Z_HOME_DIR -1
#endif

// @section machine

// Max XYZ Travel Disatnce from 0 in MM before hitting the end.
#if ENABLED (GTM201) 
  #define X_BED_SIZE 280
  #define Y_BED_SIZE 220
  #define Z_MAX_POS 160
#elif ENABLED (GTA20)
  #define X_BED_SIZE 255
  #define Y_BED_SIZE 255
  #define Z_MAX_POS 250
#elif ENABLED (GTA30)
  #define X_BED_SIZE 320
  #define Y_BED_SIZE 320
  #define Z_MAX_POS 420
#elif ENABLED (GTE180)
  #define X_BED_SIZE 130
  #define Y_BED_SIZE 130
  #define Z_MAX_POS 130
#elif ANY(I3PROA, I3PROB, I3PROC, I3PROW, I3PROX)
  #define X_BED_SIZE 200
  #define Y_BED_SIZE 200
  #define Z_MAX_POS 180
#elif ENABLED (I3PROA)
  #define X_BED_SIZE 220
  #define Y_BED_SIZE 220
  #define Z_MAX_POS 200
#elif ENABLED (GTD200)
  #define X_BED_SIZE 300
  #define Y_BED_SIZE 180 
  #define Z_MAX_POS 180
#elif ENABLED (MECREATOR2)
  #define X_BED_SIZE 155
  #define Y_BED_SIZE 165
  #define Z_MAX_POS 155
#elif ENABLED (GTA10)
  #define X_BED_SIZE 230
  #define Y_BED_SIZE 230
  #define Z_MAX_POS 250
#elif ENABLED (ENDER3)
  #define X_BED_SIZE 235
  #define Y_BED_SIZE 235
  #define Z_MAX_POS 250
#elif ANY (BEAR, BEAR_TURBO)
  #define X_BED_SIZE 255
  #define Y_BED_SIZE 212.5
  #if ENABLED (Z320)
  #define Z_MAX_POS 320
  #elif ENABLED (Z420)
  #define Z_MAX_POS 420 
  #else
  #define Z_MAX_POS 210  
  #endif
#elif ENABLED (NEWMODEL) // Build area XYZ
  #define X_BED_SIZE 200
  #define Y_BED_SIZE 200
  #define Z_MAX_POS  200 
#endif

#define Z_MIN_POS 0
#define X_MAX_POS X_BED_SIZE
#define Y_MAX_POS Y_BED_SIZE

/**
 * Software Endstops
 *
 * - Prevent moves outside the set machine bounds.
 * - Individual axes can be disabled, if desired.
 * - X and Y only apply to Cartesian robots.
 * - Use 'M211' to set software endstops on/off or report current state
 */

// Min software endstops constrain movement within minimum coordinate bounds
#define MIN_SOFTWARE_ENDSTOPS
#if ENABLED(MIN_SOFTWARE_ENDSTOPS)
  #define MIN_SOFTWARE_ENDSTOP_X
  #define MIN_SOFTWARE_ENDSTOP_Y
  #define MIN_SOFTWARE_ENDSTOP_Z
#endif

// Max software endstops constrain movement within maximum coordinate bounds
#define MAX_SOFTWARE_ENDSTOPS
#if ENABLED(MAX_SOFTWARE_ENDSTOPS)
  #define MAX_SOFTWARE_ENDSTOP_X
  #define MAX_SOFTWARE_ENDSTOP_Y
  #define MAX_SOFTWARE_ENDSTOP_Z
#endif

#if EITHER(MIN_SOFTWARE_ENDSTOPS, MAX_SOFTWARE_ENDSTOPS)
  #define SOFT_ENDSTOPS_MENU_ITEM  // Enable/Disable software endstops from the LCD
#endif

/**
 * Filament Runout Sensors
 * Mechanical or opto endstops are used to check for the presence of filament.
 *
 * RAMPS-based boards use SERVO3_PIN for the first runout sensor.
 * For other boards you may need to define FIL_RUNOUT_PIN, FIL_RUNOUT2_PIN, etc.
 * By default the firmware assumes HIGH=FILAMENT PRESENT.
 */
#if ENABLED (RUNOUT)
  #define FILAMENT_RUNOUT_SENSOR 
#if ENABLED(FILAMENT_RUNOUT_SENSOR)
   
   #if ENABLED (MIXT) || ENABLED (CYCLOPST) || ENABLED (TRIEX)
   #define NUM_RUNOUT_SENSORS   3
   #if DISABLED (BEAR) && DISABLED (BEAR_TURBO)
   #define FIL_RUNOUT_PIN      66
   #define FIL_RUNOUT2_PIN     67
   #define FIL_RUNOUT3_PIN     68
   #endif
   #elif ENABLED (MIX) || ENABLED (CYCLOPS) || ENABLED (DUELEX)
   #define NUM_RUNOUT_SENSORS   2
   #if DISABLED (BEAR) && DISABLED (BEAR_TURBO)
   #define FIL_RUNOUT_PIN      66
   #define FIL_RUNOUT2_PIN     67
   #endif
   #else
   #define NUM_RUNOUT_SENSORS   1
   #if DISABLED (BEAR) && DISABLED (BEAR_TURBO)
   #define FIL_RUNOUT_PIN      66
   #endif
   #endif

   #define FIL_RUNOUT_INVERTING true  // set to true to invert the logic of the sensors. some geeetech filament sensors are inverted if trigger with filament loaded invert.
   #define FIL_RUNOUT_PULLUP          // Use internal pullup for filament runout pins.
   //#define FIL_RUNOUT_PULLDOWN      // Use internal pulldown for filament runout pins.

  // Set one or more commands to execute on filament runout.
  // (After 'M412 H' Marlin will ask the host to handle the process.)
  #define FILAMENT_RUNOUT_SCRIPT "M600"

  // After a runout is detected, continue printing this length of filament
  // before executing the runout script. Useful for a sensor at the end of
  // a feed tube. Requires 4 bytes SRAM per sensor, plus 4 bytes overhead.
  #define FILAMENT_RUNOUT_DISTANCE_MM 2

  #ifdef FILAMENT_RUNOUT_DISTANCE_MM
    // Enable this option to use an encoder disc that toggles the runout pin
    // as the filament moves. (Be sure to set FILAMENT_RUNOUT_DISTANCE_MM
    // large enough to avoid false positives.)
    //#define FILAMENT_MOTION_SENSOR
  #endif
#endif
#endif

//===========================================================================
//=============================== Bed Leveling ==============================
//===========================================================================
// @section calibrate

/**
 * Choose one of the options below to enable G29 Bed Leveling. The parameters
 * and behavior of G29 will change depending on your selection.
 *
 *  If using a Probe for Z Homing, enable Z_SAFE_HOMING also!
 *
 * - AUTO_BED_LEVELING_BILINEAR
 *   Probe several points in a grid.
 *   You specify the rectangle and the density of sample points.
 *   The result is a mesh, best for large or uneven beds.
 *
 * - AUTO_BED_LEVELING_UBL (Unified Bed Leveling)
 *   A comprehensive bed leveling system combining the features and benefits
 *   of other systems. UBL also includes integrated Mesh Generation, Mesh
 *   Validation and Mesh Editing systems.
 */
#if DISABLED (AT1280)
  #define AUTO_BED_LEVELING_UBL
#else  
  #define AUTO_BED_LEVELING_BILINEAR  
#endif

#if DISABLED (AT1280)
  #define GRIDSIZE 5   // Mesh grid size adjust as needed
#else
  #define GRIDSIZE 3   // Mesh grid size adjust as needed
#endif

/**
 * Normally G28 leaves leveling disabled on completion. Enable
 * this option to have G28 restore the prior leveling state.
 */
#define RESTORE_LEVELING_AFTER_G28

/**
 * Enable detailed logging of G28, G29, M48, etc.
 * Turn on with the command 'M111 S32'.
 * NOTE: Requires a lot of PROGMEM!
 */
//#define DEBUG_LEVELING_FEATURE

#if ANY(MESH_BED_LEVELING, AUTO_BED_LEVELING_BILINEAR, AUTO_BED_LEVELING_UBL)
  // Gradually reduce leveling correction until a set height is reached,
  // at which point movement will be level to the machine's XY plane.
  // The height can be set with M420 Z<height>
  #define ENABLE_LEVELING_FADE_HEIGHT

  // For Cartesian machines, instead of dividing moves on mesh boundaries,
  // split up moves into short segments like a Delta. This follows the
  // contours of the bed more closely than edge-to-edge straight moves.
  #define SEGMENT_LEVELED_MOVES
  #define LEVELED_SEGMENT_LENGTH 5.0 // (mm) Length of all segments (except the last one)

  /**
   * Enable the G26 Mesh Validation Pattern tool.
   */
  #if ENABLED (MESHVALIDATE)
    #define G26_MESH_VALIDATION
  #if ENABLED(G26_MESH_VALIDATION)
    #define MESH_TEST_NOZZLE_SIZE    1.0  // (mm) Diameter of primary nozzle.
    #define MESH_TEST_LAYER_HEIGHT   0.1  // (mm) Default layer height for the G26 Mesh Validation Tool.
    #define MESH_TEST_HOTEND_TEMP  250.0  // (°C) Default nozzle temperature for the G26 Mesh Validation Tool.
    #define MESH_TEST_BED_TEMP      70.0  // (°C) Default bed temperature for the G26 Mesh Validation Tool.
    #define G26_XY_FEEDRATE         20.0  // (mm/s) Feedrate for XY Moves for the G26 Mesh Validation Tool.
    #define G26_RETRACT_MULTIPLIER   2.0  // G26 Q (retraction) used by default between mesh test elements.
  #endif
#endif
#endif

#if EITHER(AUTO_BED_LEVELING_LINEAR, AUTO_BED_LEVELING_BILINEAR)

  // Set the number of grid points per dimension.
  #define GRID_MAX_POINTS_X GRIDSIZE
  #define GRID_MAX_POINTS_Y GRID_MAX_POINTS_X

  // Probe along the Y axis, advancing X after each column
  #define PROBE_Y_FIRST

  #if ENABLED(AUTO_BED_LEVELING_BILINEAR)

    // Beyond the probed grid, continue the implied tilt?
    // Default is to maintain the height of the nearest edge.
    #define EXTRAPOLATE_BEYOND_GRID

    //
    // Experimental Subdivision of the grid by Catmull-Rom method.
    // Synthesizes intermediate points to produce a more detailed mesh.
    //
    //#define ABL_BILINEAR_SUBDIVISION
    #if ENABLED(ABL_BILINEAR_SUBDIVISION)
      // Number of subdivisions between probe points
      #define BILINEAR_SUBDIVISIONS 3
    #endif

  #endif

#elif ENABLED(AUTO_BED_LEVELING_UBL)

  //===========================================================================
  //========================= Unified Bed Leveling ============================
  //===========================================================================
 #if ENABLED (GTA20)
  #define MESH_EDIT_GFX_OVERLAY                 // Display a graphics overlay while editing the mesh
 #endif
  //#define MESH_INSET 10                       // Set Mesh bounds as an inset region of the bed
  #define GRID_MAX_POINTS_X GRIDSIZE            // Don't use more than 15 points per axis, implementation limited.
  #define GRID_MAX_POINTS_Y GRID_MAX_POINTS_X
  #define UBL_MESH_EDIT_MOVES_Z                 // Sophisticated users prefer no movement of nozzle
  #define UBL_SAVE_ACTIVE_ON_M500               // Save the currently active mesh in the current slot on M500
  #define UBL_Z_RAISE_WHEN_OFF_MESH 0           // When the nozzle is off the mesh, this value is used as the Z-Height correction value.                                            

#elif ENABLED(MESH_BED_LEVELING)

  //===========================================================================
  //=================================== Mesh ==================================
  //===========================================================================

  //#define MESH_INSET 10          // Set Mesh bounds as an inset region of the bed
  #define GRID_MAX_POINTS_X GRIDSIZE  // Don't use more than 7 points per axis, implementation limited.
  #define GRID_MAX_POINTS_Y GRID_MAX_POINTS_X

  #define MESH_G28_REST_ORIGIN // After homing all axes ('G28' or 'G28 XYZ') rest Z at Z_MIN_POS

#endif // BED_LEVELING

/**
 * Add a bed leveling sub-menu for ABL or MBL.
 * Include a guided procedure if manual probing is enabled.
 */
#if DISABLED (AUTO_BED_LEVELING_UBL) && DISABLED (AT1280)
  #define LCD_BED_LEVELING
#if ENABLED(LCD_BED_LEVELING)
  #define MESH_EDIT_Z_STEP  0.025 // (mm) Step size while manually probing Z axis.
  #define LCD_PROBE_Z_RANGE 1     // (mm) Z Range centered on Z_MIN_POS for LCD Z adjustment
  #define MESH_EDIT_MENU          // Add a menu to edit mesh points
#endif
#endif

// Add a menu item to move between bed corners for manual bed adjustment
#if DISABLED (BEAR) && DISABLED (BEAR_TURBO)
#define LEVEL_BED_CORNERS
#if ENABLED(LEVEL_BED_CORNERS)
  #define LEVEL_CORNERS_INSET_LFRB { 30, 30, 30, 30 } // (mm) Left, Front, Right, Back insets
  #define LEVEL_CORNERS_HEIGHT      0.0   // (mm) Z height of nozzle at leveling points
  #define LEVEL_CORNERS_Z_HOP       5.0   // (mm) Z height of nozzle between leveling points
  #define LEVEL_CENTER_TOO              // Move to the center after the last corner
#endif
#endif

/**
 * Commands to execute at the end of G29 probing.
 * Useful to retract or move the Z probe out of the way.
 */
#define Z_PROBE_END_SCRIPT "G1 X0 Y0"


// @section homing

// The center of the bed is at (X=0, Y=0)
//#define BED_CENTER_AT_0_0

// Manually set the home position. Leave these undefined for automatic settings.
// For DELTA this is the top-center of the Cartesian print volume.
//#define MANUAL_X_HOME_POS 0
//#define MANUAL_Y_HOME_POS 0
//#define MANUAL_Z_HOME_POS 0


// Use "Z Safe Homing" to avoid homing with a Z probe outside the bed area.
//
// With this feature enabled:
//
// - Allow Z homing only after X and Y homing AND stepper drivers still enabled.
// - If stepper drivers time out, it will need X and Y homing again before Z homing.
// - Move the Z probe (or nozzle) to a defined XY point before Z Homing when homing all axes (G28).
// - Prevent Z homing when the Z probe is outside bed area.
//
#if ANY(BLTOUCH, FIX_MOUNTED_PROBE, TOUCH_MI_PROBE, SOLENOID_PROBE, RACK_AND_PINION_PROBE, NOZZLE_AS_PROBE) 
#define Z_SAFE_HOMING
  #define Z_SAFE_HOMING_X_POINT ((X_MAX_POS) / 2)    // X point for Z homing when homing all axes (G28).
  #define Z_SAFE_HOMING_Y_POINT ((Y_MAX_POS) / 2)    // Y point for Z homing when homing all axes (G28).
#endif

// Homing speeds (mm/m)
#define HOMING_FEEDRATE_XY (HOMING_FEEDRATE_Z * 10)   //40*60
#define HOMING_FEEDRATE_Z  (BASE_HOMING_FEEDRATE * 4) //4*60
#define BASE_HOMING_FEEDRATE 60

// Validate that endstops are triggered on homing moves
#define VALIDATE_HOMING_ENDSTOPS

// @section calibrate

/**
 * Bed Skew Compensation
 *
 * This feature corrects for misalignment in the XYZ axes.
 *
 * Take the following steps to get the bed skew in the XY plane:
 *  1. Print a test square (e.g., https://www.thingiverse.com/thing:2563185)
 *  2. For XY_DIAG_AC measure the diagonal A to C
 *  3. For XY_DIAG_BD measure the diagonal B to D
 *  4. For XY_SIDE_AD measure the edge A to D
 *
 * Marlin automatically computes skew factors from these measurements.
 * Skew factors may also be computed and set manually:
 *
 *  - Compute AB     : SQRT(2*AC*AC+2*BD*BD-4*AD*AD)/2
 *  - XY_SKEW_FACTOR : TAN(PI/2-ACOS((AC*AC-AB*AB-AD*AD)/(2*AB*AD)))
 *
 * If desired, follow the same procedure for XZ and YZ.
 * Use these diagrams for reference:
 *
 *    Y                     Z                     Z
 *    ^     B-------C       ^     B-------C       ^     B-------C
 *    |    /       /        |    /       /        |    /       /
 *    |   /       /         |   /       /         |   /       /
 *    |  A-------D          |  A-------D          |  A-------D
 *    +-------------->X     +-------------->X     +-------------->Y
 *     XY_SKEW_FACTOR        XZ_SKEW_FACTOR        YZ_SKEW_FACTOR
 */
//#define SKEW_CORRECTION

#if ENABLED(SKEW_CORRECTION)
  #define XY_SKEW_FACTOR 0.0
  #define XZ_SKEW_FACTOR 0.0
  #define YZ_SKEW_FACTOR 0.0

  // Enable this option for M852 to set skew at runtime
  #define SKEW_CORRECTION_GCODE
#endif

//=============================================================================
//============================= Additional Features ===========================
//=============================================================================

// @section extras

/**
 * EEPROM
 *
 * Persistent storage to preserve configurable settings across reboots.
 *
 *   M500 - Store settings to EEPROM.
 *   M501 - Read settings from EEPROM. (i.e., Throw away unsaved changes)
 *   M502 - Revert settings to "factory" defaults. (Follow with M500 to init the EEPROM.)
 */
#define EEPROM_SETTINGS       // Persistent storage with M500 and M501
//#define DISABLE_M503        // Saves ~2700 bytes of PROGMEM. Disable for release!
#define EEPROM_CHITCHAT       // Give feedback on EEPROM commands. Disable to save PROGMEM.
#define EEPROM_BOOT_SILENT    // Keep M503 quiet and only give errors during first load
#if ENABLED(EEPROM_SETTINGS)
  #define EEPROM_AUTO_INIT    // Init EEPROM automatically on any errors.
#endif

//
// Host Keepalive
//
// When enabled Marlin will send a busy status message to the host
// every couple of seconds when it can't accept commands.
//
#define HOST_KEEPALIVE_FEATURE        // Disable this if your host doesn't like keepalive messages
#define DEFAULT_KEEPALIVE_INTERVAL 2  // Number of seconds between "busy" messages. Set with M113.
#define BUSY_WHILE_HEATING            // Some hosts require "busy" messages even during heating

//
// G20/G21 Inch mode support
//
//#define INCH_MODE_SUPPORT

//
// M149 Set temperature units support
//
//#define TEMPERATURE_UNITS_SUPPORT

// @section temperature

// Preheat Constants
#define PREHEAT_1_LABEL       "PLA"
#define PREHEAT_1_TEMP_HOTEND  200
#define PREHEAT_1_TEMP_BED      60
#define PREHEAT_1_FAN_SPEED      0 // Value from 0 to 255

#define PREHEAT_2_LABEL       "PETG"
#define PREHEAT_2_TEMP_HOTEND  250
#define PREHEAT_2_TEMP_BED      70
#define PREHEAT_2_FAN_SPEED      0 // Value from 0 to 255

/**
 * Nozzle Park
 *
 * Park the nozzle at the given XYZ position on idle or G27.
 *
 * The "P" parameter controls the action applied to the Z axis:
 *
 *    P0  (Default) If Z is below park Z raise the nozzle.
 *    P1  Raise the nozzle always to Z-park height.
 *    P2  Raise the nozzle by Z-park amount, limited to Z_MAX_POS.
 */

#define NOZZLE_PARK_FEATURE
#if ENABLED(NOZZLE_PARK_FEATURE)
  // Specify a park position as { X, Y, Z_raise }
  #define NOZZLE_PARK_POINT { X_MIN_POS, Y_MAX_POS , 20 }
  #define NOZZLE_PARK_XY_FEEDRATE (HOMING_FEEDRATE_XY / 60)    // (mm/s) X and Y axes feedrate (also used for delta Z axis)
  #define NOZZLE_PARK_Z_FEEDRATE  (HOMING_FEEDRATE_Z / 60)     // (mm/s) Z axis feedrate (not used for delta printers)
#endif

/**
 * Clean Nozzle Feature -- EXPERIMENTAL
 *
 * Adds the G12 command to perform a nozzle cleaning process.
 *
 * Parameters:
 *   P  Pattern
 *   S  Strokes / Repetitions
 *   T  Triangles (P1 only)
 *
 * Patterns:
 *   P0  Straight line (default). This process requires a sponge type material
 *       at a fixed bed location. "S" specifies strokes (i.e. back-forth motions)
 *       between the start / end points.
 *
 *   P1  Zig-zag pattern between (X0, Y0) and (X1, Y1), "T" specifies the
 *       number of zig-zag triangles to do. "S" defines the number of strokes.
 *       Zig-zags are done in whichever is the narrower dimension.
 *       For example, "G12 P1 S1 T3" will execute:
 *
 *          --
 *         |  (X0, Y1) |     /\        /\        /\     | (X1, Y1)
 *         |           |    /  \      /  \      /  \    |
 *       A |           |   /    \    /    \    /    \   |
 *         |           |  /      \  /      \  /      \  |
 *         |  (X0, Y0) | /        \/        \/        \ | (X1, Y0)
 *          --         +--------------------------------+
 *                       |________|_________|_________|
 *                           T1        T2        T3
 *
 *   P2  Circular pattern with middle at NOZZLE_CLEAN_CIRCLE_MIDDLE.
 *       "R" specifies the radius. "S" specifies the stroke count.
 *       Before starting, the nozzle moves to NOZZLE_CLEAN_START_POINT.
 *
 *   Caveats: The ending Z should be the same as starting Z.
 * Attention: EXPERIMENTAL. G-code arguments may change.
 *
 */
#if DISABLED (AT1280)
  #define NOZZLE_CLEAN_FEATURE
#if ENABLED(NOZZLE_CLEAN_FEATURE)
  // Default number of pattern repetitions
  #define NOZZLE_CLEAN_STROKES  5

  // Default number of triangles
  #define NOZZLE_CLEAN_TRIANGLES  5

  // Specify positions for each tool as { { X, Y, Z }, { X, Y, Z } }
  // Dual hotend system may use { {  -20, (Y_BED_SIZE / 2), (Z_MIN_POS + 1) },  {  420, (Y_BED_SIZE / 2), (Z_MIN_POS + 1) }}
  #define NOZZLE_CLEAN_START_POINT { {  0, 0, (Z_MIN_POS + 1) } }
  #define NOZZLE_CLEAN_END_POINT   { { 10, 0, (Z_MIN_POS + 1) } }

  // Circular pattern radius
  #define NOZZLE_CLEAN_CIRCLE_RADIUS 6.5
  // Circular pattern circle fragments number
  #define NOZZLE_CLEAN_CIRCLE_FN 10
  // Middle point of circle
  #define NOZZLE_CLEAN_CIRCLE_MIDDLE NOZZLE_CLEAN_START_POINT

  // Move the nozzle to the initial position after cleaning
  #define NOZZLE_CLEAN_GOBACK

  // Enable for a purge/clean station that's always at the gantry height (thus no Z move)
  #define NOZZLE_CLEAN_NO_Z
#endif
#endif

/**
 * Print Job Timer
 *
 * Automatically start and stop the print job timer on M104/M109/M190.
 *
 *   M104 (hotend, no wait) - high temp = none,        low temp = stop timer
 *   M109 (hotend, wait)    - high temp = start timer, low temp = stop timer
 *   M190 (bed, wait)       - high temp = start timer, low temp = none
 *
 * The timer can also be controlled with the following commands:
 *
 *   M75 - Start the print job timer
 *   M76 - Pause the print job timer
 *   M77 - Stop the print job timer
 */
#define PRINTJOB_TIMER_AUTOSTART

/**
 * Print Counter
 *
 * Track statistical data such as:
 *
 *  - Total print jobs
 *  - Total successful print jobs
 *  - Total failed print jobs
 *  - Total time printing
 *
 * View the current statistics with M78.
 */
//#define PRINTCOUNTER

//=============================================================================
//============================= LCD and SD support ============================
//=============================================================================

// @section lcd

/**
 * LCD LANGUAGE
 *
 * Select the language to display on the LCD. These languages are available:
 *
 *   en, an, bg, ca, cz, da, de, el, el_gr, es, eu, fi, fr, gl, hr, it, jp_kana,
 *   ko_KR, nl, pl, pt, pt_br, ru, sk, tr, uk, vi, zh_CN, zh_TW, test
 *
 * :{ 'en':'English', 'an':'Aragonese', 'bg':'Bulgarian', 'ca':'Catalan', 'cz':'Czech', 'da':'Danish', 'de':'German', 'el':'Greek', 'el_gr':'Greek (Greece)', 'es':'Spanish', 'eu':'Basque-Euskera', 'fi':'Finnish', 'fr':'French', 'gl':'Galician', 'hr':'Croatian', 'it':'Italian', 'jp_kana':'Japanese', 'ko_KR':'Korean (South Korea)', 'nl':'Dutch', 'pl':'Polish', 'pt':'Portuguese', 'pt_br':'Portuguese (Brazilian)', 'ru':'Russian', 'sk':'Slovak', 'tr':'Turkish', 'uk':'Ukrainian', 'vi':'Vietnamese', 'zh_CN':'Chinese (Simplified)', 'zh_TW':'Chinese (Traditional)', 'test':'TEST' }
 */
#define LCD_LANGUAGE en

/**
 * LCD Character Set
 *
 * Note: This option is NOT applicable to Graphical Displays.
 *
 * All character-based LCDs provide ASCII plus one of these
 * language extensions:
 *
 *  - JAPANESE ... the most common
 *  - WESTERN  ... with more accented characters
 *  - CYRILLIC ... for the Russian language
 *
 * To determine the language extension installed on your controller:
 *
 *  - Compile and upload with LCD_LANGUAGE set to 'test'
 *  - Click the controller to view the LCD menu
 *  - The LCD will display Japanese, Western, or Cyrillic text
 *
 * See http://marlinfw.org/docs/development/lcd_language.html
 *
 * :['JAPANESE', 'WESTERN', 'CYRILLIC']
 */
#define DISPLAY_CHARSET_HD44780 WESTERN

/**
 * Info Screen Style (0:Classic, 1:Prusa)
 *
 * :[0:'Classic', 1:'Prusa']
 */
#define LCD_INFO_SCREEN_STYLE 0

/**
 * SD CARD
 *
 * SD Card support is disabled by default. If your controller has an SD slot,
 * you must uncomment the following option or it won't work.
 *
 */
#if DISABLED (NOSDCARD)
  #define SDSUPPORT
#if ENABLED (MCU32) && ENABLED (SDSUPPORT) && DISABLED (BEAR) && DISABLED (BEAR_TURBO)
  #define SDIO_SUPPORT
#endif
#endif

/**
 * SD CARD: SPI SPEED
 *
 * Enable one of the following items for a slower SPI transfer speed.
 * This may be required to resolve "volume init" errors.
 */
//#define SPI_SPEED SPI_HALF_SPEED
//#define SPI_SPEED SPI_QUARTER_SPEED
//#define SPI_SPEED SPI_EIGHTH_SPEED

/**
 * SD CARD: ENABLE CRC
 *
 * Use CRC checks and retries on the SD communication.
 */
//#define SD_CHECK_AND_RETRY

/**
 * LCD Menu Items
 *
 * Disable all menus and only display the Status Screen, or
 * just remove some extraneous menu items to recover space.
 */
//#define NO_LCD_MENUS
#if DISABLED (AT1280)
#else
  #define SLIM_LCD_MENUS   //removes most advanced configuration menus
#endif

//
// ENCODER SETTINGS
//
// This option overrides the default number of encoder pulses needed to
// produce one step. Should be increased for high-resolution encoders.
//
//#define ENCODER_PULSES_PER_STEP 4

//
// Use this option to override the number of step signals required to
// move between next/prev menu items.
//
//#define ENCODER_STEPS_PER_MENU_ITEM 1

/**
 * Encoder Direction Options
 *
 * Test your encoder's behavior first with both options disabled.
 *
 *  Reversed Value Edit and Menu Nav? Enable REVERSE_ENCODER_DIRECTION.
 *  Reversed Menu Navigation only?    Enable REVERSE_MENU_DIRECTION.
 *  Reversed Value Editing only?      Enable BOTH options.
 */

//
// This option reverses the encoder direction everywhere.
//
//  Set this option if CLOCKWISE causes values to DECREASE
//
//#define REVERSE_ENCODER_DIRECTION

//
// This option reverses the encoder direction for navigating LCD menus.
//
//  If CLOCKWISE normally moves DOWN this makes it go UP.
//  If CLOCKWISE normally moves UP this makes it go DOWN.
//
//#define REVERSE_MENU_DIRECTION

//
// This option reverses the encoder direction for Select Screen.
//
//  If CLOCKWISE normally moves LEFT this makes it go RIGHT.
//  If CLOCKWISE normally moves RIGHT this makes it go LEFT.
//
//#define REVERSE_SELECT_DIRECTION

//
// Individual Axis Homing
//
// Add individual axis homing items (Home X, Home Y, and Home Z) to the LCD menu.
//
#if DISABLED (AT1280)
  #define INDIVIDUAL_AXIS_HOMING_MENU
#endif

//
// SPEAKER/BUZZER
//
// If you have a speaker that can produce tones, enable it here.
// By default Marlin assumes you have a buzzer with a fixed frequency.
//
#define SPEAKER

//
// The duration and frequency for the UI feedback sound.
// Set these to 0 to disable audio feedback in the LCD menus.
//
// Note: Test audio output with the G-Code:
//  M300 S<frequency Hz> P<duration ms>
//
//#define LCD_FEEDBACK_FREQUENCY_DURATION_MS 50
//#define LCD_FEEDBACK_FREQUENCY_HZ 10

//=============================================================================
//======================== LCD / Controller Selection =========================
//========================   (Character-based LCDs)   =========================
//=============================================================================

//
// RepRapDiscount Smart Controller.
// http://reprap.org/wiki/RepRapDiscount_Smart_Controller
//
// Note: Usually sold with a white PCB.
//
//#define REPRAP_DISCOUNT_SMART_CONTROLLER

//
// Original RADDS LCD Display+Encoder+SDCardReader
// http://doku.radds.org/dokumentation/lcd-display/
//
//#define RADDS_DISPLAY

//
// ULTIMAKER Controller.
//
//#define ULTIMAKERCONTROLLER

//
// ULTIPANEL as seen on Thingiverse.
//
//#define ULTIPANEL

//
// PanelOne from T3P3 (via RAMPS 1.4 AUX2/AUX3)
// http://reprap.org/wiki/PanelOne
//
//#define PANEL_ONE

//
// GADGETS3D G3D LCD/SD Controller
// http://reprap.org/wiki/RAMPS_1.3/1.4_GADGETS3D_Shield_with_Panel
//
// Note: Usually sold with a blue PCB.
//
//#define G3D_PANEL

//
// RigidBot Panel V1.0
// http://www.inventapart.com/
//
//#define RIGIDBOT_PANEL

//
// Makeboard 3D Printer Parts 3D Printer Mini Display 1602 Mini Controller
// https://www.aliexpress.com/item/32765887917.html
//
//#define MAKEBOARD_MINI_2_LINE_DISPLAY_1602

//
// ANET and Tronxy 20x4 Controller
//
//#define ZONESTAR_LCD            // Requires ADC_KEYPAD_PIN to be assigned to an analog pin.
                                  // This LCD is known to be susceptible to electrical interference
                                  // which scrambles the display.  Pressing any button clears it up.
                                  // This is a LCD2004 display with 5 analog buttons.

//
// Generic 16x2, 16x4, 20x2, or 20x4 character-based LCD.
//
//#define ULTRA_LCD

//=============================================================================
//======================== LCD / Controller Selection =========================
//=====================   (I2C and Shift-Register LCDs)   =====================
//=============================================================================

//
// CONTROLLER TYPE: I2C
//
// Note: These controllers require the installation of Arduino's LiquidCrystal_I2C
// library. For more info: https://github.com/kiyoshigawa/LiquidCrystal_I2C
//

//
// Elefu RA Board Control Panel
// http://www.elefu.com/index.php?route=product/product&product_id=53
//
//#define RA_CONTROL_PANEL

//
// Sainsmart (YwRobot) LCD Displays
//
// These require F.Malpartida's LiquidCrystal_I2C library
// https://bitbucket.org/fmalpartida/new-liquidcrystal/wiki/Home
//
//#define LCD_SAINSMART_I2C_1602
//#define LCD_SAINSMART_I2C_2004

//
// Generic LCM1602 LCD adapter
//
//#define LCM1602

//
// PANELOLU2 LCD with status LEDs,
// separate encoder and click inputs.
//
// Note: This controller requires Arduino's LiquidTWI2 library v1.2.3 or later.
// For more info: https://github.com/lincomatic/LiquidTWI2
//
// Note: The PANELOLU2 encoder click input can either be directly connected to
// a pin (if BTN_ENC defined to != -1) or read through I2C (when BTN_ENC == -1).
//
//#define LCD_I2C_PANELOLU2

//
// Panucatt VIKI LCD with status LEDs,
// integrated click & L/R/U/D buttons, separate encoder inputs.
//
//#define LCD_I2C_VIKI

//
// CONTROLLER TYPE: Shift register panels
//

//
// 2-wire Non-latching LCD SR from https://goo.gl/aJJ4sH
// LCD configuration: http://reprap.org/wiki/SAV_3D_LCD
//
//#define SAV_3DLCD

//
// 3-wire SR LCD with strobe using 74HC4094
// https://github.com/mikeshub/SailfishLCD
// Uses the code directly from Sailfish
//
//#define FF_INTERFACEBOARD

//=============================================================================
//=======================   LCD / Controller Selection  =======================
//=========================      (Graphical LCDs)      ========================
//=============================================================================

//
// CONTROLLER TYPE: Graphical 128x64 (DOGM)
//
// IMPORTANT: The U8glib library is required for Graphical Display!
//            https://github.com/olikraus/U8glib_Arduino
//

//
// RepRapDiscount FULL GRAPHIC Smart Controller
// http://reprap.org/wiki/RepRapDiscount_Full_Graphic_Smart_Controller
//
#if DISABLED (NOSCREEN)
  #if ENABLED (GTA20) || ENABLED (FULLGFXLCD)
    #define REPRAP_DISCOUNT_FULL_GRAPHIC_SMART_CONTROLLER
    #define ST7920_DELAY_1 DELAY_NS(200)
    #define ST7920_DELAY_2 DELAY_NS(200)
    #define ST7920_DELAY_3 DELAY_NS(200)
    #define ULTIPANEL
 #elif ENABLED (NEWMODEL) // Screen type & SDcard support
  //#define REPRAP_DISCOUNT_SMART_CONTROLLER
  //#define REPRAP_DISCOUNT_FULL_GRAPHIC_SMART_CONTROLLER
  //#define ULTIPANEL
 #elif ENABLED (ENDER3) || ENABLED (CR10DISPLAY)
   #define CR10_STOCKDISPLAY
   #define ULTIPANEL
 #else //A10 - I3pro
  #define REPRAP_DISCOUNT_SMART_CONTROLLER
  #define ULTIPANEL
  #endif
#endif

//
// ReprapWorld Graphical LCD
// https://reprapworld.com/?products_details&products_id/1218
//
//#define REPRAPWORLD_GRAPHICAL_LCD

//
// Activate one of these if you have a Panucatt Devices
// Viki 2.0 or mini Viki with Graphic LCD
// http://panucatt.com
//
//#define VIKI2
//#define miniVIKI

//
// MakerLab Mini Panel with graphic
// controller and SD support - http://reprap.org/wiki/Mini_panel
//
//#define MINIPANEL

//
// MaKr3d Makr-Panel with graphic controller and SD support.
// http://reprap.org/wiki/MaKr3d_MaKrPanel
//
//#define MAKRPANEL

//
// Adafruit ST7565 Full Graphic Controller.
// https://github.com/eboston/Adafruit-ST7565-Full-Graphic-Controller/
//
//#define ELB_FULL_GRAPHIC_CONTROLLER

//
// BQ LCD Smart Controller shipped by
// default with the BQ Hephestos 2 and Witbox 2.
//
//#define BQ_LCD_SMART_CONTROLLER

//
// Cartesio UI
// http://mauk.cc/webshop/cartesio-shop/electronics/user-interface
//
//#define CARTESIO_UI

//
// LCD for Melzi Card with Graphical LCD
//
//#define LCD_FOR_MELZI

//
// Original Ulticontroller from Ultimaker 2 printer with SSD1309 I2C display and encoder
// https://github.com/Ultimaker/Ultimaker2/tree/master/1249_Ulticontroller_Board_(x1)
//
//#define ULTI_CONTROLLER

//
// MKS MINI12864 with graphic controller and SD support
// https://reprap.org/wiki/MKS_MINI_12864
//
//#define MKS_MINI_12864

//
// FYSETC variant of the MINI12864 graphic controller with SD support
// https://wiki.fysetc.com/Mini12864_Panel/
//
//#define FYSETC_MINI_12864_X_X    // Type C/D/E/F. No tunable RGB Backlight by default
//#define FYSETC_MINI_12864_1_2    // Type C/D/E/F. Simple RGB Backlight (always on)
//#define FYSETC_MINI_12864_2_0    // Type A/B. Discreet RGB Backlight
//#define FYSETC_MINI_12864_2_1    // Type A/B. Neopixel RGB Backlight
//#define FYSETC_GENERIC_12864_1_1 // Larger display with basic ON/OFF backlight.

//
// Factory display for Creality CR-10
// https://www.aliexpress.com/item/32833148327.html
//
// This is RAMPS-compatible using a single 10-pin connector.
// (For CR-10 owners who want to replace the Melzi Creality board but retain the display)
//
//#define CR10_STOCKDISPLAY

//
// Ender-2 OEM display, a variant of the MKS_MINI_12864
//
//#define ENDER2_STOCKDISPLAY

//
// ANET and Tronxy Graphical Controller
//
// Anet 128x64 full graphics lcd with rotary encoder as used on Anet A6
// A clone of the RepRapDiscount full graphics display but with
// different pins/wiring (see pins_ANET_10.h).
//
//#define ANET_FULL_GRAPHICS_LCD

//
// AZSMZ 12864 LCD with SD
// https://www.aliexpress.com/item/32837222770.html
//
//#define AZSMZ_12864

//
// Silvergate GLCD controller
// http://github.com/android444/Silvergate
//
//#define SILVER_GATE_GLCD_CONTROLLER

//=============================================================================
//==============================  OLED Displays  ==============================
//=============================================================================

//
// SSD1306 OLED full graphics generic display
//
//#define U8GLIB_SSD1306

//
// SAV OLEd LCD module support using either SSD1306 or SH1106 based LCD modules
//
//#define SAV_3DGLCD
#if ENABLED(SAV_3DGLCD)
  #define U8GLIB_SSD1306
  //#define U8GLIB_SH1106
#endif

//
// TinyBoy2 128x64 OLED / Encoder Panel
//
//#define OLED_PANEL_TINYBOY2

//
// MKS OLED 1.3" 128 × 64 FULL GRAPHICS CONTROLLER
// http://reprap.org/wiki/MKS_12864OLED
//
// Tiny, but very sharp OLED display
//
//#define MKS_12864OLED          // Uses the SH1106 controller (default)
//#define MKS_12864OLED_SSD1306  // Uses the SSD1306 controller

//
// Einstart S OLED SSD1306
//
//#define U8GLIB_SH1106_EINSTART

//
// Overlord OLED display/controller with i2c buzzer and LEDs
//
//#define OVERLORD_OLED

//=============================================================================
//========================== Extensible UI Displays ===========================
//=============================================================================

//
// DGUS Touch Display with DWIN OS. (Choose one.)
// ORIGIN : https://www.aliexpress.com/item/32993409517.html
// FYSETC : https://www.aliexpress.com/item/32961471929.html
//
//#define DGUS_LCD_UI_ORIGIN
//#define DGUS_LCD_UI_FYSETC
//#define DGUS_LCD_UI_HIPRECY

//
// Touch-screen LCD for Malyan M200 printers
//
//#define MALYAN_LCD

//
// Touch UI for FTDI EVE (FT800/FT810) displays
// See Configuration_adv.h for all configuration options.
//
//#define TOUCH_UI_FTDI_EVE

//
// Third-party or vendor-customized controller interfaces.
// Sources should be installed in 'src/lcd/extensible_ui'.
//
//#define EXTENSIBLE_UI

//=============================================================================
//=============================== Graphical TFTs ==============================
//=============================================================================

//
// FSMC display (MKS Robin, Alfawise U20, JGAurora A5S, REXYZ A1, etc.)
//
//#define FSMC_GRAPHICAL_TFT

//=============================================================================
//============================  Other Controllers  ============================
//=============================================================================

//
// ADS7843/XPT2046 ADC Touchscreen such as ILI9341 2.8
//
//#define TOUCH_BUTTONS
#if ENABLED(TOUCH_BUTTONS)
  #define BUTTON_DELAY_EDIT  50 // (ms) Button repeat delay for edit screens
  #define BUTTON_DELAY_MENU 250 // (ms) Button repeat delay for menus

  #define XPT2046_X_CALIBRATION   12316
  #define XPT2046_Y_CALIBRATION  -8981
  #define XPT2046_X_OFFSET       -43
  #define XPT2046_Y_OFFSET        257
#endif

//
// RepRapWorld REPRAPWORLD_KEYPAD v1.1
// http://reprapworld.com/?products_details&products_id=202&cPath=1591_1626
//
//#define REPRAPWORLD_KEYPAD
//#define REPRAPWORLD_KEYPAD_MOVE_STEP 10.0 // (mm) Distance to move per key-press

//=============================================================================
//=============================== Extra Features ==============================
//=============================================================================

// @section extras

// Increase the FAN PWM frequency. Removes the PWM noise but increases heating in the FET/Arduino
//#define FAST_PWM_FAN

// Use software PWM to drive the fan, as for the heaters. This uses a very low frequency
// which is not as annoying as with the hardware PWM. On the other hand, if this frequency
// is too low, you should also increment SOFT_PWM_SCALE.
#define FAN_SOFT_PWM

// Incrementing this by 1 will double the software PWM frequency,
// affecting heaters, and the fan if FAN_SOFT_PWM is enabled.
// However, control resolution will be halved for each increment;
// at zero value, there are 128 effective control positions.
// :[0,1,2,3,4,5,6,7]
#define SOFT_PWM_SCALE 0

// If SOFT_PWM_SCALE is set to a value higher than 0, dithering can
// be used to mitigate the associated resolution loss. If enabled,
// some of the PWM cycles are stretched so on average the desired
// duty cycle is attained.
//#define SOFT_PWM_DITHER

// Temperature status LEDs that display the hotend and bed temperature.
// If all hotends, bed temperature, and target temperature are under 54C
// then the BLUE led is on. Otherwise the RED led is on. (1C hysteresis)
//#define TEMP_STAT_LEDS

// SkeinForge sends the wrong arc g-codes when using Arc Point as fillet procedure
//#define SF_ARC_FIX

// Support for the BariCUDA Paste Extruder
//#define BARICUDA

// Support for BlinkM/CyzRgb
//#define BLINKM

// Support for PCA9632 PWM LED driver
//#define PCA9632

// Support for PCA9533 PWM LED driver
// https://github.com/mikeshub/SailfishRGB_LED
//#define PCA9533

/**
 * RGB LED / LED Strip Control
 *
 * Enable support for an RGB LED connected to 5V digital pins, or
 * an RGB Strip connected to MOSFETs controlled by digital pins.
 *
 * Adds the M150 command to set the LED (or LED strip) color.
 * If pins are PWM capable (e.g., 4, 5, 6, 11) then a range of
 * luminance values can be set from 0 to 255.
 * For Neopixel LED an overall brightness parameter is also available.
 *
 * *** CAUTION ***
 *  LED Strips require a MOSFET Chip between PWM lines and LEDs,
 *  as the Arduino cannot handle the current the LEDs will require.
 *  Failure to follow this precaution can destroy your Arduino!
 *  NOTE: A separate 5V power supply is required! The Neopixel LED needs
 *  more current than the Arduino 5V linear regulator can produce.
 * *** CAUTION ***
 *
 * LED Type. Enable only one of the following two options.
 *
 */
//#define RGB_LED
//#define RGBW_LED

#if EITHER(RGB_LED, RGBW_LED)
  //#define RGB_LED_R_PIN 34
  //#define RGB_LED_G_PIN 43
  //#define RGB_LED_B_PIN 35
  //#define RGB_LED_W_PIN -1
#endif

// Support for Adafruit Neopixel LED driver
#if ANY (BEAR, BEAR_TURBO)
#define NEOPIXEL_LED
#if ENABLED(NEOPIXEL_LED)
  #define NEOPIXEL_TYPE   NEO_GRB // NEO_GRBW / NEO_GRB - four/three channel driver type (defined in Adafruit_NeoPixel.h)
  #define NEOPIXEL_PIN     P1_24       // LED driving pin
  //#define NEOPIXEL2_TYPE NEOPIXEL_TYPE
  //#define NEOPIXEL2_PIN    5
  #define NEOPIXEL_PIXELS 17   // Number of LEDs in the strip, larger of 2 strips if 2 neopixel strips are used
  #define NEOPIXEL_IS_SEQUENTIAL   // Sequential display for temperature change - LED by LED. Disable to change all LEDs at once.
  #define NEOPIXEL_BRIGHTNESS 127  // Initial brightness (0-255)
  #define NEOPIXEL_STARTUP_TEST  // Cycle through colors at startup

  // Use a single Neopixel LED for static (background) lighting
  //#define NEOPIXEL_BKGD_LED_INDEX  0               // Index of the LED to use
  //#define NEOPIXEL_BKGD_COLOR { 255, 255, 255, 0 } // R, G, B, W
#endif
#endif

/**
 * Printer Event LEDs
 *
 * During printing, the LEDs will reflect the printer status:
 *
 *  - Gradually change from blue to violet as the heated bed gets to target temp
 *  - Gradually change from violet to red as the hotend gets to temperature
 *  - Change to white to illuminate work surface
 *  - Change to green once print has finished
 *  - Turn off after the print has finished and the user has pushed a button
 */
#if ANY(BLINKM, RGB_LED, RGBW_LED, PCA9632, PCA9533, NEOPIXEL_LED)
  #define PRINTER_EVENT_LEDS
#endif

/**
 * R/C SERVO support
 * Sponsored by TrinityLabs, Reworked by codexmas
 */

/**
 * Number of servos
 *
 * For some servo-related options NUM_SERVOS will be set automatically.
 * Set this manually if there are extra servos needing manual control.
 * Leave undefined or set to 0 to entirely disable the servo subsystem.
 */
//#define NUM_SERVOS 3 // Servo index starts with 0 for M280 command

// (ms) Delay  before the next move will start, to give the servo time to reach its target angle.
// 300ms is a good value but you can try less delay.
// If the servo can't reach the requested position, increase it.
#define SERVO_DELAY { 300 }

// Only power servos during movement, otherwise leave off to prevent jitter
//#define DEACTIVATE_SERVOS_AFTER_MOVE

// Allow servo angle to be edited and saved to EEPROM
//#define EDITABLE_SERVO_ANGLES<|MERGE_RESOLUTION|>--- conflicted
+++ resolved
@@ -1354,13 +1354,9 @@
 
 // Most probes should stay away from the edges of the bed, but
 // with NOZZLE_AS_PROBE this can be negative for a wider probing area.
-<<<<<<< HEAD
 #if ENABLED (AUTO_BED_LEVELING_BILINEAR)
   #define MIN_PROBE_EDGE 10 //suggested only using mesh inset or Min probe edge to adjust probe area
 #endif
-=======
-#define PROBING_MARGIN 10
->>>>>>> 8477dbf6
 
 // X and Y axis travel speed (mm/m) between probes
 #define XY_PROBE_SPEED HOMING_FEEDRATE_XY
