--- conflicted
+++ resolved
@@ -1501,12 +1501,11 @@
 #if ENABLED(NOZZLE_PARK_FEATURE)
   // Specify a park position as { X, Y, Z_raise }
   #define NOZZLE_PARK_POINT { (X_MIN_POS + 10), (Y_MAX_POS - 10), 20 }
-<<<<<<< HEAD
   //#define NOZZLE_PARK_X_ONLY
   //#define NOZZLE_PARK_Y_ONLY
-=======
+
   #define NOZZLE_PARK_Z_RAISE_MIN   2   // (mm) Always raise Z by at least this distance
->>>>>>> d2a5d51f
+
   #define NOZZLE_PARK_XY_FEEDRATE 100   // (mm/s) X and Y axes feedrate (also used for delta Z axis)
   #define NOZZLE_PARK_Z_FEEDRATE    5   // (mm/s) Z axis feedrate (not used for delta printers)
 #endif
