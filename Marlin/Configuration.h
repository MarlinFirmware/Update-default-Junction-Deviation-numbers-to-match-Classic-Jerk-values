--- conflicted
+++ resolved
@@ -900,24 +900,14 @@
   #define UBL_MESH_INSET 5          // Mesh inset margin on print area
   #define GRID_MAX_POINTS_X 10      // Don't use more than 15 points per axis, implementation limited.
   #define GRID_MAX_POINTS_Y GRID_MAX_POINTS_X
-<<<<<<< HEAD
   #define UBL_PROBE_PT_1_X 5        // These set the probe locations for when UBL does a 3-Point leveling
   #define UBL_PROBE_PT_1_Y 5        // of the mesh.
   #define UBL_PROBE_PT_2_X 5
   #define UBL_PROBE_PT_2_Y 195
   #define UBL_PROBE_PT_3_X 100
   #define UBL_PROBE_PT_3_Y 195
-  //#define UBL_G26_MESH_EDITING    // Enable G26 mesh editing
-=======
-  #define UBL_PROBE_PT_1_X 39       // These set the probe locations for when UBL does a 3-Point leveling
-  #define UBL_PROBE_PT_1_Y 180      // of the mesh.
-  #define UBL_PROBE_PT_2_X 39
-  #define UBL_PROBE_PT_2_Y 20
-  #define UBL_PROBE_PT_3_X 180
-  #define UBL_PROBE_PT_3_Y 20
   #define UBL_G26_MESH_VALIDATION   // Enable G26 mesh validation
   #define UBL_MESH_EDIT_MOVES_Z     // Sophisticated users prefer no movement of nozzle
->>>>>>> 862def2e
 
 #elif ENABLED(MESH_BED_LEVELING)
 
