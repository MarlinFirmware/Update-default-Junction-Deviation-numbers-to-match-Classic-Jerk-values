/**************** TEVO TARANTULA EASY CONFIG ***************************
            Original idea by terryb.print3d@gmail.com
             Modified by jb.github@rcairgallery.com

    The latest version of Terry's original file will always be found at:
          https://github.com/terryb58/Marlin-EasyConfig

    The latest version of this file (and complete firmware) will always
  be found at:
          https://github.com/JimBrown/MarlinTarantula

    This is an attempt to create a simple configuration for as many
  different Tevo Tarantula variants as possible.  This will always be
  a work in progress. Email me if you have any questions, suggestions,
  or if you encounter problems when using Easy Config.

    This is a Marlin 2.0.x configuration file. I will update this as
  new versions of Marlin are released.

    NOTE: Sanity check should still work and should not show any errors.
      Please report any errors.  Thank you.

    NOTE: Don't forget to do an M502 followed by an M500 any time you
      upload the firmware.

    See https://youtu.be/-sQ8p00pG5E for an excellent tutorial on using
    this firmware.

***********************************************************************/

#define PRINTER_NAME "TEVO Tarantula (EasyConfig)"  // Change this to whatever you wish, or leave it as it is.
                                                    // NOTE: Whatever you put here will have " Ready..." appended to it.

/**
 * Equipment options
 */
//#define LARGE_BED
#define SDSUPPORT
//#define CHANGE_Y_DIRECTION        // If your bed homes in the wrong direction (it should move front to back) enable this.
//#define CHANGE_X_DIRECTION        // If your X carriage homes in the wrong direction (it should move right to left) enable this.
//#define CHANGE_Z_DIRECTION        // If your Z homes in the wrong direction (it should move top to bottom) enable this.
//#define HOTEND_E3DV6              // Genuine E3D v6 hotend.
//#define FULL_GRAPHIC_SMART        // Enable this if you have a RepRap Discount Full Graphic Smart Controller (The
                                    // stock controller is a RepRap Discount Smart Controller)
//#define Z_DUAL_STEPPER_DRIVERS    // Enable this if you have dual Z stepper motors with the second stepper motor
                                    // connected to the next available E plug (usually E1)

#define MOTHERBOARD BOARD_MKS_GEN_13        // Original controller board with built in stepper drivers. Works with MKS BASE 1.3, 1.4
//#define MOTHERBOARD BOARD_MKS_BASE_15       // MKS v1.5 with Allegro A4982 stepper drivers
//#define MOTHERBOARD BOARD_MKS_BASE_HEROIC   // MKS BASE 1.0 with Heroic HR4982 stepper drivers
//#define MOTHERBOARD BOARD_MKS_GEN_L         // Newer controller board with replacable stepper drivers

/**
 * Offset from endpoints to get nozzle to 0,0 (front/left of bed)
 * (How to center prints: https://github.com/JimBrown/MarlinTarantula/wiki/How-to-center-your-prints-(EasyConfig))
 */
#define NOZZLE_X          0
#define NOZZLE_Y          0

/**
 * Minimal Z height (in mm) before homing (G28) for Z clearance above the bed, clamps, ...
 */
#define Z_HOMING_HEIGHT 5

/**
 * Primary Extruder steps per mm (plugged in to E0 port on controller)
 * (How to calibrate: https://toms3d.org/2014/04/06/3d-printing-guides-calibrating-your-extruder/)
 */
#define E0_STEPS      100 // Stock extruder. If you have a Tevo Titan, try 400 then calibrate.
//#define CHANGE_E0_DIRECTION   // If your extruder is going backwards, enable this.

/**
 * Z Axis steps per mm (Default for stock lead screw is 1600)
 * If you install a lead screw with a different pitch and/or lead, change this
 */
#define Z_STEPS      1600 // Stock lead screw

/**
 * Z-Probe type (must be none or one of them)
 * If a Z-Probe type is selected, a Bed Leveling type other than MANUAL must be selected.
 */
//#define BLTOUCH         // ANTClabs BLTouch sensor (might also work with clones)
//#define SN04          // Green sensor
//#define INDUCTIVE_NO  // Normally open inductive sensor
//#define INDUCTIVE_NC  // Normally closed inductive sensor
//#define SERVO_PROBE   // Endstop switch on rotating arm. Set servo angles!
//#define NOZZLE_PROBE	// Nozzle wired up to contact metal on bed

/**
 * Bed leveling type (see: https://github.com/JimBrown/MarlinTarantula/wiki/Bed-leveling-types-(EasyConfig))
 * Must choose one of these other than MANUAL if a Z-Probe type is selected.
 */
//#define TRIPOINT
//#define LINEAR
//#define BILINEAR
//#define UBL
#define MANUAL

/**
 * Z-Probe offset from nozzle (https://github.com/JimBrown/MarlinTarantula/wiki/How-to-determine-your-Z-Probe-offset)
 * Use only one of Left/Right and Front/Behind. Others must be 0 (zero)
 * If you have a dual nozzle the offsets are calculated from the primary nozzle (the one plugged in to E0)
 */
#define SENSOR_LEFT        0
#define SENSOR_RIGHT       0
#define SENSOR_FRONT       0
#define SENSOR_BEHIND      0

/**
 * Number of grid points in each direction
 * Minimum 3. Maximum 15 for UBL. Maximum 7 for MANUAL
 */
#define GRID_POINTS        3

/**
 * Margin around perimiter of bed for probing (will not probe outside this margin)
 */
#define BED_MARGIN         1

/**
 * Servo probe deploy and stow angles
 */
#define SERVO_DEPLOY    70
#define SERVO_STOW      0

/**
 * Enable this to turn on support for two extruders
 */
//#define DUAL_EXTRUDER // If not single nozzle, primary nozzle plugged in to E0 port
                        // and secondary plugged in to E1 port.
//#define SINGLENOZZLE  // Enable this if you are using a single mixing nozzle (requires DUAL_EXTRUDER)

/**
 * Offset for second nozzle from first nozzle
 * The X value is positive if the secondary nozzle is to the right of the primary and
 * negative if the secondary nozzle is to the left of the primary.
 * The Y value is positive if the secondary nozzle is behind the primary and
 * negative if the secondary nozzle is in front of the primary.
 * The Z value is positive if the secondary nozzle is further away from the bed than the primary and
 * negative if the secondary nozzle is closer to the bed than the primary.
 */
#define EXTRUDER_E1_X 0
#define EXTRUDER_E1_Y 0
#define EXTRUDER_E1_Z 0

/** 
 * Secondary Extruder steps per mm
 * (how to calibrate: https://toms3d.org/2014/04/06/3d-printing-guides-calibrating-your-extruder/)
 */
#define E1_STEPS      100 // Stock extruder. If you have a Tevo Titan, try 400 then calibrate
//#define CHANGE_E1_DIRECTION   // If your secondary extruder is going backwards, enable this.

/**
 * TEVO Tarantula Custom PID Settings - Stock Hotend
 */
#define  hot_Kp 9.84
#define  hot_Ki 0.50
#define  hot_Kd 48.17
// FIND YOUR OWN: "M303 E0 C8 S200" to run autotune on the hotend at 200 degreesC for 8 cycles.
// More info here: http://reprap.org/wiki/PID_Tuning

/**
 * TEVO Tarantula Custom PID Settings - Stock Heatbed
 */
#define  bed_Kp 984.88
#define  bed_Ki 193.91
#define  bed_Kd 1250.55
// FIND YOUR OWN: "M303 E-1 C8 S90" to run autotune on the bed at 90 degreesC for 8 cycles.
// More info here: http://reprap.org/wiki/PID_Tuning

/**
 * If PID Autotune stops because the temp overshoots the requested S value, enable this and
 * set the overshoot temp to a value 5 or 10 degrees higher. If the overshoot value is more
 * than 40 degrees, things may not be ok with your system.
 */
//#define MAX_OVERSHOOT_PID_AUTOTUNE 20

/**
 * Enable a custom menu that contains three preheat presets for PLA, ABS and PETG
 */
#define CUSTOM_USER_MENUS

/**
 * Set your custom preheat presets here
 *
 * NOTE: Only PLA and ABS will appear under the Prepare menu. You must enable
 *       CUSTOM_USER_MENUS for PETG to appear, along with PLA and ABS, under Custom Commands.
 *       PLA and ABS will appear under both Custom Command and Prepare.
 */
#define Hot_PLA     215
#define Bed_PLA      75

#define Hot_ABS 		240
#define Bed_ABS 		100

#define Hot_PETG 		230
#define Bed_PETG     80

/**
 * Fan Soft PWM. Use software PWM to drive the fan, as for the heaters. This uses a very low frequency
 * which is not as annoying as with the hardware PWM. Redo PID Autotune.
 */
//#define SOFT_PWM

/**
 * Enable this to provide a realtime control over the head position via the LCD menu system that works while printing.
 * Using it, one can tune the z-position while printing the first layer.
 *
 * Warning: Does not respect endstops!
 */
#define BABYSTEPPING

/**
 * Extra movement of X axis. Can help with probing more of the bed.
 * Set both to 0 (zero) if you do not have a Z-Probe.
 */
#define XTRA_BED_LEFT     0  // Distance nozzle can move towards the left past X = 0
#define XTRA_BED_RIGHT    0  // Distance nozzle can move towards the right past X = 200

/**
 * Extra movement of Y axis. Can help with probing more of the bed.
 * Set both to 0 (zero) if you do not have a Z-Probe.
 */
#define XTRA_BED_FRONT    0  // Distance bed can move towards the front past Y = 200 (Y=280 for large bed)
#define XTRA_BED_BACK     0  // Distance bed can move towards the back past Y = 0

/**
 * Enable ONLY ONE of these if one of your stepper ports is not working and you wish to use the E1 stepper port.
 * NOTE: Can NOT be used with dual extruders. Works only on RAMPS based boards (such as MKS boards)
 */
//#define EXTRUDER_USE_E1
//#define X_AXIS_USE_E1
//#define Y_AXIS_USE_E1
//#define Z_AXIS_USE_E1

/**
 * Enable this if your E0 heater port is not working and you wish to use the E1 heater port.
 * NOTE: Can NOT be used with dual nozzles. Works only on RAMPS based boards (such as MKS boards)
 */
//#define HOTEND_USE_E1

/*
 ************************ END OF EASY CONFIG ****************************
 *======================================================================*
 * DO NOT EDIT BELOW THIS LINE UNLESS YOU KNOW WHAT YOU ARE DOING!!!!!! *
 *======================================================================*
 */

/**
 * Marlin 3D Printer Firmware
 * Copyright (C) 2016 MarlinFirmware [https://github.com/MarlinFirmware/Marlin]
 *
 * Based on Sprinter and grbl.
 * Copyright (C) 2011 Camiel Gubbels / Erik van der Zalm
 *
 * This program is free software: you can redistribute it and/or modify
 * it under the terms of the GNU General Public License as published by
 * the Free Software Foundation, either version 3 of the License, or
 * (at your option) any later version.
 *
 * This program is distributed in the hope that it will be useful,
 * but WITHOUT ANY WARRANTY; without even the implied warranty of
 * MERCHANTABILITY or FITNESS FOR A PARTICULAR PURPOSE.  See the
 * GNU General Public License for more details.
 *
 * You should have received a copy of the GNU General Public License
 * along with this program.  If not, see <http://www.gnu.org/licenses/>.
 *
 */
#pragma once

/**
 * Configuration.h
 *
 * Basic settings such as:
 *
 * - Type of electronics
 * - Type of temperature sensor
 * - Printer geometry
 * - Endstop configuration
 * - LCD controller
 * - Extra features
 *
 * Advanced settings can be found in Configuration_adv.h
 *
 */
#define CONFIGURATION_H_VERSION 020000

//===========================================================================
//============================= Getting Started =============================
//===========================================================================

/**
 * Here are some standard links for getting your machine calibrated:
 *
 * http://reprap.org/wiki/Calibration
 * http://youtu.be/wAL9d7FgInk
 * http://calculator.josefprusa.cz
 * http://reprap.org/wiki/Triffid_Hunter%27s_Calibration_Guide
 * http://www.thingiverse.com/thing:5573
 * https://sites.google.com/site/repraplogphase/calibration-of-your-reprap
 * http://www.thingiverse.com/thing:298812
 */

//===========================================================================
//============================= DELTA Printer ===============================
//===========================================================================
// For a Delta printer start with one of the configuration files in the
// config/examples/delta directory and customize for your machine.
//

//===========================================================================
//============================= SCARA Printer ===============================
//===========================================================================
// For a SCARA printer start with the configuration files in
// config/examples/SCARA and customize for your machine.
//

// @section info

// User-specified version info of this build to display in [Pronterface, etc] terminal window during
// startup. Implementation of an idea by Prof Braino to inform user that any changes made to this
// build by the user have been successfully uploaded into firmware.
#define STRING_CONFIG_H_AUTHOR "(Jim Brown, TEVO Tarantula config)" // Who made the changes.
#define SHOW_BOOTSCREEN
#define STRING_SPLASH_LINE1 SHORT_BUILD_VERSION // will be shown during bootup in line 1
#define STRING_SPLASH_LINE2 WEBSITE_URL         // will be shown during bootup in line 2

/**
 * *** VENDORS PLEASE READ ***
 *
 * Marlin allows you to add a custom boot image for Graphical LCDs.
 * With this option Marlin will first show your custom screen followed
 * by the standard Marlin logo with version number and web URL.
 *
 * We encourage you to take advantage of this new feature and we also
 * respectfully request that you retain the unmodified Marlin boot screen.
 */

// Enable to show the bitmap in Marlin/_Bootscreen.h on startup.
//#define SHOW_CUSTOM_BOOTSCREEN

// Enable to show the bitmap in Marlin/_Statusscreen.h on the status screen.
//#define CUSTOM_STATUS_SCREEN_IMAGE

// @section machine

/**
 * Select the serial port on the board to use for communication with the host.
 * This allows the connection of wireless adapters (for instance) to non-default port pins.
 * Note: The first serial port (-1 or 0) will always be used by the Arduino bootloader.
 *
 * :[-1, 0, 1, 2, 3, 4, 5, 6, 7]
 */
#define SERIAL_PORT 0

/**
 * Select a secondary serial port on the board to use for communication with the host.
 * This allows the connection of wireless adapters (for instance) to non-default port pins.
 * Serial port -1 is the USB emulated serial port, if available.
 *
 * :[-1, 0, 1, 2, 3, 4, 5, 6, 7]
 */
//#define SERIAL_PORT_2 -1

/**
 * This setting determines the communication speed of the printer.
 *
 * 250000 works in most cases, but you might try a lower speed if
 * you commonly experience drop-outs during host printing.
 * You may try up to 1000000 to speed up SD file transfer.
 *
 * :[2400, 9600, 19200, 38400, 57600, 115200, 250000, 500000, 1000000]
 */
#define BAUDRATE 115200

// Enable the Bluetooth serial interface on AT90USB devices
//#define BLUETOOTH

// The following define selects which electronics board you have.
// Please choose the name from boards.h that matches your setup
#ifndef MOTHERBOARD
  #define MOTHERBOARD BOARD_MKS_GEN_13
#endif

// Optional custom name for your RepStrap or other custom machine
// Displayed in the LCD "Ready" message
#define CUSTOM_MACHINE_NAME PRINTER_NAME

// Define this to set a unique identifier for this printer, (Used by some programs to differentiate between machines)
// You can use an online service to generate a random UUID. (eg http://www.uuidgenerator.net/version4)
//#define MACHINE_UUID "00000000-0000-0000-0000-000000000000"

// @section extruder

// This defines the number of extruders
// :[1, 2, 3, 4, 5, 6]
#if ENABLED(DUAL_EXTRUDER)
   #define EXTRUDERS 2
#else
   #define EXTRUDERS 1
#endif

// Generally expected filament diameter (1.75, 2.85, 3.0, ...). Used for Volumetric, Filament Width Sensor, etc.
#define DEFAULT_NOMINAL_FILAMENT_DIA 1.75

// For Cyclops or any "multi-extruder" that shares a single nozzle.
//#define SINGLENOZZLE

/**
 * Průša MK2 Single Nozzle Multi-Material Multiplexer, and variants.
 *
 * This device allows one stepper driver on a control board to drive
 * two to eight stepper motors, one at a time, in a manner suitable
 * for extruders.
 *
 * This option only allows the multiplexer to switch on tool-change.
 * Additional options to configure custom E moves are pending.
 */
//#define MK2_MULTIPLEXER
#if ENABLED(MK2_MULTIPLEXER)
  // Override the default DIO selector pins here, if needed.
  // Some pins files may provide defaults for these pins.
  //#define E_MUX0_PIN 40  // Always Required
  //#define E_MUX1_PIN 42  // Needed for 3 to 8 inputs
  //#define E_MUX2_PIN 44  // Needed for 5 to 8 inputs
#endif

// A dual extruder that uses a single stepper motor
//#define SWITCHING_EXTRUDER
#if ENABLED(SWITCHING_EXTRUDER)
  #define SWITCHING_EXTRUDER_SERVO_NR 0
  #define SWITCHING_EXTRUDER_SERVO_ANGLES { 0, 90 } // Angles for E0, E1[, E2, E3]
  #if EXTRUDERS > 3
    #define SWITCHING_EXTRUDER_E23_SERVO_NR 1
  #endif
#endif

// A dual-nozzle that uses a servomotor to raise/lower one of the nozzles
//#define SWITCHING_NOZZLE
#if ENABLED(SWITCHING_NOZZLE)
  #define SWITCHING_NOZZLE_SERVO_NR 0
  #define SWITCHING_NOZZLE_SERVO_ANGLES { 0, 90 }   // Angles for E0, E1
#endif

/**
 * Two separate X-carriages with extruders that connect to a moving part
 * via a magnetic docking mechanism. Requires SOL1_PIN and SOL2_PIN.
 */
//#define PARKING_EXTRUDER
#if ENABLED(PARKING_EXTRUDER)
  #define PARKING_EXTRUDER_SOLENOIDS_INVERT           // If enabled, the solenoid is NOT magnetized with applied voltage
  #define PARKING_EXTRUDER_SOLENOIDS_PINS_ACTIVE LOW  // LOW or HIGH pin signal energizes the coil
  #define PARKING_EXTRUDER_SOLENOIDS_DELAY 250        // Delay (ms) for magnetic field. No delay if 0 or not defined.
  #define PARKING_EXTRUDER_PARKING_X { -78, 184 }     // X positions for parking the extruders
  #define PARKING_EXTRUDER_GRAB_DISTANCE 1            // (mm) Distance to move beyond the parking point to grab the extruder
  //#define MANUAL_SOLENOID_CONTROL                   // Manual control of docking solenoids with M380 S / M381
#endif

/**
 * Switching Toolhead
 *
 * Support for swappable and dockable toolheads, such as
 * the E3D Tool Changer. Toolheads are locked with a servo.
 */
//#define SWITCHING_TOOLHEAD
#if ENABLED(SWITCHING_TOOLHEAD)
  #define SWITCHING_TOOLHEAD_SERVO_NR       2         // Index of the servo connector
  #define SWITCHING_TOOLHEAD_SERVO_ANGLES { 0, 180 }  // (degrees) Angles for Lock, Unlock
  #define SWITCHING_TOOLHEAD_Y_POS        235         // (mm) Y position of the toolhead dock
  #define SWITCHING_TOOLHEAD_Y_SECURITY    10         // (mm) Security distance Y axis
  #define SWITCHING_TOOLHEAD_Y_CLEAR       60         // (mm) Minimum distance from dock for unobstructed X axis
  #define SWITCHING_TOOLHEAD_X_POS        { 215, 0 }  // (mm) X positions for parking the extruders
#endif

/**
 * "Mixing Extruder"
 *   - Adds G-codes M163 and M164 to set and "commit" the current mix factors.
 *   - Extends the stepping routines to move multiple steppers in proportion to the mix.
 *   - Optional support for Repetier Firmware's 'M164 S<index>' supporting virtual tools.
 *   - This implementation supports up to two mixing extruders.
 *   - Enable DIRECT_MIXING_IN_G1 for M165 and mixing in G1 (from Pia Taubert's reference implementation).
 */
//#define MIXING_EXTRUDER
#if ENABLED(MIXING_EXTRUDER)
  #define MIXING_STEPPERS 2        // Number of steppers in your mixing extruder
  #define MIXING_VIRTUAL_TOOLS 16  // Use the Virtual Tool method with M163 and M164
  //#define DIRECT_MIXING_IN_G1    // Allow ABCDHI mix factors in G1 movement commands
#endif

// Offset of the extruders (uncomment if using more than one and relying on firmware to position when changing).
// The offset has to be X=0, Y=0 for the extruder 0 hotend (default extruder).
// For the other hotends it is their distance from the extruder 0 hotend.
#if ENABLED(DUAL_EXTRUDER) && DISABLED(SINGLENOZZLE)
  #define HOTEND_OFFSET_X {0.0, EXTRUDER_E1_X}  // (mm) relative X-offset for each nozzle
  #define HOTEND_OFFSET_Y {0.0, EXTRUDER_E1_Y}  // (mm) relative Y-offset for each nozzle
  #define HOTEND_OFFSET_Z {0.0, EXTRUDER_E1_Z}  // (mm) relative Z-offset for each nozzle
#endif

// @section machine

/**
 * Select your power supply here. Use 0 if you haven't connected the PS_ON_PIN
 *
 * 0 = No Power Switch
 * 1 = ATX
 * 2 = X-Box 360 203Watts (the blue wire connected to PS_ON and the red wire to VCC)
 *
 * :{ 0:'No power switch', 1:'ATX', 2:'X-Box 360' }
 */
#define POWER_SUPPLY 0

#if POWER_SUPPLY > 0
  // Enable this option to leave the PSU off at startup.
  // Power to steppers and heaters will need to be turned on with M80.
  //#define PS_DEFAULT_OFF

  //#define AUTO_POWER_CONTROL        // Enable automatic control of the PS_ON pin
  #if ENABLED(AUTO_POWER_CONTROL)
    #define AUTO_POWER_FANS           // Turn on PSU if fans need power
    #define AUTO_POWER_E_FANS
    #define AUTO_POWER_CONTROLLERFAN
    #define POWER_TIMEOUT 30
  #endif

#endif

// @section temperature

//===========================================================================
//============================= Thermal Settings ============================
//===========================================================================

/**
 * --NORMAL IS 4.7kohm PULLUP!-- 1kohm pullup can be used on hotend sensor, using correct resistor and table
 *
 * Temperature sensors available:
 *
 *    -4 : thermocouple with AD8495
 *    -3 : thermocouple with MAX31855 (only for sensor 0)
 *    -2 : thermocouple with MAX6675 (only for sensor 0)
 *    -1 : thermocouple with AD595
 *     0 : not used
 *     1 : 100k thermistor - best choice for EPCOS 100k (4.7k pullup)
 *     2 : 200k thermistor - ATC Semitec 204GT-2 (4.7k pullup)
 *     3 : Mendel-parts thermistor (4.7k pullup)
 *     4 : 10k thermistor !! do not use it for a hotend. It gives bad resolution at high temp. !!
 *     5 : 100K thermistor - ATC Semitec 104GT-2/104NT-4-R025H42G (Used in ParCan & J-Head) (4.7k pullup)
 *   501 : 100K Zonestar (Tronxy X3A) Thermistor
 *     6 : 100k EPCOS - Not as accurate as table 1 (created using a fluke thermocouple) (4.7k pullup)
 *     7 : 100k Honeywell thermistor 135-104LAG-J01 (4.7k pullup)
 *    71 : 100k Honeywell thermistor 135-104LAF-J01 (4.7k pullup)
 *     8 : 100k 0603 SMD Vishay NTCS0603E3104FXT (4.7k pullup)
 *     9 : 100k GE Sensing AL03006-58.2K-97-G1 (4.7k pullup)
 *    10 : 100k RS thermistor 198-961 (4.7k pullup)
 *    11 : 100k beta 3950 1% thermistor (4.7k pullup)
 *    12 : 100k 0603 SMD Vishay NTCS0603E3104FXT (4.7k pullup) (calibrated for Makibox hot bed)
 *    13 : 100k Hisens 3950  1% up to 300°C for hotend "Simple ONE " & "Hotend "All In ONE"
 *    15 : 100k thermistor calibration for JGAurora A5 hotend
 *    20 : the PT100 circuit found in the Ultimainboard V2.x
 *    60 : 100k Maker's Tool Works Kapton Bed Thermistor beta=3950
 *    61 : 100k Formbot / Vivedino 3950 350C thermistor 4.7k pullup
 *    66 : 4.7M High Temperature thermistor from Dyze Design
 *    70 : the 100K thermistor found in the bq Hephestos 2
 *    75 : 100k Generic Silicon Heat Pad with NTC 100K MGB18-104F39050L32 thermistor
 *
 *       1k ohm pullup tables - This is atypical, and requires changing out the 4.7k pullup for 1k.
 *                              (but gives greater accuracy and more stable PID)
 *    51 : 100k thermistor - EPCOS (1k pullup)
 *    52 : 200k thermistor - ATC Semitec 204GT-2 (1k pullup)
 *    55 : 100k thermistor - ATC Semitec 104GT-2 (Used in ParCan & J-Head) (1k pullup)
 *
 *  1047 : Pt1000 with 4k7 pullup
 *  1010 : Pt1000 with 1k pullup (non standard)
 *   147 : Pt100 with 4k7 pullup
 *   110 : Pt100 with 1k pullup (non standard)
 *
 *         Use these for Testing or Development purposes. NEVER for production machine.
 *   998 : Dummy Table that ALWAYS reads 25°C or the temperature defined below.
 *   999 : Dummy Table that ALWAYS reads 100°C or the temperature defined below.
 *
 * :{ '0': "Not used", '1':"100k / 4.7k - EPCOS", '2':"200k / 4.7k - ATC Semitec 204GT-2", '3':"Mendel-parts / 4.7k", '4':"10k !! do not use for a hotend. Bad resolution at high temp. !!", '5':"100K / 4.7k - ATC Semitec 104GT-2 (Used in ParCan & J-Head)", '501':"100K Zonestar (Tronxy X3A)", '6':"100k / 4.7k EPCOS - Not as accurate as Table 1", '7':"100k / 4.7k Honeywell 135-104LAG-J01", '8':"100k / 4.7k 0603 SMD Vishay NTCS0603E3104FXT", '9':"100k / 4.7k GE Sensing AL03006-58.2K-97-G1", '10':"100k / 4.7k RS 198-961", '11':"100k / 4.7k beta 3950 1%", '12':"100k / 4.7k 0603 SMD Vishay NTCS0603E3104FXT (calibrated for Makibox hot bed)", '13':"100k Hisens 3950  1% up to 300°C for hotend 'Simple ONE ' & hotend 'All In ONE'", '20':"PT100 (Ultimainboard V2.x)", '51':"100k / 1k - EPCOS", '52':"200k / 1k - ATC Semitec 204GT-2", '55':"100k / 1k - ATC Semitec 104GT-2 (Used in ParCan & J-Head)", '60':"100k Maker's Tool Works Kapton Bed Thermistor beta=3950", '61':"100k Formbot / Vivedino 3950 350C thermistor 4.7k pullup", '66':"Dyze Design 4.7M High Temperature thermistor", '70':"the 100K thermistor found in the bq Hephestos 2", '71':"100k / 4.7k Honeywell 135-104LAF-J01", '147':"Pt100 / 4.7k", '1047':"Pt1000 / 4.7k", '110':"Pt100 / 1k (non-standard)", '1010':"Pt1000 / 1k (non standard)", '-4':"Thermocouple + AD8495", '-3':"Thermocouple + MAX31855 (only for sensor 0)", '-2':"Thermocouple + MAX6675 (only for sensor 0)", '-1':"Thermocouple + AD595",'998':"Dummy 1", '999':"Dummy 2" }
 */
#if ENABLED(HOTEND_E3DV6)
  #define TEMP_SENSOR_0 5
#else
  #define TEMP_SENSOR_0 1
#endif
#if ENABLED(DUAL_EXTRUDER) && DISABLED(SINGLENOZZLE)
  #define TEMP_SENSOR_1 1
#else
  #define TEMP_SENSOR_1 0
#endif
#define TEMP_SENSOR_2 0
#define TEMP_SENSOR_3 0
#define TEMP_SENSOR_4 0
#define TEMP_SENSOR_5 0
#define TEMP_SENSOR_BED 1
#define TEMP_SENSOR_CHAMBER 0

// Dummy thermistor constant temperature readings, for use with 998 and 999
#define DUMMY_THERMISTOR_998_VALUE 25
#define DUMMY_THERMISTOR_999_VALUE 100

// Use temp sensor 1 as a redundant sensor with sensor 0. If the readings
// from the two sensors differ too much the print will be aborted.
//#define TEMP_SENSOR_1_AS_REDUNDANT
#define MAX_REDUNDANT_TEMP_SENSOR_DIFF 10

// Extruder temperature must be close to target for this long before M109 returns success
#define TEMP_RESIDENCY_TIME 5  // (seconds)
#define TEMP_HYSTERESIS 3       // (degC) range of +/- temperatures considered "close" to the target one
#define TEMP_WINDOW     1       // (degC) Window around target to start the residency timer x degC early.

// Bed temperature must be close to target for this long before M190 returns success
#define TEMP_BED_RESIDENCY_TIME 5  // (seconds)
#define TEMP_BED_HYSTERESIS 3       // (degC) range of +/- temperatures considered "close" to the target one
#define TEMP_BED_WINDOW     1       // (degC) Window around target to start the residency timer x degC early.

// The minimal temperature defines the temperature below which the heater will not be enabled It is used
// to check that the wiring to the thermistor is not broken.
// Otherwise this would lead to the heater being powered on all the time.
#define HEATER_0_MINTEMP 5
#define HEATER_1_MINTEMP 5
#define HEATER_2_MINTEMP 5
#define HEATER_3_MINTEMP 5
#define HEATER_4_MINTEMP 5
#define HEATER_5_MINTEMP 5
#define BED_MINTEMP 5

// When temperature exceeds max temp, your heater will be switched off.
// This feature exists to protect your hotend from overheating accidentally, but *NOT* from thermistor short/failure!
// You should use MINTEMP for thermistor short/failure protection.
#define HEATER_0_MAXTEMP 275
#define HEATER_1_MAXTEMP 275
#define HEATER_2_MAXTEMP 275
#define HEATER_3_MAXTEMP 275
#define HEATER_4_MAXTEMP 275
#define HEATER_5_MAXTEMP 275
#define BED_MAXTEMP 150

//===========================================================================
//============================= PID Settings ================================
//===========================================================================
// PID Tuning Guide here: http://reprap.org/wiki/PID_Tuning

// Comment the following line to disable PID and enable bang-bang.
#define PIDTEMP
#define BANG_MAX 255     // Limits current to nozzle while in bang-bang mode; 255=full current
#define PID_MAX BANG_MAX // Limits current to nozzle while PID is active (see PID_FUNCTIONAL_RANGE below); 255=full current
#define PID_K1 0.95      // Smoothing factor within any PID loop
#if ENABLED(PIDTEMP)
  //#define PID_AUTOTUNE_MENU     // Add PID Autotune to the LCD "Temperature" menu to run M303 and apply the result.
  //#define PID_DEBUG             // Sends debug data to the serial port.
  //#define PID_OPENLOOP 1        // Puts PID in open loop. M104/M140 sets the output power from 0 to PID_MAX
  //#define SLOW_PWM_HEATERS      // PWM with very low frequency (roughly 0.125Hz=8s) and minimum state time of approximately 1s useful for heaters driven by a relay
  //#define PID_PARAMS_PER_HOTEND // Uses separate PID parameters for each extruder (useful for mismatched extruders)
                                  // Set/get with gcode: M301 E[extruder number, 0-2]
  #define PID_FUNCTIONAL_RANGE 25  // If the temperature difference between the target temperature and the actual temperature
                                  // is more than PID_FUNCTIONAL_RANGE then the PID will be shut off and the heater will be set to min/max.

  // If you are using a pre-configured hotend then you can use one of the value sets by uncommenting it

  // Ultimaker
  //#define DEFAULT_Kp 22.2
  //#define DEFAULT_Ki 1.08
  //#define DEFAULT_Kd 114

  // MakerGear
  //#define DEFAULT_Kp 7.0
  //#define DEFAULT_Ki 0.1
  //#define DEFAULT_Kd 12

  // Mendel Parts V9 on 12V
  //#define DEFAULT_Kp 63.0
  //#define DEFAULT_Ki 2.25
  //#define DEFAULT_Kd 440

  // TEVO Tarantula Custom PID Settings
  #define  DEFAULT_Kp hot_Kp
  #define  DEFAULT_Ki hot_Ki
  #define  DEFAULT_Kd hot_Kd

#endif // PIDTEMP

//===========================================================================
//============================= PID > Bed Temperature Control ===============
//===========================================================================

/**
 * PID Bed Heating
 *
 * If this option is enabled set PID constants below.
 * If this option is disabled, bang-bang will be used and BED_LIMIT_SWITCHING will enable hysteresis.
 *
 * The PID frequency will be the same as the extruder PWM.
 * If PID_dT is the default, and correct for the hardware/configuration, that means 7.689Hz,
 * which is fine for driving a square wave into a resistive load and does not significantly
 * impact FET heating. This also works fine on a Fotek SSR-10DA Solid State Relay into a 250W
 * heater. If your configuration is significantly different than this and you don't understand
 * the issues involved, don't use bed PID until someone else verifies that your hardware works.
 */
#define PIDTEMPBED

//#define BED_LIMIT_SWITCHING

/**
 * Max Bed Power
 * Applies to all forms of bed control (PID, bang-bang, and bang-bang with hysteresis).
 * When set to any value below 255, enables a form of PWM to the bed that acts like a divider
 * so don't use it unless you are OK with PWM on your bed. (See the comment on enabling PIDTEMPBED)
 */
#define MAX_BED_POWER 255 // limits duty cycle to bed; 255=full current

#if ENABLED(PIDTEMPBED)

  //#define PID_BED_DEBUG // Sends debug data to the serial port.

  //120V 250W silicone heater into 4mm borosilicate (MendelMax 1.5+)
  //from FOPDT model - kp=.39 Tp=405 Tdead=66, Tc set to 79.2, aggressive factor of .15 (vs .1, 1, 10)
  //#define DEFAULT_bedKp 10.00
  //#define DEFAULT_bedKi .023
  //#define DEFAULT_bedKd 305.4

  //120V 250W silicone heater into 4mm borosilicate (MendelMax 1.5+)
  //from pidautotune
  //#define DEFAULT_bedKp 97.1
  //#define DEFAULT_bedKi 1.41
  //#define DEFAULT_bedKd 1675.16

  // TEVO Tarantula Custom PID Settings - Heatbed
  #define  DEFAULT_bedKp bed_Kp
  #define  DEFAULT_bedKi bed_Ki
  #define  DEFAULT_bedKd bed_Kd

  // FIND YOUR OWN: "M303 E-1 C8 S90" to run autotune on the bed at 90 degreesC for 8 cycles.
#endif // PIDTEMPBED

// @section extruder

/**
 * Prevent extrusion if the temperature is below EXTRUDE_MINTEMP.
 * Add M302 to set the minimum extrusion temperature and/or turn
 * cold extrusion prevention on and off.
 *
 * *** IT IS HIGHLY RECOMMENDED TO LEAVE THIS OPTION ENABLED! ***
 */
#define PREVENT_COLD_EXTRUSION
#define EXTRUDE_MINTEMP 170

/**
 * Prevent a single extrusion longer than EXTRUDE_MAXLENGTH.
 * Note: For Bowden Extruders make this large enough to allow load/unload.
 */
#define PREVENT_LENGTHY_EXTRUDE
#define EXTRUDE_MAXLENGTH 650

//===========================================================================
//======================== Thermal Runaway Protection =======================
//===========================================================================

/**
 * Thermal Protection provides additional protection to your printer from damage
 * and fire. Marlin always includes safe min and max temperature ranges which
 * protect against a broken or disconnected thermistor wire.
 *
 * The issue: If a thermistor falls out, it will report the much lower
 * temperature of the air in the room, and the the firmware will keep
 * the heater on.
 *
 * If you get "Thermal Runaway" or "Heating failed" errors the
 * details can be tuned in Configuration_adv.h
 */

#define THERMAL_PROTECTION_HOTENDS // Enable thermal protection for all extruders
#define THERMAL_PROTECTION_BED     // Enable thermal protection for the heated bed

//===========================================================================
//============================= Mechanical Settings =========================
//===========================================================================

// @section machine

// Uncomment one of these options to enable CoreXY, CoreXZ, or CoreYZ kinematics
// either in the usual order or reversed
//#define COREXY
//#define COREXZ
//#define COREYZ
//#define COREYX
//#define COREZX
//#define COREZY

//===========================================================================
//============================== Endstop Settings ===========================
//===========================================================================

// @section homing

// Specify here all the endstop connectors that are connected to any endstop or probe.
// Almost all printers will be using one per axis. Probes will use one or more of the
// extra connectors. Leave undefined any used for non-endstop and non-probe purposes.
#define USE_XMIN_PLUG
#define USE_YMIN_PLUG
#define USE_ZMIN_PLUG
//#define USE_XMAX_PLUG
//#define USE_YMAX_PLUG
//#define USE_ZMAX_PLUG

// Enable pullup for all endstops to prevent a floating state
//#define ENDSTOPPULLUPS
#if DISABLED(ENDSTOPPULLUPS)
  // Disable ENDSTOPPULLUPS to set pullups individually
  //#define ENDSTOPPULLUP_XMAX
  //#define ENDSTOPPULLUP_YMAX
  //#define ENDSTOPPULLUP_ZMAX
  #define ENDSTOPPULLUP_XMIN
  #define ENDSTOPPULLUP_YMIN
  #if ENABLED(BLTOUCH) || ENABLED(SN04) || ENABLED(INDUCTIVE_NC) || ENABLED(INDUCTIVE_NO) || ENABLED(NOZZLE_PROBE)
    //#define ENDSTOPPULLUP_ZMIN
    #define ENDSTOPPULLUP_ZMIN_PROBE
  #else
    #define ENDSTOPPULLUP_ZMIN
    //#define ENDSTOPPULLUP_ZMIN_PROBE
  #endif
#endif

// Enable pulldown for all endstops to prevent a floating state
//#define ENDSTOPPULLDOWNS
#if DISABLED(ENDSTOPPULLDOWNS)
  // Disable ENDSTOPPULLDOWNS to set pulldowns individually
  //#define ENDSTOPPULLDOWN_XMAX
  //#define ENDSTOPPULLDOWN_YMAX
  //#define ENDSTOPPULLDOWN_ZMAX
  //#define ENDSTOPPULLDOWN_XMIN
  //#define ENDSTOPPULLDOWN_YMIN
  //#define ENDSTOPPULLDOWN_ZMIN
  //#define ENDSTOPPULLDOWN_ZMIN_PROBE
#endif

// Mechanical endstop with COM to ground and NC to Signal uses "false" here (most common setup).
#define X_MIN_ENDSTOP_INVERTING true // set to true to invert the logic of the endstop.
#define Y_MIN_ENDSTOP_INVERTING true // set to true to invert the logic of the endstop.
#if ENABLED(BLTOUCH)
  // #define Z_MIN_ENDSTOP_INVERTING false // set to true to invert the logic of the endstop.
#elif ENABLED(INDUCTIVE_NC)
  #define Z_MIN_ENDSTOP_INVERTING false // set to true to invert the logic of the endstop.
#else
  #define Z_MIN_ENDSTOP_INVERTING true // set to true to invert the logic of the endstop.
#endif
//#define X_MAX_ENDSTOP_INVERTING false // set to true to invert the logic of the endstop.
//#define Y_MAX_ENDSTOP_INVERTING false // set to true to invert the logic of the endstop.
//#define Z_MAX_ENDSTOP_INVERTING false // set to true to invert the logic of the endstop.
#if ENABLED(BLTOUCH) || ENABLED(INDUCTIVE_NC)
  #define Z_MIN_PROBE_ENDSTOP_INVERTING false // set to true to invert the logic of the endstop.
#elif ENABLED(SN04) || ENABLED(INDUCTIVE_NO) || ENABLED(SERVO_PROBE) || ENABLED(NOZZLE_PROBE)
  #define Z_MIN_PROBE_ENDSTOP_INVERTING true // set to true to invert the logic of the endstop.
#else
  //#define Z_MIN_PROBE_ENDSTOP_INVERTING false // set to true to invert the logic of the endstop.
#endif

/**
 * Stepper Drivers
 *
 * These settings allow Marlin to tune stepper driver timing and enable advanced options for
 * stepper drivers that support them. You may also override timing options in Configuration_adv.h.
 *
 * A4988 is assumed for unspecified drivers.
 *
 * Options: A4988, A5984, DRV8825, LV8729, L6470, TB6560, TB6600, TMC2100,
 *          TMC2130, TMC2130_STANDALONE, TMC2208, TMC2208_STANDALONE,
 *          TMC26X,  TMC26X_STANDALONE,  TMC2660, TMC2660_STANDALONE,
 *          TMC5130, TMC5130_STANDALONE
 * :['A4988', 'A5984', 'DRV8825', 'LV8729', 'L6470', 'TB6560', 'TB6600', 'TMC2100', 'TMC2130', 'TMC2130_STANDALONE', 'TMC2208', 'TMC2208_STANDALONE', 'TMC26X', 'TMC26X_STANDALONE', 'TMC2660', 'TMC2660_STANDALONE', 'TMC5130', 'TMC5130_STANDALONE']
 */
//#define X_DRIVER_TYPE  A4988
//#define Y_DRIVER_TYPE  A4988
//#define Z_DRIVER_TYPE  A4988
//#define X2_DRIVER_TYPE A4988
//#define Y2_DRIVER_TYPE A4988
//#define Z2_DRIVER_TYPE A4988
//#define Z3_DRIVER_TYPE A4988
//#define E0_DRIVER_TYPE A4988
//#define E1_DRIVER_TYPE A4988
//#define E2_DRIVER_TYPE A4988
//#define E3_DRIVER_TYPE A4988
//#define E4_DRIVER_TYPE A4988
//#define E5_DRIVER_TYPE A4988

// Enable this feature if all enabled endstop pins are interrupt-capable.
// This will remove the need to poll the interrupt pins, saving many CPU cycles.
//#define ENDSTOP_INTERRUPTS_FEATURE

/**
 * Endstop Noise Threshold
 *
 * Enable if your probe or endstops falsely trigger due to noise.
 *
 * - Higher values may affect repeatability or accuracy of some bed probes.
 * - To fix noise install a 100nF ceramic capacitor inline with the switch.
 * - This feature is not required for common micro-switches mounted on PCBs
 *   based on the Makerbot design, which already have the 100nF capacitor.
 *
 * :[2,3,4,5,6,7]
 */
//#define ENDSTOP_NOISE_THRESHOLD 2

//=============================================================================
//============================== Movement Settings ============================
//=============================================================================
// @section motion

/**
 * Default Settings
 *
 * These settings can be reset by M502
 *
 * Note that if EEPROM is enabled, saved values will override these.
 */

/**
 * With this option each E stepper can have its own factors for the
 * following movement settings. If fewer factors are given than the
 * total number of extruders, the last value applies to the rest.
 */
#if ENABLED(DUAL_EXTRUDER)
  #define DISTINCT_E_FACTORS
#endif

/**
 * Default Axis Steps Per Unit (steps/mm)
 * Override with M92
 *                                      X, Y, Z, E0 [, E1[, E2[, E3[, E4[, E5]]]]]
 */
#if ENABLED(DUAL_EXTRUDER)
  #define DEFAULT_AXIS_STEPS_PER_UNIT   { 80, 80, Z_STEPS, E0_STEPS, E1_STEPS }
#else
  #define DEFAULT_AXIS_STEPS_PER_UNIT   { 80, 80, Z_STEPS, E0_STEPS }
#endif

/**
 * Default Max Feed Rate (mm/s)
 * Override with M203
 *                                      X, Y, Z, E0 [, E1[, E2[, E3[, E4[, E5]]]]]
 */
#if ENABLED(DUAL_EXTRUDER)
  #define DEFAULT_MAX_FEEDRATE          { 300, 300, 7, 50, 50 }
#else
  #define DEFAULT_MAX_FEEDRATE          { 300, 300, 7, 50 }
#endif

/**
 * Default Max Acceleration (change/s) change = mm/s
 * (Maximum start speed for accelerated moves)
 * Override with M201
 *                                      X, Y, Z, E0 [, E1[, E2[, E3[, E4[, E5]]]]]
 */
#if ENABLED(DUAL_EXTRUDER)
  #define DEFAULT_MAX_ACCELERATION      { 3000,  3000, 100, 10000, 10000 }
#else
  #define DEFAULT_MAX_ACCELERATION      { 3000,  3000, 100, 10000 }
#endif

/**
 * Default Acceleration (change/s) change = mm/s
 * Override with M204
 *
 *   M204 P    Acceleration
 *   M204 R    Retract Acceleration
 *   M204 T    Travel Acceleration
 */
#define DEFAULT_ACCELERATION          1000    // X, Y, Z and E acceleration for printing moves
#define DEFAULT_RETRACT_ACCELERATION  2000    // E acceleration for retracts
#define DEFAULT_TRAVEL_ACCELERATION   3000    // X, Y, Z acceleration for travel (non printing) moves

//
// Use Junction Deviation instead of traditional Jerk Limiting
//
//#define JUNCTION_DEVIATION
#if ENABLED(JUNCTION_DEVIATION)
  #define JUNCTION_DEVIATION_MM 0.02  // (mm) Distance from real junction edge
#endif

/**
 * Default Jerk (mm/s)
 * Override with M205 X Y Z E
 *
 * "Jerk" specifies the minimum speed change that requires acceleration.
 * When changing speed and direction, if the difference is less than the
 * value set here, it may happen instantaneously.
 */
<<<<<<< HEAD
#define DEFAULT_XJERK                  4.0
#define DEFAULT_YJERK                  7.0
#define DEFAULT_ZJERK                  0.2
#define DEFAULT_EJERK                  2.5
=======
#if DISABLED(JUNCTION_DEVIATION)
  #define DEFAULT_XJERK 10.0
  #define DEFAULT_YJERK 10.0
  #define DEFAULT_ZJERK  0.3
#endif

#define DEFAULT_EJERK    5.0  // May be used by Linear Advance
>>>>>>> 3a16cb6d

/**
 * S-Curve Acceleration
 *
 * This option eliminates vibration during printing by fitting a Bézier
 * curve to move acceleration, producing much smoother direction changes.
 *
 * See https://github.com/synthetos/TinyG/wiki/Jerk-Controlled-Motion-Explained
 */
//#define S_CURVE_ACCELERATION

//===========================================================================
//============================= Z Probe Options =============================
//===========================================================================
// @section probes

//
// See http://marlinfw.org/docs/configuration/probes.html
//

/**
 * Z_MIN_PROBE_USES_Z_MIN_ENDSTOP_PIN
 *
 * Enable this option for a probe connected to the Z Min endstop pin.
 */
#if ENABLED(BLTOUCH) || ENABLED(SN04) || ENABLED(INDUCTIVE_NO) || ENABLED(INDUCTIVE_NC) || ENABLED(SERVO_PROBE) || ENABLED(NOZZLE_PROBE)
  #define Z_MIN_PROBE_USES_Z_MIN_ENDSTOP_PIN
#endif

/**
 * Z_MIN_PROBE_ENDSTOP
 *
 * Enable this option for a probe connected to any pin except Z-Min.
 * (By default Marlin assumes the Z-Max endstop pin.)
 * To use a custom Z Probe pin, set Z_MIN_PROBE_PIN below.
 *
 *  - The simplest option is to use a free endstop connector.
 *  - Use 5V for powered (usually inductive) sensors.
 *
 *  - RAMPS 1.3/1.4 boards may use the 5V, GND, and Aux4->D32 pin:
 *    - For simple switches connect...
 *      - normally-closed switches to GND and D32.
 *      - normally-open switches to 5V and D32.
 *
 * WARNING: Setting the wrong pin may have unexpected and potentially
 * disastrous consequences. Use with caution and do your homework.
 *
 */
//#define Z_MIN_PROBE_ENDSTOP

/**
 * Probe Type
 *
 * Allen Key Probes, Servo Probes, Z-Sled Probes, FIX_MOUNTED_PROBE, etc.
 * Activate one of these to use Auto Bed Leveling below.
 */

/**
 * The "Manual Probe" provides a means to do "Auto" Bed Leveling without a probe.
 * Use G29 repeatedly, adjusting the Z height at each point with movement commands
 * or (with LCD_BED_LEVELING) the LCD controller.
 */
#if ENABLED(MANUAL)
  #define PROBE_MANUALLY
  //#define MANUAL_PROBE_START_Z 0.2
#endif

/**
 * A Fix-Mounted Probe either doesn't deploy or needs manual deployment.
 *   (e.g., an inductive probe or a nozzle-based probe-switch.)
 */
#if ENABLED(SN04) || ENABLED(INDUCTIVE_NC) || ENABLED(INDUCTIVE_NO) || ENABLED(NOZZLE_PROBE)
  #define FIX_MOUNTED_PROBE
#endif

/**
 * Z Servo Probe, such as an endstop switch on a rotating arm.
 */
#if ENABLED(SERVO_PROBE)
  #define Z_PROBE_SERVO_NR 0   // Defaults to SERVO 0 connector.
  #define Z_SERVO_ANGLES {SERVO_DEPLOY,SERVO_STOW}  // Z Servo Deploy and Stow angles
#endif

/**
 * The BLTouch probe uses a Hall effect sensor and emulates a servo.
 */
#if ENABLED(BLTOUCH)
  //#define BLTOUCH_DELAY 375   // (ms) Enable and increase if needed
#endif

// A probe that is deployed and stowed with a solenoid pin (SOL1_PIN)
//#define SOLENOID_PROBE

// A sled-mounted probe like those designed by Charles Bell.
//#define Z_PROBE_SLED
//#define SLED_DOCKING_OFFSET 5  // The extra distance the X axis must travel to pickup the sled. 0 should be fine but you can push it further if you'd like.

// A probe deployed by moving the x-axis, such as the Wilson II's rack-and-pinion probe designed by Marty Rice.
//#define RACK_AND_PINION_PROBE
#if ENABLED(RACK_AND_PINION_PROBE)
  #define Z_PROBE_DEPLOY_X  X_MIN_POS
  #define Z_PROBE_RETRACT_X X_MAX_POS
#endif

//
// For Z_PROBE_ALLEN_KEY see the Delta example configurations.
//

/**
 *   Z Probe to nozzle (X,Y) offset, relative to (0, 0).
 *   X and Y offsets must be integers.
 *
 *   In the following example the X and Y offsets are both positive:
 *   #define X_PROBE_OFFSET_FROM_EXTRUDER 10
 *   #define Y_PROBE_OFFSET_FROM_EXTRUDER 10
 *
 *      +-- BACK ---+
 *      |           |
 *    L |    (+) P  | R <-- probe (20,20)
 *    E |           | I
 *    F | (-) N (+) | G <-- nozzle (10,10)
 *    T |           | H
 *      |    (-)    | T
 *      |           |
 *      O-- FRONT --+
 *    (0,0)
 */
#define X_PROBE_OFFSET_FROM_EXTRUDER SENSOR_RIGHT - SENSOR_LEFT  // X offset: -left  +right  [of the nozzle]
#define Y_PROBE_OFFSET_FROM_EXTRUDER SENSOR_BEHIND - SENSOR_FRONT // Y offset: -front +behind [the nozzle]
#define Z_PROBE_OFFSET_FROM_EXTRUDER 0   // Z offset: -below +above  [the nozzle]

// Certain types of probes need to stay away from edges
#define MIN_PROBE_EDGE BED_MARGIN

// X and Y axis travel speed (mm/m) between probes
#define XY_PROBE_SPEED 8000

// Feedrate (mm/m) for the first approach when double-probing (MULTIPLE_PROBING == 2)
#define Z_PROBE_SPEED_FAST HOMING_FEEDRATE_Z

// Feedrate (mm/m) for the "accurate" probe of each point
#define Z_PROBE_SPEED_SLOW (Z_PROBE_SPEED_FAST / 3)

// The number of probes to perform at each point.
//   Set to 2 for a fast/slow probe, using the second probe result.
//   Set to 3 or more for slow probes, averaging the results.
#define MULTIPLE_PROBING 2

/**
 * Z probes require clearance when deploying, stowing, and moving between
 * probe points to avoid hitting the bed and other hardware.
 * Servo-mounted probes require extra space for the arm to rotate.
 * Inductive probes need space to keep from triggering early.
 *
 * Use these settings to specify the distance (mm) to raise the probe (or
 * lower the bed). The values set here apply over and above any (negative)
 * probe Z Offset set with Z_PROBE_OFFSET_FROM_EXTRUDER, M851, or the LCD.
 * Only integer values >= 1 are valid here.
 *
 * Example: `M851 Z-5` with a CLEARANCE of 4  =>  9mm from bed to nozzle.
 *     But: `M851 Z+1` with a CLEARANCE of 2  =>  2mm from bed to nozzle.
 */
#define Z_CLEARANCE_DEPLOY_PROBE    Z_HOMING_HEIGHT // Z Clearance for Deploy/Stow
#define Z_CLEARANCE_BETWEEN_PROBES  Z_HOMING_HEIGHT // Z Clearance between probe points
#define Z_CLEARANCE_MULTI_PROBE     Z_HOMING_HEIGHT // Z Clearance between multiple probes
#define Z_AFTER_PROBING           	Z_HOMING_HEIGHT // Z position after probing is done

#define Z_PROBE_LOW_POINT          -2 // Farthest distance below the trigger-point to go before stopping

// For M851 give a range for adjusting the Z probe offset
#define Z_PROBE_OFFSET_RANGE_MIN -20
#define Z_PROBE_OFFSET_RANGE_MAX 20

// Enable the M48 repeatability test to test probe accuracy
#if (ENABLED(BLTOUCH) || ENABLED(SN04) || ENABLED(INDUCTIVE_NC) || ENABLED(INDUCTIVE_NO) || ENABLED(SERVO_PROBE) || ENABLED(NOZZLE_PROBE)) && DISABLED(MANUAL)
  #define Z_MIN_PROBE_REPEATABILITY_TEST
#endif

// Before deploy/stow pause for user confirmation
//#define PAUSE_BEFORE_DEPLOY_STOW

/**
 * Enable one or more of the following if probing seems unreliable.
 * Heaters and/or fans can be disabled during probing to minimize electrical
 * noise. A delay can also be added to allow noise and vibration to settle.
 * These options are most useful for the BLTouch probe, but may also improve
 * readings with inductive probes and piezo sensors.
 */
//#define PROBING_HEATERS_OFF       // Turn heaters off when probing
#if ENABLED(PROBING_HEATERS_OFF)
  //#define WAIT_FOR_BED_HEATER     // Wait for bed to heat back up between probes (to improve accuracy)
#endif
//#define PROBING_FANS_OFF          // Turn fans off when probing
//#define PROBING_STEPPERS_OFF      // Turn steppers off (unless needed to hold position) when probing
//#define DELAY_BEFORE_PROBING 200  // (ms) To prevent vibrations from triggering piezo sensors

// For Inverting Stepper Enable Pins (Active Low) use 0, Non Inverting (Active High) use 1
// :{ 0:'Low', 1:'High' }
#define X_ENABLE_ON 0
#define Y_ENABLE_ON 0
#define Z_ENABLE_ON 0
#define E_ENABLE_ON 0 // For all extruders

// Disables axis stepper immediately when it's not being used.
// WARNING: When motors turn off there is a chance of losing position accuracy!
#define DISABLE_X false
#define DISABLE_Y false
#define DISABLE_Z false

// Warn on display about possibly reduced accuracy
//#define DISABLE_REDUCED_ACCURACY_WARNING

// @section extruder

#define DISABLE_E false             // For all extruders
#define DISABLE_INACTIVE_EXTRUDER   // Keep only the active extruder enabled

// @section machine

// Invert the stepper direction. Change (or reverse the motor connector) if an axis goes the wrong way.
#if ENABLED(CHANGE_X_DIRECTION)
  #define INVERT_X_DIR true
#else
  #define INVERT_X_DIR false
#endif
#if ENABLED(CHANGE_Y_DIRECTION)
  #define INVERT_Y_DIR true
#else
  #define INVERT_Y_DIR false
#endif
#if ENABLED(CHANGE_Z_DIRECTION)
  #define INVERT_Z_DIR true
#else
  #define INVERT_Z_DIR false
#endif

// @section extruder

// For direct drive extruder v9 set to true, for geared extruder set to false.
#if ENABLED(CHANGE_E0_DIRECTION)
  #define INVERT_E0_DIR true
#else
  #define INVERT_E0_DIR false
#endif
#if ENABLED(CHANGE_E1_DIRECTION)
  #define INVERT_E1_DIR true
#else
  #define INVERT_E1_DIR false
#endif
#define INVERT_E2_DIR false
#define INVERT_E3_DIR false
#define INVERT_E4_DIR false
#define INVERT_E5_DIR false

// @section homing

//#define NO_MOTION_BEFORE_HOMING  // Inhibit movement until all axes have been homed

//#define UNKNOWN_Z_NO_RAISE // Don't raise Z (lower the bed) if Z is "unknown." For beds that fall when Z is powered off.

//#define Z_HOMING_HEIGHT 4  // (mm) Minimal Z height before homing (G28) for Z clearance above the bed, clamps, ...
                             // Be sure you have this distance over your Z_MAX_POS in case.

// Direction of endstops when homing; 1=MAX, -1=MIN
// :[-1,1]
#define X_HOME_DIR -1
#define Y_HOME_DIR -1
#define Z_HOME_DIR -1

// @section machine

// The size of the print bed
#define X_BED_SIZE 200
#if ENABLED(LARGE_BED)
  #define Y_BED_SIZE 280
#else
  #define Y_BED_SIZE 200
#endif

// Travel limits (mm) after homing, corresponding to endstop positions.
#define X_MIN_POS 0 - XTRA_BED_LEFT
#define Y_MIN_POS 0 - XTRA_BED_BACK
#define Z_MIN_POS 0
#define X_MAX_POS X_BED_SIZE + XTRA_BED_RIGHT
#define Y_MAX_POS Y_BED_SIZE + XTRA_BED_FRONT
#define Z_MAX_POS 200

/**
 * Software Endstops
 *
 * - Prevent moves outside the set machine bounds.
 * - Individual axes can be disabled, if desired.
 * - X and Y only apply to Cartesian robots.
 * - Use 'M211' to set software endstops on/off or report current state
 */

// Min software endstops constrain movement within minimum coordinate bounds
#define MIN_SOFTWARE_ENDSTOPS
#if ENABLED(MIN_SOFTWARE_ENDSTOPS)
  #define MIN_SOFTWARE_ENDSTOP_X
  #define MIN_SOFTWARE_ENDSTOP_Y
  #define MIN_SOFTWARE_ENDSTOP_Z
#endif

// Max software endstops constrain movement within maximum coordinate bounds
#define MAX_SOFTWARE_ENDSTOPS
#if ENABLED(MAX_SOFTWARE_ENDSTOPS)
  #define MAX_SOFTWARE_ENDSTOP_X
  #define MAX_SOFTWARE_ENDSTOP_Y
  #define MAX_SOFTWARE_ENDSTOP_Z
#endif

#if ENABLED(MIN_SOFTWARE_ENDSTOPS) || ENABLED(MAX_SOFTWARE_ENDSTOPS)
  //#define SOFT_ENDSTOPS_MENU_ITEM  // Enable/Disable software endstops from the LCD
#endif

/**
 * Filament Runout Sensors
 * Mechanical or opto endstops are used to check for the presence of filament.
 *
 * RAMPS-based boards use SERVO3_PIN for the first runout sensor.
 * For other boards you may need to define FIL_RUNOUT_PIN, FIL_RUNOUT2_PIN, etc.
 * By default the firmware assumes HIGH=FILAMENT PRESENT.
 */
//#define FILAMENT_RUNOUT_SENSOR
#if ENABLED(FILAMENT_RUNOUT_SENSOR)
  #define NUM_RUNOUT_SENSORS   1     // Number of sensors, up to one per extruder. Define a FIL_RUNOUT#_PIN for each.
  #define FIL_RUNOUT_INVERTING false // set to true to invert the logic of the sensor.
  #define FIL_RUNOUT_PULLUP          // Use internal pullup for filament runout pins.
  //#define FIL_RUNOUT_PULLDOWN      // Use internal pulldown for filament runout pins.
  #define FILAMENT_RUNOUT_SCRIPT "M600"

  // After a runout is detected, continue printing this length of filament
  // before executing the runout script. Useful for a sensor at the end of
  // a feed tube. Requires 4 bytes SRAM per sensor, plus 4 bytes overhead.
  //#define FILAMENT_RUNOUT_DISTANCE_MM 25

  #ifdef FILAMENT_RUNOUT_DISTANCE_MM
    // Enable this option to use an encoder disc that toggles the runout pin
    // as the filament moves. (Be sure to set FILAMENT_RUNOUT_DISTANCE_MM
    // large enough to avoid false positives.)
    //#define FILAMENT_MOTION_SENSOR
  #endif
#endif

//===========================================================================
//=============================== Bed Leveling ==============================
//===========================================================================
// @section calibrate

/**
 * Choose one of the options below to enable G29 Bed Leveling. The parameters
 * and behavior of G29 will change depending on your selection.
 *
 *  If using a Probe for Z Homing, enable Z_SAFE_HOMING also!
 *
 * - AUTO_BED_LEVELING_3POINT
 *   Probe 3 arbitrary points on the bed (that aren't collinear)
 *   You specify the XY coordinates of all 3 points.
 *   The result is a single tilted plane. Best for a flat bed.
 *
 * - AUTO_BED_LEVELING_LINEAR
 *   Probe several points in a grid.
 *   You specify the rectangle and the density of sample points.
 *   The result is a single tilted plane. Best for a flat bed.
 *
 * - AUTO_BED_LEVELING_BILINEAR
 *   Probe several points in a grid.
 *   You specify the rectangle and the density of sample points.
 *   The result is a mesh, best for large or uneven beds.
 *
 * - AUTO_BED_LEVELING_UBL (Unified Bed Leveling)
 *   A comprehensive bed leveling system combining the features and benefits
 *   of other systems. UBL also includes integrated Mesh Generation, Mesh
 *   Validation and Mesh Editing systems.
 *
 * - MESH_BED_LEVELING
 *   Probe a grid manually
 *   The result is a mesh, suitable for large or uneven beds. (See BILINEAR.)
 *   For machines without a probe, Mesh Bed Leveling provides a method to perform
 *   leveling in steps so you can manually adjust the Z height at each grid-point.
 *   With an LCD controller the process is guided step-by-step.
 */
#if ENABLED(TRIPOINT)
  #define AUTO_BED_LEVELING_3POINT
#elif ENABLED(LINEAR)
  #define AUTO_BED_LEVELING_LINEAR
#elif ENABLED(BILINEAR)
  #define AUTO_BED_LEVELING_BILINEAR
#elif ENABLED(UBL)
  #define AUTO_BED_LEVELING_UBL
#elif ENABLED(MANUAL)
  #define MESH_BED_LEVELING
#endif

/**
 * Added by Jim Brown for EasyConfig use. Does the math to set probe points determined by nozzle,
 * probe, and bed offsets.
 */
#if XTRA_BED_BACK > SENSOR_BEHIND
  #define PROBE_Y_FRONT BED_MARGIN + SENSOR_BEHIND - (XTRA_BED_BACK - (XTRA_BED_BACK - SENSOR_BEHIND))
#elif XTRA_BED_BACK > 0 && XTRA_BED_BACK <= SENSOR_BEHIND
  #define PROBE_Y_FRONT BED_MARGIN + SENSOR_BEHIND - XTRA_BED_BACK
#else
  #define PROBE_Y_FRONT BED_MARGIN + SENSOR_BEHIND
#endif
#if XTRA_BED_FRONT > SENSOR_FRONT
  #define PROBE_Y_BACK Y_BED_SIZE - BED_MARGIN - SENSOR_FRONT + XTRA_BED_FRONT - (XTRA_BED_FRONT - SENSOR_FRONT)
#elif XTRA_BED_FRONT > 0 && XTRA_BED_FRONT <= SENSOR_FRONT
  #define PROBE_Y_BACK Y_BED_SIZE - BED_MARGIN - SENSOR_FRONT + XTRA_BED_FRONT
#else
  #define PROBE_Y_BACK Y_BED_SIZE - BED_MARGIN - SENSOR_FRONT
#endif
#if XTRA_BED_LEFT > SENSOR_RIGHT
  #define PROBE_X_LEFT BED_MARGIN + SENSOR_RIGHT - (XTRA_BED_LEFT - (XTRA_BED_LEFT - SENSOR_RIGHT))
#elif XTRA_BED_LEFT > 0 && XTRA_BED_LEFT <= SENSOR_RIGHT
  #define PROBE_X_LEFT BED_MARGIN + SENSOR_RIGHT - XTRA_BED_LEFT
#else
  #define PROBE_X_LEFT BED_MARGIN + SENSOR_RIGHT
#endif
#if XTRA_BED_RIGHT > SENSOR_LEFT
  #define PROBE_X_RIGHT X_BED_SIZE - BED_MARGIN - SENSOR_LEFT + (XTRA_BED_RIGHT - (XTRA_BED_RIGHT - SENSOR_LEFT))
#elif XTRA_BED_RIGHT > 0 && XTRA_BED_RIGHT <= SENSOR_LEFT
  #define PROBE_X_RIGHT X_BED_SIZE - BED_MARGIN - SENSOR_LEFT + XTRA_BED_RIGHT
#else
  #define PROBE_X_RIGHT X_BED_SIZE - BED_MARGIN - SENSOR_LEFT
#endif


/**
 * Normally G28 leaves leveling disabled on completion. Enable
 * this option to have G28 restore the prior leveling state.
 */
#if ENABLED(BLTOUCH) || ENABLED(SN04) || ENABLED(INDUCTIVE_NO) || ENABLED(INDUCTIVE_NC) || ENABLED(SERVO_PROBE) || ENABLED(NOZZLE_PROBE) || ENABLED(MANUAL)
  #define RESTORE_LEVELING_AFTER_G28
#endif

/**
 * Enable detailed logging of G28, G29, M48, etc.
 * Turn on with the command 'M111 S32'.
 * NOTE: Requires a lot of PROGMEM!
 */
//#define DEBUG_LEVELING_FEATURE

#if ENABLED(MESH_BED_LEVELING) || ENABLED(AUTO_BED_LEVELING_BILINEAR) || ENABLED(AUTO_BED_LEVELING_UBL)
  // Gradually reduce leveling correction until a set height is reached,
  // at which point movement will be level to the machine's XY plane.
  // The height can be set with M420 Z<height>
  #define ENABLE_LEVELING_FADE_HEIGHT

  // For Cartesian machines, instead of dividing moves on mesh boundaries,
  // split up moves into short segments like a Delta. This follows the
  // contours of the bed more closely than edge-to-edge straight moves.
  #define SEGMENT_LEVELED_MOVES
  #define LEVELED_SEGMENT_LENGTH 5.0 // (mm) Length of all segments (except the last one)

  /**
   * Enable the G26 Mesh Validation Pattern tool.
   */
  #define G26_MESH_VALIDATION
  #if ENABLED(G26_MESH_VALIDATION)
    #define MESH_TEST_NOZZLE_SIZE    0.4  // (mm) Diameter of primary nozzle.
    #define MESH_TEST_LAYER_HEIGHT   0.2  // (mm) Default layer height for the G26 Mesh Validation Tool.
    #define MESH_TEST_HOTEND_TEMP  215.0  // (°C) Default nozzle temperature for the G26 Mesh Validation Tool.
    #define MESH_TEST_BED_TEMP      75.0  // (°C) Default bed temperature for the G26 Mesh Validation Tool.
  #endif

#endif

#if ENABLED(AUTO_BED_LEVELING_LINEAR) || ENABLED(AUTO_BED_LEVELING_BILINEAR)

  // Set the number of grid points per dimension.
  #define GRID_MAX_POINTS_X GRID_POINTS
  #define GRID_MAX_POINTS_Y GRID_MAX_POINTS_X

  // Set the boundaries for probing (where the probe can reach).
  #define LEFT_PROBE_BED_POSITION PROBE_X_LEFT
  #define RIGHT_PROBE_BED_POSITION PROBE_X_RIGHT
  #define FRONT_PROBE_BED_POSITION PROBE_Y_FRONT
  #define BACK_PROBE_BED_POSITION PROBE_Y_BACK

  // Probe along the Y axis, advancing X after each column
  //#define PROBE_Y_FIRST

  #if ENABLED(AUTO_BED_LEVELING_BILINEAR)

    // Beyond the probed grid, continue the implied tilt?
    // Default is to maintain the height of the nearest edge.
    //#define EXTRAPOLATE_BEYOND_GRID

    //
    // Experimental Subdivision of the grid by Catmull-Rom method.
    // Synthesizes intermediate points to produce a more detailed mesh.
    //
    //#define ABL_BILINEAR_SUBDIVISION
    #if ENABLED(ABL_BILINEAR_SUBDIVISION)
      // Number of subdivisions between probe points
      #define BILINEAR_SUBDIVISIONS 3
    #endif

  #endif

#elif ENABLED(AUTO_BED_LEVELING_UBL)

  //===========================================================================
  //========================= Unified Bed Leveling ============================
  //===========================================================================

  //#define MESH_EDIT_GFX_OVERLAY   // Display a graphics overlay while editing the mesh

  #define MESH_INSET BED_MARGIN     // Set Mesh bounds as an inset region of the bed
  #define GRID_MAX_POINTS_X GRID_POINTS      // Don't use more than 15 points per axis, implementation limited.
  #define GRID_MAX_POINTS_Y GRID_MAX_POINTS_X

  #define UBL_MESH_EDIT_MOVES_Z     // Sophisticated users prefer no movement of nozzle
  #define UBL_SAVE_ACTIVE_ON_M500   // Save the currently active mesh in the current slot on M500

  //#define UBL_Z_RAISE_WHEN_OFF_MESH 2.5 // When the nozzle is off the mesh, this value is used
                                          // as the Z-Height correction value.

#elif ENABLED(MESH_BED_LEVELING)

  //===========================================================================
  //=================================== Mesh ==================================
  //===========================================================================

  #define MESH_INSET BED_MARGIN  // Set Mesh bounds as an inset region of the bed
  #define GRID_MAX_POINTS_X GRID_POINTS    // Don't use more than 7 points per axis, implementation limited.
  #define GRID_MAX_POINTS_Y GRID_MAX_POINTS_X

  //#define MESH_G28_REST_ORIGIN // After homing all axes ('G28' or 'G28 XYZ') rest Z at Z_MIN_POS

#endif // BED_LEVELING

/**
 * Points to probe for all 3-point Leveling procedures.
 * Override if the automatically selected points are inadequate.
 */
#if ENABLED(AUTO_BED_LEVELING_3POINT) || ENABLED(AUTO_BED_LEVELING_UBL)
  #define PROBE_PT_1_X PROBE_X_LEFT // Probing points for 3-Point leveling of the mesh
  #define PROBE_PT_1_Y PROBE_Y_BACK
  #define PROBE_PT_2_X PROBE_X_RIGHT
  #define PROBE_PT_2_Y PROBE_Y_BACK
  #define PROBE_PT_3_X PROBE_X_RIGHT
  #define PROBE_PT_3_Y PROBE_Y_FRONT
#endif

/**
 * Add a bed leveling sub-menu for ABL or MBL.
 * Include a guided procedure if manual probing is enabled.
 */
#if DISABLED(BLTOUCH) && DISABLED(SN04) && DISABLED(INDUCTIVE_NC) && DISABLED(INDUCTIVE_NO) && DISABLED(SERVO_PROBE) && DISABLED(NOZZLE_PROBE) && ENABLED(MANUAL)
  #define LCD_BED_LEVELING
#endif

#if ENABLED(LCD_BED_LEVELING)
  #define MESH_EDIT_Z_STEP  0.025 // (mm) Step size while manually probing Z axis.
  #define LCD_PROBE_Z_RANGE 4     // (mm) Z Range centered on Z_MIN_POS for LCD Z adjustment
  //#define MESH_EDIT_MENU        // Add a menu to edit mesh points
#endif

// Add a menu item to move between bed corners for manual bed adjustment
//#define LEVEL_BED_CORNERS

#if ENABLED(LEVEL_BED_CORNERS)
  #define LEVEL_CORNERS_INSET 30    // (mm) An inset for corner leveling
  //#define LEVEL_CENTER_TOO        // Move to the center after the last corner
#endif

/**
 * Commands to execute at the end of G29 probing.
 * Useful to retract or move the Z probe out of the way.
 */
//#define Z_PROBE_END_SCRIPT "G1 Z10 F12000\nG1 X15 Y330\nG1 Z0.5\nG1 Z10"


// @section homing

// The center of the bed is at (X=0, Y=0)
//#define BED_CENTER_AT_0_0

// Manually set the home position. Leave these undefined for automatic settings.
// For DELTA this is the top-center of the Cartesian print volume.
#define MANUAL_X_HOME_POS NOZZLE_X
#define MANUAL_Y_HOME_POS NOZZLE_Y
//#define MANUAL_Z_HOME_POS 0 // Distance between the nozzle to printbed after homing

// Use "Z Safe Homing" to avoid homing with a Z probe outside the bed area.
//
// With this feature enabled:
//
// - Allow Z homing only after X and Y homing AND stepper drivers still enabled.
// - If stepper drivers time out, it will need X and Y homing again before Z homing.
// - Move the Z probe (or nozzle) to a defined XY point before Z Homing when homing all axes (G28).
// - Prevent Z homing when the Z probe is outside bed area.
//
#if ENABLED(BLTOUCH) || ENABLED(SN04) || ENABLED(INDUCTIVE_NC) || ENABLED(INDUCTIVE_NO) || ENABLED(SERVO_PROBE) || ENABLED(NOZZLE_PROBE)
  #define Z_SAFE_HOMING
  #if ENABLED(NOZZLE_PROBE)
    #define Z_SAFE_X_POINT PROBE_X_LEFT
    #define Z_SAFE_Y_POINT PROBE_Y_BACK
  #else
    #define Z_SAFE_X_POINT ((X_BED_SIZE) / 2)
    #define Z_SAFE_Y_POINT ((Y_BED_SIZE) / 2)
  #endif
#endif

#if ENABLED(Z_SAFE_HOMING)
  #define Z_SAFE_HOMING_X_POINT Z_SAFE_X_POINT    // X point for Z homing when homing all axes (G28).
  #define Z_SAFE_HOMING_Y_POINT Z_SAFE_Y_POINT    // Y point for Z homing when homing all axes (G28).
#endif

// Homing speeds (mm/m)
#define HOMING_FEEDRATE_XY (50*60)
#define HOMING_FEEDRATE_Z  (7*60)

// Validate that endstops are triggered on homing moves
#define VALIDATE_HOMING_ENDSTOPS

// @section calibrate

/**
 * Bed Skew Compensation
 *
 * This feature corrects for misalignment in the XYZ axes.
 *
 * Take the following steps to get the bed skew in the XY plane:
 *  1. Print a test square (e.g., https://www.thingiverse.com/thing:2563185)
 *  2. For XY_DIAG_AC measure the diagonal A to C
 *  3. For XY_DIAG_BD measure the diagonal B to D
 *  4. For XY_SIDE_AD measure the edge A to D
 *
 * Marlin automatically computes skew factors from these measurements.
 * Skew factors may also be computed and set manually:
 *
 *  - Compute AB     : SQRT(2*AC*AC+2*BD*BD-4*AD*AD)/2
 *  - XY_SKEW_FACTOR : TAN(PI/2-ACOS((AC*AC-AB*AB-AD*AD)/(2*AB*AD)))
 *
 * If desired, follow the same procedure for XZ and YZ.
 * Use these diagrams for reference:
 *
 *    Y                     Z                     Z
 *    ^     B-------C       ^     B-------C       ^     B-------C
 *    |    /       /        |    /       /        |    /       /
 *    |   /       /         |   /       /         |   /       /
 *    |  A-------D          |  A-------D          |  A-------D
 *    +-------------->X     +-------------->X     +-------------->Y
 *     XY_SKEW_FACTOR        XZ_SKEW_FACTOR        YZ_SKEW_FACTOR
 */
//#define SKEW_CORRECTION

#if ENABLED(SKEW_CORRECTION)
  // Input all length measurements here:
  #define XY_DIAG_AC 282.8427124746
  #define XY_DIAG_BD 282.8427124746
  #define XY_SIDE_AD 200

  // Or, set the default skew factors directly here
  // to override the above measurements:
  #define XY_SKEW_FACTOR 0.0

  //#define SKEW_CORRECTION_FOR_Z
  #if ENABLED(SKEW_CORRECTION_FOR_Z)
    #define XZ_DIAG_AC 282.8427124746
    #define XZ_DIAG_BD 282.8427124746
    #define YZ_DIAG_AC 282.8427124746
    #define YZ_DIAG_BD 282.8427124746
    #define YZ_SIDE_AD 200
    #define XZ_SKEW_FACTOR 0.0
    #define YZ_SKEW_FACTOR 0.0
  #endif

  // Enable this option for M852 to set skew at runtime
  //#define SKEW_CORRECTION_GCODE
#endif

//=============================================================================
//============================= Additional Features ===========================
//=============================================================================

// @section extras

//
// EEPROM
//
// The microcontroller can store settings in the EEPROM, e.g. max velocity...
// M500 - stores parameters in EEPROM
// M501 - reads parameters from EEPROM (if you need reset them after you changed them temporarily).
// M502 - reverts to the default "factory settings".  You still need to store them in EEPROM afterwards if you want to.
//
#define EEPROM_SETTINGS // Enable for M500 and M501 commands
//#define DISABLE_M503    // Saves ~2700 bytes of PROGMEM. Disable for release!
#define EEPROM_CHITCHAT   // Give feedback on EEPROM commands. Disable to save PROGMEM.

//
// Host Keepalive
//
// When enabled Marlin will send a busy status message to the host
// every couple of seconds when it can't accept commands.
//
//#define HOST_KEEPALIVE_FEATURE        // Disable this if your host doesn't like keepalive messages
#define DEFAULT_KEEPALIVE_INTERVAL 2  // Number of seconds between "busy" messages. Set with M113.
#define BUSY_WHILE_HEATING            // Some hosts require "busy" messages even during heating

//
// M100 Free Memory Watcher
//
//#define M100_FREE_MEMORY_WATCHER    // Add M100 (Free Memory Watcher) to debug memory usage

//
// G20/G21 Inch mode support
//
//#define INCH_MODE_SUPPORT

//
// M149 Set temperature units support
//
//#define TEMPERATURE_UNITS_SUPPORT

// @section temperature

// Preheat Constants
#define PREHEAT_1_LABEL       "PLA"
#define PREHEAT_1_TEMP_HOTEND   Hot_PLA // PLA
#define PREHEAT_1_TEMP_BED      Bed_PLA
#define PREHEAT_1_FAN_SPEED     0 // Value from 0 to 255

#define PREHEAT_2_LABEL       "ABS"
#define PREHEAT_2_TEMP_HOTEND   Hot_ABS  // ABS
#define PREHEAT_2_TEMP_BED      Bed_ABS
#define PREHEAT_2_FAN_SPEED     0 // Value from 0 to 255

#define PREHEAT_3_LABEL       "PETG"
#define PREHEAT_3_TEMP_HOTEND   Hot_PETG  // PETG
#define PREHEAT_3_TEMP_BED      Bed_PETG
#define PREHEAT_3_FAN_SPEED     0 // Value from 0 to 255

/**
 * Nozzle Park
 *
 * Park the nozzle at the given XYZ position on idle or G27.
 *
 * The "P" parameter controls the action applied to the Z axis:
 *
 *    P0  (Default) If Z is below park Z raise the nozzle.
 *    P1  Raise the nozzle always to Z-park height.
 *    P2  Raise the nozzle by Z-park amount, limited to Z_MAX_POS.
 */
#define NOZZLE_PARK_FEATURE

#if ENABLED(NOZZLE_PARK_FEATURE)
  // Specify a park position as { X, Y, Z }
  #define NOZZLE_PARK_POINT { (X_MIN_POS + 10), (Y_MAX_POS - 10), 5 }
  #define NOZZLE_PARK_XY_FEEDRATE 100   // X and Y axes feedrate in mm/s (also used for delta printers Z axis)
  #define NOZZLE_PARK_Z_FEEDRATE 5      // Z axis feedrate in mm/s (not used for delta printers)
#endif

/**
 * Clean Nozzle Feature -- EXPERIMENTAL
 *
 * Adds the G12 command to perform a nozzle cleaning process.
 *
 * Parameters:
 *   P  Pattern
 *   S  Strokes / Repetitions
 *   T  Triangles (P1 only)
 *
 * Patterns:
 *   P0  Straight line (default). This process requires a sponge type material
 *       at a fixed bed location. "S" specifies strokes (i.e. back-forth motions)
 *       between the start / end points.
 *
 *   P1  Zig-zag pattern between (X0, Y0) and (X1, Y1), "T" specifies the
 *       number of zig-zag triangles to do. "S" defines the number of strokes.
 *       Zig-zags are done in whichever is the narrower dimension.
 *       For example, "G12 P1 S1 T3" will execute:
 *
 *          --
 *         |  (X0, Y1) |     /\        /\        /\     | (X1, Y1)
 *         |           |    /  \      /  \      /  \    |
 *       A |           |   /    \    /    \    /    \   |
 *         |           |  /      \  /      \  /      \  |
 *         |  (X0, Y0) | /        \/        \/        \ | (X1, Y0)
 *          --         +--------------------------------+
 *                       |________|_________|_________|
 *                           T1        T2        T3
 *
 *   P2  Circular pattern with middle at NOZZLE_CLEAN_CIRCLE_MIDDLE.
 *       "R" specifies the radius. "S" specifies the stroke count.
 *       Before starting, the nozzle moves to NOZZLE_CLEAN_START_POINT.
 *
 *   Caveats: The ending Z should be the same as starting Z.
 * Attention: EXPERIMENTAL. G-code arguments may change.
 *
 */
//#define NOZZLE_CLEAN_FEATURE

#if ENABLED(NOZZLE_CLEAN_FEATURE)
  // Default number of pattern repetitions
  #define NOZZLE_CLEAN_STROKES  12

  // Default number of triangles
  #define NOZZLE_CLEAN_TRIANGLES  3

  // Specify positions as { X, Y, Z }
  #define NOZZLE_CLEAN_START_POINT { 30, 30, (Z_MIN_POS + 1)}
  #define NOZZLE_CLEAN_END_POINT   {100, 60, (Z_MIN_POS + 1)}

  // Circular pattern radius
  #define NOZZLE_CLEAN_CIRCLE_RADIUS 6.5
  // Circular pattern circle fragments number
  #define NOZZLE_CLEAN_CIRCLE_FN 10
  // Middle point of circle
  #define NOZZLE_CLEAN_CIRCLE_MIDDLE NOZZLE_CLEAN_START_POINT

  // Moves the nozzle to the initial position
  #define NOZZLE_CLEAN_GOBACK
#endif

/**
 * Print Job Timer
 *
 * Automatically start and stop the print job timer on M104/M109/M190.
 *
 *   M104 (hotend, no wait) - high temp = none,        low temp = stop timer
 *   M109 (hotend, wait)    - high temp = start timer, low temp = stop timer
 *   M190 (bed, wait)       - high temp = start timer, low temp = none
 *
 * The timer can also be controlled with the following commands:
 *
 *   M75 - Start the print job timer
 *   M76 - Pause the print job timer
 *   M77 - Stop the print job timer
 */
#define PRINTJOB_TIMER_AUTOSTART

/**
 * Print Counter
 *
 * Track statistical data such as:
 *
 *  - Total print jobs
 *  - Total successful print jobs
 *  - Total failed print jobs
 *  - Total time printing
 *
 * View the current statistics with M78.
 */
#define PRINTCOUNTER

//=============================================================================
//============================= LCD and SD support ============================
//=============================================================================

// @section lcd

/**
 * LCD LANGUAGE
 *
 * Select the language to display on the LCD. These languages are available:
 *
 *    en, an, bg, ca, cz, da, de, el, el-gr, es, eu, fi, fr, gl, hr, it,
 *    jp-kana, ko_KR, nl, pl, pt, pt-br, ru, sk, tr, uk, zh_CN, zh_TW, test
 *
 * :{ 'en':'English', 'an':'Aragonese', 'bg':'Bulgarian', 'ca':'Catalan', 'cz':'Czech', 'da':'Danish', 'de':'German', 'el':'Greek', 'el-gr':'Greek (Greece)', 'es':'Spanish', 'eu':'Basque-Euskera', 'fi':'Finnish', 'fr':'French', 'gl':'Galician', 'hr':'Croatian', 'it':'Italian', 'jp-kana':'Japanese', 'ko_KR':'Korean (South Korea)', 'nl':'Dutch', 'pl':'Polish', 'pt':'Portuguese', 'pt-br':'Portuguese (Brazilian)', 'ru':'Russian', 'sk':'Slovak', 'tr':'Turkish', 'uk':'Ukrainian', 'zh_CN':'Chinese (Simplified)', 'zh_TW':'Chinese (Traditional)', 'test':'TEST' }
 */
#define LCD_LANGUAGE en

/**
 * LCD Character Set
 *
 * Note: This option is NOT applicable to Graphical Displays.
 *
 * All character-based LCDs provide ASCII plus one of these
 * language extensions:
 *
 *  - JAPANESE ... the most common
 *  - WESTERN  ... with more accented characters
 *  - CYRILLIC ... for the Russian language
 *
 * To determine the language extension installed on your controller:
 *
 *  - Compile and upload with LCD_LANGUAGE set to 'test'
 *  - Click the controller to view the LCD menu
 *  - The LCD will display Japanese, Western, or Cyrillic text
 *
 * See http://marlinfw.org/docs/development/lcd_language.html
 *
 * :['JAPANESE', 'WESTERN', 'CYRILLIC']
 */
#define DISPLAY_CHARSET_HD44780 JAPANESE

/**
 * Info Screen Style (0:Classic, 1:Prusa)
 *
 * :[0:'Classic', 1:'Prusa']
 */
#define LCD_INFO_SCREEN_STYLE 0

/**
 * SD CARD
 *
 * SD Card support is disabled by default. If your controller has an SD slot,
 * you must uncomment the following option or it won't work.
 *
 */
//#define SDSUPPORT

/**
 * SD CARD: SPI SPEED
 *
 * Enable one of the following items for a slower SPI transfer speed.
 * This may be required to resolve "volume init" errors.
 */
//#define SPI_SPEED SPI_HALF_SPEED
//#define SPI_SPEED SPI_QUARTER_SPEED
//#define SPI_SPEED SPI_EIGHTH_SPEED

/**
 * SD CARD: ENABLE CRC
 *
 * Use CRC checks and retries on the SD communication.
 */
//#define SD_CHECK_AND_RETRY

/**
 * LCD Menu Items
 *
 * Disable all menus and only display the Status Screen, or
 * just remove some extraneous menu items to recover space.
 */
//#define NO_LCD_MENUS
//#define SLIM_LCD_MENUS

//
// ENCODER SETTINGS
//
// This option overrides the default number of encoder pulses needed to
// produce one step. Should be increased for high-resolution encoders.
//
#define ENCODER_PULSES_PER_STEP 4

//
// Use this option to override the number of step signals required to
// move between next/prev menu items.
//
//#define ENCODER_STEPS_PER_MENU_ITEM 1

/**
 * Encoder Direction Options
 *
 * Test your encoder's behavior first with both options disabled.
 *
 *  Reversed Value Edit and Menu Nav? Enable REVERSE_ENCODER_DIRECTION.
 *  Reversed Menu Navigation only?    Enable REVERSE_MENU_DIRECTION.
 *  Reversed Value Editing only?      Enable BOTH options.
 */

//
// This option reverses the encoder direction everywhere.
//
//  Set this option if CLOCKWISE causes values to DECREASE
//
#define REVERSE_ENCODER_DIRECTION

//
// This option reverses the encoder direction for navigating LCD menus.
//
//  If CLOCKWISE normally moves DOWN this makes it go UP.
//  If CLOCKWISE normally moves UP this makes it go DOWN.
//
//#define REVERSE_MENU_DIRECTION

//
// Individual Axis Homing
//
// Add individual axis homing items (Home X, Home Y, and Home Z) to the LCD menu.
//
#define INDIVIDUAL_AXIS_HOMING_MENU

//
// SPEAKER/BUZZER
//
// If you have a speaker that can produce tones, enable it here.
// By default Marlin assumes you have a buzzer with a fixed frequency.
//
#define SPEAKER

//
// The duration and frequency for the UI feedback sound.
// Set these to 0 to disable audio feedback in the LCD menus.
//
// Note: Test audio output with the G-Code:
//  M300 S<frequency Hz> P<duration ms>
//
#define LCD_FEEDBACK_FREQUENCY_DURATION_MS 2
#define LCD_FEEDBACK_FREQUENCY_HZ 5000

//=============================================================================
//======================== LCD / Controller Selection =========================
//========================   (Character-based LCDs)   =========================
//=============================================================================

//
// RepRapDiscount Smart Controller.
// http://reprap.org/wiki/RepRapDiscount_Smart_Controller
//
// Note: Usually sold with a white PCB.
//
#if DISABLED(FULL_GRAPHIC_SMART)
  #define REPRAP_DISCOUNT_SMART_CONTROLLER
#endif

//
// Original RADDS LCD Display+Encoder+SDCardReader
// http://doku.radds.org/dokumentation/lcd-display/
//
//#define RADDS_DISPLAY

//
// ULTIMAKER Controller.
//
//#define ULTIMAKERCONTROLLER

//
// ULTIPANEL as seen on Thingiverse.
//
//#define ULTIPANEL

//
// PanelOne from T3P3 (via RAMPS 1.4 AUX2/AUX3)
// http://reprap.org/wiki/PanelOne
//
//#define PANEL_ONE

//
// GADGETS3D G3D LCD/SD Controller
// http://reprap.org/wiki/RAMPS_1.3/1.4_GADGETS3D_Shield_with_Panel
//
// Note: Usually sold with a blue PCB.
//
//#define G3D_PANEL

//
// RigidBot Panel V1.0
// http://www.inventapart.com/
//
//#define RIGIDBOT_PANEL

//
// Makeboard 3D Printer Parts 3D Printer Mini Display 1602 Mini Controller
// https://www.aliexpress.com/item/Micromake-Makeboard-3D-Printer-Parts-3D-Printer-Mini-Display-1602-Mini-Controller-Compatible-with-Ramps-1/32765887917.html
//
//#define MAKEBOARD_MINI_2_LINE_DISPLAY_1602

//
// ANET and Tronxy 20x4 Controller
//
//#define ZONESTAR_LCD            // Requires ADC_KEYPAD_PIN to be assigned to an analog pin.
                                  // This LCD is known to be susceptible to electrical interference
                                  // which scrambles the display.  Pressing any button clears it up.
                                  // This is a LCD2004 display with 5 analog buttons.

//
// Generic 16x2, 16x4, 20x2, or 20x4 character-based LCD.
//
//#define ULTRA_LCD

//=============================================================================
//======================== LCD / Controller Selection =========================
//=====================   (I2C and Shift-Register LCDs)   =====================
//=============================================================================

//
// CONTROLLER TYPE: I2C
//
// Note: These controllers require the installation of Arduino's LiquidCrystal_I2C
// library. For more info: https://github.com/kiyoshigawa/LiquidCrystal_I2C
//

//
// Elefu RA Board Control Panel
// http://www.elefu.com/index.php?route=product/product&product_id=53
//
//#define RA_CONTROL_PANEL

//
// Sainsmart (YwRobot) LCD Displays
//
// These require F.Malpartida's LiquidCrystal_I2C library
// https://bitbucket.org/fmalpartida/new-liquidcrystal/wiki/Home
//
//#define LCD_SAINSMART_I2C_1602
//#define LCD_SAINSMART_I2C_2004

//
// Generic LCM1602 LCD adapter
//
//#define LCM1602

//
// PANELOLU2 LCD with status LEDs,
// separate encoder and click inputs.
//
// Note: This controller requires Arduino's LiquidTWI2 library v1.2.3 or later.
// For more info: https://github.com/lincomatic/LiquidTWI2
//
// Note: The PANELOLU2 encoder click input can either be directly connected to
// a pin (if BTN_ENC defined to != -1) or read through I2C (when BTN_ENC == -1).
//
//#define LCD_I2C_PANELOLU2

//
// Panucatt VIKI LCD with status LEDs,
// integrated click & L/R/U/D buttons, separate encoder inputs.
//
//#define LCD_I2C_VIKI

//
// CONTROLLER TYPE: Shift register panels
//

//
// 2 wire Non-latching LCD SR from https://goo.gl/aJJ4sH
// LCD configuration: http://reprap.org/wiki/SAV_3D_LCD
//
//#define SAV_3DLCD

//=============================================================================
//=======================   LCD / Controller Selection  =======================
//=========================      (Graphical LCDs)      ========================
//=============================================================================

//
// CONTROLLER TYPE: Graphical 128x64 (DOGM)
//
// IMPORTANT: The U8glib library is required for Graphical Display!
//            https://github.com/olikraus/U8glib_Arduino
//

//
// RepRapDiscount FULL GRAPHIC Smart Controller
// http://reprap.org/wiki/RepRapDiscount_Full_Graphic_Smart_Controller
//
#if ENABLED(FULL_GRAPHIC_SMART)
  #define REPRAP_DISCOUNT_FULL_GRAPHIC_SMART_CONTROLLER
#endif

//
// ReprapWorld Graphical LCD
// https://reprapworld.com/?products_details&products_id/1218
//
//#define REPRAPWORLD_GRAPHICAL_LCD

//
// Activate one of these if you have a Panucatt Devices
// Viki 2.0 or mini Viki with Graphic LCD
// http://panucatt.com
//
//#define VIKI2
//#define miniVIKI

//
// MakerLab Mini Panel with graphic
// controller and SD support - http://reprap.org/wiki/Mini_panel
//
//#define MINIPANEL

//
// MaKr3d Makr-Panel with graphic controller and SD support.
// http://reprap.org/wiki/MaKr3d_MaKrPanel
//
//#define MAKRPANEL

//
// Adafruit ST7565 Full Graphic Controller.
// https://github.com/eboston/Adafruit-ST7565-Full-Graphic-Controller/
//
//#define ELB_FULL_GRAPHIC_CONTROLLER

//
// BQ LCD Smart Controller shipped by
// default with the BQ Hephestos 2 and Witbox 2.
//
//#define BQ_LCD_SMART_CONTROLLER

//
// Cartesio UI
// http://mauk.cc/webshop/cartesio-shop/electronics/user-interface
//
//#define CARTESIO_UI

//
// LCD for Melzi Card with Graphical LCD
//
//#define LCD_FOR_MELZI

//
// SSD1306 OLED full graphics generic display
//
//#define U8GLIB_SSD1306

//
// SAV OLEd LCD module support using either SSD1306 or SH1106 based LCD modules
//
//#define SAV_3DGLCD
#if ENABLED(SAV_3DGLCD)
  //#define U8GLIB_SSD1306
  #define U8GLIB_SH1106
#endif

//
// Original Ulticontroller from Ultimaker 2 printer with SSD1309 I2C display and encoder
// https://github.com/Ultimaker/Ultimaker2/tree/master/1249_Ulticontroller_Board_(x1)
//
//#define ULTI_CONTROLLER

//
// TinyBoy2 128x64 OLED / Encoder Panel
//
//#define OLED_PANEL_TINYBOY2

//
// MKS MINI12864 with graphic controller and SD support
// http://reprap.org/wiki/MKS_MINI_12864
//
//#define MKS_MINI_12864

//
// Factory display for Creality CR-10
// https://www.aliexpress.com/item/Universal-LCD-12864-3D-Printer-Display-Screen-With-Encoder-For-CR-10-CR-7-Model/32833148327.html
//
// This is RAMPS-compatible using a single 10-pin connector.
// (For CR-10 owners who want to replace the Melzi Creality board but retain the display)
//
//#define CR10_STOCKDISPLAY

//
// ANET and Tronxy Graphical Controller
//
// Anet 128x64 full graphics lcd with rotary encoder as used on Anet A6
// A clone of the RepRapDiscount full graphics display but with
// different pins/wiring (see pins_ANET_10.h).
//
//#define ANET_FULL_GRAPHICS_LCD

//
// MKS OLED 1.3" 128 × 64 FULL GRAPHICS CONTROLLER
// http://reprap.org/wiki/MKS_12864OLED
//
// Tiny, but very sharp OLED display
//
//#define MKS_12864OLED          // Uses the SH1106 controller (default)
//#define MKS_12864OLED_SSD1306  // Uses the SSD1306 controller

//
// AZSMZ 12864 LCD with SD
// https://www.aliexpress.com/store/product/3D-printer-smart-controller-SMART-RAMPS-OR-RAMPS-1-4-LCD-12864-LCD-control-panel-green/2179173_32213636460.html
//
//#define AZSMZ_12864

//
// Silvergate GLCD controller
// http://github.com/android444/Silvergate
//
//#define SILVER_GATE_GLCD_CONTROLLER

//
// Extensible UI
//
// Enable third-party or vendor customized user interfaces that aren't
// packaged with Marlin. Source code for the user interface will need to
// be placed in "src/lcd/extensible_ui/lib"
//
//#define EXTENSIBLE_UI

//=============================================================================
//============================  Other Controllers  ============================
//=============================================================================

//
// CONTROLLER TYPE: Standalone / Serial
//

//
// LCD for Malyan M200 printers.
//
//#define MALYAN_LCD

//
// CONTROLLER TYPE: Keypad / Add-on
//

//
// RepRapWorld REPRAPWORLD_KEYPAD v1.1
// http://reprapworld.com/?products_details&products_id=202&cPath=1591_1626
//
// REPRAPWORLD_KEYPAD_MOVE_STEP sets how much should the robot move when a key
// is pressed, a value of 10.0 means 10mm per click.
//
//#define REPRAPWORLD_KEYPAD
//#define REPRAPWORLD_KEYPAD_MOVE_STEP 10.0

//=============================================================================
//=============================== Extra Features ==============================
//=============================================================================

// @section extras

// Increase the FAN PWM frequency. Removes the PWM noise but increases heating in the FET/Arduino
//#define FAST_PWM_FAN

// Use software PWM to drive the fan, as for the heaters. This uses a very low frequency
// which is not as annoying as with the hardware PWM. On the other hand, if this frequency
// is too low, you should also increment SOFT_PWM_SCALE.
#if ENABLED(SOFT_PWM)
  #define FAN_SOFT_PWM
#endif

// Incrementing this by 1 will double the software PWM frequency,
// affecting heaters, and the fan if FAN_SOFT_PWM is enabled.
// However, control resolution will be halved for each increment;
// at zero value, there are 128 effective control positions.
#define SOFT_PWM_SCALE 0

// If SOFT_PWM_SCALE is set to a value higher than 0, dithering can
// be used to mitigate the associated resolution loss. If enabled,
// some of the PWM cycles are stretched so on average the desired
// duty cycle is attained.
//#define SOFT_PWM_DITHER

// Temperature status LEDs that display the hotend and bed temperature.
// If all hotends, bed temperature, and target temperature are under 54C
// then the BLUE led is on. Otherwise the RED led is on. (1C hysteresis)
//#define TEMP_STAT_LEDS

// M240  Triggers a camera by emulating a Canon RC-1 Remote
// Data from: http://www.doc-diy.net/photo/rc-1_hacked/
//#define PHOTOGRAPH_PIN     23

// SkeinForge sends the wrong arc g-codes when using Arc Point as fillet procedure
//#define SF_ARC_FIX

// Support for the BariCUDA Paste Extruder
//#define BARICUDA

// Support for BlinkM/CyzRgb
//#define BLINKM

// Support for PCA9632 PWM LED driver
//#define PCA9632

/**
 * RGB LED / LED Strip Control
 *
 * Enable support for an RGB LED connected to 5V digital pins, or
 * an RGB Strip connected to MOSFETs controlled by digital pins.
 *
 * Adds the M150 command to set the LED (or LED strip) color.
 * If pins are PWM capable (e.g., 4, 5, 6, 11) then a range of
 * luminance values can be set from 0 to 255.
 * For Neopixel LED an overall brightness parameter is also available.
 *
 * *** CAUTION ***
 *  LED Strips require a MOSFET Chip between PWM lines and LEDs,
 *  as the Arduino cannot handle the current the LEDs will require.
 *  Failure to follow this precaution can destroy your Arduino!
 *  NOTE: A separate 5V power supply is required! The Neopixel LED needs
 *  more current than the Arduino 5V linear regulator can produce.
 * *** CAUTION ***
 *
 * LED Type. Enable only one of the following two options.
 *
 */
//#define RGB_LED
//#define RGBW_LED

#if ENABLED(RGB_LED) || ENABLED(RGBW_LED)
  #define RGB_LED_R_PIN 34
  #define RGB_LED_G_PIN 43
  #define RGB_LED_B_PIN 35
  #define RGB_LED_W_PIN -1
#endif

// Support for Adafruit Neopixel LED driver
//#define NEOPIXEL_LED
#if ENABLED(NEOPIXEL_LED)
  #define NEOPIXEL_TYPE   NEO_GRBW // NEO_GRBW / NEO_GRB - four/three channel driver type (defined in Adafruit_NeoPixel.h)
  #define NEOPIXEL_PIN    4        // LED driving pin on motherboard 4 => D4 (EXP2-5 on Printrboard) / 30 => PC7 (EXP3-13 on Rumba)
  #define NEOPIXEL_PIXELS 30       // Number of LEDs in the strip
  #define NEOPIXEL_IS_SEQUENTIAL   // Sequential display for temperature change - LED by LED. Disable to change all LEDs at once.
  #define NEOPIXEL_BRIGHTNESS 127  // Initial brightness (0-255)
  //#define NEOPIXEL_STARTUP_TEST  // Cycle through colors at startup
#endif

/**
 * Printer Event LEDs
 *
 * During printing, the LEDs will reflect the printer status:
 *
 *  - Gradually change from blue to violet as the heated bed gets to target temp
 *  - Gradually change from violet to red as the hotend gets to temperature
 *  - Change to white to illuminate work surface
 *  - Change to green once print has finished
 *  - Turn off after the print has finished and the user has pushed a button
 */
#if ENABLED(BLINKM) || ENABLED(RGB_LED) || ENABLED(RGBW_LED) || ENABLED(PCA9632) || ENABLED(NEOPIXEL_LED)
  #define PRINTER_EVENT_LEDS
#endif

/**
 * R/C SERVO support
 * Sponsored by TrinityLabs, Reworked by codexmas
 */

/**
 * Number of servos
 *
 * For some servo-related options NUM_SERVOS will be set automatically.
 * Set this manually if there are extra servos needing manual control.
 * Leave undefined or set to 0 to entirely disable the servo subsystem.
 */
#if ENABLED(SERVO_PROBE)
  #define NUM_SERVOS 1 // Servo index starts with 0 for M280 command
#endif

// Delay (in milliseconds) before the next move will start, to give the servo time to reach its target angle.
// 300ms is a good value but you can try less delay.
// If the servo can't reach the requested position, increase it.
#define SERVO_DELAY { 300 }

// Only power servos during movement, otherwise leave off to prevent jitter
#if ENABLED(SERVO_PROBE)
  #define DEACTIVATE_SERVOS_AFTER_MOVE
#endif

// Allow servo angle to be edited and saved to EEPROM
//#define EDITABLE_SERVO_ANGLES<|MERGE_RESOLUTION|>--- conflicted
+++ resolved
@@ -988,20 +988,13 @@
  * When changing speed and direction, if the difference is less than the
  * value set here, it may happen instantaneously.
  */
-<<<<<<< HEAD
-#define DEFAULT_XJERK                  4.0
-#define DEFAULT_YJERK                  7.0
-#define DEFAULT_ZJERK                  0.2
-#define DEFAULT_EJERK                  2.5
-=======
 #if DISABLED(JUNCTION_DEVIATION)
-  #define DEFAULT_XJERK 10.0
-  #define DEFAULT_YJERK 10.0
-  #define DEFAULT_ZJERK  0.3
-#endif
-
-#define DEFAULT_EJERK    5.0  // May be used by Linear Advance
->>>>>>> 3a16cb6d
+  #define DEFAULT_XJERK  4.0
+  #define DEFAULT_YJERK  7.0
+  #define DEFAULT_ZJERK  0.2
+#endif
+
+#define DEFAULT_EJERK    2.5  // May be used by Linear Advance
 
 /**
  * S-Curve Acceleration
