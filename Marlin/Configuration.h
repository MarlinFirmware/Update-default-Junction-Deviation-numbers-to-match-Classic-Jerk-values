--- conflicted
+++ resolved
@@ -548,10 +548,6 @@
 #endif
 
 #if (EITHER(Creality422, Creality427) && DISABLED(MachineEnder3V2)) || BOTH(OrigLCD, MachineEnder6)
-<<<<<<< HEAD
-  #undef FORCE10SPRODISPLAY
-  #define RET6_12864_LCD
-=======
   #ifndef FORCE10SPRODISPLAY
     #ifndef MachineEnder3Touchscreen
       #ifndef FORCEV2DISPLAY
@@ -562,7 +558,6 @@
       #endif
     #endif
   #endif
->>>>>>> 44aaa4f0
 #endif
 
 #if NONE(HotendStock, HotendE3D)
@@ -674,19 +669,11 @@
   #define LCD_SERIAL_PORT 1
   #define LCD_BAUDRATE 115200
   #define SERIAL_CATCHALL -1
-<<<<<<< HEAD
-#elif ANY(MachineCR10SPro, MachineCRX, MachineEnder5Plus, MachineCR10Max) && NONE(GraphicLCD, OrigLCD, MachineEnder3V2, Creality422, Creality427, MachineEnder6)
-  #define LCD_SERIAL_PORT 2
-  #define LCD_BAUDRATE 115200
-  #define SERIAL_CATCHALL 0
-#elif ANY(MachineCR10SPro, MachineCRX, MachineEnder5Plus, MachineCR10Max, MachineEnder6) && NONE(GraphicLCD, OrigLCD)
-=======
 #elif ANY(MachineCR10SPro, MachineCRX, MachineEnder5Plus, MachineCR10Max) && NONE(GraphicLCD, OrigLCD, MachineEnder3V2, Creality422, Creality427, MachineEnder6, FORCEV2DISPLAY)
   #define LCD_SERIAL_PORT 2
   #define LCD_BAUDRATE 115200
   #define SERIAL_CATCHALL 0
 #elif ANY(MachineCR10SPro, MachineCRX, MachineEnder5Plus, MachineCR10Max, MachineEnder6, Creality422, Creality427, MachineSermoonD1, MachineEnder3Touchscreen, FORCEV2DISPLAY) && NONE(GraphicLCD, OrigLCD)
->>>>>>> 44aaa4f0
   #define LCD_SERIAL_PORT 3
   #define LCD_BAUDRATE 115200
   #define SERIAL_CATCHALL 1
@@ -3010,11 +2997,7 @@
  * Add a bed leveling sub-menu for ABL or MBL.
  * Include a guided procedure if manual probing is enabled.
  */
-<<<<<<< HEAD
-#if NONE(ABL_EZABL, ABL_NCSW, ABL_BLTOUCH, ABL_TOUCH_MI, SKRMiniE3V2, MachineEnder3V2, FORCE10SPRODISPLAY, MachineCR6, MachineCR6Max) && (DISABLED(MachineCRX) || ANY(GraphicLCD, OrigLCD))
-=======
 #if NONE(ABL_EZABL, ABL_NCSW, ABL_BLTOUCH, ABL_TOUCH_MI, SKRMiniE3V2, MachineEnder3V2, FORCE10SPRODISPLAY, MachineCR6, MachineCR6Max, MachineSermoonD1, MachineCR30, FORCEV2DISPLAY) && (DISABLED(MachineCRX) || ANY(GraphicLCD, OrigLCD))
->>>>>>> 44aaa4f0
   #define LCD_BED_LEVELING
 #endif
 
@@ -4053,11 +4036,7 @@
 // Third-party or vendor-customized controller interfaces.
 // Sources should be installed in 'src/lcd/extui'.
 //
-<<<<<<< HEAD
-#if ANY(MachineCR10SPro, MachineCRX, MachineEnder5Plus, MachineCR10Max, MachineEnder6) && (NONE(GraphicLCD, SKRMiniE3V2, OrigLCD) || ENABLED(FORCE10SPRODISPLAY))
-=======
 #if ANY(MachineCR10SPro, MachineCRX, MachineEnder5Plus, MachineCR10Max, MachineEnder6, MachineSermoonD1) && (NONE(GraphicLCD, SKRMiniE3V2, OrigLCD) || ENABLED(FORCE10SPRODISPLAY))
->>>>>>> 44aaa4f0
   #ifndef FORCE10SPRODISPLAY
     #define FORCE10SPRODISPLAY
   #endif
