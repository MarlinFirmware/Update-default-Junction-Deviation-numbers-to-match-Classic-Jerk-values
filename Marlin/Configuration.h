--- conflicted
+++ resolved
@@ -3133,7 +3133,6 @@
 //#define TFT_LVGL_UI
 
 #if ENABLED(TFT_COLOR_UI)
-<<<<<<< HEAD
   /**
    * TFT Font for in Color_UI. Set to one of the following values:
    * 
@@ -3142,9 +3141,8 @@
    * HELVETICA - lightweight font without antialiasing. Supports Basic Latin (0x0020-0x007f) and Latin-1 Supplement (0x0080-0x00ff) characters only.
    */
   #define TFT_FONT  NOTOSANS
-=======
+
   //#define TFT_SHARED_SPI   // SPI is shared between TFT display and other devices. Disable async data transfer
->>>>>>> 4b4d98d2
 #endif
 
 #if ENABLED(TFT_LVGL_UI)
