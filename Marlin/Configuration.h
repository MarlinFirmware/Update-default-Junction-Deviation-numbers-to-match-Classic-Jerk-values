--- conflicted
+++ resolved
@@ -105,7 +105,6 @@
 #define SERIAL_PORT 2
 
 /**
-<<<<<<< HEAD
  * Select a secondary serial port on the board to use for communication with the host.
  * :[-1, 0, 1, 2, 3, 4, 5, 6, 7]
  */
@@ -113,11 +112,6 @@
 
 /**
  * This setting determines the communication speed of the printer.
-=======
- * Serial Port Baud Rate
- * This is the default communication speed for all serial ports.
- * Set the baud rate defaults for additional serial ports below.
->>>>>>> 444992c1
  *
  * 250000 works in most cases, but you might try a lower speed if
  * you commonly experience drop-outs during host printing.
@@ -125,28 +119,7 @@
  *
  * :[2400, 9600, 19200, 38400, 57600, 115200, 250000, 500000, 1000000]
  */
-<<<<<<< HEAD
 #define BAUDRATE 115200
-=======
-#define BAUDRATE 250000
-//#define BAUD_RATE_GCODE     // Enable G-code M575 to set the baud rate
-
-/**
- * Select a secondary serial port on the board to use for communication with the host.
- * Currently Ethernet (-2) is only supported on Teensy 4.1 boards.
- * :[-2, -1, 0, 1, 2, 3, 4, 5, 6, 7]
- */
-//#define SERIAL_PORT_2 -1
-//#define BAUDRATE_2 250000   // Enable to override BAUDRATE
-
-/**
- * Select a third serial port on the board to use for communication with the host.
- * Currently only supported for AVR, DUE, LPC1768/9 and STM32/STM32F1
- * :[-1, 0, 1, 2, 3, 4, 5, 6, 7]
- */
-//#define SERIAL_PORT_3 1
-//#define BAUDRATE_3 250000   // Enable to override BAUDRATE
->>>>>>> 444992c1
 
 // Enable the Bluetooth serial interface on AT90USB devices
 //#define BLUETOOTH
@@ -576,22 +549,7 @@
 #define HEATER_5_MAXTEMP 275
 #define HEATER_6_MAXTEMP 275
 #define HEATER_7_MAXTEMP 275
-<<<<<<< HEAD
 #define BED_MAXTEMP      125
-=======
-#define BED_MAXTEMP      150
-#define CHAMBER_MAXTEMP  60
-
-/**
- * Thermal Overshoot
- * During heatup (and printing) the temperature can often "overshoot" the target by many degrees
- * (especially before PID tuning). Setting the target temperature too close to MAXTEMP guarantees
- * a MAXTEMP shutdown! Use these values to forbid temperatures being set too close to MAXTEMP.
- */
-#define HOTEND_OVERSHOOT 15   // (°C) Forbid temperatures over MAXTEMP - OVERSHOOT
-#define BED_OVERSHOOT    10   // (°C) Forbid temperatures over MAXTEMP - OVERSHOOT
-#define COOLER_OVERSHOOT  2   // (°C) Forbid temperatures closer than OVERSHOOT
->>>>>>> 444992c1
 
 //===========================================================================
 //============================= PID Settings ================================
@@ -656,7 +614,6 @@
   //#define MIN_BED_POWER 0
   //#define PID_BED_DEBUG // Sends debug data to the serial port.
 
-<<<<<<< HEAD
   //120V 250W silicone heater into 4mm borosilicate (MendelMax 1.5+)
   //from FOPDT model - kp=.39 Tp=405 Tdead=66, Tc set to 79.2, aggressive factor of .15 (vs .1, 1, 10)
   #define DEFAULT_bedKp 107.37
@@ -667,13 +624,6 @@
   //#define DEFAULT_bedKp 97.1
   //#define DEFAULT_bedKi 1.41
   //#define DEFAULT_bedKd 1675.16
-=======
-  // 120V 250W silicone heater into 4mm borosilicate (MendelMax 1.5+)
-  // from FOPDT model - kp=.39 Tp=405 Tdead=66, Tc set to 79.2, aggressive factor of .15 (vs .1, 1, 10)
-  #define DEFAULT_bedKp 10.00
-  #define DEFAULT_bedKi .023
-  #define DEFAULT_bedKd 305.4
->>>>>>> 444992c1
 
   // FIND YOUR OWN: "M303 E-1 C8 S90" to run autotune on the bed at 90 degreesC for 8 cycles.
 #endif // PIDTEMPBED
@@ -880,28 +830,15 @@
  *          TMC5130, TMC5130_STANDALONE, TMC5160, TMC5160_STANDALONE
  * :['A4988', 'A5984', 'DRV8825', 'LV8729', 'L6470', 'L6474', 'POWERSTEP01', 'TB6560', 'TB6600', 'TMC2100', 'TMC2130', 'TMC2130_STANDALONE', 'TMC2160', 'TMC2160_STANDALONE', 'TMC2208', 'TMC2208_STANDALONE', 'TMC2209', 'TMC2209_STANDALONE', 'TMC26X', 'TMC26X_STANDALONE', 'TMC2660', 'TMC2660_STANDALONE', 'TMC5130', 'TMC5130_STANDALONE', 'TMC5160', 'TMC5160_STANDALONE']
  */
-<<<<<<< HEAD
 #define X_DRIVER_TYPE  TMC2209
 #define Y_DRIVER_TYPE  TMC2209
 #define Z_DRIVER_TYPE  TMC2209
-=======
-#define X_DRIVER_TYPE  A4988
-#define Y_DRIVER_TYPE  A4988
-#define Z_DRIVER_TYPE  A4988
->>>>>>> 444992c1
 //#define X2_DRIVER_TYPE A4988
 //#define Y2_DRIVER_TYPE A4988
 //#define Z2_DRIVER_TYPE A4988
 //#define Z3_DRIVER_TYPE A4988
 //#define Z4_DRIVER_TYPE A4988
-<<<<<<< HEAD
 #define E0_DRIVER_TYPE TMC2209
-=======
-//#define I_DRIVER_TYPE  A4988
-//#define J_DRIVER_TYPE  A4988
-//#define K_DRIVER_TYPE  A4988
-#define E0_DRIVER_TYPE A4988
->>>>>>> 444992c1
 //#define E1_DRIVER_TYPE A4988
 //#define E2_DRIVER_TYPE A4988
 //#define E3_DRIVER_TYPE A4988
@@ -956,11 +893,7 @@
  * Override with M92
  *                                      X, Y, Z [, I [, J [, K]]], E0 [, E1[, E2...]]
  */
-<<<<<<< HEAD
 #define DEFAULT_AXIS_STEPS_PER_UNIT   { 80, 80, 400, 932 }
-=======
-#define DEFAULT_AXIS_STEPS_PER_UNIT   { 80, 80, 400, 500 }
->>>>>>> 444992c1
 
 /**
  * Default Max Feed Rate (mm/s)
@@ -1219,11 +1152,7 @@
 #define PROBING_MARGIN 25
 
 // X and Y axis travel speed (mm/min) between probes
-<<<<<<< HEAD
 #define XY_PROBE_SPEED (6000)
-=======
-#define XY_PROBE_FEEDRATE (133*60)
->>>>>>> 444992c1
 
 // Feedrate (mm/min) for the first approach when double-probing (MULTIPLE_PROBING == 2)
 #define Z_PROBE_FEEDRATE_FAST (4*60)
@@ -1405,15 +1334,9 @@
 
 // @section machine
 
-<<<<<<< HEAD
 // The size of the print bed
 #define X_BED_SIZE 235
 #define Y_BED_SIZE 235
-=======
-// The size of the printable area
-#define X_BED_SIZE 200
-#define Y_BED_SIZE 200
->>>>>>> 444992c1
 
 // Travel limits (mm) after homing, corresponding to endstop positions.
 #define X_MIN_POS 0
@@ -1421,17 +1344,7 @@
 #define Z_MIN_POS 0
 #define X_MAX_POS X_BED_SIZE
 #define Y_MAX_POS Y_BED_SIZE
-<<<<<<< HEAD
 #define Z_MAX_POS 250
-=======
-#define Z_MAX_POS 200
-//#define I_MIN_POS 0
-//#define I_MAX_POS 50
-//#define J_MIN_POS 0
-//#define J_MAX_POS 50
-//#define K_MIN_POS 0
-//#define K_MAX_POS 50
->>>>>>> 444992c1
 
 /**
  * Software Endstops
@@ -1592,21 +1505,7 @@
  * these options to restore the prior leveling state or to always enable
  * leveling immediately after G28.
  */
-<<<<<<< HEAD
 #define RESTORE_LEVELING_AFTER_G28
-=======
-//#define RESTORE_LEVELING_AFTER_G28
-//#define ENABLE_LEVELING_AFTER_G28
-
-/**
- * Auto-leveling needs preheating
- */
-//#define PREHEAT_BEFORE_LEVELING
-#if ENABLED(PREHEAT_BEFORE_LEVELING)
-  #define LEVELING_NOZZLE_TEMP 120   // (°C) Only applies to E0 at this time
-  #define LEVELING_BED_TEMP     50
-#endif
->>>>>>> 444992c1
 
 /**
  * Enable detailed logging of G28, G29, M48, etc.
@@ -1781,7 +1680,6 @@
 //#define MANUAL_J_HOME_POS 0
 //#define MANUAL_K_HOME_POS 0
 
-<<<<<<< HEAD
 // Use "Z Safe Homing" to avoid homing with a Z probe outside the bed area.
 //
 // With this feature enabled:
@@ -1792,16 +1690,6 @@
 // - Prevent Z homing when the Z probe is outside bed area.
 //
 #define Z_SAFE_HOMING
-=======
-/**
- * Use "Z Safe Homing" to avoid homing with a Z probe outside the bed area.
- *
- * - Moves the Z probe (or nozzle) to a defined XY point before Z homing.
- * - Allows Z homing only when XY positions are known and trusted.
- * - If stepper drivers sleep, XY homing may be required again before Z homing.
- */
-//#define Z_SAFE_HOMING
->>>>>>> 444992c1
 
 #if ENABLED(Z_SAFE_HOMING)
   #define Z_SAFE_HOMING_X_POINT X_CENTER  // X point for Z homing
@@ -1920,14 +1808,8 @@
 // Preheat Constants - Up to 5 are supported without changes
 //
 #define PREHEAT_1_LABEL       "PLA"
-<<<<<<< HEAD
 #define PREHEAT_1_TEMP_HOTEND 200   
 #define PREHEAT_1_TEMP_BED     50
-=======
-#define PREHEAT_1_TEMP_HOTEND 180
-#define PREHEAT_1_TEMP_BED     70
-#define PREHEAT_1_TEMP_CHAMBER 35
->>>>>>> 444992c1
 #define PREHEAT_1_FAN_SPEED     0 // Value from 0 to 255
 
 #define PREHEAT_2_LABEL       "ABS"
