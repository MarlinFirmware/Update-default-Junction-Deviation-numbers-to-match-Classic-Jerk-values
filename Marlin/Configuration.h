--- conflicted
+++ resolved
@@ -1252,13 +1252,8 @@
   //========================= Unified Bed Leveling ============================
   //===========================================================================
 
-<<<<<<< HEAD
   #define UBL_MESH_INSET BED_MARGIN // Mesh inset margin on print area
   #define GRID_MAX_POINTS_X GRID_POINTS      // Don't use more than 15 points per axis, implementation limited.
-=======
-  #define MESH_INSET 1              // Mesh inset margin on print area
-  #define GRID_MAX_POINTS_X 10      // Don't use more than 15 points per axis, implementation limited.
->>>>>>> a12d1b21
   #define GRID_MAX_POINTS_Y GRID_MAX_POINTS_X
 
   #define UBL_PROBE_PT_1_X PROBE_X_LEFT // Probing points for 3-Point leveling of the mesh
@@ -1989,18 +1984,6 @@
  * Sponsored by TrinityLabs, Reworked by codexmas
  */
 
-<<<<<<< HEAD
-// Number of servos
-//
-// If you select a configuration below, this will receive a default value and does not need to be set manually
-// set it manually if you have more servos than extruders and wish to manually control some
-// leaving it undefined or defining as 0 will disable the servo subsystem
-// If unsure, leave commented / disabled
-//
-#if ENABLED(SERVO_PROBE)
-  #define NUM_SERVOS 1 // Servo index starts with 0 for M280 command
-#endif
-=======
 /**
  * Number of servos
  *
@@ -2008,8 +1991,9 @@
  * Set this manually if there are extra servos needing manual control.
  * Leave undefined or set to 0 to entirely disable the servo subsystem.
  */
-//#define NUM_SERVOS 3 // Servo index starts with 0 for M280 command
->>>>>>> a12d1b21
+#if ENABLED(SERVO_PROBE)
+  #define NUM_SERVOS 1 // Servo index starts with 0 for M280 command
+#endif
 
 // Delay (in milliseconds) before the next move will start, to give the servo time to reach its target angle.
 // 300ms is a good value but you can try less delay.
