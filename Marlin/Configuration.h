/**
 * Marlin 3D Printer Firmware
 * Copyright (c) 2020 MarlinFirmware [https://github.com/MarlinFirmware/Marlin]
 *
 * Based on Sprinter and grbl.
 * Copyright (c) 2011 Camiel Gubbels / Erik van der Zalm
 *
 * This program is free software: you can redistribute it and/or modify
 * it under the terms of the GNU General Public License as published by
 * the Free Software Foundation, either version 3 of the License, or
 * (at your option) any later version.
 *
 * This program is distributed in the hope that it will be useful,
 * but WITHOUT ANY WARRANTY; without even the implied warranty of
 * MERCHANTABILITY or FITNESS FOR A PARTICULAR PURPOSE.  See the
 * GNU General Public License for more details.
 *
 * You should have received a copy of the GNU General Public License
 * along with this program.  If not, see <http://www.gnu.org/licenses/>.
 *
 */
#pragma once

#define CONFIG_EXAMPLES_DIR "Creality/Ender-3 Pro"

/**
 * Configuration.h
 *
 * Basic settings such as:
 *
 * - Type of electronics
 * - Type of temperature sensor
 * - Printer geometry
 * - Endstop configuration
 * - LCD controller
 * - Extra features
 *
 * Advanced settings can be found in Configuration_adv.h
 *
 */
#define CONFIGURATION_H_VERSION 020006

//===========================================================================
//============================= Getting Started =============================
//===========================================================================

/**
 * Here are some standard links for getting your machine calibrated:
 *
 * http://reprap.org/wiki/Calibration
 * http://youtu.be/wAL9d7FgInk
 * http://calculator.josefprusa.cz
 * http://reprap.org/wiki/Triffid_Hunter%27s_Calibration_Guide
 * http://www.thingiverse.com/thing:5573
 * https://sites.google.com/site/repraplogphase/calibration-of-your-reprap
 * http://www.thingiverse.com/thing:298812
 */

//===========================================================================
//============================= DELTA Printer ===============================
//===========================================================================
// For a Delta printer start with one of the configuration files in the
// config/examples/delta directory and customize for your machine.
//

//===========================================================================
//============================= SCARA Printer ===============================
//===========================================================================
// For a SCARA printer start with the configuration files in
// config/examples/SCARA and customize for your machine.
//

// @section info

// Author info of this build printed to the host during boot and M115
#define STRING_CONFIG_H_AUTHOR "(thisiskeithb, Ender-3 Pro)" // Who made the changes.
//#define CUSTOM_VERSION_FILE Version.h // Path from the root directory (no quotes)

/**
 * *** VENDORS PLEASE READ ***
 *
 * Marlin allows you to add a custom boot image for Graphical LCDs.
 * With this option Marlin will first show your custom screen followed
 * by the standard Marlin logo with version number and web URL.
 *
 * We encourage you to take advantage of this new feature and we also
 * respectfully request that you retain the unmodified Marlin boot screen.
 */

// Show the Marlin bootscreen on startup. ** ENABLE FOR PRODUCTION **
//#define SHOW_BOOTSCREEN

// Show the bitmap in Marlin/_Bootscreen.h on startup.
//#define SHOW_CUSTOM_BOOTSCREEN

// Show the bitmap in Marlin/_Statusscreen.h on the status screen.
#define CUSTOM_STATUS_SCREEN_IMAGE

// @section machine

/**
 * Select the serial port on the board to use for communication with the host.
 * This allows the connection of wireless adapters (for instance) to non-default port pins.
 * Serial port -1 is the USB emulated serial port, if available.
 * Note: The first serial port (-1 or 0) will always be used by the Arduino bootloader.
 *
 * :[-1, 0, 1, 2, 3, 4, 5, 6, 7]
 */
#define SERIAL_PORT 0

/**
 * Select a secondary serial port on the board to use for communication with the host.
 * :[-1, 0, 1, 2, 3, 4, 5, 6, 7]
 */
//#define SERIAL_PORT_2 -1

/**
 * This setting determines the communication speed of the printer.
 *
 * 250000 works in most cases, but you might try a lower speed if
 * you commonly experience drop-outs during host printing.
 * You may try up to 1000000 to speed up SD file transfer.
 *
 * :[2400, 9600, 19200, 38400, 57600, 115200, 250000, 500000, 1000000]
 */
#define BAUDRATE 115200

// Enable the Bluetooth serial interface on AT90USB devices
//#define BLUETOOTH

// Choose the name from boards.h that matches your setup
#ifndef MOTHERBOARD
  #define MOTHERBOARD BOARD_MELZI_CREALITY
#endif

// Name displayed in the LCD "Ready" message and Info menu
#define CUSTOM_MACHINE_NAME "Ender-3 Pro"

// Printer's unique ID, used by some programs to differentiate between machines.
// Choose your own or use a service like http://www.uuidgenerator.net/version4
//#define MACHINE_UUID "00000000-0000-0000-0000-000000000000"

// @section extruder

// This defines the number of extruders
// :[1, 2, 3, 4, 5, 6, 7, 8]
#define EXTRUDERS 1

// Generally expected filament diameter (1.75, 2.85, 3.0, ...). Used for Volumetric, Filament Width Sensor, etc.
#define DEFAULT_NOMINAL_FILAMENT_DIA 1.75

// For Cyclops or any "multi-extruder" that shares a single nozzle.
//#define SINGLENOZZLE

// Save and restore temperature and fan speed on tool-change.
// Set standby for the unselected tool with M104/106/109 T...
#if ENABLED(SINGLENOZZLE)
  //#define SINGLENOZZLE_STANDBY_TEMP
  //#define SINGLENOZZLE_STANDBY_FAN
#endif

/**
 * Průša MK2 Single Nozzle Multi-Material Multiplexer, and variants.
 *
 * This device allows one stepper driver on a control board to drive
 * two to eight stepper motors, one at a time, in a manner suitable
 * for extruders.
 *
 * This option only allows the multiplexer to switch on tool-change.
 * Additional options to configure custom E moves are pending.
 */
//#define MK2_MULTIPLEXER
#if ENABLED(MK2_MULTIPLEXER)
  // Override the default DIO selector pins here, if needed.
  // Some pins files may provide defaults for these pins.
  //#define E_MUX0_PIN 40  // Always Required
  //#define E_MUX1_PIN 42  // Needed for 3 to 8 inputs
  //#define E_MUX2_PIN 44  // Needed for 5 to 8 inputs
#endif

/**
 * Prusa Multi-Material Unit v2
 *
 * Requires NOZZLE_PARK_FEATURE to park print head in case MMU unit fails.
 * Requires EXTRUDERS = 5
 *
 * For additional configuration see Configuration_adv.h
 */
//#define PRUSA_MMU2

// A dual extruder that uses a single stepper motor
//#define SWITCHING_EXTRUDER
#if ENABLED(SWITCHING_EXTRUDER)
  #define SWITCHING_EXTRUDER_SERVO_NR 0
  #define SWITCHING_EXTRUDER_SERVO_ANGLES { 0, 90 } // Angles for E0, E1[, E2, E3]
  #if EXTRUDERS > 3
    #define SWITCHING_EXTRUDER_E23_SERVO_NR 1
  #endif
#endif

// A dual-nozzle that uses a servomotor to raise/lower one (or both) of the nozzles
//#define SWITCHING_NOZZLE
#if ENABLED(SWITCHING_NOZZLE)
  #define SWITCHING_NOZZLE_SERVO_NR 0
  //#define SWITCHING_NOZZLE_E1_SERVO_NR 1          // If two servos are used, the index of the second
  #define SWITCHING_NOZZLE_SERVO_ANGLES { 0, 90 }   // Angles for E0, E1 (single servo) or lowered/raised (dual servo)
#endif

/**
 * Two separate X-carriages with extruders that connect to a moving part
 * via a solenoid docking mechanism. Requires SOL1_PIN and SOL2_PIN.
 */
//#define PARKING_EXTRUDER

/**
 * Two separate X-carriages with extruders that connect to a moving part
 * via a magnetic docking mechanism using movements and no solenoid
 *
 * project   : https://www.thingiverse.com/thing:3080893
 * movements : https://youtu.be/0xCEiG9VS3k
 *             https://youtu.be/Bqbcs0CU2FE
 */
//#define MAGNETIC_PARKING_EXTRUDER

#if EITHER(PARKING_EXTRUDER, MAGNETIC_PARKING_EXTRUDER)

  #define PARKING_EXTRUDER_PARKING_X { -78, 184 }     // X positions for parking the extruders
  #define PARKING_EXTRUDER_GRAB_DISTANCE 1            // (mm) Distance to move beyond the parking point to grab the extruder
  //#define MANUAL_SOLENOID_CONTROL                   // Manual control of docking solenoids with M380 S / M381

  #if ENABLED(PARKING_EXTRUDER)

    #define PARKING_EXTRUDER_SOLENOIDS_INVERT           // If enabled, the solenoid is NOT magnetized with applied voltage
    #define PARKING_EXTRUDER_SOLENOIDS_PINS_ACTIVE LOW  // LOW or HIGH pin signal energizes the coil
    #define PARKING_EXTRUDER_SOLENOIDS_DELAY 250        // (ms) Delay for magnetic field. No delay if 0 or not defined.
    //#define MANUAL_SOLENOID_CONTROL                   // Manual control of docking solenoids with M380 S / M381

  #elif ENABLED(MAGNETIC_PARKING_EXTRUDER)

    #define MPE_FAST_SPEED      9000      // (mm/m) Speed for travel before last distance point
    #define MPE_SLOW_SPEED      4500      // (mm/m) Speed for last distance travel to park and couple
    #define MPE_TRAVEL_DISTANCE   10      // (mm) Last distance point
    #define MPE_COMPENSATION       0      // Offset Compensation -1 , 0 , 1 (multiplier) only for coupling

  #endif

#endif

/**
 * Switching Toolhead
 *
 * Support for swappable and dockable toolheads, such as
 * the E3D Tool Changer. Toolheads are locked with a servo.
 */
//#define SWITCHING_TOOLHEAD

/**
 * Magnetic Switching Toolhead
 *
 * Support swappable and dockable toolheads with a magnetic
 * docking mechanism using movement and no servo.
 */
//#define MAGNETIC_SWITCHING_TOOLHEAD

/**
 * Electromagnetic Switching Toolhead
 *
 * Parking for CoreXY / HBot kinematics.
 * Toolheads are parked at one edge and held with an electromagnet.
 * Supports more than 2 Toolheads. See https://youtu.be/JolbsAKTKf4
 */
//#define ELECTROMAGNETIC_SWITCHING_TOOLHEAD

#if ANY(SWITCHING_TOOLHEAD, MAGNETIC_SWITCHING_TOOLHEAD, ELECTROMAGNETIC_SWITCHING_TOOLHEAD)
  #define SWITCHING_TOOLHEAD_Y_POS          235         // (mm) Y position of the toolhead dock
  #define SWITCHING_TOOLHEAD_Y_SECURITY      10         // (mm) Security distance Y axis
  #define SWITCHING_TOOLHEAD_Y_CLEAR         60         // (mm) Minimum distance from dock for unobstructed X axis
  #define SWITCHING_TOOLHEAD_X_POS          { 215, 0 }  // (mm) X positions for parking the extruders
  #if ENABLED(SWITCHING_TOOLHEAD)
    #define SWITCHING_TOOLHEAD_SERVO_NR       2         // Index of the servo connector
    #define SWITCHING_TOOLHEAD_SERVO_ANGLES { 0, 180 }  // (degrees) Angles for Lock, Unlock
  #elif ENABLED(MAGNETIC_SWITCHING_TOOLHEAD)
    #define SWITCHING_TOOLHEAD_Y_RELEASE      5         // (mm) Security distance Y axis
    #define SWITCHING_TOOLHEAD_X_SECURITY   { 90, 150 } // (mm) Security distance X axis (T0,T1)
    //#define PRIME_BEFORE_REMOVE                       // Prime the nozzle before release from the dock
    #if ENABLED(PRIME_BEFORE_REMOVE)
      #define SWITCHING_TOOLHEAD_PRIME_MM           20  // (mm)   Extruder prime length
      #define SWITCHING_TOOLHEAD_RETRACT_MM         10  // (mm)   Retract after priming length
      #define SWITCHING_TOOLHEAD_PRIME_FEEDRATE    300  // (mm/m) Extruder prime feedrate
      #define SWITCHING_TOOLHEAD_RETRACT_FEEDRATE 2400  // (mm/m) Extruder retract feedrate
    #endif
  #elif ENABLED(ELECTROMAGNETIC_SWITCHING_TOOLHEAD)
    #define SWITCHING_TOOLHEAD_Z_HOP          2         // (mm) Z raise for switching
  #endif
#endif

/**
 * "Mixing Extruder"
 *   - Adds G-codes M163 and M164 to set and "commit" the current mix factors.
 *   - Extends the stepping routines to move multiple steppers in proportion to the mix.
 *   - Optional support for Repetier Firmware's 'M164 S<index>' supporting virtual tools.
 *   - This implementation supports up to two mixing extruders.
 *   - Enable DIRECT_MIXING_IN_G1 for M165 and mixing in G1 (from Pia Taubert's reference implementation).
 */
//#define MIXING_EXTRUDER
#if ENABLED(MIXING_EXTRUDER)
  #define MIXING_STEPPERS 2        // Number of steppers in your mixing extruder
  #define MIXING_VIRTUAL_TOOLS 16  // Use the Virtual Tool method with M163 and M164
  //#define DIRECT_MIXING_IN_G1    // Allow ABCDHI mix factors in G1 movement commands
  //#define GRADIENT_MIX           // Support for gradient mixing with M166 and LCD
  #if ENABLED(GRADIENT_MIX)
    //#define GRADIENT_VTOOL       // Add M166 T to use a V-tool index as a Gradient alias
  #endif
#endif

// Offset of the extruders (uncomment if using more than one and relying on firmware to position when changing).
// The offset has to be X=0, Y=0 for the extruder 0 hotend (default extruder).
// For the other hotends it is their distance from the extruder 0 hotend.
//#define HOTEND_OFFSET_X { 0.0, 20.00 } // (mm) relative X-offset for each nozzle
//#define HOTEND_OFFSET_Y { 0.0, 5.00 }  // (mm) relative Y-offset for each nozzle
//#define HOTEND_OFFSET_Z { 0.0, 0.00 }  // (mm) relative Z-offset for each nozzle

// @section machine

/**
 * Power Supply Control
 *
 * Enable and connect the power supply to the PS_ON_PIN.
 * Specify whether the power supply is active HIGH or active LOW.
 */
//#define PSU_CONTROL
//#define PSU_NAME "Power Supply"

#if ENABLED(PSU_CONTROL)
  #define PSU_ACTIVE_HIGH false     // Set 'false' for ATX, 'true' for X-Box

  //#define PSU_DEFAULT_OFF         // Keep power off until enabled directly with M80
  //#define PSU_POWERUP_DELAY 250   // (ms) Delay for the PSU to warm up to full power

  //#define AUTO_POWER_CONTROL      // Enable automatic control of the PS_ON pin
  #if ENABLED(AUTO_POWER_CONTROL)
    #define AUTO_POWER_FANS         // Turn on PSU if fans need power
    #define AUTO_POWER_E_FANS
    #define AUTO_POWER_CONTROLLERFAN
    #define AUTO_POWER_CHAMBER_FAN
    //#define AUTO_POWER_E_TEMP        50 // (°C) Turn on PSU over this temperature
    //#define AUTO_POWER_CHAMBER_TEMP  30 // (°C) Turn on PSU over this temperature
    #define POWER_TIMEOUT 30
  #endif
#endif

// @section temperature

//===========================================================================
//============================= Thermal Settings ============================
//===========================================================================

/**
 * --NORMAL IS 4.7kohm PULLUP!-- 1kohm pullup can be used on hotend sensor, using correct resistor and table
 *
 * Temperature sensors available:
 *
 *    -5 : PT100 / PT1000 with MAX31865 (only for sensors 0-1)
 *    -3 : thermocouple with MAX31855 (only for sensors 0-1)
 *    -2 : thermocouple with MAX6675 (only for sensors 0-1)
 *    -4 : thermocouple with AD8495
 *    -1 : thermocouple with AD595
 *     0 : not used
 *     1 : 100k thermistor - best choice for EPCOS 100k (4.7k pullup)
 *   331 : (3.3V scaled thermistor 1 table for MEGA)
 *   332 : (3.3V scaled thermistor 1 table for DUE)
 *     2 : 200k thermistor - ATC Semitec 204GT-2 (4.7k pullup)
 *   202 : 200k thermistor - Copymaster 3D
 *     3 : Mendel-parts thermistor (4.7k pullup)
 *     4 : 10k thermistor !! do not use it for a hotend. It gives bad resolution at high temp. !!
 *     5 : 100K thermistor - ATC Semitec 104GT-2/104NT-4-R025H42G (Used in ParCan, J-Head, and E3D) (4.7k pullup)
 *   501 : 100K Zonestar (Tronxy X3A) Thermistor
 *   502 : 100K Zonestar Thermistor used by hot bed in Zonestar Prusa P802M
 *   512 : 100k RPW-Ultra hotend thermistor (4.7k pullup)
 *     6 : 100k EPCOS - Not as accurate as table 1 (created using a fluke thermocouple) (4.7k pullup)
 *     7 : 100k Honeywell thermistor 135-104LAG-J01 (4.7k pullup)
 *    71 : 100k Honeywell thermistor 135-104LAF-J01 (4.7k pullup)
 *     8 : 100k 0603 SMD Vishay NTCS0603E3104FXT (4.7k pullup)
 *     9 : 100k GE Sensing AL03006-58.2K-97-G1 (4.7k pullup)
 *    10 : 100k RS thermistor 198-961 (4.7k pullup)
 *    11 : 100k beta 3950 1% thermistor (Used in Keenovo AC silicone mats and most Wanhao i3 machines) (4.7k pullup)
 *    12 : 100k 0603 SMD Vishay NTCS0603E3104FXT (4.7k pullup) (calibrated for Makibox hot bed)
 *    13 : 100k Hisens 3950  1% up to 300°C for hotend "Simple ONE " & "Hotend "All In ONE"
 *    15 : 100k thermistor calibration for JGAurora A5 hotend
 *    18 : ATC Semitec 204GT-2 (4.7k pullup) Dagoma.Fr - MKS_Base_DKU001327
 *    20 : Pt100 with circuit in the Ultimainboard V2.x with 5v excitation (AVR)
 *    21 : Pt100 with circuit in the Ultimainboard V2.x with 3.3v excitation (STM32 \ LPC176x....)
 *    22 : 100k (hotend) with 4.7k pullup to 3.3V and 220R to analog input (as in GTM32 Pro vB)
 *    23 : 100k (bed) with 4.7k pullup to 3.3v and 220R to analog input (as in GTM32 Pro vB)
 *   201 : Pt100 with circuit in Overlord, similar to Ultimainboard V2.x
 *    60 : 100k Maker's Tool Works Kapton Bed Thermistor beta=3950
 *    61 : 100k Formbot / Vivedino 3950 350C thermistor 4.7k pullup
 *    66 : 4.7M High Temperature thermistor from Dyze Design
 *    67 : 450C thermistor from SliceEngineering
 *    70 : the 100K thermistor found in the bq Hephestos 2
 *    75 : 100k Generic Silicon Heat Pad with NTC 100K MGB18-104F39050L32 thermistor
 *    99 : 100k thermistor with a 10K pull-up resistor (found on some Wanhao i3 machines)
 *
 *       1k ohm pullup tables - This is atypical, and requires changing out the 4.7k pullup for 1k.
 *                              (but gives greater accuracy and more stable PID)
 *    51 : 100k thermistor - EPCOS (1k pullup)
 *    52 : 200k thermistor - ATC Semitec 204GT-2 (1k pullup)
 *    55 : 100k thermistor - ATC Semitec 104GT-2 (Used in ParCan & J-Head) (1k pullup)
 *
 *  1047 : Pt1000 with 4k7 pullup (E3D)
 *  1010 : Pt1000 with 1k pullup (non standard)
 *   147 : Pt100 with 4k7 pullup
 *   110 : Pt100 with 1k pullup (non standard)
 *
 *  1000 : Custom - Specify parameters in Configuration_adv.h
 *
 *         Use these for Testing or Development purposes. NEVER for production machine.
 *   998 : Dummy Table that ALWAYS reads 25°C or the temperature defined below.
 *   999 : Dummy Table that ALWAYS reads 100°C or the temperature defined below.
 */
#define TEMP_SENSOR_0 1
#define TEMP_SENSOR_1 0
#define TEMP_SENSOR_2 0
#define TEMP_SENSOR_3 0
#define TEMP_SENSOR_4 0
#define TEMP_SENSOR_5 0
#define TEMP_SENSOR_6 0
#define TEMP_SENSOR_7 0
#define TEMP_SENSOR_BED 1
#define TEMP_SENSOR_PROBE 0
#define TEMP_SENSOR_CHAMBER 0

// Dummy thermistor constant temperature readings, for use with 998 and 999
#define DUMMY_THERMISTOR_998_VALUE 25
#define DUMMY_THERMISTOR_999_VALUE 100

// Use temp sensor 1 as a redundant sensor with sensor 0. If the readings
// from the two sensors differ too much the print will be aborted.
//#define TEMP_SENSOR_1_AS_REDUNDANT
#define MAX_REDUNDANT_TEMP_SENSOR_DIFF 10

#define TEMP_RESIDENCY_TIME     10  // (seconds) Time to wait for hotend to "settle" in M109
#define TEMP_WINDOW              1  // (°C) Temperature proximity for the "temperature reached" timer
#define TEMP_HYSTERESIS          3  // (°C) Temperature proximity considered "close enough" to the target

#define TEMP_BED_RESIDENCY_TIME 10  // (seconds) Time to wait for bed to "settle" in M190
#define TEMP_BED_WINDOW          1  // (°C) Temperature proximity for the "temperature reached" timer
#define TEMP_BED_HYSTERESIS      3  // (°C) Temperature proximity considered "close enough" to the target

// Below this temperature the heater will be switched off
// because it probably indicates a broken thermistor wire.
#define HEATER_0_MINTEMP   5
#define HEATER_1_MINTEMP   5
#define HEATER_2_MINTEMP   5
#define HEATER_3_MINTEMP   5
#define HEATER_4_MINTEMP   5
#define HEATER_5_MINTEMP   5
#define HEATER_6_MINTEMP   5
#define HEATER_7_MINTEMP   5
#define BED_MINTEMP        5

// Above this temperature the heater will be switched off.
// This can protect components from overheating, but NOT from shorts and failures.
// (Use MINTEMP for thermistor short/failure protection.)
#define HEATER_0_MAXTEMP 275
#define HEATER_1_MAXTEMP 275
#define HEATER_2_MAXTEMP 275
#define HEATER_3_MAXTEMP 275
#define HEATER_4_MAXTEMP 275
#define HEATER_5_MAXTEMP 275
#define HEATER_6_MAXTEMP 275
#define HEATER_7_MAXTEMP 275
#define BED_MAXTEMP      125

//===========================================================================
//============================= PID Settings ================================
//===========================================================================
// PID Tuning Guide here: http://reprap.org/wiki/PID_Tuning

// Comment the following line to disable PID and enable bang-bang.
#define PIDTEMP
#define BANG_MAX 255     // Limits current to nozzle while in bang-bang mode; 255=full current
#define PID_MAX BANG_MAX // Limits current to nozzle while PID is active (see PID_FUNCTIONAL_RANGE below); 255=full current
#define PID_K1 0.95      // Smoothing factor within any PID loop

#if ENABLED(PIDTEMP)
<<<<<<< HEAD
  //#define PID_EDIT_MENU         // Add PID editing to the "Advanced Settings" menu. (~700 bytes of PROGMEM)
  //#define PID_AUTOTUNE_MENU     // Add PID auto-tuning to the "Advanced Settings" menu. (~250 bytes of PROGMEM)
=======
  #define PID_EDIT_MENU           // Add PID editing to the "Advanced Settings" menu. (~700 bytes of PROGMEM)
  #define PID_AUTOTUNE_MENU       // Add PID auto-tuning to the "Advanced Settings" menu. (~250 bytes of PROGMEM)
>>>>>>> b9420bb8
  //#define PID_PARAMS_PER_HOTEND // Uses separate PID parameters for each extruder (useful for mismatched extruders)
                                  // Set/get with gcode: M301 E[extruder number, 0-2]

  // If you are using a pre-configured hotend then you can use one of the value sets by uncommenting it
  // Creality Ender-3
  #define DEFAULT_Kp 21.73
  #define DEFAULT_Ki 1.54
  #define DEFAULT_Kd 76.55

  // Ultimaker
  //#define DEFAULT_Kp 22.2
  //#define DEFAULT_Ki 1.08
  //#define DEFAULT_Kd 114

  // MakerGear
  //#define DEFAULT_Kp 7.0
  //#define DEFAULT_Ki 0.1
  //#define DEFAULT_Kd 12

  // Mendel Parts V9 on 12V
  //#define DEFAULT_Kp 63.0
  //#define DEFAULT_Ki 2.25
  //#define DEFAULT_Kd 440

#endif // PIDTEMP

//===========================================================================
//====================== PID > Bed Temperature Control ======================
//===========================================================================

/**
 * PID Bed Heating
 *
 * If this option is enabled set PID constants below.
 * If this option is disabled, bang-bang will be used and BED_LIMIT_SWITCHING will enable hysteresis.
 *
 * The PID frequency will be the same as the extruder PWM.
 * If PID_dT is the default, and correct for the hardware/configuration, that means 7.689Hz,
 * which is fine for driving a square wave into a resistive load and does not significantly
 * impact FET heating. This also works fine on a Fotek SSR-10DA Solid State Relay into a 250W
 * heater. If your configuration is significantly different than this and you don't understand
 * the issues involved, don't use bed PID until someone else verifies that your hardware works.
 */
//#define PIDTEMPBED

//#define BED_LIMIT_SWITCHING

/**
 * Max Bed Power
 * Applies to all forms of bed control (PID, bang-bang, and bang-bang with hysteresis).
 * When set to any value below 255, enables a form of PWM to the bed that acts like a divider
 * so don't use it unless you are OK with PWM on your bed. (See the comment on enabling PIDTEMPBED)
 */
#define MAX_BED_POWER 255 // limits duty cycle to bed; 255=full current

#if ENABLED(PIDTEMPBED)
  //#define MIN_BED_POWER 0
  //#define PID_BED_DEBUG // Sends debug data to the serial port.

  //120V 250W silicone heater into 4mm borosilicate (MendelMax 1.5+)
  //from FOPDT model - kp=.39 Tp=405 Tdead=66, Tc set to 79.2, aggressive factor of .15 (vs .1, 1, 10)
  #define DEFAULT_bedKp 10.00
  #define DEFAULT_bedKi .023
  #define DEFAULT_bedKd 305.4

  //120V 250W silicone heater into 4mm borosilicate (MendelMax 1.5+)
  //from pidautotune
  //#define DEFAULT_bedKp 97.1
  //#define DEFAULT_bedKi 1.41
  //#define DEFAULT_bedKd 1675.16

  // FIND YOUR OWN: "M303 E-1 C8 S90" to run autotune on the bed at 90 degreesC for 8 cycles.
#endif // PIDTEMPBED

#if EITHER(PIDTEMP, PIDTEMPBED)
  //#define PID_DEBUG             // Sends debug data to the serial port. Use 'M303 D' to toggle activation.
  //#define PID_OPENLOOP          // Puts PID in open loop. M104/M140 sets the output power from 0 to PID_MAX
  //#define SLOW_PWM_HEATERS      // PWM with very low frequency (roughly 0.125Hz=8s) and minimum state time of approximately 1s useful for heaters driven by a relay
  #define PID_FUNCTIONAL_RANGE 10 // If the temperature difference between the target temperature and the actual temperature
                                  // is more than PID_FUNCTIONAL_RANGE then the PID will be shut off and the heater will be set to min/max.
#endif

// @section extruder

/**
 * Prevent extrusion if the temperature is below EXTRUDE_MINTEMP.
 * Add M302 to set the minimum extrusion temperature and/or turn
 * cold extrusion prevention on and off.
 *
 * *** IT IS HIGHLY RECOMMENDED TO LEAVE THIS OPTION ENABLED! ***
 */
#define PREVENT_COLD_EXTRUSION
#define EXTRUDE_MINTEMP 170

/**
 * Prevent a single extrusion longer than EXTRUDE_MAXLENGTH.
 * Note: For Bowden Extruders make this large enough to allow load/unload.
 */
#define PREVENT_LENGTHY_EXTRUDE
#define EXTRUDE_MAXLENGTH 200

//===========================================================================
//======================== Thermal Runaway Protection =======================
//===========================================================================

/**
 * Thermal Protection provides additional protection to your printer from damage
 * and fire. Marlin always includes safe min and max temperature ranges which
 * protect against a broken or disconnected thermistor wire.
 *
 * The issue: If a thermistor falls out, it will report the much lower
 * temperature of the air in the room, and the the firmware will keep
 * the heater on.
 *
 * If you get "Thermal Runaway" or "Heating failed" errors the
 * details can be tuned in Configuration_adv.h
 */

#define THERMAL_PROTECTION_HOTENDS // Enable thermal protection for all extruders
#define THERMAL_PROTECTION_BED     // Enable thermal protection for the heated bed
#define THERMAL_PROTECTION_CHAMBER // Enable thermal protection for the heated chamber

//===========================================================================
//============================= Mechanical Settings =========================
//===========================================================================

// @section machine

// Uncomment one of these options to enable CoreXY, CoreXZ, or CoreYZ kinematics
// either in the usual order or reversed
//#define COREXY
//#define COREXZ
//#define COREYZ
//#define COREYX
//#define COREZX
//#define COREZY

//===========================================================================
//============================== Endstop Settings ===========================
//===========================================================================

// @section homing

// Specify here all the endstop connectors that are connected to any endstop or probe.
// Almost all printers will be using one per axis. Probes will use one or more of the
// extra connectors. Leave undefined any used for non-endstop and non-probe purposes.
#define USE_XMIN_PLUG
#define USE_YMIN_PLUG
#define USE_ZMIN_PLUG
//#define USE_XMAX_PLUG
//#define USE_YMAX_PLUG
//#define USE_ZMAX_PLUG

// Enable pullup for all endstops to prevent a floating state
#define ENDSTOPPULLUPS
#if DISABLED(ENDSTOPPULLUPS)
  // Disable ENDSTOPPULLUPS to set pullups individually
  //#define ENDSTOPPULLUP_XMAX
  //#define ENDSTOPPULLUP_YMAX
  //#define ENDSTOPPULLUP_ZMAX
  //#define ENDSTOPPULLUP_XMIN
  //#define ENDSTOPPULLUP_YMIN
  //#define ENDSTOPPULLUP_ZMIN
  //#define ENDSTOPPULLUP_ZMIN_PROBE
#endif

// Enable pulldown for all endstops to prevent a floating state
//#define ENDSTOPPULLDOWNS
#if DISABLED(ENDSTOPPULLDOWNS)
  // Disable ENDSTOPPULLDOWNS to set pulldowns individually
  //#define ENDSTOPPULLDOWN_XMAX
  //#define ENDSTOPPULLDOWN_YMAX
  //#define ENDSTOPPULLDOWN_ZMAX
  //#define ENDSTOPPULLDOWN_XMIN
  //#define ENDSTOPPULLDOWN_YMIN
  //#define ENDSTOPPULLDOWN_ZMIN
  //#define ENDSTOPPULLDOWN_ZMIN_PROBE
#endif

// Mechanical endstop with COM to ground and NC to Signal uses "false" here (most common setup).
#define X_MIN_ENDSTOP_INVERTING false // Set to true to invert the logic of the endstop.
#define Y_MIN_ENDSTOP_INVERTING false // Set to true to invert the logic of the endstop.
#define Z_MIN_ENDSTOP_INVERTING false // Set to true to invert the logic of the endstop.
#define X_MAX_ENDSTOP_INVERTING false // Set to true to invert the logic of the endstop.
#define Y_MAX_ENDSTOP_INVERTING false // Set to true to invert the logic of the endstop.
#define Z_MAX_ENDSTOP_INVERTING false // Set to true to invert the logic of the endstop.
#define Z_MIN_PROBE_ENDSTOP_INVERTING false // Set to true to invert the logic of the probe.

/**
 * Stepper Drivers
 *
 * These settings allow Marlin to tune stepper driver timing and enable advanced options for
 * stepper drivers that support them. You may also override timing options in Configuration_adv.h.
 *
 * A4988 is assumed for unspecified drivers.
 *
 * Options: A4988, A5984, DRV8825, LV8729, L6470, L6474, POWERSTEP01,
 *          TB6560, TB6600, TMC2100,
 *          TMC2130, TMC2130_STANDALONE, TMC2160, TMC2160_STANDALONE,
 *          TMC2208, TMC2208_STANDALONE, TMC2209, TMC2209_STANDALONE,
 *          TMC26X,  TMC26X_STANDALONE,  TMC2660, TMC2660_STANDALONE,
 *          TMC5130, TMC5130_STANDALONE, TMC5160, TMC5160_STANDALONE
 * :['A4988', 'A5984', 'DRV8825', 'LV8729', 'L6470', 'L6474', 'POWERSTEP01', 'TB6560', 'TB6600', 'TMC2100', 'TMC2130', 'TMC2130_STANDALONE', 'TMC2160', 'TMC2160_STANDALONE', 'TMC2208', 'TMC2208_STANDALONE', 'TMC2209', 'TMC2209_STANDALONE', 'TMC26X', 'TMC26X_STANDALONE', 'TMC2660', 'TMC2660_STANDALONE', 'TMC5130', 'TMC5130_STANDALONE', 'TMC5160', 'TMC5160_STANDALONE']
 */
//#define X_DRIVER_TYPE TMC2208_STANDALONE
//#define Y_DRIVER_TYPE TMC2208_STANDALONE
//#define Z_DRIVER_TYPE TMC2208_STANDALONE
//#define X2_DRIVER_TYPE A4988
//#define Y2_DRIVER_TYPE A4988
//#define Z2_DRIVER_TYPE A4988
//#define Z3_DRIVER_TYPE A4988
//#define Z4_DRIVER_TYPE A4988
//#define E0_DRIVER_TYPE TMC2208_STANDALONE
//#define E1_DRIVER_TYPE A4988
//#define E2_DRIVER_TYPE A4988
//#define E3_DRIVER_TYPE A4988
//#define E4_DRIVER_TYPE A4988
//#define E5_DRIVER_TYPE A4988
//#define E6_DRIVER_TYPE A4988
//#define E7_DRIVER_TYPE A4988

// Enable this feature if all enabled endstop pins are interrupt-capable.
// This will remove the need to poll the interrupt pins, saving many CPU cycles.
//#define ENDSTOP_INTERRUPTS_FEATURE

/**
 * Endstop Noise Threshold
 *
 * Enable if your probe or endstops falsely trigger due to noise.
 *
 * - Higher values may affect repeatability or accuracy of some bed probes.
 * - To fix noise install a 100nF ceramic capacitor in parallel with the switch.
 * - This feature is not required for common micro-switches mounted on PCBs
 *   based on the Makerbot design, which already have the 100nF capacitor.
 *
 * :[2,3,4,5,6,7]
 */
//#define ENDSTOP_NOISE_THRESHOLD 2

//=============================================================================
//============================== Movement Settings ============================
//=============================================================================
// @section motion

/**
 * Default Settings
 *
 * These settings can be reset by M502
 *
 * Note that if EEPROM is enabled, saved values will override these.
 */

/**
 * With this option each E stepper can have its own factors for the
 * following movement settings. If fewer factors are given than the
 * total number of extruders, the last value applies to the rest.
 */
//#define DISTINCT_E_FACTORS

/**
 * Default Axis Steps Per Unit (steps/mm)
 * Override with M92
 *                                      X, Y, Z, E0 [, E1[, E2...]]
 */
#define DEFAULT_AXIS_STEPS_PER_UNIT   { 80, 80, 400, 93 }

/**
 * Default Max Feed Rate (mm/s)
 * Override with M203
 *                                      X, Y, Z, E0 [, E1[, E2...]]
 */
#define DEFAULT_MAX_FEEDRATE          { 500, 500, 5, 25 }

//#define LIMITED_MAX_FR_EDITING        // Limit edit via M203 or LCD to DEFAULT_MAX_FEEDRATE * 2
#if ENABLED(LIMITED_MAX_FR_EDITING)
  #define MAX_FEEDRATE_EDIT_VALUES    { 600, 600, 10, 50 } // ...or, set your own edit limits
#endif

/**
 * Default Max Acceleration (change/s) change = mm/s
 * (Maximum start speed for accelerated moves)
 * Override with M201
 *                                      X, Y, Z, E0 [, E1[, E2...]]
 */
#define DEFAULT_MAX_ACCELERATION      { 500, 500, 100, 5000 }

//#define LIMITED_MAX_ACCEL_EDITING     // Limit edit via M201 or LCD to DEFAULT_MAX_ACCELERATION * 2
#if ENABLED(LIMITED_MAX_ACCEL_EDITING)
  #define MAX_ACCEL_EDIT_VALUES       { 6000, 6000, 200, 20000 } // ...or, set your own edit limits
#endif

/**
 * Default Acceleration (change/s) change = mm/s
 * Override with M204
 *
 *   M204 P    Acceleration
 *   M204 R    Retract Acceleration
 *   M204 T    Travel Acceleration
 */
#define DEFAULT_ACCELERATION          500    // X, Y, Z and E acceleration for printing moves
#define DEFAULT_RETRACT_ACCELERATION  500    // E acceleration for retracts
#define DEFAULT_TRAVEL_ACCELERATION   500    // X, Y, Z acceleration for travel (non printing) moves

/**
 * Default Jerk limits (mm/s)
 * Override with M205 X Y Z E
 *
 * "Jerk" specifies the minimum speed change that requires acceleration.
 * When changing speed and direction, if the difference is less than the
 * value set here, it may happen instantaneously.
 */
//#define CLASSIC_JERK
#if ENABLED(CLASSIC_JERK)
  #define DEFAULT_XJERK 10.0
  #define DEFAULT_YJERK 10.0
  #define DEFAULT_ZJERK  0.3

  //#define TRAVEL_EXTRA_XYJERK 0.0     // Additional jerk allowance for all travel moves

  //#define LIMITED_JERK_EDITING        // Limit edit via M205 or LCD to DEFAULT_aJERK * 2
  #if ENABLED(LIMITED_JERK_EDITING)
    #define MAX_JERK_EDIT_VALUES { 20, 20, 0.6, 10 } // ...or, set your own edit limits
  #endif
#endif

#define DEFAULT_EJERK    5.0  // May be used by Linear Advance

/**
 * Junction Deviation Factor
 *
 * See:
 *   https://reprap.org/forum/read.php?1,739819
 *   http://blog.kyneticcnc.com/2018/10/computing-junction-deviation-for-marlin.html
 */
#if DISABLED(CLASSIC_JERK)
  #define JUNCTION_DEVIATION_MM 0.08  // (mm) Distance from real junction edge
  #define JD_HANDLE_SMALL_SEGMENTS    // Use curvature estimation instead of just the junction angle
                                      // for small segments (< 1mm) with large junction angles (> 135°).
#endif

/**
 * S-Curve Acceleration
 *
 * This option eliminates vibration during printing by fitting a Bézier
 * curve to move acceleration, producing much smoother direction changes.
 *
 * See https://github.com/synthetos/TinyG/wiki/Jerk-Controlled-Motion-Explained
 */
//#define S_CURVE_ACCELERATION

//===========================================================================
//============================= Z Probe Options =============================
//===========================================================================
// @section probes

//
// See https://marlinfw.org/docs/configuration/probes.html
//

/**
 * Enable this option for a probe connected to the Z-MIN pin.
 * The probe replaces the Z-MIN endstop and is used for Z homing.
 * (Automatically enables USE_PROBE_FOR_Z_HOMING.)
 */
#define Z_MIN_PROBE_USES_Z_MIN_ENDSTOP_PIN

// Force the use of the probe for Z-axis homing
//#define USE_PROBE_FOR_Z_HOMING

/**
 * Z_MIN_PROBE_PIN
 *
 * Define this pin if the probe is not connected to Z_MIN_PIN.
 * If not defined the default pin for the selected MOTHERBOARD
 * will be used. Most of the time the default is what you want.
 *
 *  - The simplest option is to use a free endstop connector.
 *  - Use 5V for powered (usually inductive) sensors.
 *
 *  - RAMPS 1.3/1.4 boards may use the 5V, GND, and Aux4->D32 pin:
 *    - For simple switches connect...
 *      - normally-closed switches to GND and D32.
 *      - normally-open switches to 5V and D32.
 *
 */
//#define Z_MIN_PROBE_PIN 32 // Pin 32 is the RAMPS default

/**
 * Probe Type
 *
 * Allen Key Probes, Servo Probes, Z-Sled Probes, FIX_MOUNTED_PROBE, etc.
 * Activate one of these to use Auto Bed Leveling below.
 */

/**
 * The "Manual Probe" provides a means to do "Auto" Bed Leveling without a probe.
 * Use G29 repeatedly, adjusting the Z height at each point with movement commands
 * or (with LCD_BED_LEVELING) the LCD controller.
 */
//#define PROBE_MANUALLY
//#define MANUAL_PROBE_START_Z 0.2

/**
 * A Fix-Mounted Probe either doesn't deploy or needs manual deployment.
 *   (e.g., an inductive probe or a nozzle-based probe-switch.)
 */
//#define FIX_MOUNTED_PROBE

/**
 * Use the nozzle as the probe, as with a conductive
 * nozzle system or a piezo-electric smart effector.
 */
//#define NOZZLE_AS_PROBE

/**
 * Z Servo Probe, such as an endstop switch on a rotating arm.
 */
//#define Z_PROBE_SERVO_NR 0       // Defaults to SERVO 0 connector.
//#define Z_SERVO_ANGLES { 70, 0 } // Z Servo Deploy and Stow angles

/**
 * The BLTouch probe uses a Hall effect sensor and emulates a servo.
 */
#define BLTOUCH

/**
 * Pressure sensor with a BLTouch-like interface
 */
//#define CREALITY_TOUCH

/**
 * Touch-MI Probe by hotends.fr
 *
 * This probe is deployed and activated by moving the X-axis to a magnet at the edge of the bed.
 * By default, the magnet is assumed to be on the left and activated by a home. If the magnet is
 * on the right, enable and set TOUCH_MI_DEPLOY_XPOS to the deploy position.
 *
 * Also requires: BABYSTEPPING, BABYSTEP_ZPROBE_OFFSET, Z_SAFE_HOMING,
 *                and a minimum Z_HOMING_HEIGHT of 10.
 */
//#define TOUCH_MI_PROBE
#if ENABLED(TOUCH_MI_PROBE)
  #define TOUCH_MI_RETRACT_Z 0.5                  // Height at which the probe retracts
  //#define TOUCH_MI_DEPLOY_XPOS (X_MAX_BED + 2)  // For a magnet on the right side of the bed
  //#define TOUCH_MI_MANUAL_DEPLOY                // For manual deploy (LCD menu)
#endif

// A probe that is deployed and stowed with a solenoid pin (SOL1_PIN)
//#define SOLENOID_PROBE

// A sled-mounted probe like those designed by Charles Bell.
//#define Z_PROBE_SLED
//#define SLED_DOCKING_OFFSET 5  // The extra distance the X axis must travel to pickup the sled. 0 should be fine but you can push it further if you'd like.

// A probe deployed by moving the x-axis, such as the Wilson II's rack-and-pinion probe designed by Marty Rice.
//#define RACK_AND_PINION_PROBE
#if ENABLED(RACK_AND_PINION_PROBE)
  #define Z_PROBE_DEPLOY_X  X_MIN_POS
  #define Z_PROBE_RETRACT_X X_MAX_POS
#endif

// Duet Smart Effector (for delta printers) - https://bit.ly/2ul5U7J
// When the pin is defined you can use M672 to set/reset the probe sensivity.
//#define DUET_SMART_EFFECTOR
#if ENABLED(DUET_SMART_EFFECTOR)
  #define SMART_EFFECTOR_MOD_PIN  -1  // Connect a GPIO pin to the Smart Effector MOD pin
#endif

/**
 * Use StallGuard2 to probe the bed with the nozzle.
 * Requires stallGuard-capable Trinamic stepper drivers.
 * CAUTION: This can damage machines with Z lead screws.
 *          Take extreme care when setting up this feature.
 */
//#define SENSORLESS_PROBING

//
// For Z_PROBE_ALLEN_KEY see the Delta example configurations.
//

/**
 * Z Probe to nozzle (X,Y) offset, relative to (0, 0).
 *
 * In the following example the X and Y offsets are both positive:
 *
 *   #define NOZZLE_TO_PROBE_OFFSET { 10, 10, 0 }
 *
 *     +-- BACK ---+
 *     |           |
 *   L |    (+) P  | R <-- probe (20,20)
 *   E |           | I
 *   F | (-) N (+) | G <-- nozzle (10,10)
 *   T |           | H
 *     |    (-)    | T
 *     |           |
 *     O-- FRONT --+
 *   (0,0)
 *
 * Specify a Probe position as { X, Y, Z }
 */
#define NOZZLE_TO_PROBE_OFFSET { -38, -7, 0 }

// Most probes should stay away from the edges of the bed, but
// with NOZZLE_AS_PROBE this can be negative for a wider probing area.
<<<<<<< HEAD
#define PROBING_MARGIN 10
=======
#define PROBING_MARGIN 40
>>>>>>> b9420bb8

// X and Y axis travel speed (mm/m) between probes
#define XY_PROBE_SPEED 8000

// Feedrate (mm/m) for the first approach when double-probing (MULTIPLE_PROBING == 2)
#define Z_PROBE_SPEED_FAST HOMING_FEEDRATE_Z

// Feedrate (mm/m) for the "accurate" probe of each point
#define Z_PROBE_SPEED_SLOW (Z_PROBE_SPEED_FAST / 2)

/**
 * Multiple Probing
 *
 * You may get improved results by probing 2 or more times.
 * With EXTRA_PROBING the more atypical reading(s) will be disregarded.
 *
 * A total of 2 does fast/slow probes with a weighted average.
 * A total of 3 or more adds more slow probes, taking the average.
 */
//#define MULTIPLE_PROBING 2
//#define EXTRA_PROBING    1

/**
 * Z probes require clearance when deploying, stowing, and moving between
 * probe points to avoid hitting the bed and other hardware.
 * Servo-mounted probes require extra space for the arm to rotate.
 * Inductive probes need space to keep from triggering early.
 *
 * Use these settings to specify the distance (mm) to raise the probe (or
 * lower the bed). The values set here apply over and above any (negative)
 * probe Z Offset set with NOZZLE_TO_PROBE_OFFSET, M851, or the LCD.
 * Only integer values >= 1 are valid here.
 *
 * Example: `M851 Z-5` with a CLEARANCE of 4  =>  9mm from bed to nozzle.
 *     But: `M851 Z+1` with a CLEARANCE of 2  =>  2mm from bed to nozzle.
 */
#define Z_CLEARANCE_DEPLOY_PROBE   10 // Z Clearance for Deploy/Stow
#define Z_CLEARANCE_BETWEEN_PROBES  5 // Z Clearance between probe points
#define Z_CLEARANCE_MULTI_PROBE     5 // Z Clearance between multiple probes
//#define Z_AFTER_PROBING           5 // Z position after probing is done

#define Z_PROBE_LOW_POINT          -2 // Farthest distance below the trigger-point to go before stopping

// For M851 give a range for adjusting the Z probe offset
#define Z_PROBE_OFFSET_RANGE_MIN -20
#define Z_PROBE_OFFSET_RANGE_MAX 20

// Enable the M48 repeatability test to test probe accuracy
//#define Z_MIN_PROBE_REPEATABILITY_TEST

// Before deploy/stow pause for user confirmation
//#define PAUSE_BEFORE_DEPLOY_STOW
#if ENABLED(PAUSE_BEFORE_DEPLOY_STOW)
  //#define PAUSE_PROBE_DEPLOY_WHEN_TRIGGERED // For Manual Deploy Allenkey Probe
#endif

/**
 * Enable one or more of the following if probing seems unreliable.
 * Heaters and/or fans can be disabled during probing to minimize electrical
 * noise. A delay can also be added to allow noise and vibration to settle.
 * These options are most useful for the BLTouch probe, but may also improve
 * readings with inductive probes and piezo sensors.
 */
//#define PROBING_HEATERS_OFF       // Turn heaters off when probing
#if ENABLED(PROBING_HEATERS_OFF)
  //#define WAIT_FOR_BED_HEATER     // Wait for bed to heat back up between probes (to improve accuracy)
#endif
//#define PROBING_FANS_OFF          // Turn fans off when probing
//#define PROBING_STEPPERS_OFF      // Turn steppers off (unless needed to hold position) when probing
//#define DELAY_BEFORE_PROBING 200  // (ms) To prevent vibrations from triggering piezo sensors

// For Inverting Stepper Enable Pins (Active Low) use 0, Non Inverting (Active High) use 1
// :{ 0:'Low', 1:'High' }
#define X_ENABLE_ON 0
#define Y_ENABLE_ON 0
#define Z_ENABLE_ON 0
#define E_ENABLE_ON 0 // For all extruders

// Disables axis stepper immediately when it's not being used.
// WARNING: When motors turn off there is a chance of losing position accuracy!
#define DISABLE_X false
#define DISABLE_Y false
#define DISABLE_Z false

// Warn on display about possibly reduced accuracy
//#define DISABLE_REDUCED_ACCURACY_WARNING

// @section extruder

#define DISABLE_E false             // For all extruders
//#define DISABLE_INACTIVE_EXTRUDER // Keep only the active extruder enabled

// @section machine

// Invert the stepper direction. Change (or reverse the motor connector) if an axis goes the wrong way.
#define INVERT_X_DIR true
#define INVERT_Y_DIR true
#define INVERT_Z_DIR false

// @section extruder

// For direct drive extruder v9 set to true, for geared extruder set to false.
#define INVERT_E0_DIR true
#define INVERT_E1_DIR false
#define INVERT_E2_DIR false
#define INVERT_E3_DIR false
#define INVERT_E4_DIR false
#define INVERT_E5_DIR false
#define INVERT_E6_DIR false
#define INVERT_E7_DIR false

// @section homing

//#define NO_MOTION_BEFORE_HOMING // Inhibit movement until all axes have been homed

//#define UNKNOWN_Z_NO_RAISE      // Don't raise Z (lower the bed) if Z is "unknown." For beds that fall when Z is powered off.

#define Z_HOMING_HEIGHT  10      // (mm) Minimal Z height before homing (G28) for Z clearance above the bed, clamps, ...
                                  // Be sure to have this much clearance over your Z_MAX_POS to prevent grinding.

#define Z_AFTER_HOMING  10      // (mm) Height to move to after homing Z

// Direction of endstops when homing; 1=MAX, -1=MIN
// :[-1,1]
#define X_HOME_DIR -1
#define Y_HOME_DIR -1
#define Z_HOME_DIR -1

// @section machine

// The size of the print bed
#define X_BED_SIZE 235
#define Y_BED_SIZE 235

// Travel limits (mm) after homing, corresponding to endstop positions.
#define X_MIN_POS 0
#define Y_MIN_POS 0
#define Z_MIN_POS 0
#define X_MAX_POS X_BED_SIZE
#define Y_MAX_POS Y_BED_SIZE
#define Z_MAX_POS 250

/**
 * Software Endstops
 *
 * - Prevent moves outside the set machine bounds.
 * - Individual axes can be disabled, if desired.
 * - X and Y only apply to Cartesian robots.
 * - Use 'M211' to set software endstops on/off or report current state
 */

// Min software endstops constrain movement within minimum coordinate bounds
#define MIN_SOFTWARE_ENDSTOPS
#if ENABLED(MIN_SOFTWARE_ENDSTOPS)
  #define MIN_SOFTWARE_ENDSTOP_X
  #define MIN_SOFTWARE_ENDSTOP_Y
  #define MIN_SOFTWARE_ENDSTOP_Z
#endif

// Max software endstops constrain movement within maximum coordinate bounds
#define MAX_SOFTWARE_ENDSTOPS
#if ENABLED(MAX_SOFTWARE_ENDSTOPS)
  #define MAX_SOFTWARE_ENDSTOP_X
  #define MAX_SOFTWARE_ENDSTOP_Y
  #define MAX_SOFTWARE_ENDSTOP_Z
#endif

#if EITHER(MIN_SOFTWARE_ENDSTOPS, MAX_SOFTWARE_ENDSTOPS)
  #define SOFT_ENDSTOPS_MENU_ITEM  // Enable/Disable software endstops from the LCD
#endif

/**
 * Filament Runout Sensors
 * Mechanical or opto endstops are used to check for the presence of filament.
 *
 * RAMPS-based boards use SERVO3_PIN for the first runout sensor.
 * For other boards you may need to define FIL_RUNOUT_PIN, FIL_RUNOUT2_PIN, etc.
 * By default the firmware assumes HIGH=FILAMENT PRESENT.
 */
//#define FILAMENT_RUNOUT_SENSOR
#if ENABLED(FILAMENT_RUNOUT_SENSOR)
  #define NUM_RUNOUT_SENSORS   1     // Number of sensors, up to one per extruder. Define a FIL_RUNOUT#_PIN for each.
  #define FIL_RUNOUT_INVERTING false // Set to true to invert the logic of the sensor.
  #define FIL_RUNOUT_PULLUP          // Use internal pullup for filament runout pins.
  //#define FIL_RUNOUT_PULLDOWN      // Use internal pulldown for filament runout pins.

  // Set one or more commands to execute on filament runout.
  // (After 'M412 H' Marlin will ask the host to handle the process.)
  #define FILAMENT_RUNOUT_SCRIPT "M600"

  // After a runout is detected, continue printing this length of filament
  // before executing the runout script. Useful for a sensor at the end of
  // a feed tube. Requires 4 bytes SRAM per sensor, plus 4 bytes overhead.
  //#define FILAMENT_RUNOUT_DISTANCE_MM 25

  #ifdef FILAMENT_RUNOUT_DISTANCE_MM
    // Enable this option to use an encoder disc that toggles the runout pin
    // as the filament moves. (Be sure to set FILAMENT_RUNOUT_DISTANCE_MM
    // large enough to avoid false positives.)
    //#define FILAMENT_MOTION_SENSOR
  #endif
#endif

//===========================================================================
//=============================== Bed Leveling ==============================
//===========================================================================
// @section calibrate

/**
 * Choose one of the options below to enable G29 Bed Leveling. The parameters
 * and behavior of G29 will change depending on your selection.
 *
 *  If using a Probe for Z Homing, enable Z_SAFE_HOMING also!
 *
 * - AUTO_BED_LEVELING_3POINT
 *   Probe 3 arbitrary points on the bed (that aren't collinear)
 *   You specify the XY coordinates of all 3 points.
 *   The result is a single tilted plane. Best for a flat bed.
 *
 * - AUTO_BED_LEVELING_LINEAR
 *   Probe several points in a grid.
 *   You specify the rectangle and the density of sample points.
 *   The result is a single tilted plane. Best for a flat bed.
 *
 * - AUTO_BED_LEVELING_BILINEAR
 *   Probe several points in a grid.
 *   You specify the rectangle and the density of sample points.
 *   The result is a mesh, best for large or uneven beds.
 *
 * - AUTO_BED_LEVELING_UBL (Unified Bed Leveling)
 *   A comprehensive bed leveling system combining the features and benefits
 *   of other systems. UBL also includes integrated Mesh Generation, Mesh
 *   Validation and Mesh Editing systems.
 *
 * - MESH_BED_LEVELING
 *   Probe a grid manually
 *   The result is a mesh, suitable for large or uneven beds. (See BILINEAR.)
 *   For machines without a probe, Mesh Bed Leveling provides a method to perform
 *   leveling in steps so you can manually adjust the Z height at each grid-point.
 *   With an LCD controller the process is guided step-by-step.
 */
//#define AUTO_BED_LEVELING_3POINT
//#define AUTO_BED_LEVELING_LINEAR
#define AUTO_BED_LEVELING_BILINEAR
//#define AUTO_BED_LEVELING_UBL
//#define MESH_BED_LEVELING

/**
 * Normally G28 leaves leveling disabled on completion. Enable
 * this option to have G28 restore the prior leveling state.
 */
#define RESTORE_LEVELING_AFTER_G28

/**
 * Enable detailed logging of G28, G29, M48, etc.
 * Turn on with the command 'M111 S32'.
 * NOTE: Requires a lot of PROGMEM!
 */
//#define DEBUG_LEVELING_FEATURE

#if ANY(MESH_BED_LEVELING, AUTO_BED_LEVELING_BILINEAR, AUTO_BED_LEVELING_UBL)
  // Gradually reduce leveling correction until a set height is reached,
  // at which point movement will be level to the machine's XY plane.
  // The height can be set with M420 Z<height>
  #define ENABLE_LEVELING_FADE_HEIGHT

  // For Cartesian machines, instead of dividing moves on mesh boundaries,
  // split up moves into short segments like a Delta. This follows the
  // contours of the bed more closely than edge-to-edge straight moves.
  #define SEGMENT_LEVELED_MOVES
  #define LEVELED_SEGMENT_LENGTH 5.0 // (mm) Length of all segments (except the last one)

  /**
   * Enable the G26 Mesh Validation Pattern tool.
   */
  //#define G26_MESH_VALIDATION
  #if ENABLED(G26_MESH_VALIDATION)
    #define MESH_TEST_NOZZLE_SIZE    0.4  // (mm) Diameter of primary nozzle.
    #define MESH_TEST_LAYER_HEIGHT   0.2  // (mm) Default layer height for the G26 Mesh Validation Tool.
    #define MESH_TEST_HOTEND_TEMP  205    // (°C) Default nozzle temperature for the G26 Mesh Validation Tool.
    #define MESH_TEST_BED_TEMP      60    // (°C) Default bed temperature for the G26 Mesh Validation Tool.
    #define G26_XY_FEEDRATE         20    // (mm/s) Feedrate for XY Moves for the G26 Mesh Validation Tool.
    #define G26_RETRACT_MULTIPLIER   1.0  // G26 Q (retraction) used by default between mesh test elements.
  #endif

#endif

#if EITHER(AUTO_BED_LEVELING_LINEAR, AUTO_BED_LEVELING_BILINEAR)

  // Set the number of grid points per dimension.
  #define GRID_MAX_POINTS_X 3
  #define GRID_MAX_POINTS_Y GRID_MAX_POINTS_X

  // Probe along the Y axis, advancing X after each column
  //#define PROBE_Y_FIRST

  #if ENABLED(AUTO_BED_LEVELING_BILINEAR)

    // Beyond the probed grid, continue the implied tilt?
    // Default is to maintain the height of the nearest edge.
    //#define EXTRAPOLATE_BEYOND_GRID

    //
    // Experimental Subdivision of the grid by Catmull-Rom method.
    // Synthesizes intermediate points to produce a more detailed mesh.
    //
    //#define ABL_BILINEAR_SUBDIVISION
    #if ENABLED(ABL_BILINEAR_SUBDIVISION)
      // Number of subdivisions between probe points
      #define BILINEAR_SUBDIVISIONS 3
    #endif

  #endif

#elif ENABLED(AUTO_BED_LEVELING_UBL)

  //===========================================================================
  //========================= Unified Bed Leveling ============================
  //===========================================================================

  //#define MESH_EDIT_GFX_OVERLAY   // Display a graphics overlay while editing the mesh

  #define MESH_INSET 1              // Set Mesh bounds as an inset region of the bed
  #define GRID_MAX_POINTS_X 10      // Don't use more than 15 points per axis, implementation limited.
  #define GRID_MAX_POINTS_Y GRID_MAX_POINTS_X

  #define UBL_MESH_EDIT_MOVES_Z     // Sophisticated users prefer no movement of nozzle
  #define UBL_SAVE_ACTIVE_ON_M500   // Save the currently active mesh in the current slot on M500

  //#define UBL_Z_RAISE_WHEN_OFF_MESH 2.5 // When the nozzle is off the mesh, this value is used
                                          // as the Z-Height correction value.

#elif ENABLED(MESH_BED_LEVELING)

  //===========================================================================
  //=================================== Mesh ==================================
  //===========================================================================

  #define MESH_INSET 10          // Set Mesh bounds as an inset region of the bed
  #define GRID_MAX_POINTS_X 3    // Don't use more than 7 points per axis, implementation limited.
  #define GRID_MAX_POINTS_Y GRID_MAX_POINTS_X

  //#define MESH_G28_REST_ORIGIN // After homing all axes ('G28' or 'G28 XYZ') rest Z at Z_MIN_POS

#endif // BED_LEVELING

/**
 * Add a bed leveling sub-menu for ABL or MBL.
 * Include a guided procedure if manual probing is enabled.
 */
#define LCD_BED_LEVELING

#if ENABLED(LCD_BED_LEVELING)
  #define MESH_EDIT_Z_STEP  0.025 // (mm) Step size while manually probing Z axis.
  #define LCD_PROBE_Z_RANGE 4     // (mm) Z Range centered on Z_MIN_POS for LCD Z adjustment
  //#define MESH_EDIT_MENU        // Add a menu to edit mesh points
#endif

// Add a menu item to move between bed corners for manual bed adjustment
#define LEVEL_BED_CORNERS

#if ENABLED(LEVEL_BED_CORNERS)
  #define LEVEL_CORNERS_INSET_LFRB { 40, 40, 40, 40 } // (mm) Left, Front, Right, Back insets
  #define LEVEL_CORNERS_HEIGHT      0.0   // (mm) Z height of nozzle at leveling points
  #define LEVEL_CORNERS_Z_HOP       10.0   // (mm) Z height of nozzle between leveling points
  //#define LEVEL_CENTER_TOO              // Move to the center after the last corner
#endif

/**
 * Commands to execute at the end of G29 probing.
 * Useful to retract or move the Z probe out of the way.
 */
//#define Z_PROBE_END_SCRIPT "G1 Z10 F12000\nG1 X15 Y330\nG1 Z0.5\nG1 Z10"

// @section homing

// The center of the bed is at (X=0, Y=0)
//#define BED_CENTER_AT_0_0

// Manually set the home position. Leave these undefined for automatic settings.
// For DELTA this is the top-center of the Cartesian print volume.
//#define MANUAL_X_HOME_POS 0
//#define MANUAL_Y_HOME_POS 0
//#define MANUAL_Z_HOME_POS 0

// Use "Z Safe Homing" to avoid homing with a Z probe outside the bed area.
//
// With this feature enabled:
//
// - Allow Z homing only after X and Y homing AND stepper drivers still enabled.
// - If stepper drivers time out, it will need X and Y homing again before Z homing.
// - Move the Z probe (or nozzle) to a defined XY point before Z Homing when homing all axes (G28).
// - Prevent Z homing when the Z probe is outside bed area.
//
#define Z_SAFE_HOMING

#if ENABLED(Z_SAFE_HOMING)
<<<<<<< HEAD
  #define Z_SAFE_HOMING_X_POINT X_CENTER  // X point for Z homing when homing all axes (G28).
  #define Z_SAFE_HOMING_Y_POINT Y_CENTER  // Y point for Z homing when homing all axes (G28).
=======
  #define Z_SAFE_HOMING_X_POINT ((X_BED_SIZE) / 2) // X point for Z homing when homing all axes (G28).
  #define Z_SAFE_HOMING_Y_POINT ((Y_BED_SIZE) / 2) // Y point for Z homing when homing all axes (G28).
>>>>>>> b9420bb8
#endif

// Homing speeds (mm/m)
#define HOMING_FEEDRATE_XY (20*60)
#define HOMING_FEEDRATE_Z  (4*60)

// Validate that endstops are triggered on homing moves
#define VALIDATE_HOMING_ENDSTOPS

// @section calibrate

/**
 * Bed Skew Compensation
 *
 * This feature corrects for misalignment in the XYZ axes.
 *
 * Take the following steps to get the bed skew in the XY plane:
 *  1. Print a test square (e.g., https://www.thingiverse.com/thing:2563185)
 *  2. For XY_DIAG_AC measure the diagonal A to C
 *  3. For XY_DIAG_BD measure the diagonal B to D
 *  4. For XY_SIDE_AD measure the edge A to D
 *
 * Marlin automatically computes skew factors from these measurements.
 * Skew factors may also be computed and set manually:
 *
 *  - Compute AB     : SQRT(2*AC*AC+2*BD*BD-4*AD*AD)/2
 *  - XY_SKEW_FACTOR : TAN(PI/2-ACOS((AC*AC-AB*AB-AD*AD)/(2*AB*AD)))
 *
 * If desired, follow the same procedure for XZ and YZ.
 * Use these diagrams for reference:
 *
 *    Y                     Z                     Z
 *    ^     B-------C       ^     B-------C       ^     B-------C
 *    |    /       /        |    /       /        |    /       /
 *    |   /       /         |   /       /         |   /       /
 *    |  A-------D          |  A-------D          |  A-------D
 *    +-------------->X     +-------------->X     +-------------->Y
 *     XY_SKEW_FACTOR        XZ_SKEW_FACTOR        YZ_SKEW_FACTOR
 */
//#define SKEW_CORRECTION

#if ENABLED(SKEW_CORRECTION)
  // Input all length measurements here:
  #define XY_DIAG_AC 282.8427124746
  #define XY_DIAG_BD 282.8427124746
  #define XY_SIDE_AD 200

  // Or, set the default skew factors directly here
  // to override the above measurements:
  #define XY_SKEW_FACTOR 0.0

  //#define SKEW_CORRECTION_FOR_Z
  #if ENABLED(SKEW_CORRECTION_FOR_Z)
    #define XZ_DIAG_AC 282.8427124746
    #define XZ_DIAG_BD 282.8427124746
    #define YZ_DIAG_AC 282.8427124746
    #define YZ_DIAG_BD 282.8427124746
    #define YZ_SIDE_AD 200
    #define XZ_SKEW_FACTOR 0.0
    #define YZ_SKEW_FACTOR 0.0
  #endif

  // Enable this option for M852 to set skew at runtime
  //#define SKEW_CORRECTION_GCODE
#endif

//=============================================================================
//============================= Additional Features ===========================
//=============================================================================

// @section extras

/**
 * EEPROM
 *
 * Persistent storage to preserve configurable settings across reboots.
 *
 *   M500 - Store settings to EEPROM.
 *   M501 - Read settings from EEPROM. (i.e., Throw away unsaved changes)
 *   M502 - Revert settings to "factory" defaults. (Follow with M500 to init the EEPROM.)
 */
#define EEPROM_SETTINGS       // Persistent storage with M500 and M501
//#define DISABLE_M503        // Saves ~2700 bytes of PROGMEM. Disable for release!
#define EEPROM_CHITCHAT       // Give feedback on EEPROM commands. Disable to save PROGMEM.
#define EEPROM_BOOT_SILENT    // Keep M503 quiet and only give errors during first load
#if ENABLED(EEPROM_SETTINGS)
  //#define EEPROM_AUTO_INIT  // Init EEPROM automatically on any errors.
#endif

//
// Host Keepalive
//
// When enabled Marlin will send a busy status message to the host
// every couple of seconds when it can't accept commands.
//
#define HOST_KEEPALIVE_FEATURE        // Disable this if your host doesn't like keepalive messages
#define DEFAULT_KEEPALIVE_INTERVAL 2  // Number of seconds between "busy" messages. Set with M113.
#define BUSY_WHILE_HEATING            // Some hosts require "busy" messages even during heating

//
// G20/G21 Inch mode support
//
//#define INCH_MODE_SUPPORT

//
// M149 Set temperature units support
//
//#define TEMPERATURE_UNITS_SUPPORT

// @section temperature

// Preheat Constants
#define PREHEAT_1_LABEL       "PLA"
#define PREHEAT_1_TEMP_HOTEND 215
#define PREHEAT_1_TEMP_BED     60
#define PREHEAT_1_FAN_SPEED   255 // Value from 0 to 255

#define PREHEAT_2_LABEL       "PETG"
#define PREHEAT_2_TEMP_HOTEND 245
#define PREHEAT_2_TEMP_BED     70
#define PREHEAT_2_FAN_SPEED   255 // Value from 0 to 255

/**
 * Nozzle Park
 *
 * Park the nozzle at the given XYZ position on idle or G27.
 *
 * The "P" parameter controls the action applied to the Z axis:
 *
 *    P0  (Default) If Z is below park Z raise the nozzle.
 *    P1  Raise the nozzle always to Z-park height.
 *    P2  Raise the nozzle by Z-park amount, limited to Z_MAX_POS.
 */
//#define NOZZLE_PARK_FEATURE

#if ENABLED(NOZZLE_PARK_FEATURE)
  // Specify a park position as { X, Y, Z_raise }
  #define NOZZLE_PARK_POINT { (X_MIN_POS + 10), (Y_MAX_POS - 10), 20 }
  //#define NOZZLE_PARK_X_ONLY          // X move only is required to park
  //#define NOZZLE_PARK_Y_ONLY          // Y move only is required to park
  #define NOZZLE_PARK_Z_RAISE_MIN   2   // (mm) Always raise Z by at least this distance
  #define NOZZLE_PARK_XY_FEEDRATE 100   // (mm/s) X and Y axes feedrate (also used for delta Z axis)
  #define NOZZLE_PARK_Z_FEEDRATE    5   // (mm/s) Z axis feedrate (not used for delta printers)
#endif

/**
 * Clean Nozzle Feature -- EXPERIMENTAL
 *
 * Adds the G12 command to perform a nozzle cleaning process.
 *
 * Parameters:
 *   P  Pattern
 *   S  Strokes / Repetitions
 *   T  Triangles (P1 only)
 *
 * Patterns:
 *   P0  Straight line (default). This process requires a sponge type material
 *       at a fixed bed location. "S" specifies strokes (i.e. back-forth motions)
 *       between the start / end points.
 *
 *   P1  Zig-zag pattern between (X0, Y0) and (X1, Y1), "T" specifies the
 *       number of zig-zag triangles to do. "S" defines the number of strokes.
 *       Zig-zags are done in whichever is the narrower dimension.
 *       For example, "G12 P1 S1 T3" will execute:
 *
 *          --
 *         |  (X0, Y1) |     /\        /\        /\     | (X1, Y1)
 *         |           |    /  \      /  \      /  \    |
 *       A |           |   /    \    /    \    /    \   |
 *         |           |  /      \  /      \  /      \  |
 *         |  (X0, Y0) | /        \/        \/        \ | (X1, Y0)
 *          --         +--------------------------------+
 *                       |________|_________|_________|
 *                           T1        T2        T3
 *
 *   P2  Circular pattern with middle at NOZZLE_CLEAN_CIRCLE_MIDDLE.
 *       "R" specifies the radius. "S" specifies the stroke count.
 *       Before starting, the nozzle moves to NOZZLE_CLEAN_START_POINT.
 *
 *   Caveats: The ending Z should be the same as starting Z.
 * Attention: EXPERIMENTAL. G-code arguments may change.
 *
 */
//#define NOZZLE_CLEAN_FEATURE

#if ENABLED(NOZZLE_CLEAN_FEATURE)
  // Default number of pattern repetitions
  #define NOZZLE_CLEAN_STROKES  12

  // Default number of triangles
  #define NOZZLE_CLEAN_TRIANGLES  3

  // Specify positions for each tool as { { X, Y, Z }, { X, Y, Z } }
  // Dual hotend system may use { {  -20, (Y_BED_SIZE / 2), (Z_MIN_POS + 1) },  {  420, (Y_BED_SIZE / 2), (Z_MIN_POS + 1) }}
  #define NOZZLE_CLEAN_START_POINT { {  30, 30, (Z_MIN_POS + 1) } }
  #define NOZZLE_CLEAN_END_POINT   { { 100, 60, (Z_MIN_POS + 1) } }

  // Circular pattern radius
  #define NOZZLE_CLEAN_CIRCLE_RADIUS 6.5
  // Circular pattern circle fragments number
  #define NOZZLE_CLEAN_CIRCLE_FN 10
  // Middle point of circle
  #define NOZZLE_CLEAN_CIRCLE_MIDDLE NOZZLE_CLEAN_START_POINT

  // Move the nozzle to the initial position after cleaning
  #define NOZZLE_CLEAN_GOBACK

  // Enable for a purge/clean station that's always at the gantry height (thus no Z move)
  //#define NOZZLE_CLEAN_NO_Z
#endif

/**
 * Print Job Timer
 *
 * Automatically start and stop the print job timer on M104/M109/M190.
 *
 *   M104 (hotend, no wait) - high temp = none,        low temp = stop timer
 *   M109 (hotend, wait)    - high temp = start timer, low temp = stop timer
 *   M190 (bed, wait)       - high temp = start timer, low temp = none
 *
 * The timer can also be controlled with the following commands:
 *
 *   M75 - Start the print job timer
 *   M76 - Pause the print job timer
 *   M77 - Stop the print job timer
 */
#define PRINTJOB_TIMER_AUTOSTART

/**
 * Print Counter
 *
 * Track statistical data such as:
 *
 *  - Total print jobs
 *  - Total successful print jobs
 *  - Total failed print jobs
 *  - Total time printing
 *
 * View the current statistics with M78.
 */
//#define PRINTCOUNTER

//=============================================================================
//============================= LCD and SD support ============================
//=============================================================================

// @section lcd

/**
 * LCD LANGUAGE
 *
 * Select the language to display on the LCD. These languages are available:
 *
 *   en, an, bg, ca, cz, da, de, el, el_gr, es, eu, fi, fr, gl, hr, hu, it,
 *   jp_kana, ko_KR, nl, pl, pt, pt_br, ru, sk, tr, uk, vi, zh_CN, zh_TW, test
 *
 * :{ 'en':'English', 'an':'Aragonese', 'bg':'Bulgarian', 'ca':'Catalan', 'cz':'Czech', 'da':'Danish', 'de':'German', 'el':'Greek', 'el_gr':'Greek (Greece)', 'es':'Spanish', 'eu':'Basque-Euskera', 'fi':'Finnish', 'fr':'French', 'gl':'Galician', 'hr':'Croatian', 'hu':'Hungarian', 'it':'Italian', 'jp_kana':'Japanese', 'ko_KR':'Korean (South Korea)', 'nl':'Dutch', 'pl':'Polish', 'pt':'Portuguese', 'pt_br':'Portuguese (Brazilian)', 'ru':'Russian', 'sk':'Slovak', 'tr':'Turkish', 'uk':'Ukrainian', 'vi':'Vietnamese', 'zh_CN':'Chinese (Simplified)', 'zh_TW':'Chinese (Traditional)', 'test':'TEST' }
 */
#define LCD_LANGUAGE en

/**
 * LCD Character Set
 *
 * Note: This option is NOT applicable to Graphical Displays.
 *
 * All character-based LCDs provide ASCII plus one of these
 * language extensions:
 *
 *  - JAPANESE ... the most common
 *  - WESTERN  ... with more accented characters
 *  - CYRILLIC ... for the Russian language
 *
 * To determine the language extension installed on your controller:
 *
 *  - Compile and upload with LCD_LANGUAGE set to 'test'
 *  - Click the controller to view the LCD menu
 *  - The LCD will display Japanese, Western, or Cyrillic text
 *
 * See https://marlinfw.org/docs/development/lcd_language.html
 *
 * :['JAPANESE', 'WESTERN', 'CYRILLIC']
 */
#define DISPLAY_CHARSET_HD44780 JAPANESE

/**
 * Info Screen Style (0:Classic, 1:Prusa)
 *
 * :[0:'Classic', 1:'Prusa']
 */
#define LCD_INFO_SCREEN_STYLE 0

/**
 * SD CARD
 *
 * SD Card support is disabled by default. If your controller has an SD slot,
 * you must uncomment the following option or it won't work.
 *
 */
//#define SDSUPPORT

/**
 * SD CARD: SPI SPEED
 *
 * Enable one of the following items for a slower SPI transfer speed.
 * This may be required to resolve "volume init" errors.
 */
//#define SPI_SPEED SPI_HALF_SPEED
//#define SPI_SPEED SPI_QUARTER_SPEED
//#define SPI_SPEED SPI_EIGHTH_SPEED

/**
 * SD CARD: ENABLE CRC
 *
 * Use CRC checks and retries on the SD communication.
 */
//#define SD_CHECK_AND_RETRY

/**
 * LCD Menu Items
 *
 * Disable all menus and only display the Status Screen, or
 * just remove some extraneous menu items to recover space.
 */
//#define NO_LCD_MENUS
//#define SLIM_LCD_MENUS

//
// ENCODER SETTINGS
//
// This option overrides the default number of encoder pulses needed to
// produce one step. Should be increased for high-resolution encoders.
//
//#define ENCODER_PULSES_PER_STEP 4

//
// Use this option to override the number of step signals required to
// move between next/prev menu items.
//
//#define ENCODER_STEPS_PER_MENU_ITEM 1

/**
 * Encoder Direction Options
 *
 * Test your encoder's behavior first with both options disabled.
 *
 *  Reversed Value Edit and Menu Nav? Enable REVERSE_ENCODER_DIRECTION.
 *  Reversed Menu Navigation only?    Enable REVERSE_MENU_DIRECTION.
 *  Reversed Value Editing only?      Enable BOTH options.
 */

//
// This option reverses the encoder direction everywhere.
//
//  Set this option if CLOCKWISE causes values to DECREASE
//
//#define REVERSE_ENCODER_DIRECTION

//
// This option reverses the encoder direction for navigating LCD menus.
//
//  If CLOCKWISE normally moves DOWN this makes it go UP.
//  If CLOCKWISE normally moves UP this makes it go DOWN.
//
//#define REVERSE_MENU_DIRECTION

//
// This option reverses the encoder direction for Select Screen.
//
//  If CLOCKWISE normally moves LEFT this makes it go RIGHT.
//  If CLOCKWISE normally moves RIGHT this makes it go LEFT.
//
//#define REVERSE_SELECT_DIRECTION

//
// Individual Axis Homing
//
// Add individual axis homing items (Home X, Home Y, and Home Z) to the LCD menu.
//
//#define INDIVIDUAL_AXIS_HOMING_MENU

//
// SPEAKER/BUZZER
//
// If you have a speaker that can produce tones, enable it here.
// By default Marlin assumes you have a buzzer with a fixed frequency.
//
//#define SPEAKER

//
// The duration and frequency for the UI feedback sound.
// Set these to 0 to disable audio feedback in the LCD menus.
//
// Note: Test audio output with the G-Code:
//  M300 S<frequency Hz> P<duration ms>
//
//#define LCD_FEEDBACK_FREQUENCY_DURATION_MS 2
//#define LCD_FEEDBACK_FREQUENCY_HZ 5000

//=============================================================================
//======================== LCD / Controller Selection =========================
//========================   (Character-based LCDs)   =========================
//=============================================================================

//
// RepRapDiscount Smart Controller.
// http://reprap.org/wiki/RepRapDiscount_Smart_Controller
//
// Note: Usually sold with a white PCB.
//
//#define REPRAP_DISCOUNT_SMART_CONTROLLER

//
// Original RADDS LCD Display+Encoder+SDCardReader
// http://doku.radds.org/dokumentation/lcd-display/
//
//#define RADDS_DISPLAY

//
// ULTIMAKER Controller.
//
//#define ULTIMAKERCONTROLLER

//
// ULTIPANEL as seen on Thingiverse.
//
//#define ULTIPANEL

//
// PanelOne from T3P3 (via RAMPS 1.4 AUX2/AUX3)
// http://reprap.org/wiki/PanelOne
//
//#define PANEL_ONE

//
// GADGETS3D G3D LCD/SD Controller
// http://reprap.org/wiki/RAMPS_1.3/1.4_GADGETS3D_Shield_with_Panel
//
// Note: Usually sold with a blue PCB.
//
//#define G3D_PANEL

//
// RigidBot Panel V1.0
// http://www.inventapart.com/
//
//#define RIGIDBOT_PANEL

//
// Makeboard 3D Printer Parts 3D Printer Mini Display 1602 Mini Controller
// https://www.aliexpress.com/item/32765887917.html
//
//#define MAKEBOARD_MINI_2_LINE_DISPLAY_1602

//
// ANET and Tronxy 20x4 Controller
//
//#define ZONESTAR_LCD            // Requires ADC_KEYPAD_PIN to be assigned to an analog pin.
                                  // This LCD is known to be susceptible to electrical interference
                                  // which scrambles the display.  Pressing any button clears it up.
                                  // This is a LCD2004 display with 5 analog buttons.

//
// Generic 16x2, 16x4, 20x2, or 20x4 character-based LCD.
//
//#define ULTRA_LCD

//=============================================================================
//======================== LCD / Controller Selection =========================
//=====================   (I2C and Shift-Register LCDs)   =====================
//=============================================================================

//
// CONTROLLER TYPE: I2C
//
// Note: These controllers require the installation of Arduino's LiquidCrystal_I2C
// library. For more info: https://github.com/kiyoshigawa/LiquidCrystal_I2C
//

//
// Elefu RA Board Control Panel
// http://www.elefu.com/index.php?route=product/product&product_id=53
//
//#define RA_CONTROL_PANEL

//
// Sainsmart (YwRobot) LCD Displays
//
// These require F.Malpartida's LiquidCrystal_I2C library
// https://bitbucket.org/fmalpartida/new-liquidcrystal/wiki/Home
//
//#define LCD_SAINSMART_I2C_1602
//#define LCD_SAINSMART_I2C_2004

//
// Generic LCM1602 LCD adapter
//
//#define LCM1602

//
// PANELOLU2 LCD with status LEDs,
// separate encoder and click inputs.
//
// Note: This controller requires Arduino's LiquidTWI2 library v1.2.3 or later.
// For more info: https://github.com/lincomatic/LiquidTWI2
//
// Note: The PANELOLU2 encoder click input can either be directly connected to
// a pin (if BTN_ENC defined to != -1) or read through I2C (when BTN_ENC == -1).
//
//#define LCD_I2C_PANELOLU2

//
// Panucatt VIKI LCD with status LEDs,
// integrated click & L/R/U/D buttons, separate encoder inputs.
//
//#define LCD_I2C_VIKI

//
// CONTROLLER TYPE: Shift register panels
//

//
// 2-wire Non-latching LCD SR from https://goo.gl/aJJ4sH
// LCD configuration: http://reprap.org/wiki/SAV_3D_LCD
//
//#define SAV_3DLCD

//
// 3-wire SR LCD with strobe using 74HC4094
// https://github.com/mikeshub/SailfishLCD
// Uses the code directly from Sailfish
//
//#define FF_INTERFACEBOARD

//=============================================================================
//=======================   LCD / Controller Selection  =======================
//=========================      (Graphical LCDs)      ========================
//=============================================================================

//
// CONTROLLER TYPE: Graphical 128x64 (DOGM)
//
// IMPORTANT: The U8glib library is required for Graphical Display!
//            https://github.com/olikraus/U8glib_Arduino
//
// NOTE: If the LCD is unresponsive you may need to reverse the plugs.
//

//
// RepRapDiscount FULL GRAPHIC Smart Controller
// http://reprap.org/wiki/RepRapDiscount_Full_Graphic_Smart_Controller
//
//#define REPRAP_DISCOUNT_FULL_GRAPHIC_SMART_CONTROLLER

//
// ReprapWorld Graphical LCD
// https://reprapworld.com/?products_details&products_id/1218
//
//#define REPRAPWORLD_GRAPHICAL_LCD

//
// Activate one of these if you have a Panucatt Devices
// Viki 2.0 or mini Viki with Graphic LCD
// http://panucatt.com
//
//#define VIKI2
//#define miniVIKI

//
// MakerLab Mini Panel with graphic
// controller and SD support - http://reprap.org/wiki/Mini_panel
//
//#define MINIPANEL

//
// MaKr3d Makr-Panel with graphic controller and SD support.
// http://reprap.org/wiki/MaKr3d_MaKrPanel
//
//#define MAKRPANEL

//
// Adafruit ST7565 Full Graphic Controller.
// https://github.com/eboston/Adafruit-ST7565-Full-Graphic-Controller/
//
//#define ELB_FULL_GRAPHIC_CONTROLLER

//
// BQ LCD Smart Controller shipped by
// default with the BQ Hephestos 2 and Witbox 2.
//
//#define BQ_LCD_SMART_CONTROLLER

//
// Cartesio UI
// http://mauk.cc/webshop/cartesio-shop/electronics/user-interface
//
//#define CARTESIO_UI

//
// LCD for Melzi Card with Graphical LCD
//
//#define LCD_FOR_MELZI

//
// Original Ulticontroller from Ultimaker 2 printer with SSD1309 I2C display and encoder
// https://github.com/Ultimaker/Ultimaker2/tree/master/1249_Ulticontroller_Board_(x1)
//
//#define ULTI_CONTROLLER

//
// MKS MINI12864 with graphic controller and SD support
// https://reprap.org/wiki/MKS_MINI_12864
//
//#define MKS_MINI_12864

//
// MKS LCD12864A/B with graphic controller and SD support. Follows MKS_MINI_12864 pinout.
// https://www.aliexpress.com/item/33018110072.html
//
//#define MKS_LCD12864

//
// FYSETC variant of the MINI12864 graphic controller with SD support
// https://wiki.fysetc.com/Mini12864_Panel/
//
//#define FYSETC_MINI_12864_X_X    // Type C/D/E/F. No tunable RGB Backlight by default
//#define FYSETC_MINI_12864_1_2    // Type C/D/E/F. Simple RGB Backlight (always on)
//#define FYSETC_MINI_12864_2_0    // Type A/B. Discreet RGB Backlight
//#define FYSETC_MINI_12864_2_1    // Type A/B. Neopixel RGB Backlight
//#define FYSETC_GENERIC_12864_1_1 // Larger display with basic ON/OFF backlight.

//
// Factory display for Creality CR-10
// https://www.aliexpress.com/item/32833148327.html
//
// This is RAMPS-compatible using a single 10-pin connector.
// (For CR-10 owners who want to replace the Melzi Creality board but retain the display)
//
#define CR10_STOCKDISPLAY

//
// Ender-2 OEM display, a variant of the MKS_MINI_12864
//
//#define ENDER2_STOCKDISPLAY

//
// ANET and Tronxy Graphical Controller
//
// Anet 128x64 full graphics lcd with rotary encoder as used on Anet A6
// A clone of the RepRapDiscount full graphics display but with
// different pins/wiring (see pins_ANET_10.h).
//
//#define ANET_FULL_GRAPHICS_LCD

//
// AZSMZ 12864 LCD with SD
// https://www.aliexpress.com/item/32837222770.html
//
//#define AZSMZ_12864

//
// Silvergate GLCD controller
// http://github.com/android444/Silvergate
//
//#define SILVER_GATE_GLCD_CONTROLLER

//=============================================================================
//==============================  OLED Displays  ==============================
//=============================================================================

//
// SSD1306 OLED full graphics generic display
//
//#define U8GLIB_SSD1306

//
// SAV OLEd LCD module support using either SSD1306 or SH1106 based LCD modules
//
//#define SAV_3DGLCD
#if ENABLED(SAV_3DGLCD)
  #define U8GLIB_SSD1306
  //#define U8GLIB_SH1106
#endif

//
// TinyBoy2 128x64 OLED / Encoder Panel
//
//#define OLED_PANEL_TINYBOY2

//
// MKS OLED 1.3" 128 × 64 FULL GRAPHICS CONTROLLER
// http://reprap.org/wiki/MKS_12864OLED
//
// Tiny, but very sharp OLED display
//
//#define MKS_12864OLED          // Uses the SH1106 controller (default)
//#define MKS_12864OLED_SSD1306  // Uses the SSD1306 controller

//
// Einstart S OLED SSD1306
//
//#define U8GLIB_SH1106_EINSTART

//
// Overlord OLED display/controller with i2c buzzer and LEDs
//
//#define OVERLORD_OLED

//=============================================================================
//========================== Extensible UI Displays ===========================
//=============================================================================

//
// DGUS Touch Display with DWIN OS. (Choose one.)
// ORIGIN : https://www.aliexpress.com/item/32993409517.html
// FYSETC : https://www.aliexpress.com/item/32961471929.html
//
//#define DGUS_LCD_UI_ORIGIN
//#define DGUS_LCD_UI_FYSETC
//#define DGUS_LCD_UI_HIPRECY

//
// Touch-screen LCD for Malyan M200/M300 printers
//
//#define MALYAN_LCD

//
// Touch UI for FTDI EVE (FT800/FT810) displays
// See Configuration_adv.h for all configuration options.
//
//#define TOUCH_UI_FTDI_EVE

//
// Third-party or vendor-customized controller interfaces.
// Sources should be installed in 'src/lcd/extensible_ui'.
//
//#define EXTENSIBLE_UI

//=============================================================================
//=============================== Graphical TFTs ==============================
//=============================================================================

//
// FSMC display (MKS Robin, Alfawise U20, JGAurora A5S, REXYZ A1, etc.)
//
//#define FSMC_GRAPHICAL_TFT

//
// TFT Little VGL UI
//
//#define TFT_LITTLE_VGL_UI

//=============================================================================
//============================  Other Controllers  ============================
//=============================================================================

//
// Robin nano v2.0 SPI touch screen
//
//#define SPI_GRAPHICAL_TFT

//
// Ender-3 v2 OEM display. A DWIN display with Rotary Encoder.
//
//#define DWIN_CREALITY_LCD

//
// ADS7843/XPT2046 ADC Touchscreen such as ILI9341 2.8
//
//#define TOUCH_BUTTONS
#if ENABLED(TOUCH_BUTTONS)
  #define BUTTON_DELAY_EDIT  50 // (ms) Button repeat delay for edit screens
  #define BUTTON_DELAY_MENU 250 // (ms) Button repeat delay for menus

  #define XPT2046_X_CALIBRATION   12316
  #define XPT2046_Y_CALIBRATION  -8981
  #define XPT2046_X_OFFSET       -43
  #define XPT2046_Y_OFFSET        257
#endif

//
// RepRapWorld REPRAPWORLD_KEYPAD v1.1
// http://reprapworld.com/?products_details&products_id=202&cPath=1591_1626
//
//#define REPRAPWORLD_KEYPAD
//#define REPRAPWORLD_KEYPAD_MOVE_STEP 10.0 // (mm) Distance to move per key-press

//=============================================================================
//=============================== Extra Features ==============================
//=============================================================================

// @section extras

// Increase the FAN PWM frequency. Removes the PWM noise but increases heating in the FET/Arduino
//#define FAST_PWM_FAN

// Use software PWM to drive the fan, as for the heaters. This uses a very low frequency
// which is not as annoying as with the hardware PWM. On the other hand, if this frequency
// is too low, you should also increment SOFT_PWM_SCALE.
//#define FAN_SOFT_PWM

// Incrementing this by 1 will double the software PWM frequency,
// affecting heaters, and the fan if FAN_SOFT_PWM is enabled.
// However, control resolution will be halved for each increment;
// at zero value, there are 128 effective control positions.
// :[0,1,2,3,4,5,6,7]
#define SOFT_PWM_SCALE 0

// If SOFT_PWM_SCALE is set to a value higher than 0, dithering can
// be used to mitigate the associated resolution loss. If enabled,
// some of the PWM cycles are stretched so on average the desired
// duty cycle is attained.
//#define SOFT_PWM_DITHER

// Temperature status LEDs that display the hotend and bed temperature.
// If all hotends, bed temperature, and target temperature are under 54C
// then the BLUE led is on. Otherwise the RED led is on. (1C hysteresis)
//#define TEMP_STAT_LEDS

// SkeinForge sends the wrong arc g-codes when using Arc Point as fillet procedure
//#define SF_ARC_FIX

// Support for the BariCUDA Paste Extruder
//#define BARICUDA

// Support for BlinkM/CyzRgb
//#define BLINKM

// Support for PCA9632 PWM LED driver
//#define PCA9632

// Support for PCA9533 PWM LED driver
//#define PCA9533

/**
 * RGB LED / LED Strip Control
 *
 * Enable support for an RGB LED connected to 5V digital pins, or
 * an RGB Strip connected to MOSFETs controlled by digital pins.
 *
 * Adds the M150 command to set the LED (or LED strip) color.
 * If pins are PWM capable (e.g., 4, 5, 6, 11) then a range of
 * luminance values can be set from 0 to 255.
 * For Neopixel LED an overall brightness parameter is also available.
 *
 * *** CAUTION ***
 *  LED Strips require a MOSFET Chip between PWM lines and LEDs,
 *  as the Arduino cannot handle the current the LEDs will require.
 *  Failure to follow this precaution can destroy your Arduino!
 *  NOTE: A separate 5V power supply is required! The Neopixel LED needs
 *  more current than the Arduino 5V linear regulator can produce.
 * *** CAUTION ***
 *
 * LED Type. Enable only one of the following two options.
 *
 */
//#define RGB_LED
//#define RGBW_LED

#if EITHER(RGB_LED, RGBW_LED)
  //#define RGB_LED_R_PIN 34
  //#define RGB_LED_G_PIN 43
  //#define RGB_LED_B_PIN 35
  //#define RGB_LED_W_PIN -1
#endif

// Support for Adafruit Neopixel LED driver
//#define NEOPIXEL_LED
#if ENABLED(NEOPIXEL_LED)
  #define NEOPIXEL_TYPE   NEO_GRBW // NEO_GRBW / NEO_GRB - four/three channel driver type (defined in Adafruit_NeoPixel.h)
  #define NEOPIXEL_PIN     4       // LED driving pin
  //#define NEOPIXEL2_TYPE NEOPIXEL_TYPE
  //#define NEOPIXEL2_PIN    5
  #define NEOPIXEL_PIXELS 30       // Number of LEDs in the strip, larger of 2 strips if 2 neopixel strips are used
  #define NEOPIXEL_IS_SEQUENTIAL   // Sequential display for temperature change - LED by LED. Disable to change all LEDs at once.
  #define NEOPIXEL_BRIGHTNESS 127  // Initial brightness (0-255)
  //#define NEOPIXEL_STARTUP_TEST  // Cycle through colors at startup

  // Use a single Neopixel LED for static (background) lighting
  //#define NEOPIXEL_BKGD_LED_INDEX  0               // Index of the LED to use
  //#define NEOPIXEL_BKGD_COLOR { 255, 255, 255, 0 } // R, G, B, W
#endif

/**
 * Printer Event LEDs
 *
 * During printing, the LEDs will reflect the printer status:
 *
 *  - Gradually change from blue to violet as the heated bed gets to target temp
 *  - Gradually change from violet to red as the hotend gets to temperature
 *  - Change to white to illuminate work surface
 *  - Change to green once print has finished
 *  - Turn off after the print has finished and the user has pushed a button
 */
#if ANY(BLINKM, RGB_LED, RGBW_LED, PCA9632, PCA9533, NEOPIXEL_LED)
  #define PRINTER_EVENT_LEDS
#endif

/**
 * R/C SERVO support
 * Sponsored by TrinityLabs, Reworked by codexmas
 */

/**
 * Number of servos
 *
 * For some servo-related options NUM_SERVOS will be set automatically.
 * Set this manually if there are extra servos needing manual control.
 * Leave undefined or set to 0 to entirely disable the servo subsystem.
 */
//#define NUM_SERVOS 3 // Servo index starts with 0 for M280 command

// (ms) Delay  before the next move will start, to give the servo time to reach its target angle.
// 300ms is a good value but you can try less delay.
// If the servo can't reach the requested position, increase it.
#define SERVO_DELAY { 300 }

// Only power servos during movement, otherwise leave off to prevent jitter
//#define DEACTIVATE_SERVOS_AFTER_MOVE

// Allow servo angle to be edited and saved to EEPROM
//#define EDITABLE_SERVO_ANGLES<|MERGE_RESOLUTION|>--- conflicted
+++ resolved
@@ -484,13 +484,8 @@
 #define PID_K1 0.95      // Smoothing factor within any PID loop
 
 #if ENABLED(PIDTEMP)
-<<<<<<< HEAD
-  //#define PID_EDIT_MENU         // Add PID editing to the "Advanced Settings" menu. (~700 bytes of PROGMEM)
-  //#define PID_AUTOTUNE_MENU     // Add PID auto-tuning to the "Advanced Settings" menu. (~250 bytes of PROGMEM)
-=======
   #define PID_EDIT_MENU           // Add PID editing to the "Advanced Settings" menu. (~700 bytes of PROGMEM)
   #define PID_AUTOTUNE_MENU       // Add PID auto-tuning to the "Advanced Settings" menu. (~250 bytes of PROGMEM)
->>>>>>> b9420bb8
   //#define PID_PARAMS_PER_HOTEND // Uses separate PID parameters for each extruder (useful for mismatched extruders)
                                   // Set/get with gcode: M301 E[extruder number, 0-2]
 
@@ -995,11 +990,7 @@
 
 // Most probes should stay away from the edges of the bed, but
 // with NOZZLE_AS_PROBE this can be negative for a wider probing area.
-<<<<<<< HEAD
-#define PROBING_MARGIN 10
-=======
 #define PROBING_MARGIN 40
->>>>>>> b9420bb8
 
 // X and Y axis travel speed (mm/m) between probes
 #define XY_PROBE_SPEED 8000
@@ -1397,13 +1388,8 @@
 #define Z_SAFE_HOMING
 
 #if ENABLED(Z_SAFE_HOMING)
-<<<<<<< HEAD
-  #define Z_SAFE_HOMING_X_POINT X_CENTER  // X point for Z homing when homing all axes (G28).
-  #define Z_SAFE_HOMING_Y_POINT Y_CENTER  // Y point for Z homing when homing all axes (G28).
-=======
   #define Z_SAFE_HOMING_X_POINT ((X_BED_SIZE) / 2) // X point for Z homing when homing all axes (G28).
   #define Z_SAFE_HOMING_Y_POINT ((Y_BED_SIZE) / 2) // Y point for Z homing when homing all axes (G28).
->>>>>>> b9420bb8
 #endif
 
 // Homing speeds (mm/m)
