//======================================================================
/******************* DO NOT USE THIS FILE!!! ***************************

    Copy both of the configuration files from the TEVO Tarantula folder
    in the src\config\examples folder into the main Marlin folder.

    This file is set up for my specific printer and probably will not
    work on your printer!

***********************************************************************/
//======================================================================

//======================================================================
/**************** TEVO TARANTULA EASY CONFIG ***************************
            Original idea by terryb.print3d@gmail.com
             Modified by jb.github@rcairgallery.com

    The latest version of Terry's original file will always be found at:
          https://github.com/terryb58/Marlin-EasyConfig

    The latest version of this file (and complete firmware) will always
  be found at:
          https://github.com/JimBrown/MarlinTarantula

    This is an attempt to create a simple configuration for as many
  different Tevo Tarantula variants as possible.  This will always be
  a work in progress. Email me if you have any questions, suggestions,
  or if you encounter problems when using Easy Config.

    This is a Marlin 2.0.x configuration file. I will update this as
  new versions of Marlin are released.

    NOTE: Sanity check should still work and should not show any errors.
      Please report any errors.  Thank you.

    NOTE: Don't forget to do an M502 followed by an M500 any time you
      upload the firmware.

    See https://youtu.be/-sQ8p00pG5E for an excellent tutorial on using
    this firmware.

***********************************************************************/

/**
 * Equipment options
 */
//#define LARGE_BED
//#define SDSUPPORT
#define CHANGE_Y_DIRECTION      // If your bed homes in the wrong direction front to back, enable this.
//#define CHANGE_X_DIRECTION      // If your X carriage homes in the wrong direction left to right, enable this.
//#define CHANGE_Z_DIRECTION      // If your Z homes in the wrong direction bottom to top, enable this.
//#define HOTEND_E3DV6            // Genuine E3D v6 hotend. Also enables Fan Soft PWM
//#define FULL_GRAPHIC_SMART      // Enable this if you have a RepRap Discount Full Graphic Smart Controller (The
                                  // stock controller is a RepRap Discount Smart Controller)
//#define Z_DUAL_STEPPER_DRIVERS  // Enable this if you have dual Z stepper motors with the second stepper motor
                                  // connected to the next available E plug (usually E1)

/**
 * Offset from endpoints to get nozzle to 0,0 (front/left of bed)
 * (How to center prints: https://github.com/JimBrown/MarlinTarantula/wiki/How-to-center-your-prints-(EasyConfig))
 */
#define NOZZLE_X          -2
#define NOZZLE_Y          -4

/**
 * Primary Extruder steps per mm (plugged in to E0 port on controller)
 * (How to calibrate: https://toms3d.org/2014/04/06/3d-printing-guides-calibrating-your-extruder/)
 */
#define E0_STEPS      97.097 // Stock extruder. If you have a Tevo Titan, try 400 then calibrate.
//#define CHANGE_E0_DIRECTION   // If your extruder is going backwards, enable this.

/**
 * Z-Probe type (must be none or one of them)
 * If a Z-Probe type is selected, a Bed Leveling type other than MANUAL must be selected.
 */
#define BLTOUCH         // ANTClabs BLTouch sensor (might also work with clones)
//#define SN04          // Green sensor
//#define INDUCTIVE_NO  // Normally open inductive sensor
//#define INDUCTIVE_NC  // Normally closed inductive sensor
//#define SERVO_PROBE   // Endstop switch on rotating arm. Set servo angles!

/**
 * Bed leveling type (see: https://github.com/JimBrown/MarlinTarantula/wiki/Bed-leveling-types-(EasyConfig))
 * Must choose one of these other than MANUAL if a Z-Probe type is selected.
 */
//#define TRIPOINT
//#define LINEAR
//#define BILINEAR
#define UBL
//#define MANUAL

/**
 * Z-Probe offset from nozzle (https://github.com/JimBrown/MarlinTarantula/wiki/How-to-determine-your-Z-Probe-offset)
 * Use only one of Left/Right and Front/Behind. Others must be 0 (zero)
 * If you have a dual nozzle the offsets are calculated from the primary nozzle (the one plugged in to E0)
 */
#define SENSOR_LEFT        1
#define SENSOR_RIGHT       0
#define SENSOR_FRONT       36
#define SENSOR_BEHIND      0

/**
 * Number of grid points in each direction
 * Minimum 3. Maximum 15 for UBL. Maximum 7 for MANUAL
 */
#define GRID_POINTS        15

/**
 * Margin around perimiter of bed for probing (will not probe outside this margin)
 */
#define BED_MARGIN         0

/**
 * Servo probe deploy and stow angles
 */
#define SERVO_DEPLOY    70
#define SERVO_STOW      0

/**
 * Enable this to turn on support for two extruders
 */
//#define DUAL_EXTRUDER // If not single nozzle, primary nozzle plugged in to E0 port
                        // and secondary plugged in to E1 port.
//#define SINGLENOZZLE  // Enable this if you are using a single mixing nozzle (requires DUAL_EXTRUDER)

/**
 * Offset for second nozzle from first nozzle
 * The X value is positive if the secondary nozzle is to the right of the primary and
 * negative if the secondary nozzle is to the left of the primary.
 * The Y value is positive if the secondary nozzle is behind the primary and
 * negative if the secondary nozzle is in front of the primary.
 */
#define EXTRUDER_E1_X 0
#define EXTRUDER_E1_Y 0

/** 
 * Secondary Extruder steps per mm
 * (how to calibrate: https://toms3d.org/2014/04/06/3d-printing-guides-calibrating-your-extruder/)
 */
#define E1_STEPS      100 // Stock extruder. If you have a Tevo Titan, try 400 then calibrate
//#define CHANGE_E1_DIRECTION   // If your secondary extruder is going backwards, enable this.

/**
 * TEVO Tarantula Custom PID Settings - Stock Hotend
 */
#define  hot_Kp 8.10
#define  hot_Ki 0.36
#define  hot_Kd 44.96
// FIND YOUR OWN: "M303 E0 C8 S200" to run autotune on the hotend at 200 degreesC for 8 cycles.
// More info here: http://reprap.org/wiki/PID_Tuning

/**
 * TEVO Tarantula Custom PID Settings - Stock Heatbed
 */
#define  bed_Kp 841.21
#define  bed_Ki 165.63
#define  bed_Kd 1068.13
// FIND YOUR OWN: "M303 E-1 C8 S90" to run autotune on the bed at 90 degreesC for 8 cycles.
// More info here: http://reprap.org/wiki/PID_Tuning

/**
 * Enable this to provide a realtime control over the head position via the LCD menu system that works while printing.
 * Using it, one can tune the z-position while printing the first layer.
 *
 * Warning: Does not respect endstops!
 */
//#define BABYSTEPPING

/**
 * Extra movement of X axis. Can help with probing more of the bed.
 * Set both to 0 (zero) if you do not have a Z-Probe.
 */
#define XTRA_BED_LEFT     0  // Distance nozzle can move towards the left past X = 0
#define XTRA_BED_RIGHT    0  // Distance nozzle can move towards the right past X = 200

/**
 * Extra movement of Y axis. Can help with probing more of the bed.
 * Set both to 0 (zero) if you do not have a Z-Probe.
 */
#define XTRA_BED_FRONT    55  // Distance bed can move towards the front past Y = 200 (Y=280 for large bed)
#define XTRA_BED_BACK     5  // Distance bed can move towards the back past Y = 0

/************************ END OF EASY CONFIG ***************************
//======================================================================
// DO NOT EDIT BELOW THIS LINE UNLESS YOU KNOW WHAT YOU ARE DOING!!!!!!!
//======================================================================

/**
 * Marlin 3D Printer Firmware
 * Copyright (C) 2016 MarlinFirmware [https://github.com/MarlinFirmware/Marlin]
 *
 * Based on Sprinter and grbl.
 * Copyright (C) 2011 Camiel Gubbels / Erik van der Zalm
 *
 * This program is free software: you can redistribute it and/or modify
 * it under the terms of the GNU General Public License as published by
 * the Free Software Foundation, either version 3 of the License, or
 * (at your option) any later version.
 *
 * This program is distributed in the hope that it will be useful,
 * but WITHOUT ANY WARRANTY; without even the implied warranty of
 * MERCHANTABILITY or FITNESS FOR A PARTICULAR PURPOSE.  See the
 * GNU General Public License for more details.
 *
 * You should have received a copy of the GNU General Public License
 * along with this program.  If not, see <http://www.gnu.org/licenses/>.
 *
 */

/**
 * Configuration.h
 *
 * Basic settings such as:
 *
 * - Type of electronics
 * - Type of temperature sensor
 * - Printer geometry
 * - Endstop configuration
 * - LCD controller
 * - Extra features
 *
 * Advanced settings can be found in Configuration_adv.h
 *
 */
#ifndef CONFIGURATION_H
#define CONFIGURATION_H
#define CONFIGURATION_H_VERSION 020000

//===========================================================================
//============================= Getting Started =============================
//===========================================================================

/**
 * Here are some standard links for getting your machine calibrated:
 *
 * http://reprap.org/wiki/Calibration
 * http://youtu.be/wAL9d7FgInk
 * http://calculator.josefprusa.cz
 * http://reprap.org/wiki/Triffid_Hunter%27s_Calibration_Guide
 * http://www.thingiverse.com/thing:5573
 * https://sites.google.com/site/repraplogphase/calibration-of-your-reprap
 * http://www.thingiverse.com/thing:298812
 */

//===========================================================================
//============================= DELTA Printer ===============================
//===========================================================================
// For a Delta printer start with one of the configuration files in the
// config/examples/delta directory and customize for your machine.
//

//===========================================================================
//============================= SCARA Printer ===============================
//===========================================================================
// For a SCARA printer start with the configuration files in
// config/examples/SCARA and customize for your machine.
//

// @section info

// User-specified version info of this build to display in [Pronterface, etc] terminal window during
// startup. Implementation of an idea by Prof Braino to inform user that any changes made to this
// build by the user have been successfully uploaded into firmware.
#define STRING_CONFIG_H_AUTHOR "(Jim Brown, TEVO Tarantula config)" // Who made the changes.
#define SHOW_BOOTSCREEN
#define STRING_SPLASH_LINE1 SHORT_BUILD_VERSION // will be shown during bootup in line 1
#define STRING_SPLASH_LINE2 WEBSITE_URL         // will be shown during bootup in line 2

//
// *** VENDORS PLEASE READ *****************************************************
//
// Marlin now allow you to have a vendor boot image to be displayed on machine
// start. When SHOW_CUSTOM_BOOTSCREEN is defined Marlin will first show your
// custom boot image and then the default Marlin boot image is shown.
//
// We suggest for you to take advantage of this new feature and keep the Marlin
// boot image unmodified. For an example have a look at the bq Hephestos 2
// example configuration folder.
//
//#define SHOW_CUSTOM_BOOTSCREEN
// @section machine

/**
 * Select the serial port on the board to use for communication with the host.
 * This allows the connection of wireless adapters (for instance) to non-default port pins.
 * Note: The first serial port (-1 or 0) will always be used by the Arduino bootloader.
 *
 * :[-1, 0, 1, 2, 3, 4, 5, 6, 7]
 */
#define SERIAL_PORT 0

/**
 * This setting determines the communication speed of the printer.
 *
 * 250000 works in most cases, but you might try a lower speed if
 * you commonly experience drop-outs during host printing.
 * You may try up to 1000000 to speed up SD file transfer.
 *
 * :[2400, 9600, 19200, 38400, 57600, 115200, 250000, 500000, 1000000]
 */
#define BAUDRATE 115200

// Enable the Bluetooth serial interface on AT90USB devices
//#define BLUETOOTH

// The following define selects which electronics board you have.
// Please choose the name from boards.h that matches your setup
#ifndef MOTHERBOARD
  #define MOTHERBOARD BOARD_MKS_13
#endif

// Optional custom name for your RepStrap or other custom machine
// Displayed in the LCD "Ready" message
#define CUSTOM_MACHINE_NAME "TEVO Tarantula (EasyConfig)"

// Define this to set a unique identifier for this printer, (Used by some programs to differentiate between machines)
// You can use an online service to generate a random UUID. (eg http://www.uuidgenerator.net/version4)
//#define MACHINE_UUID "00000000-0000-0000-0000-000000000000"

// @section extruder

// This defines the number of extruders
// :[1, 2, 3, 4, 5]
#if ENABLED(DUAL_EXTRUDER)
   #define EXTRUDERS 2
#else
   #define EXTRUDERS 1
#endif

// Generally expected filament diameter (1.75, 2.85, 3.0, ...). Used for Volumetric, Filament Width Sensor, etc.
#define DEFAULT_NOMINAL_FILAMENT_DIA 3.0

// For Cyclops or any "multi-extruder" that shares a single nozzle.
//#define SINGLENOZZLE

/**
 * Průša MK2 Single Nozzle Multi-Material Multiplexer, and variants.
 *
 * This device allows one stepper driver on a control board to drive
 * two to eight stepper motors, one at a time, in a manner suitable
 * for extruders.
 *
 * This option only allows the multiplexer to switch on tool-change.
 * Additional options to configure custom E moves are pending.
 */
//#define MK2_MULTIPLEXER
#if ENABLED(MK2_MULTIPLEXER)
  // Override the default DIO selector pins here, if needed.
  // Some pins files may provide defaults for these pins.
  //#define E_MUX0_PIN 40  // Always Required
  //#define E_MUX1_PIN 42  // Needed for 3 to 8 steppers
  //#define E_MUX2_PIN 44  // Needed for 5 to 8 steppers
#endif

// A dual extruder that uses a single stepper motor
//#define SWITCHING_EXTRUDER
#if ENABLED(SWITCHING_EXTRUDER)
  #define SWITCHING_EXTRUDER_SERVO_NR 0
  #define SWITCHING_EXTRUDER_SERVO_ANGLES { 0, 90 } // Angles for E0, E1[, E2, E3]
  #if EXTRUDERS > 3
    #define SWITCHING_EXTRUDER_E23_SERVO_NR 1
  #endif
#endif

// A dual-nozzle that uses a servomotor to raise/lower one of the nozzles
//#define SWITCHING_NOZZLE
#if ENABLED(SWITCHING_NOZZLE)
  #define SWITCHING_NOZZLE_SERVO_NR 0
  #define SWITCHING_NOZZLE_SERVO_ANGLES { 0, 90 }   // Angles for E0, E1
  //#define HOTEND_OFFSET_Z { 0.0, 0.0 }
#endif

/**
 * Two separate X-carriages with extruders that connect to a moving part
 * via a magnetic docking mechanism. Requires SOL1_PIN and SOL2_PIN.
 */
//#define PARKING_EXTRUDER
#if ENABLED(PARKING_EXTRUDER)
  #define PARKING_EXTRUDER_SOLENOIDS_INVERT           // If enabled, the solenoid is NOT magnetized with applied voltage
  #define PARKING_EXTRUDER_SOLENOIDS_PINS_ACTIVE LOW  // LOW or HIGH pin signal energizes the coil
  #define PARKING_EXTRUDER_SOLENOIDS_DELAY 250        // Delay (ms) for magnetic field. No delay if 0 or not defined.
  #define PARKING_EXTRUDER_PARKING_X { -78, 184 }     // X positions for parking the extruders
  #define PARKING_EXTRUDER_GRAB_DISTANCE 1            // mm to move beyond the parking point to grab the extruder
  #define PARKING_EXTRUDER_SECURITY_RAISE 5           // Z-raise before parking
  #define HOTEND_OFFSET_Z { 0.0, 1.3 }                // Z-offsets of the two hotends. The first must be 0.
#endif

/**
 * "Mixing Extruder"
 *   - Adds a new code, M165, to set the current mix factors.
 *   - Extends the stepping routines to move multiple steppers in proportion to the mix.
 *   - Optional support for Repetier Firmware M163, M164, and virtual extruder.
 *   - This implementation supports only a single extruder.
 *   - Enable DIRECT_MIXING_IN_G1 for Pia Taubert's reference implementation
 */
//#define MIXING_EXTRUDER
#if ENABLED(MIXING_EXTRUDER)
  #define MIXING_STEPPERS 2        // Number of steppers in your mixing extruder
  #define MIXING_VIRTUAL_TOOLS 16  // Use the Virtual Tool method with M163 and M164
  //#define DIRECT_MIXING_IN_G1    // Allow ABCDHI mix factors in G1 movement commands
#endif

// Offset of the extruders (uncomment if using more than one and relying on firmware to position when changing).
// The offset has to be X=0, Y=0 for the extruder 0 hotend (default extruder).
// For the other hotends it is their distance from the extruder 0 hotend.
#if ENABLED(DUAL_EXTRUDER) && DISABLED(SINGLENOZZLE)
  #define HOTEND_OFFSET_X {0.0, EXTRUDER_E1_X}  // (in mm) for each extruder, offset of the hotend on the X axis
  #define HOTEND_OFFSET_Y {0.0, EXTRUDER_E1_Y}  // (in mm) for each extruder, offset of the hotend on the Y axis
#endif

// @section machine

/**
 * Select your power supply here. Use 0 if you haven't connected the PS_ON_PIN
 *
 * 0 = No Power Switch
 * 1 = ATX
 * 2 = X-Box 360 203Watts (the blue wire connected to PS_ON and the red wire to VCC)
 *
 * :{ 0:'No power switch', 1:'ATX', 2:'X-Box 360' }
 */
#define POWER_SUPPLY 0

#if POWER_SUPPLY > 0
  // Enable this option to leave the PSU off at startup.
  // Power to steppers and heaters will need to be turned on with M80.
  //#define PS_DEFAULT_OFF
#endif

// @section temperature

//===========================================================================
//============================= Thermal Settings ============================
//===========================================================================

/**
 * --NORMAL IS 4.7kohm PULLUP!-- 1kohm pullup can be used on hotend sensor, using correct resistor and table
 *
 * Temperature sensors available:
 *
 *    -3 : thermocouple with MAX31855 (only for sensor 0)
 *    -2 : thermocouple with MAX6675 (only for sensor 0)
 *    -1 : thermocouple with AD595
 *     0 : not used
 *     1 : 100k thermistor - best choice for EPCOS 100k (4.7k pullup)
 *     2 : 200k thermistor - ATC Semitec 204GT-2 (4.7k pullup)
 *     3 : Mendel-parts thermistor (4.7k pullup)
 *     4 : 10k thermistor !! do not use it for a hotend. It gives bad resolution at high temp. !!
 *     5 : 100K thermistor - ATC Semitec 104GT-2 (Used in ParCan & J-Head) (4.7k pullup)
 *     6 : 100k EPCOS - Not as accurate as table 1 (created using a fluke thermocouple) (4.7k pullup)
 *     7 : 100k Honeywell thermistor 135-104LAG-J01 (4.7k pullup)
 *    71 : 100k Honeywell thermistor 135-104LAF-J01 (4.7k pullup)
 *     8 : 100k 0603 SMD Vishay NTCS0603E3104FXT (4.7k pullup)
 *     9 : 100k GE Sensing AL03006-58.2K-97-G1 (4.7k pullup)
 *    10 : 100k RS thermistor 198-961 (4.7k pullup)
 *    11 : 100k beta 3950 1% thermistor (4.7k pullup)
 *    12 : 100k 0603 SMD Vishay NTCS0603E3104FXT (4.7k pullup) (calibrated for Makibox hot bed)
 *    13 : 100k Hisens 3950  1% up to 300°C for hotend "Simple ONE " & "Hotend "All In ONE"
 *    20 : the PT100 circuit found in the Ultimainboard V2.x
 *    60 : 100k Maker's Tool Works Kapton Bed Thermistor beta=3950
 *    66 : 4.7M High Temperature thermistor from Dyze Design
 *    70 : the 100K thermistor found in the bq Hephestos 2
 *    75 : 100k Generic Silicon Heat Pad with NTC 100K MGB18-104F39050L32 thermistor
 *
 *       1k ohm pullup tables - This is atypical, and requires changing out the 4.7k pullup for 1k.
 *                              (but gives greater accuracy and more stable PID)
 *    51 : 100k thermistor - EPCOS (1k pullup)
 *    52 : 200k thermistor - ATC Semitec 204GT-2 (1k pullup)
 *    55 : 100k thermistor - ATC Semitec 104GT-2 (Used in ParCan & J-Head) (1k pullup)
 *
 *  1047 : Pt1000 with 4k7 pullup
 *  1010 : Pt1000 with 1k pullup (non standard)
 *   147 : Pt100 with 4k7 pullup
 *   110 : Pt100 with 1k pullup (non standard)
 *
 *         Use these for Testing or Development purposes. NEVER for production machine.
 *   998 : Dummy Table that ALWAYS reads 25°C or the temperature defined below.
 *   999 : Dummy Table that ALWAYS reads 100°C or the temperature defined below.
 *
 * :{ '0': "Not used", '1':"100k / 4.7k - EPCOS", '2':"200k / 4.7k - ATC Semitec 204GT-2", '3':"Mendel-parts / 4.7k", '4':"10k !! do not use for a hotend. Bad resolution at high temp. !!", '5':"100K / 4.7k - ATC Semitec 104GT-2 (Used in ParCan & J-Head)", '6':"100k / 4.7k EPCOS - Not as accurate as Table 1", '7':"100k / 4.7k Honeywell 135-104LAG-J01", '8':"100k / 4.7k 0603 SMD Vishay NTCS0603E3104FXT", '9':"100k / 4.7k GE Sensing AL03006-58.2K-97-G1", '10':"100k / 4.7k RS 198-961", '11':"100k / 4.7k beta 3950 1%", '12':"100k / 4.7k 0603 SMD Vishay NTCS0603E3104FXT (calibrated for Makibox hot bed)", '13':"100k Hisens 3950  1% up to 300°C for hotend 'Simple ONE ' & hotend 'All In ONE'", '20':"PT100 (Ultimainboard V2.x)", '51':"100k / 1k - EPCOS", '52':"200k / 1k - ATC Semitec 204GT-2", '55':"100k / 1k - ATC Semitec 104GT-2 (Used in ParCan & J-Head)", '60':"100k Maker's Tool Works Kapton Bed Thermistor beta=3950", '66':"Dyze Design 4.7M High Temperature thermistor", '70':"the 100K thermistor found in the bq Hephestos 2", '71':"100k / 4.7k Honeywell 135-104LAF-J01", '147':"Pt100 / 4.7k", '1047':"Pt1000 / 4.7k", '110':"Pt100 / 1k (non-standard)", '1010':"Pt1000 / 1k (non standard)", '-3':"Thermocouple + MAX31855 (only for sensor 0)", '-2':"Thermocouple + MAX6675 (only for sensor 0)", '-1':"Thermocouple + AD595",'998':"Dummy 1", '999':"Dummy 2" }
 */
#if ENABLED(HOTEND_E3DV6)
  #define TEMP_SENSOR_0 5
#else
  #define TEMP_SENSOR_0 1
#endif
#if ENABLED(DUAL_EXTRUDER) && DISABLED(SINGLENOZZLE)
  #define TEMP_SENSOR_1 1
#else
  #define TEMP_SENSOR_1 0
#endif
#define TEMP_SENSOR_2 0
#define TEMP_SENSOR_3 0
#define TEMP_SENSOR_4 0
#define TEMP_SENSOR_BED 1

// Dummy thermistor constant temperature readings, for use with 998 and 999
#define DUMMY_THERMISTOR_998_VALUE 25
#define DUMMY_THERMISTOR_999_VALUE 100

// Use temp sensor 1 as a redundant sensor with sensor 0. If the readings
// from the two sensors differ too much the print will be aborted.
//#define TEMP_SENSOR_1_AS_REDUNDANT
#define MAX_REDUNDANT_TEMP_SENSOR_DIFF 10

// Extruder temperature must be close to target for this long before M109 returns success
#define TEMP_RESIDENCY_TIME 5  // (seconds)
#define TEMP_HYSTERESIS 3       // (degC) range of +/- temperatures considered "close" to the target one
#define TEMP_WINDOW     1       // (degC) Window around target to start the residency timer x degC early.

// Bed temperature must be close to target for this long before M190 returns success
#define TEMP_BED_RESIDENCY_TIME 5  // (seconds)
#define TEMP_BED_HYSTERESIS 3       // (degC) range of +/- temperatures considered "close" to the target one
#define TEMP_BED_WINDOW     1       // (degC) Window around target to start the residency timer x degC early.

// The minimal temperature defines the temperature below which the heater will not be enabled It is used
// to check that the wiring to the thermistor is not broken.
// Otherwise this would lead to the heater being powered on all the time.
#define HEATER_0_MINTEMP 5
#define HEATER_1_MINTEMP 5
#define HEATER_2_MINTEMP 5
#define HEATER_3_MINTEMP 5
#define HEATER_4_MINTEMP 5
#define BED_MINTEMP 5

// When temperature exceeds max temp, your heater will be switched off.
// This feature exists to protect your hotend from overheating accidentally, but *NOT* from thermistor short/failure!
// You should use MINTEMP for thermistor short/failure protection.
#define HEATER_0_MAXTEMP 275
#define HEATER_1_MAXTEMP 275
#define HEATER_2_MAXTEMP 275
#define HEATER_3_MAXTEMP 275
#define HEATER_4_MAXTEMP 275
#define BED_MAXTEMP 150

//===========================================================================
//============================= PID Settings ================================
//===========================================================================
// PID Tuning Guide here: http://reprap.org/wiki/PID_Tuning

// Comment the following line to disable PID and enable bang-bang.
#define PIDTEMP
#define BANG_MAX 255 // limits current to nozzle while in bang-bang mode; 255=full current
#define PID_MAX 255 // limits current to nozzle while PID is active (see PID_FUNCTIONAL_RANGE below); 255=full current
#if ENABLED(PIDTEMP)
  //#define PID_AUTOTUNE_MENU // Add PID Autotune to the LCD "Temperature" menu to run M303 and apply the result.
  //#define PID_DEBUG // Sends debug data to the serial port.
  //#define PID_OPENLOOP 1 // Puts PID in open loop. M104/M140 sets the output power from 0 to PID_MAX
  //#define SLOW_PWM_HEATERS // PWM with very low frequency (roughly 0.125Hz=8s) and minimum state time of approximately 1s useful for heaters driven by a relay
  //#define PID_PARAMS_PER_HOTEND // Uses separate PID parameters for each extruder (useful for mismatched extruders)
                                  // Set/get with gcode: M301 E[extruder number, 0-2]
  #define PID_FUNCTIONAL_RANGE 25  // If the temperature difference between the target temperature and the actual temperature
                                  // is more than PID_FUNCTIONAL_RANGE then the PID will be shut off and the heater will be set to min/max.
  #define K1 0.95 //smoothing factor within the PID

  // If you are using a pre-configured hotend then you can use one of the value sets by uncommenting it

  // Ultimaker
  //#define  DEFAULT_Kp 22.2
  //#define  DEFAULT_Ki 1.08
  //#define  DEFAULT_Kd 114

  // MakerGear
  //#define  DEFAULT_Kp 7.0
  //#define  DEFAULT_Ki 0.1
  //#define  DEFAULT_Kd 12

  // Mendel Parts V9 on 12V
  //#define  DEFAULT_Kp 63.0
  //#define  DEFAULT_Ki 2.25
  //#define  DEFAULT_Kd 440

  // TEVO Tarantula Custom PID Settings
  #define  DEFAULT_Kp hot_Kp
  #define  DEFAULT_Ki hot_Ki
  #define  DEFAULT_Kd hot_Kd

#endif // PIDTEMP

//===========================================================================
//============================= PID > Bed Temperature Control ===============
//===========================================================================
// Select PID or bang-bang with PIDTEMPBED. If bang-bang, BED_LIMIT_SWITCHING will enable hysteresis
//
// Uncomment this to enable PID on the bed. It uses the same frequency PWM as the extruder.
// If your PID_dT is the default, and correct for your hardware/configuration, that means 7.689Hz,
// which is fine for driving a square wave into a resistive load and does not significantly impact you FET heating.
// This also works fine on a Fotek SSR-10DA Solid State Relay into a 250W heater.
// If your configuration is significantly different than this and you don't understand the issues involved, you probably
// shouldn't use bed PID until someone else verifies your hardware works.
// If this is enabled, find your own PID constants below.
#define PIDTEMPBED

//#define BED_LIMIT_SWITCHING

// This sets the max power delivered to the bed, and replaces the HEATER_BED_DUTY_CYCLE_DIVIDER option.
// all forms of bed control obey this (PID, bang-bang, bang-bang with hysteresis)
// setting this to anything other than 255 enables a form of PWM to the bed just like HEATER_BED_DUTY_CYCLE_DIVIDER did,
// so you shouldn't use it unless you are OK with PWM on your bed.  (see the comment on enabling PIDTEMPBED)
#define MAX_BED_POWER 255 // limits duty cycle to bed; 255=full current

#if ENABLED(PIDTEMPBED)

  //#define PID_BED_DEBUG // Sends debug data to the serial port.

  //120V 250W silicone heater into 4mm borosilicate (MendelMax 1.5+)
  //from FOPDT model - kp=.39 Tp=405 Tdead=66, Tc set to 79.2, aggressive factor of .15 (vs .1, 1, 10)
  //#define  DEFAULT_bedKp 10.00
  //#define  DEFAULT_bedKi .023
  //#define  DEFAULT_bedKd 305.4

  //120V 250W silicone heater into 4mm borosilicate (MendelMax 1.5+)
  //from pidautotune
  //#define  DEFAULT_bedKp 97.1
  //#define  DEFAULT_bedKi 1.41
  //#define  DEFAULT_bedKd 1675.16

  // TEVO Tarantula Custom PID Settings - Heatbed
  #define  DEFAULT_bedKp bed_Kp
  #define  DEFAULT_bedKi bed_Ki
  #define  DEFAULT_bedKd bed_Kd

  // FIND YOUR OWN: "M303 E-1 C8 S90" to run autotune on the bed at 90 degreesC for 8 cycles.
#endif // PIDTEMPBED

// @section extruder

// This option prevents extrusion if the temperature is below EXTRUDE_MINTEMP.
// It also enables the M302 command to set the minimum extrusion temperature
// or to allow moving the extruder regardless of the hotend temperature.
// *** IT IS HIGHLY RECOMMENDED TO LEAVE THIS OPTION ENABLED! ***
#define PREVENT_COLD_EXTRUSION
#define EXTRUDE_MINTEMP 170

// This option prevents a single extrusion longer than EXTRUDE_MAXLENGTH.
// Note that for Bowden Extruders a too-small value here may prevent loading.
#define PREVENT_LENGTHY_EXTRUDE
#define EXTRUDE_MAXLENGTH 650

//===========================================================================
//======================== Thermal Runaway Protection =======================
//===========================================================================

/**
 * Thermal Protection provides additional protection to your printer from damage
 * and fire. Marlin always includes safe min and max temperature ranges which
 * protect against a broken or disconnected thermistor wire.
 *
 * The issue: If a thermistor falls out, it will report the much lower
 * temperature of the air in the room, and the the firmware will keep
 * the heater on.
 *
 * If you get "Thermal Runaway" or "Heating failed" errors the
 * details can be tuned in Configuration_adv.h
 */

#define THERMAL_PROTECTION_HOTENDS // Enable thermal protection for all extruders
#define THERMAL_PROTECTION_BED     // Enable thermal protection for the heated bed

//===========================================================================
//============================= Mechanical Settings =========================
//===========================================================================

// @section machine

// Uncomment one of these options to enable CoreXY, CoreXZ, or CoreYZ kinematics
// either in the usual order or reversed
//#define COREXY
//#define COREXZ
//#define COREYZ
//#define COREYX
//#define COREZX
//#define COREZY

//===========================================================================
//============================== Endstop Settings ===========================
//===========================================================================

// @section homing

// Specify here all the endstop connectors that are connected to any endstop or probe.
// Almost all printers will be using one per axis. Probes will use one or more of the
// extra connectors. Leave undefined any used for non-endstop and non-probe purposes.
#define USE_XMIN_PLUG
#define USE_YMIN_PLUG
#define USE_ZMIN_PLUG
//#define USE_XMAX_PLUG
//#define USE_YMAX_PLUG
//#define USE_ZMAX_PLUG

// coarse Endstop Settings
//#define ENDSTOPPULLUPS // Comment this out (using // at the start of the line) to disable the endstop pullup resistors

#if DISABLED(ENDSTOPPULLUPS)
  // fine endstop settings: Individual pullups. will be ignored if ENDSTOPPULLUPS is defined
  //#define ENDSTOPPULLUP_XMAX
  //#define ENDSTOPPULLUP_YMAX
  //#define ENDSTOPPULLUP_ZMAX
  #define ENDSTOPPULLUP_XMIN
  #define ENDSTOPPULLUP_YMIN
  #if ENABLED(BLTOUCH) || ENABLED(SN04) || ENABLED(INDUCTIVE_NC) || ENABLED(INDUCTIVE_NO)
    //#define ENDSTOPPULLUP_ZMIN
    #define ENDSTOPPULLUP_ZMIN_PROBE
  #else
    #define ENDSTOPPULLUP_ZMIN
    //#define ENDSTOPPULLUP_ZMIN_PROBE
  #endif
#endif

// Mechanical endstop with COM to ground and NC to Signal uses "false" here (most common setup).
#define X_MIN_ENDSTOP_INVERTING true // set to true to invert the logic of the endstop.
#define Y_MIN_ENDSTOP_INVERTING true // set to true to invert the logic of the endstop.
#if ENABLED(BLTOUCH)
  // #define Z_MIN_ENDSTOP_INVERTING false // set to true to invert the logic of the endstop.
#elif ENABLED(INDUCTIVE_NC)
  #define Z_MIN_ENDSTOP_INVERTING false // set to true to invert the logic of the endstop.
#else
  #define Z_MIN_ENDSTOP_INVERTING true // set to true to invert the logic of the endstop.
#endif
//#define X_MAX_ENDSTOP_INVERTING false // set to true to invert the logic of the endstop.
//#define Y_MAX_ENDSTOP_INVERTING false // set to true to invert the logic of the endstop.
//#define Z_MAX_ENDSTOP_INVERTING false // set to true to invert the logic of the endstop.
#if ENABLED(BLTOUCH) || ENABLED(INDUCTIVE_NC)
  #define Z_MIN_PROBE_ENDSTOP_INVERTING false // set to true to invert the logic of the endstop.
#elif ENABLED(SN04) || ENABLED(INDUCTIVE_NO) || ENABLED(SERVO_PROBE)
  #define Z_MIN_PROBE_ENDSTOP_INVERTING true // set to true to invert the logic of the endstop.
#else
  //#define Z_MIN_PROBE_ENDSTOP_INVERTING false // set to true to invert the logic of the endstop.
#endif

// Enable this feature if all enabled endstop pins are interrupt-capable.
// This will remove the need to poll the interrupt pins, saving many CPU cycles.
//#define ENDSTOP_INTERRUPTS_FEATURE

//=============================================================================
//============================== Movement Settings ============================
//=============================================================================
// @section motion

/**
 * Default Settings
 *
 * These settings can be reset by M502
 *
 * Note that if EEPROM is enabled, saved values will override these.
 */

/**
 * With this option each E stepper can have its own factors for the
 * following movement settings. If fewer factors are given than the
 * total number of extruders, the last value applies to the rest.
 */
#if ENABLED(DUAL_EXTRUDER)
  #define DISTINCT_E_FACTORS
#endif

/**
 * Default Axis Steps Per Unit (steps/mm)
 * Override with M92
 *                                      X, Y, Z, E0 [, E1[, E2[, E3[, E4]]]]
 */
#if ENABLED(DUAL_EXTRUDER)
  #define DEFAULT_AXIS_STEPS_PER_UNIT   { 80, 80, 1600, E0_STEPS, E1_STEPS }
#else
  #define DEFAULT_AXIS_STEPS_PER_UNIT   { 80, 80, 1600, E0_STEPS }
#endif

/**
 * Default Max Feed Rate (mm/s)
 * Override with M203
 *                                      X, Y, Z, E0 [, E1[, E2[, E3[, E4]]]]
 */
#if ENABLED(DUAL_EXTRUDER)
  #define DEFAULT_MAX_FEEDRATE          { 300, 300, 7, 50, 50 }
#else
  #define DEFAULT_MAX_FEEDRATE          { 300, 300, 7, 50 }
#endif

/**
 * Default Max Acceleration (change/s) change = mm/s
 * (Maximum start speed for accelerated moves)
 * Override with M201
 *                                      X, Y, Z, E0 [, E1[, E2[, E3[, E4]]]]
 */
#if ENABLED(DUAL_EXTRUDER)
  #define DEFAULT_MAX_ACCELERATION      { 3000,  3000, 100, 10000, 10000 }
#else
  #define DEFAULT_MAX_ACCELERATION      { 3000,  3000, 100, 10000 }
#endif

/**
 * Default Acceleration (change/s) change = mm/s
 * Override with M204
 *
 *   M204 P    Acceleration
 *   M204 R    Retract Acceleration
 *   M204 T    Travel Acceleration
 */
#define DEFAULT_ACCELERATION          1000    // X, Y, Z and E acceleration for printing moves
#define DEFAULT_RETRACT_ACCELERATION  2000    // E acceleration for retracts
#define DEFAULT_TRAVEL_ACCELERATION   3000    // X, Y, Z acceleration for travel (non printing) moves

/**
 * Default Jerk (mm/s)
 * Override with M205 X Y Z E
 *
 * "Jerk" specifies the minimum speed change that requires acceleration.
 * When changing speed and direction, if the difference is less than the
 * value set here, it may happen instantaneously.
 */
#define DEFAULT_XJERK                  4.0
#define DEFAULT_YJERK                  7.0
#define DEFAULT_ZJERK                  0.2
#define DEFAULT_EJERK                  2.5

//===========================================================================
//============================= Z Probe Options =============================
//===========================================================================
// @section probes

//
// See http://marlinfw.org/docs/configuration/probes.html
//

/**
 * Z_MIN_PROBE_USES_Z_MIN_ENDSTOP_PIN
 *
 * Enable this option for a probe connected to the Z Min endstop pin.
 */
#if ENABLED(BLTOUCH) || ENABLED(SN04) || ENABLED(INDUCTIVE_NO) || ENABLED(INDUCTIVE_NC) || ENABLED(SERVO_PROBE)
  #define Z_MIN_PROBE_USES_Z_MIN_ENDSTOP_PIN
#endif

/**
 * Z_MIN_PROBE_ENDSTOP
 *
 * Enable this option for a probe connected to any pin except Z-Min.
 * (By default Marlin assumes the Z-Max endstop pin.)
 * To use a custom Z Probe pin, set Z_MIN_PROBE_PIN below.
 *
 *  - The simplest option is to use a free endstop connector.
 *  - Use 5V for powered (usually inductive) sensors.
 *
 *  - RAMPS 1.3/1.4 boards may use the 5V, GND, and Aux4->D32 pin:
 *    - For simple switches connect...
 *      - normally-closed switches to GND and D32.
 *      - normally-open switches to 5V and D32.
 *
 * WARNING: Setting the wrong pin may have unexpected and potentially
 * disastrous consequences. Use with caution and do your homework.
 *
 */
//#define Z_MIN_PROBE_ENDSTOP

/**
 * Probe Type
 *
 * Allen Key Probes, Servo Probes, Z-Sled Probes, FIX_MOUNTED_PROBE, etc.
 * Activate one of these to use Auto Bed Leveling below.
 */

/**
 * The "Manual Probe" provides a means to do "Auto" Bed Leveling without a probe.
 * Use G29 repeatedly, adjusting the Z height at each point with movement commands
 * or (with LCD_BED_LEVELING) the LCD controller.
 */
#if ENABLED(MANUAL)
  #define PROBE_MANUALLY
#endif

/**
 * A Fix-Mounted Probe either doesn't deploy or needs manual deployment.
 *   (e.g., an inductive probe or a nozzle-based probe-switch.)
 */
#if ENABLED(SN04) || ENABLED(INDUCTIVE_NC) || ENABLED(INDUCTIVE_NO)
  #define FIX_MOUNTED_PROBE
#endif

/**
 * Z Servo Probe, such as an endstop switch on a rotating arm.
 */
#if ENABLED(SERVO_PROBE)
  #define Z_ENDSTOP_SERVO_NR 0   // Defaults to SERVO 0 connector.
  #define Z_SERVO_ANGLES {SERVO_DEPLOY,SERVO_STOW}  // Z Servo Deploy and Stow angles
#endif

/**
 * The BLTouch probe uses a Hall effect sensor and emulates a servo.
 */
#if ENABLED(BLTOUCH)
  //#define BLTOUCH_DELAY 375   // (ms) Enable and increase if needed
#endif

/**
 * Enable one or more of the following if probing seems unreliable.
 * Heaters and/or fans can be disabled during probing to minimize electrical
 * noise. A delay can also be added to allow noise and vibration to settle.
 * These options are most useful for the BLTouch probe, but may also improve
 * readings with inductive probes and piezo sensors.
 */
//#define PROBING_HEATERS_OFF       // Turn heaters off when probing
//#define PROBING_FANS_OFF          // Turn fans off when probing
//#define DELAY_BEFORE_PROBING 200  // (ms) To prevent vibrations from triggering piezo sensors

// A probe that is deployed and stowed with a solenoid pin (SOL1_PIN)
//#define SOLENOID_PROBE

// A sled-mounted probe like those designed by Charles Bell.
//#define Z_PROBE_SLED
//#define SLED_DOCKING_OFFSET 5  // The extra distance the X axis must travel to pickup the sled. 0 should be fine but you can push it further if you'd like.

//
// For Z_PROBE_ALLEN_KEY see the Delta example configurations.
//

/**
 *   Z Probe to nozzle (X,Y) offset, relative to (0, 0).
 *   X and Y offsets must be integers.
 *
 *   In the following example the X and Y offsets are both positive:
 *   #define X_PROBE_OFFSET_FROM_EXTRUDER 10
 *   #define Y_PROBE_OFFSET_FROM_EXTRUDER 10
 *
 *      +-- BACK ---+
 *      |           |
 *    L |    (+) P  | R <-- probe (20,20)
 *    E |           | I
 *    F | (-) N (+) | G <-- nozzle (10,10)
 *    T |           | H
 *      |    (-)    | T
 *      |           |
 *      O-- FRONT --+
 *    (0,0)
 */
#define X_PROBE_OFFSET_FROM_EXTRUDER SENSOR_RIGHT - SENSOR_LEFT  // X offset: -left  +right  [of the nozzle]
#define Y_PROBE_OFFSET_FROM_EXTRUDER SENSOR_BEHIND - SENSOR_FRONT // Y offset: -front +behind [the nozzle]
#define Z_PROBE_OFFSET_FROM_EXTRUDER 0   // Z offset: -below +above  [the nozzle]

// X and Y axis travel speed (mm/m) between probes
#define XY_PROBE_SPEED 13500

// Speed for the first approach when double-probing (with PROBE_DOUBLE_TOUCH)
#define Z_PROBE_SPEED_FAST HOMING_FEEDRATE_Z

// Speed for the "accurate" probe of each point
#define Z_PROBE_SPEED_SLOW (Z_PROBE_SPEED_FAST / 3)

// Use double touch for probing
#define PROBE_DOUBLE_TOUCH

/**
 * Z probes require clearance when deploying, stowing, and moving between
 * probe points to avoid hitting the bed and other hardware.
 * Servo-mounted probes require extra space for the arm to rotate.
 * Inductive probes need space to keep from triggering early.
 *
 * Use these settings to specify the distance (mm) to raise the probe (or
 * lower the bed). The values set here apply over and above any (negative)
 * probe Z Offset set with Z_PROBE_OFFSET_FROM_EXTRUDER, M851, or the LCD.
 * Only integer values >= 1 are valid here.
 *
 * Example: `M851 Z-5` with a CLEARANCE of 4  =>  9mm from bed to nozzle.
 *     But: `M851 Z+1` with a CLEARANCE of 2  =>  2mm from bed to nozzle.
 */
#define Z_CLEARANCE_DEPLOY_PROBE    5 // Z Clearance for Deploy/Stow
#define Z_CLEARANCE_BETWEEN_PROBES  4 // Z Clearance between probe points

// For M851 give a range for adjusting the Z probe offset
#define Z_PROBE_OFFSET_RANGE_MIN -20
#define Z_PROBE_OFFSET_RANGE_MAX 20

// Enable the M48 repeatability test to test probe accuracy
#if (ENABLED(BLTOUCH) || ENABLED(SN04) || ENABLED(INDUCTIVE_NC) || ENABLED(INDUCTIVE_NO) || ENABLED(SERVO_PROBE)) && DISABLED(MANUAL)
  #define Z_MIN_PROBE_REPEATABILITY_TEST
#endif

// For Inverting Stepper Enable Pins (Active Low) use 0, Non Inverting (Active High) use 1
// :{ 0:'Low', 1:'High' }
#define X_ENABLE_ON 0
#define Y_ENABLE_ON 0
#define Z_ENABLE_ON 0
#define E_ENABLE_ON 0 // For all extruders

// Disables axis stepper immediately when it's not being used.
// WARNING: When motors turn off there is a chance of losing position accuracy!
#define DISABLE_X false
#define DISABLE_Y false
#define DISABLE_Z false
// Warn on display about possibly reduced accuracy
//#define DISABLE_REDUCED_ACCURACY_WARNING

// @section extruder

#define DISABLE_E false // For all extruders
#define DISABLE_INACTIVE_EXTRUDER true // Keep only the active extruder enabled.

// @section machine

// Invert the stepper direction. Change (or reverse the motor connector) if an axis goes the wrong way.
#if ENABLED(CHANGE_X_DIRECTION)
  #define INVERT_X_DIR true
#else
  #define INVERT_X_DIR false
#endif
#if ENABLED(CHANGE_Y_DIRECTION)
  #define INVERT_Y_DIR true
#else
  #define INVERT_Y_DIR false
#endif
#if ENABLED(CHANGE_Z_DIRECTION)
  #define INVERT_Z_DIR true
#else
  #define INVERT_Z_DIR false
#endif

// Enable this option for Toshiba stepper drivers
//#define CONFIG_STEPPERS_TOSHIBA

// @section extruder

// For direct drive extruder v9 set to true, for geared extruder set to false.
#if ENABLED(CHANGE_E0_DIRECTION)
  #define INVERT_E0_DIR true
#else
  #define INVERT_E0_DIR false
#endif
#if ENABLED(CHANGE_E1_DIRECTION)
  #define INVERT_E1_DIR true
#else
  #define INVERT_E1_DIR false
#endif
#define INVERT_E2_DIR false
#define INVERT_E3_DIR false
#define INVERT_E4_DIR false

// @section homing

//#define NO_MOTION_BEFORE_HOMING  // Inhibit movement until all axes have been homed

#define Z_HOMING_HEIGHT 5  // (in mm) Minimal z height before homing (G28) for Z clearance above the bed, clamps, ...
                             // Be sure you have this distance over your Z_MAX_POS in case.

// Direction of endstops when homing; 1=MAX, -1=MIN
// :[-1,1]
#define X_HOME_DIR -1
#define Y_HOME_DIR -1
#define Z_HOME_DIR -1

// @section machine

// The size of the print bed
#define X_BED_SIZE 200
#if ENABLED(LARGE_BED)
  #define Y_BED_SIZE 280
#else
  #define Y_BED_SIZE 200
#endif

// Travel limits (mm) after homing, corresponding to endstop positions.
#define X_MIN_POS 0 - XTRA_BED_LEFT
#define Y_MIN_POS 0 - XTRA_BED_BACK
#define Z_MIN_POS 0
#define X_MAX_POS X_BED_SIZE + XTRA_BED_RIGHT
#define Y_MAX_POS Y_BED_SIZE + XTRA_BED_FRONT
#define Z_MAX_POS 180

/**
 * Software Endstops
 *
 * - Prevent moves outside the set machine bounds.
 * - Individual axes can be disabled, if desired.
 * - X and Y only apply to Cartesian robots.
 * - Use 'M211' to set software endstops on/off or report current state
 */

// Min software endstops constrain movement within minimum coordinate bounds
#define MIN_SOFTWARE_ENDSTOPS
#if ENABLED(MIN_SOFTWARE_ENDSTOPS)
  #define MIN_SOFTWARE_ENDSTOP_X
  #define MIN_SOFTWARE_ENDSTOP_Y
  #define MIN_SOFTWARE_ENDSTOP_Z
#endif

// Max software endstops constrain movement within maximum coordinate bounds
#define MAX_SOFTWARE_ENDSTOPS
#if ENABLED(MAX_SOFTWARE_ENDSTOPS)
  #define MAX_SOFTWARE_ENDSTOP_X
  #define MAX_SOFTWARE_ENDSTOP_Y
  #define MAX_SOFTWARE_ENDSTOP_Z
#endif

/**
 * Filament Runout Sensor
 * A mechanical or opto endstop is used to check for the presence of filament.
 *
 * RAMPS-based boards use SERVO3_PIN.
 * For other boards you may need to define FIL_RUNOUT_PIN.
 * By default the firmware assumes HIGH = has filament, LOW = ran out
 */
//#define FILAMENT_RUNOUT_SENSOR
#if ENABLED(FILAMENT_RUNOUT_SENSOR)
  #define FIL_RUNOUT_INVERTING false // set to true to invert the logic of the sensor.
  #define ENDSTOPPULLUP_FIL_RUNOUT // Uncomment to use internal pullup for filament runout pins if the sensor is defined.
  #define FILAMENT_RUNOUT_SCRIPT "M600"
#endif

//===========================================================================
//=============================== Bed Leveling ==============================
//===========================================================================
// @section bedlevel

/**
 * Choose one of the options below to enable G29 Bed Leveling. The parameters
 * and behavior of G29 will change depending on your selection.
 *
 *  If using a Probe for Z Homing, enable Z_SAFE_HOMING also!
 *
 * - AUTO_BED_LEVELING_3POINT
 *   Probe 3 arbitrary points on the bed (that aren't collinear)
 *   You specify the XY coordinates of all 3 points.
 *   The result is a single tilted plane. Best for a flat bed.
 *
 * - AUTO_BED_LEVELING_LINEAR
 *   Probe several points in a grid.
 *   You specify the rectangle and the density of sample points.
 *   The result is a single tilted plane. Best for a flat bed.
 *
 * - AUTO_BED_LEVELING_BILINEAR
 *   Probe several points in a grid.
 *   You specify the rectangle and the density of sample points.
 *   The result is a mesh, best for large or uneven beds.
 *
 * - AUTO_BED_LEVELING_UBL (Unified Bed Leveling)
 *   A comprehensive bed leveling system combining the features and benefits
 *   of other systems. UBL also includes integrated Mesh Generation, Mesh
 *   Validation and Mesh Editing systems.
 *
 * - MESH_BED_LEVELING
 *   Probe a grid manually
 *   The result is a mesh, suitable for large or uneven beds. (See BILINEAR.)
 *   For machines without a probe, Mesh Bed Leveling provides a method to perform
 *   leveling in steps so you can manually adjust the Z height at each grid-point.
 *   With an LCD controller the process is guided step-by-step.
 */
#if ENABLED(TRIPOINT)
  #define AUTO_BED_LEVELING_3POINT
#elif ENABLED(LINEAR)
  #define AUTO_BED_LEVELING_LINEAR
#elif ENABLED(BILINEAR)
  #define AUTO_BED_LEVELING_BILINEAR
#elif ENABLED(UBL)
  #define AUTO_BED_LEVELING_UBL
#elif ENABLED(MANUAL)
  #define MESH_BED_LEVELING
#endif

/**
 * Enable detailed logging of G28, G29, M48, etc.
 * Turn on with the command 'M111 S32'.
 * NOTE: Requires a lot of PROGMEM!
 */
//#define DEBUG_LEVELING_FEATURE
//#define ENABLE_MESH_EDIT_GFX_OVERLAY  // enable a graphics overly while editing the mesh from auto-level

#if XTRA_BED_BACK > SENSOR_BEHIND
  #define PROBE_Y_FRONT BED_MARGIN + SENSOR_BEHIND - (XTRA_BED_BACK - (XTRA_BED_BACK - SENSOR_BEHIND))
#elif XTRA_BED_BACK > 0 && XTRA_BED_BACK <= SENSOR_BEHIND
  #define PROBE_Y_FRONT BED_MARGIN + SENSOR_BEHIND - XTRA_BED_BACK
#else
  #define PROBE_Y_FRONT BED_MARGIN + SENSOR_BEHIND
#endif
#if XTRA_BED_FRONT > SENSOR_FRONT
  #define PROBE_Y_BACK Y_BED_SIZE - BED_MARGIN - SENSOR_FRONT + XTRA_BED_FRONT - (XTRA_BED_FRONT - SENSOR_FRONT)
#elif XTRA_BED_FRONT > 0 && XTRA_BED_FRONT <= SENSOR_FRONT
  #define PROBE_Y_BACK Y_BED_SIZE - BED_MARGIN - SENSOR_FRONT + XTRA_BED_FRONT
#else
  #define PROBE_Y_BACK Y_BED_SIZE - BED_MARGIN - SENSOR_FRONT
#endif
#if XTRA_BED_LEFT > SENSOR_RIGHT
  #define PROBE_X_LEFT BED_MARGIN + SENSOR_RIGHT - (XTRA_BED_LEFT - (XTRA_BED_LEFT - SENSOR_RIGHT))
#elif XTRA_BED_LEFT > 0 && XTRA_BED_LEFT <= SENSOR_RIGHT
  #define PROBE_X_LEFT BED_MARGIN + SENSOR_RIGHT - XTRA_BED_LEFT
#else
  #define PROBE_X_LEFT BED_MARGIN + SENSOR_RIGHT
#endif
#if XTRA_BED_RIGHT > SENSOR_LEFT
  #define PROBE_X_RIGHT X_BED_SIZE - BED_MARGIN - SENSOR_LEFT + (XTRA_BED_RIGHT - (XTRA_BED_RIGHT - SENSOR_LEFT))
#elif XTRA_BED_RIGHT > 0 && XTRA_BED_RIGHT <= SENSOR_LEFT
  #define PROBE_X_RIGHT X_BED_SIZE - BED_MARGIN - SENSOR_LEFT + XTRA_BED_RIGHT
#else
  #define PROBE_X_RIGHT X_BED_SIZE - BED_MARGIN - SENSOR_LEFT
#endif
#define PROBE_X_MIDDLE (X_BED_SIZE / 2)

#if ENABLED(MESH_BED_LEVELING) || ENABLED(AUTO_BED_LEVELING_BILINEAR) || ENABLED(AUTO_BED_LEVELING_UBL)
  // Gradually reduce leveling correction until a set height is reached,
  // at which point movement will be level to the machine's XY plane.
  // The height can be set with M420 Z<height>
  #define ENABLE_LEVELING_FADE_HEIGHT
#endif

#if ENABLED(AUTO_BED_LEVELING_LINEAR) || ENABLED(AUTO_BED_LEVELING_BILINEAR)

  // Set the number of grid points per dimension.
  #define GRID_MAX_POINTS_X GRID_POINTS
  #define GRID_MAX_POINTS_Y GRID_MAX_POINTS_X

  // Set the boundaries for probing (where the probe can reach).
  #define LEFT_PROBE_BED_POSITION PROBE_X_LEFT
  #define RIGHT_PROBE_BED_POSITION PROBE_X_RIGHT
  #define FRONT_PROBE_BED_POSITION PROBE_Y_FRONT
  #define BACK_PROBE_BED_POSITION PROBE_Y_BACK

  // The Z probe minimum outer margin (to validate G29 parameters).
  #define MIN_PROBE_EDGE BED_MARGIN

  // Probe along the Y axis, advancing X after each column
  //#define PROBE_Y_FIRST

  #if ENABLED(AUTO_BED_LEVELING_BILINEAR)

    // Beyond the probed grid, continue the implied tilt?
    // Default is to maintain the height of the nearest edge.
    //#define EXTRAPOLATE_BEYOND_GRID

    //
    // Experimental Subdivision of the grid by Catmull-Rom method.
    // Synthesizes intermediate points to produce a more detailed mesh.
    //
    //#define ABL_BILINEAR_SUBDIVISION
    #if ENABLED(ABL_BILINEAR_SUBDIVISION)
      // Number of subdivisions between probe points
      #define BILINEAR_SUBDIVISIONS 3
    #endif

  #endif

#elif ENABLED(AUTO_BED_LEVELING_3POINT)

  // 3 arbitrary points to probe.
  // A simple cross-product is used to estimate the plane of the bed.
  #define ABL_PROBE_PT_1_X PROBE_X_LEFT
  #define ABL_PROBE_PT_1_Y PROBE_Y_FRONT
  #define ABL_PROBE_PT_2_X PROBE_X_RIGHT
  #define ABL_PROBE_PT_2_Y PROBE_Y_FRONT
  #define ABL_PROBE_PT_3_X PROBE_X_MIDDLE
  #define ABL_PROBE_PT_3_Y PROBE_Y_BACK

#elif ENABLED(AUTO_BED_LEVELING_UBL)

  //===========================================================================
  //========================= Unified Bed Leveling ============================
  //===========================================================================

  #define MESH_INSET BED_MARGIN     // Mesh inset margin on print area
  #define GRID_MAX_POINTS_X GRID_POINTS      // Don't use more than 15 points per axis, implementation limited.
  #define GRID_MAX_POINTS_Y GRID_MAX_POINTS_X

  #define UBL_PROBE_PT_1_X PROBE_X_LEFT // Probing points for 3-Point leveling of the mesh
  #define UBL_PROBE_PT_1_Y PROBE_Y_FRONT
  #define UBL_PROBE_PT_2_X PROBE_X_RIGHT
  #define UBL_PROBE_PT_2_Y PROBE_Y_FRONT
  #define UBL_PROBE_PT_3_X PROBE_X_MIDDLE
  #define UBL_PROBE_PT_3_Y PROBE_Y_BACK

  //#define UBL_G26_MESH_VALIDATION // Enable G26 mesh validation
  #if ENABLED(UBL_G26_MESH_VALIDATION)
    #define MESH_TEST_NOZZLE_SIZE    0.4  // (mm) Diameter of primary nozzle.
    #define MESH_TEST_LAYER_HEIGHT   0.2  // (mm) Default layer height for the G26 Mesh Validation Tool.
    #define MESH_TEST_HOTEND_TEMP  205.0  // (c)  Default nozzle temperature for the G26 Mesh Validation Tool.
    #define MESH_TEST_BED_TEMP      60.0  // (c)  Default bed temperature for the G26 Mesh Validation Tool.
  #endif

  #define UBL_MESH_EDIT_MOVES_Z     // Sophisticated users prefer no movement of nozzle
  #define UBL_SAVE_ACTIVE_ON_M500   // Save the currently active mesh in the current slot on M500

#elif ENABLED(MESH_BED_LEVELING)

  //===========================================================================
  //=================================== Mesh ==================================
  //===========================================================================

  #define MESH_INSET BED_MARGIN  // Mesh inset margin on print area
  #define GRID_MAX_POINTS_X GRID_POINTS    // Don't use more than 7 points per axis, implementation limited.
  #define GRID_MAX_POINTS_Y GRID_MAX_POINTS_X

  //#define MESH_G28_REST_ORIGIN // After homing all axes ('G28' or 'G28 XYZ') rest Z at Z_MIN_POS

#endif // BED_LEVELING

/**
 * Use the LCD controller for bed leveling
 * Requires MESH_BED_LEVELING or PROBE_MANUALLY
 */
#if DISABLED(BLTOUCH) && DISABLED(SN04) && DISABLED(INDUCTIVE_NC) && DISABLED(INDUCTIVE_NO) && DISABLED(SERVO_PROBE) && ENABLED(MANUAL)
  #define LCD_BED_LEVELING
#endif

#if ENABLED(LCD_BED_LEVELING)
  #define MBL_Z_STEP 0.025    // Step size while manually probing Z axis.
  #define LCD_PROBE_Z_RANGE 4 // Z Range centered on Z_MIN_POS for LCD Z adjustment
#endif

// Add a menu item to move between bed corners for manual bed adjustment
//#define LEVEL_BED_CORNERS

/**
 * Commands to execute at the end of G29 probing.
 * Useful to retract or move the Z probe out of the way.
 */
//#define Z_PROBE_END_SCRIPT "G1 Z10 F12000\nG1 X15 Y330\nG1 Z0.5\nG1 Z10"


// @section homing

// The center of the bed is at (X=0, Y=0)
//#define BED_CENTER_AT_0_0

// Manually set the home position. Leave these undefined for automatic settings.
// For DELTA this is the top-center of the Cartesian print volume.
#define MANUAL_X_HOME_POS NOZZLE_X
#define MANUAL_Y_HOME_POS NOZZLE_Y
//#define MANUAL_Z_HOME_POS 0 // Distance between the nozzle to printbed after homing

// Use "Z Safe Homing" to avoid homing with a Z probe outside the bed area.
//
// With this feature enabled:
//
// - Allow Z homing only after X and Y homing AND stepper drivers still enabled.
// - If stepper drivers time out, it will need X and Y homing again before Z homing.
// - Move the Z probe (or nozzle) to a defined XY point before Z Homing when homing all axes (G28).
// - Prevent Z homing when the Z probe is outside bed area.
//
#if ENABLED(BLTOUCH) || ENABLED(SN04) || ENABLED(INDUCTIVE_NC) || ENABLED(INDUCTIVE_NO) || ENABLED(SERVO_PROBE)
  #define Z_SAFE_HOMING
#endif

#if ENABLED(Z_SAFE_HOMING)
  #define Z_SAFE_HOMING_X_POINT ((X_BED_SIZE) / 2)    // X point for Z homing when homing all axes (G28).
  #define Z_SAFE_HOMING_Y_POINT ((Y_BED_SIZE) / 2)    // Y point for Z homing when homing all axes (G28).
#endif

// Homing speeds (mm/m)
#define HOMING_FEEDRATE_XY (50*60)
#define HOMING_FEEDRATE_Z  (7*60)

//=============================================================================
//============================= Additional Features ===========================
//=============================================================================

// @section extras

//
// EEPROM
//
// The microcontroller can store settings in the EEPROM, e.g. max velocity...
// M500 - stores parameters in EEPROM
// M501 - reads parameters from EEPROM (if you need reset them after you changed them temporarily).
// M502 - reverts to the default "factory settings".  You still need to store them in EEPROM afterwards if you want to.
//
#define EEPROM_SETTINGS // Enable for M500 and M501 commands
//#define DISABLE_M503    // Saves ~2700 bytes of PROGMEM. Disable for release!
#define EEPROM_CHITCHAT   // Give feedback on EEPROM commands. Disable to save PROGMEM.

//
// Host Keepalive
//
// When enabled Marlin will send a busy status message to the host
// every couple of seconds when it can't accept commands.
//
//#define HOST_KEEPALIVE_FEATURE        // Disable this if your host doesn't like keepalive messages
#define DEFAULT_KEEPALIVE_INTERVAL 2  // Number of seconds between "busy" messages. Set with M113.
#define BUSY_WHILE_HEATING            // Some hosts require "busy" messages even during heating

//
// M100 Free Memory Watcher
//
//#define M100_FREE_MEMORY_WATCHER    // Add M100 (Free Memory Watcher) to debug memory usage

//
// G20/G21 Inch mode support
//
//#define INCH_MODE_SUPPORT

//
// M149 Set temperature units support
//
//#define TEMPERATURE_UNITS_SUPPORT

// @section temperature

// Preheat Constants
#define PREHEAT_1_TEMP_HOTEND 180
#define PREHEAT_1_TEMP_BED     70
#define PREHEAT_1_FAN_SPEED     0 // Value from 0 to 255

#define PREHEAT_2_TEMP_HOTEND 235
#define PREHEAT_2_TEMP_BED    100
#define PREHEAT_2_FAN_SPEED     0 // Value from 0 to 255

/**
 * Nozzle Park -- EXPERIMENTAL
 *
 * Park the nozzle at the given XYZ position on idle or G27.
 *
 * The "P" parameter controls the action applied to the Z axis:
 *
 *    P0  (Default) If Z is below park Z raise the nozzle.
 *    P1  Raise the nozzle always to Z-park height.
 *    P2  Raise the nozzle by Z-park amount, limited to Z_MAX_POS.
 */
#define NOZZLE_PARK_FEATURE

#if ENABLED(NOZZLE_PARK_FEATURE)
  // Specify a park position as { X, Y, Z }
  #define NOZZLE_PARK_POINT { (X_MIN_POS), (Y_MAX_POS), 5 }
#endif

/**
 * Clean Nozzle Feature -- EXPERIMENTAL
 *
 * Adds the G12 command to perform a nozzle cleaning process.
 *
 * Parameters:
 *   P  Pattern
 *   S  Strokes / Repetitions
 *   T  Triangles (P1 only)
 *
 * Patterns:
 *   P0  Straight line (default). This process requires a sponge type material
 *       at a fixed bed location. "S" specifies strokes (i.e. back-forth motions)
 *       between the start / end points.
 *
 *   P1  Zig-zag pattern between (X0, Y0) and (X1, Y1), "T" specifies the
 *       number of zig-zag triangles to do. "S" defines the number of strokes.
 *       Zig-zags are done in whichever is the narrower dimension.
 *       For example, "G12 P1 S1 T3" will execute:
 *
 *          --
 *         |  (X0, Y1) |     /\        /\        /\     | (X1, Y1)
 *         |           |    /  \      /  \      /  \    |
 *       A |           |   /    \    /    \    /    \   |
 *         |           |  /      \  /      \  /      \  |
 *         |  (X0, Y0) | /        \/        \/        \ | (X1, Y0)
 *          --         +--------------------------------+
 *                       |________|_________|_________|
 *                           T1        T2        T3
 *
 *   P2  Circular pattern with middle at NOZZLE_CLEAN_CIRCLE_MIDDLE.
 *       "R" specifies the radius. "S" specifies the stroke count.
 *       Before starting, the nozzle moves to NOZZLE_CLEAN_START_POINT.
 *
 *   Caveats: The ending Z should be the same as starting Z.
 * Attention: EXPERIMENTAL. G-code arguments may change.
 *
 */
//#define NOZZLE_CLEAN_FEATURE

#if ENABLED(NOZZLE_CLEAN_FEATURE)
  // Default number of pattern repetitions
  #define NOZZLE_CLEAN_STROKES  12

  // Default number of triangles
  #define NOZZLE_CLEAN_TRIANGLES  3

  // Specify positions as { X, Y, Z }
  #define NOZZLE_CLEAN_START_POINT { 30, 30, (Z_MIN_POS + 1)}
  #define NOZZLE_CLEAN_END_POINT   {100, 60, (Z_MIN_POS + 1)}

  // Circular pattern radius
  #define NOZZLE_CLEAN_CIRCLE_RADIUS 6.5
  // Circular pattern circle fragments number
  #define NOZZLE_CLEAN_CIRCLE_FN 10
  // Middle point of circle
  #define NOZZLE_CLEAN_CIRCLE_MIDDLE NOZZLE_CLEAN_START_POINT

  // Moves the nozzle to the initial position
  #define NOZZLE_CLEAN_GOBACK
#endif

/**
 * Print Job Timer
 *
 * Automatically start and stop the print job timer on M104/M109/M190.
 *
 *   M104 (hotend, no wait) - high temp = none,        low temp = stop timer
 *   M109 (hotend, wait)    - high temp = start timer, low temp = stop timer
 *   M190 (bed, wait)       - high temp = start timer, low temp = none
 *
 * The timer can also be controlled with the following commands:
 *
 *   M75 - Start the print job timer
 *   M76 - Pause the print job timer
 *   M77 - Stop the print job timer
 */
#define PRINTJOB_TIMER_AUTOSTART

/**
 * Print Counter
 *
 * Track statistical data such as:
 *
 *  - Total print jobs
 *  - Total successful print jobs
 *  - Total failed print jobs
 *  - Total time printing
 *
 * View the current statistics with M78.
 */
#define PRINTCOUNTER

//=============================================================================
//============================= LCD and SD support ============================
//=============================================================================

// @section lcd

/**
 * LCD LANGUAGE
 *
 * Select the language to display on the LCD. These languages are available:
 *
 *    en, an, bg, ca, cn, cz, cz_utf8, de, el, el-gr, es, eu, fi, fr, fr_utf8, gl,
 *    hr, it, kana, kana_utf8, nl, pl, pt, pt_utf8, pt-br, pt-br_utf8, ru, sk_utf8,
 *    tr, uk, zh_CN, zh_TW, test
 *
 * :{ 'en':'English', 'an':'Aragonese', 'bg':'Bulgarian', 'ca':'Catalan', 'cn':'Chinese', 'cz':'Czech', 'cz_utf8':'Czech (UTF8)', 'de':'German', 'el':'Greek', 'el-gr':'Greek (Greece)', 'es':'Spanish', 'eu':'Basque-Euskera', 'fi':'Finnish', 'fr':'French', 'fr_utf8':'French (UTF8)', 'gl':'Galician', 'hr':'Croatian', 'it':'Italian', 'kana':'Japanese', 'kana_utf8':'Japanese (UTF8)', 'nl':'Dutch', 'pl':'Polish', 'pt':'Portuguese', 'pt-br':'Portuguese (Brazilian)', 'pt-br_utf8':'Portuguese (Brazilian UTF8)', 'pt_utf8':'Portuguese (UTF8)', 'ru':'Russian', 'sk_utf8':'Slovak (UTF8)', 'tr':'Turkish', 'uk':'Ukrainian', 'zh_CN':'Chinese (Simplified)', 'zh_TW':'Chinese (Taiwan)', test':'TEST' }
 */
#define LCD_LANGUAGE en

/**
 * LCD Character Set
 *
 * Note: This option is NOT applicable to Graphical Displays.
 *
 * All character-based LCDs provide ASCII plus one of these
 * language extensions:
 *
 *  - JAPANESE ... the most common
 *  - WESTERN  ... with more accented characters
 *  - CYRILLIC ... for the Russian language
 *
 * To determine the language extension installed on your controller:
 *
 *  - Compile and upload with LCD_LANGUAGE set to 'test'
 *  - Click the controller to view the LCD menu
 *  - The LCD will display Japanese, Western, or Cyrillic text
 *
 * See http://marlinfw.org/docs/development/lcd_language.html
 *
 * :['JAPANESE', 'WESTERN', 'CYRILLIC']
 */
#define DISPLAY_CHARSET_HD44780 WESTERN

/**
 * LCD TYPE
 *
 * Enable ULTRA_LCD for a 16x2, 16x4, 20x2, or 20x4 character-based LCD.
 * Enable DOGLCD for a 128x64 (ST7565R) Full Graphical Display.
 * (These options will be enabled automatically for most displays.)
 *
 * IMPORTANT: The U8glib library is required for Full Graphic Display!
 *            https://github.com/olikraus/U8glib_Arduino
 */
//#define ULTRA_LCD   // Character based
//#define DOGLCD      // Full graphics display

/**
 * SD CARD
 *
 * SD Card support is disabled by default. If your controller has an SD slot,
 * you must uncomment the following option or it won't work.
 *
 */
//#define SDSUPPORT

/**
 * SD CARD: SPI SPEED
 *
 * Enable one of the following items for a slower SPI transfer speed.
 * This may be required to resolve "volume init" errors.
 */
//#define SPI_SPEED SPI_HALF_SPEED
//#define SPI_SPEED SPI_QUARTER_SPEED
//#define SPI_SPEED SPI_EIGHTH_SPEED

/**
 * SD CARD: ENABLE CRC
 *
 * Use CRC checks and retries on the SD communication.
 */
//#define SD_CHECK_AND_RETRY

//
// ENCODER SETTINGS
//
// This option overrides the default number of encoder pulses needed to
// produce one step. Should be increased for high-resolution encoders.
//
#define ENCODER_PULSES_PER_STEP 3

//
// Use this option to override the number of step signals required to
// move between next/prev menu items.
//
//#define ENCODER_STEPS_PER_MENU_ITEM 5

/**
 * Encoder Direction Options
 *
 * Test your encoder's behavior first with both options disabled.
 *
 *  Reversed Value Edit and Menu Nav? Enable REVERSE_ENCODER_DIRECTION.
 *  Reversed Menu Navigation only?    Enable REVERSE_MENU_DIRECTION.
 *  Reversed Value Editing only?      Enable BOTH options.
 */

//
// This option reverses the encoder direction everywhere.
//
//  Set this option if CLOCKWISE causes values to DECREASE
//
#define REVERSE_ENCODER_DIRECTION

//
// This option reverses the encoder direction for navigating LCD menus.
//
//  If CLOCKWISE normally moves DOWN this makes it go UP.
//  If CLOCKWISE normally moves UP this makes it go DOWN.
//
//#define REVERSE_MENU_DIRECTION

//
// Individual Axis Homing
//
// Add individual axis homing items (Home X, Home Y, and Home Z) to the LCD menu.
//
#define INDIVIDUAL_AXIS_HOMING_MENU

//
// SPEAKER/BUZZER
//
// If you have a speaker that can produce tones, enable it here.
// By default Marlin assumes you have a buzzer with a fixed frequency.
//
#define SPEAKER

//
// The duration and frequency for the UI feedback sound.
// Set these to 0 to disable audio feedback in the LCD menus.
//
// Note: Test audio output with the G-Code:
//  M300 S<frequency Hz> P<duration ms>
//
#define LCD_FEEDBACK_FREQUENCY_DURATION_MS 10
#define LCD_FEEDBACK_FREQUENCY_HZ 500

//
// CONTROLLER TYPE: Standard
//
// Marlin supports a wide variety of controllers.
// Enable one of the following options to specify your controller.
//

//
// ULTIMAKER Controller.
//
//#define ULTIMAKERCONTROLLER

//
// ULTIPANEL as seen on Thingiverse.
//
//#define ULTIPANEL

//
// PanelOne from T3P3 (via RAMPS 1.4 AUX2/AUX3)
// http://reprap.org/wiki/PanelOne
//
//#define PANEL_ONE

//
// MaKr3d Makr-Panel with graphic controller and SD support.
// http://reprap.org/wiki/MaKr3d_MaKrPanel
//
//#define MAKRPANEL

//
// ReprapWorld Graphical LCD
// https://reprapworld.com/?products_details&products_id/1218
//
//#define REPRAPWORLD_GRAPHICAL_LCD

//
// Activate one of these if you have a Panucatt Devices
// Viki 2.0 or mini Viki with Graphic LCD
// http://panucatt.com
//
//#define VIKI2
//#define miniVIKI

//
// Adafruit ST7565 Full Graphic Controller.
// https://github.com/eboston/Adafruit-ST7565-Full-Graphic-Controller/
//
//#define ELB_FULL_GRAPHIC_CONTROLLER

//
// RepRapDiscount Smart Controller.
// http://reprap.org/wiki/RepRapDiscount_Smart_Controller
//
// Note: Usually sold with a white PCB.
//
#if DISABLED(FULL_GRAPHIC_SMART)
  #define REPRAP_DISCOUNT_SMART_CONTROLLER
#endif

//
// GADGETS3D G3D LCD/SD Controller
// http://reprap.org/wiki/RAMPS_1.3/1.4_GADGETS3D_Shield_with_Panel
//
// Note: Usually sold with a blue PCB.
//
//#define G3D_PANEL

//
// RepRapDiscount FULL GRAPHIC Smart Controller
// http://reprap.org/wiki/RepRapDiscount_Full_Graphic_Smart_Controller
//
#if ENABLED(FULL_GRAPHIC_SMART)
  #define REPRAP_DISCOUNT_FULL_GRAPHIC_SMART_CONTROLLER
#endif

//
// MakerLab Mini Panel with graphic
// controller and SD support - http://reprap.org/wiki/Mini_panel
//
//#define MINIPANEL

//
// RepRapWorld REPRAPWORLD_KEYPAD v1.1
// http://reprapworld.com/?products_details&products_id=202&cPath=1591_1626
//
// REPRAPWORLD_KEYPAD_MOVE_STEP sets how much should the robot move when a key
// is pressed, a value of 10.0 means 10mm per click.
//
//#define REPRAPWORLD_KEYPAD
//#define REPRAPWORLD_KEYPAD_MOVE_STEP 1.0

//
// RigidBot Panel V1.0
// http://www.inventapart.com/
//
//#define RIGIDBOT_PANEL

//
// BQ LCD Smart Controller shipped by
// default with the BQ Hephestos 2 and Witbox 2.
//
//#define BQ_LCD_SMART_CONTROLLER

//
// Cartesio UI
// http://mauk.cc/webshop/cartesio-shop/electronics/user-interface
//
//#define CARTESIO_UI

//
// ANET_10 Controller supported displays.
//
//#define ANET_KEYPAD_LCD         // Requires ADC_KEYPAD_PIN to be assigned to an analog pin.
                                  // This LCD is known to be susceptible to electrical interference
                                  // which scrambles the display.  Pressing any button clears it up.
//#define ANET_FULL_GRAPHICS_LCD  // Anet 128x64 full graphics lcd with rotary encoder as used on Anet A6
                                  // A clone of the RepRapDiscount full graphics display but with
                                  // different pins/wiring (see pins_ANET_10.h).

//
// LCD for Melzi Card with Graphical LCD
//
//#define LCD_FOR_MELZI

//
// CONTROLLER TYPE: I2C
//
// Note: These controllers require the installation of Arduino's LiquidCrystal_I2C
// library. For more info: https://github.com/kiyoshigawa/LiquidCrystal_I2C
//

//
// Elefu RA Board Control Panel
// http://www.elefu.com/index.php?route=product/product&product_id=53
//
//#define RA_CONTROL_PANEL

//
// Sainsmart YW Robot (LCM1602) LCD Display
//
// Note: This controller requires F.Malpartida's LiquidCrystal_I2C library
// https://bitbucket.org/fmalpartida/new-liquidcrystal/wiki/Home
//
//#define LCD_I2C_SAINSMART_YWROBOT

//
// Generic LCM1602 LCD adapter
//
//#define LCM1602

//
// PANELOLU2 LCD with status LEDs,
// separate encoder and click inputs.
//
// Note: This controller requires Arduino's LiquidTWI2 library v1.2.3 or later.
// For more info: https://github.com/lincomatic/LiquidTWI2
//
// Note: The PANELOLU2 encoder click input can either be directly connected to
// a pin (if BTN_ENC defined to != -1) or read through I2C (when BTN_ENC == -1).
//
//#define LCD_I2C_PANELOLU2

//
// Panucatt VIKI LCD with status LEDs,
// integrated click & L/R/U/D buttons, separate encoder inputs.
//
//#define LCD_I2C_VIKI

//
// SSD1306 OLED full graphics generic display
//
//#define U8GLIB_SSD1306

//
// SAV OLEd LCD module support using either SSD1306 or SH1106 based LCD modules
//
//#define SAV_3DGLCD
#if ENABLED(SAV_3DGLCD)
  //#define U8GLIB_SSD1306
  #define U8GLIB_SH1106
#endif

//
// CONTROLLER TYPE: Shift register panels
//
// 2 wire Non-latching LCD SR from https://goo.gl/aJJ4sH
// LCD configuration: http://reprap.org/wiki/SAV_3D_LCD
//
//#define SAV_3DLCD

//
// TinyBoy2 128x64 OLED / Encoder Panel
//
//#define OLED_PANEL_TINYBOY2

//
// Makeboard 3D Printer Parts 3D Printer Mini Display 1602 Mini Controller
// https://www.aliexpress.com/item/Micromake-Makeboard-3D-Printer-Parts-3D-Printer-Mini-Display-1602-Mini-Controller-Compatible-with-Ramps-1/32765887917.html
//
//#define MAKEBOARD_MINI_2_LINE_DISPLAY_1602

//
// MKS MINI12864 with graphic controller and SD support
// http://reprap.org/wiki/MKS_MINI_12864
//
//#define MKS_MINI_12864

//
// Factory display for Creality CR-10
// https://www.aliexpress.com/item/Universal-LCD-12864-3D-Printer-Display-Screen-With-Encoder-For-CR-10-CR-7-Model/32833148327.html
//
// This is RAMPS-compatible using a single 10-pin connector.
// (For CR-10 owners who want to replace the Melzi Creality board but retain the display)
//
//#define CR10_STOCKDISPLAY

//
// MKS OLED 1.3" 128 × 64 FULL GRAPHICS CONTROLLER
// http://reprap.org/wiki/MKS_12864OLED
//
// Tiny, but very sharp OLED display
//
//#define MKS_12864OLED

//
// AZSMZ 12864 LCD with SD
// https://www.aliexpress.com/store/product/3D-printer-smart-controller-SMART-RAMPS-OR-RAMPS-1-4-LCD-12864-LCD-control-panel-green/2179173_32213636460.html
//
//#define AZSMZ_12864

// Silvergate GLCD controller
// http://github.com/android444/Silvergate
//
//#define SILVER_GATE_GLCD_CONTROLLER

//=============================================================================
//=============================== Extra Features ==============================
//=============================================================================

// @section extras

// Increase the FAN PWM frequency. Removes the PWM noise but increases heating in the FET/Arduino
//#define FAST_PWM_FAN

// Use software PWM to drive the fan, as for the heaters. This uses a very low frequency
// which is not as annoying as with the hardware PWM. On the other hand, if this frequency
// is too low, you should also increment SOFT_PWM_SCALE.
#if ENABLED(HOTEND_E3DV6)
  #define FAN_SOFT_PWM
#endif

// Incrementing this by 1 will double the software PWM frequency,
// affecting heaters, and the fan if FAN_SOFT_PWM is enabled.
// However, control resolution will be halved for each increment;
// at zero value, there are 128 effective control positions.
#define SOFT_PWM_SCALE 0

// If SOFT_PWM_SCALE is set to a value higher than 0, dithering can
// be used to mitigate the associated resolution loss. If enabled,
// some of the PWM cycles are stretched so on average the desired
// duty cycle is attained.
//#define SOFT_PWM_DITHER

// Temperature status LEDs that display the hotend and bed temperature.
// If all hotends, bed temperature, and target temperature are under 54C
// then the BLUE led is on. Otherwise the RED led is on. (1C hysteresis)
//#define TEMP_STAT_LEDS

// M240  Triggers a camera by emulating a Canon RC-1 Remote
// Data from: http://www.doc-diy.net/photo/rc-1_hacked/
//#define PHOTOGRAPH_PIN     23

// SkeinForge sends the wrong arc g-codes when using Arc Point as fillet procedure
//#define SF_ARC_FIX

// Support for the BariCUDA Paste Extruder
//#define BARICUDA

// Support for BlinkM/CyzRgb
//#define BLINKM

// Support for PCA9632 PWM LED driver
//#define PCA9632

/**
 * RGB LED / LED Strip Control
 *
 * Enable support for an RGB LED connected to 5V digital pins, or
 * an RGB Strip connected to MOSFETs controlled by digital pins.
 *
 * Adds the M150 command to set the LED (or LED strip) color.
 * If pins are PWM capable (e.g., 4, 5, 6, 11) then a range of
 * luminance values can be set from 0 to 255.
 * For Neopixel LED an overall brightness parameter is also available.
 *
 * *** CAUTION ***
 *  LED Strips require a MOFSET Chip between PWM lines and LEDs,
 *  as the Arduino cannot handle the current the LEDs will require.
 *  Failure to follow this precaution can destroy your Arduino!
 *  NOTE: A separate 5V power supply is required! The Neopixel LED needs
 *  more current than the Arduino 5V linear regulator can produce.
 * *** CAUTION ***
 *
 * LED Type. Enable only one of the following two options.
 *
 */

//#define RGB_LED
//#define RGBW_LED
#if ENABLED(RGB_LED) || ENABLED(RGBW_LED)
  #define RGB_LED_R_PIN 34
  #define RGB_LED_G_PIN 43
  #define RGB_LED_B_PIN 35
  #define RGB_LED_W_PIN -1
#endif

// Support for Adafruit Neopixel LED driver
//#define NEOPIXEL_LED
#if ENABLED(NEOPIXEL_LED)
  #define NEOPIXEL_TYPE   NEO_GRB  // NEO_GRBW / NEO_GRB - four/three channel driver type (defined in Adafruit_NeoPixel.h)
  #define NEOPIXEL_PIN    4        // LED driving pin on motherboard 4 => D4 (EXP2-5 on Printrboard) / 30 => PC7 (EXP3-13 on Rumba)
  #define NEOPIXEL_PIXELS 30       // Number of LEDs in the strip
  #define NEOPIXEL_IS_SEQUENTIAL   // Sequential display for temperature change - LED by LED. Disable to change all LEDs at once.
  #define NEOPIXEL_BRIGHTNESS 255  // Initial brightness 0-255
  //#define NEOPIXEL_STARTUP_TEST  // Cycle through colors at startup
#endif

/**
 * Printer Event LEDs
 *
 * During printing, the LEDs will reflect the printer status:
 *
 *  - Gradually change from blue to violet as the heated bed gets to target temp
 *  - Gradually change from violet to red as the hotend gets to temperature
 *  - Change to white to illuminate work surface
 *  - Change to green once print has finished
 *  - Turn off after the print has finished and the user has pushed a button
 */
#if ENABLED(BLINKM) || ENABLED(RGB_LED) || ENABLED(RGBW_LED) || ENABLED(PCA9632) || ENABLED(NEOPIXEL_LED)
  #define PRINTER_EVENT_LEDS
#endif

/**
 * R/C SERVO support
 * Sponsored by TrinityLabs, Reworked by codexmas
 */

/**
 * Number of servos
 *
 * For some servo-related options NUM_SERVOS will be set automatically.
 * Set this manually if there are extra servos needing manual control.
 * Leave undefined or set to 0 to entirely disable the servo subsystem.
 */
#if ENABLED(SERVO_PROBE)
  #define NUM_SERVOS 1 // Servo index starts with 0 for M280 command
#endif

// Delay (in milliseconds) before the next move will start, to give the servo time to reach its target angle.
// 300ms is a good value but you can try less delay.
// If the servo can't reach the requested position, increase it.
#define SERVO_DELAY { 300 }

// Servo deactivation
//
// With this option servos are powered only during movement, then turned off to prevent jitter.
#if ENABLED(SERVO_PROBE)
  #define DEACTIVATE_SERVOS_AFTER_MOVE
#endif

<<<<<<< HEAD
/**
 * Default extrusion settings
 *
 * These settings control basic extrusion from within the Marlin firmware.
 *
 */
#define DEFAULT_NOMINAL_FILAMENT_DIA 1.75   // (mm) Diameter of the filament generally used (3.0 or 1.75mm), also used in the slicer. Used to validate sensor reading.
#define DEFAULT_NOZZLE_SIZE           .4    // (mm) Diameter of primary nozzle.  Used by G26 Mesh Validation Pattern tool.
#define DEFAULT_LAYER_HEIGHT          .2    // (mm) Default layer height that will produce usable results by the printer.  Used by G26 Mesh Validation Pattern tool.
#define DEFAULT_HOTEND_TEMP        205.0    // (c)  Default nozzle temperature that will produce usable results by the printer.  Used by G26 Mesh Validation Pattern tool.
#define DEFAULT_BED_TEMP            60.0    // (c)  Default bed temperature that will produce usable results by the printer.  Used by G26 Mesh Validation Pattern tool.

/**
 * Filament Width Sensor
 *
 * Measures the filament width in real-time and adjusts
 * flow rate to compensate for any irregularities.
 *
 * Also allows the measured filament diameter to set the
 * extrusion rate, so the slicer only has to specify the
 * volume.
 *
 * Only a single extruder is supported at this time.
 *
 *  34 RAMPS_14    : Analog input 5 on the AUX2 connector
 *  81 PRINTRBOARD : Analog input 2 on the Exp1 connector (version B,C,D,E)
 * 301 RAMBO       : Analog input 3
 *
 * Note: May require analog pins to be defined for other boards.
 */
//#define FILAMENT_WIDTH_SENSOR

#if ENABLED(FILAMENT_WIDTH_SENSOR)
  #define FILAMENT_SENSOR_EXTRUDER_NUM 0    // Index of the extruder that has the filament sensor (0,1,2,3)
  #define MEASUREMENT_DELAY_CM        14    // (cm) The distance from the filament sensor to the melting chamber

  #define MEASURED_UPPER_LIMIT         3.30 // (mm) Upper limit used to validate sensor reading
  #define MEASURED_LOWER_LIMIT         1.90 // (mm) Lower limit used to validate sensor reading
  #define MAX_MEASUREMENT_DELAY       20    // (bytes) Buffer size for stored measurements (1 byte per cm). Must be larger than MEASUREMENT_DELAY_CM.

  #define DEFAULT_MEASURED_FILAMENT_DIA DEFAULT_NOMINAL_FILAMENT_DIA // Set measured to nominal initially

  // Display filament width on the LCD status line. Status messages will expire after 5 seconds.
  //#define FILAMENT_LCD_DISPLAY
#endif

=======
>>>>>>> e70b44dc
#endif // CONFIGURATION_H<|MERGE_RESOLUTION|>--- conflicted
+++ resolved
@@ -328,7 +328,7 @@
 #endif
 
 // Generally expected filament diameter (1.75, 2.85, 3.0, ...). Used for Volumetric, Filament Width Sensor, etc.
-#define DEFAULT_NOMINAL_FILAMENT_DIA 3.0
+#define DEFAULT_NOMINAL_FILAMENT_DIA 1.75
 
 // For Cyclops or any "multi-extruder" that shares a single nozzle.
 //#define SINGLENOZZLE
@@ -1263,7 +1263,7 @@
   #define UBL_PROBE_PT_3_X PROBE_X_MIDDLE
   #define UBL_PROBE_PT_3_Y PROBE_Y_BACK
 
-  //#define UBL_G26_MESH_VALIDATION // Enable G26 mesh validation
+  #define UBL_G26_MESH_VALIDATION // Enable G26 mesh validation
   #if ENABLED(UBL_G26_MESH_VALIDATION)
     #define MESH_TEST_NOZZLE_SIZE    0.4  // (mm) Diameter of primary nozzle.
     #define MESH_TEST_LAYER_HEIGHT   0.2  // (mm) Default layer height for the G26 Mesh Validation Tool.
@@ -2025,53 +2025,4 @@
   #define DEACTIVATE_SERVOS_AFTER_MOVE
 #endif
 
-<<<<<<< HEAD
-/**
- * Default extrusion settings
- *
- * These settings control basic extrusion from within the Marlin firmware.
- *
- */
-#define DEFAULT_NOMINAL_FILAMENT_DIA 1.75   // (mm) Diameter of the filament generally used (3.0 or 1.75mm), also used in the slicer. Used to validate sensor reading.
-#define DEFAULT_NOZZLE_SIZE           .4    // (mm) Diameter of primary nozzle.  Used by G26 Mesh Validation Pattern tool.
-#define DEFAULT_LAYER_HEIGHT          .2    // (mm) Default layer height that will produce usable results by the printer.  Used by G26 Mesh Validation Pattern tool.
-#define DEFAULT_HOTEND_TEMP        205.0    // (c)  Default nozzle temperature that will produce usable results by the printer.  Used by G26 Mesh Validation Pattern tool.
-#define DEFAULT_BED_TEMP            60.0    // (c)  Default bed temperature that will produce usable results by the printer.  Used by G26 Mesh Validation Pattern tool.
-
-/**
- * Filament Width Sensor
- *
- * Measures the filament width in real-time and adjusts
- * flow rate to compensate for any irregularities.
- *
- * Also allows the measured filament diameter to set the
- * extrusion rate, so the slicer only has to specify the
- * volume.
- *
- * Only a single extruder is supported at this time.
- *
- *  34 RAMPS_14    : Analog input 5 on the AUX2 connector
- *  81 PRINTRBOARD : Analog input 2 on the Exp1 connector (version B,C,D,E)
- * 301 RAMBO       : Analog input 3
- *
- * Note: May require analog pins to be defined for other boards.
- */
-//#define FILAMENT_WIDTH_SENSOR
-
-#if ENABLED(FILAMENT_WIDTH_SENSOR)
-  #define FILAMENT_SENSOR_EXTRUDER_NUM 0    // Index of the extruder that has the filament sensor (0,1,2,3)
-  #define MEASUREMENT_DELAY_CM        14    // (cm) The distance from the filament sensor to the melting chamber
-
-  #define MEASURED_UPPER_LIMIT         3.30 // (mm) Upper limit used to validate sensor reading
-  #define MEASURED_LOWER_LIMIT         1.90 // (mm) Lower limit used to validate sensor reading
-  #define MAX_MEASUREMENT_DELAY       20    // (bytes) Buffer size for stored measurements (1 byte per cm). Must be larger than MEASUREMENT_DELAY_CM.
-
-  #define DEFAULT_MEASURED_FILAMENT_DIA DEFAULT_NOMINAL_FILAMENT_DIA // Set measured to nominal initially
-
-  // Display filament width on the LCD status line. Status messages will expire after 5 seconds.
-  //#define FILAMENT_LCD_DISPLAY
-#endif
-
-=======
->>>>>>> e70b44dc
 #endif // CONFIGURATION_H