--- conflicted
+++ resolved
@@ -135,22 +135,18 @@
 // 51 is 100k thermistor - EPCOS (1k pullup)
 // 52 is 200k thermistor - ATC Semitec 204GT-2 (1k pullup)
 // 55 is 100k thermistor - ATC Semitec 104GT-2 (Used in ParCan & J-Head) (1k pullup)
+// 66 is 4.7M thermistor - Dyze Design High Temperature 500 degreesC
 //
 // 1047 is Pt1000 with 4k7 pullup
 // 1010 is Pt1000 with 1k pullup (non standard)
 // 147 is Pt100 with 4k7 pullup
 // 110 is Pt100 with 1k pullup (non standard)
-<<<<<<< HEAD
 // 998 and 999 are Dummy Tables. They will ALWAYS read 25°C or the temperature defined below.
 //     Use it for Testing or Development purposes. NEVER for production machine.
 //#define DUMMY_THERMISTOR_998_VALUE 25
 //#define DUMMY_THERMISTOR_999_VALUE 100
 // :{ '0': "Not used", '4': "10k !! do not use for a hotend. Bad resolution at high temp. !!", '1': "100k / 4.7k - EPCOS", '51': "100k / 1k - EPCOS", '6': "100k / 4.7k EPCOS - Not as accurate as Table 1", '5': "100K / 4.7k - ATC Semitec 104GT-2 (Used in ParCan & J-Head)", '7': "100k / 4.7k Honeywell 135-104LAG-J01", '71': "100k / 4.7k Honeywell 135-104LAF-J01", '8': "100k / 4.7k 0603 SMD Vishay NTCS0603E3104FXT", '9': "100k / 4.7k GE Sensing AL03006-58.2K-97-G1", '10': "100k / 4.7k RS 198-961", '11': "100k / 4.7k beta 3950 1%", '12': "100k / 4.7k 0603 SMD Vishay NTCS0603E3104FXT (calibrated for Makibox hot bed)", '13': "100k Hisens 3950  1% up to 300°C for hotend 'Simple ONE ' & hotend 'All In ONE'", '60': "100k Maker's Tool Works Kapton Bed Thermistor beta=3950", '55': "100k / 1k - ATC Semitec 104GT-2 (Used in ParCan & J-Head)", '2': "200k / 4.7k - ATC Semitec 204GT-2", '52': "200k / 1k - ATC Semitec 204GT-2", '-2': "Thermocouple + MAX6675 (only for sensor 0)", '-1': "Thermocouple + AD595", '3': "Mendel-parts / 4.7k", '1047': "Pt1000 / 4.7k", '1010': "Pt1000 / 1k (non standard)", '20': "PT100 (Ultimainboard V2.x)", '147': "Pt100 / 4.7k", '110': "Pt100 / 1k (non-standard)", '998': "Dummy 1", '999': "Dummy 2" }
 #define TEMP_SENSOR_0 1
-=======
-
-#define TEMP_SENSOR_0 66
->>>>>>> 93868ce5
 #define TEMP_SENSOR_1 0
 #define TEMP_SENSOR_2 0
 #define TEMP_SENSOR_3 0
@@ -168,31 +164,19 @@
 // The minimal temperature defines the temperature below which the heater will not be enabled It is used
 // to check that the wiring to the thermistor is not broken.
 // Otherwise this would lead to the heater being powered on all the time.
-<<<<<<< HEAD
 #define HEATER_0_MINTEMP 5
 #define HEATER_1_MINTEMP 5
 #define HEATER_2_MINTEMP 5
 #define HEATER_3_MINTEMP 5
-=======
-#define HEATER_0_MINTEMP 21
-#define HEATER_1_MINTEMP 21
-#define HEATER_2_MINTEMP 21
->>>>>>> 93868ce5
 #define BED_MINTEMP 5
 
 // When temperature exceeds max temp, your heater will be switched off.
 // This feature exists to protect your hotend from overheating accidentally, but *NOT* from thermistor short/failure!
 // You should use MINTEMP for thermistor short/failure protection.
-<<<<<<< HEAD
 #define HEATER_0_MAXTEMP 275
 #define HEATER_1_MAXTEMP 275
 #define HEATER_2_MAXTEMP 275
 #define HEATER_3_MAXTEMP 275
-=======
-#define HEATER_0_MAXTEMP 500
-#define HEATER_1_MAXTEMP 500
-#define HEATER_2_MAXTEMP 500
->>>>>>> 93868ce5
 #define BED_MAXTEMP 150
 
 // If your bed has low resistance e.g. .6 ohm and throws the fuse you can duty cycle it to reduce the
@@ -316,19 +300,6 @@
 #define THERMAL_PROTECTION_HOTENDS // Enable thermal protection for all extruders
 #define THERMAL_PROTECTION_BED     // Enable thermal protection for the heated bed
 
-//===========================================================================
-//============================= Mechanical Settings =========================
-//===========================================================================
-
-// @section machine
-
-// Uncomment this option to enable CoreXY kinematics
-//#define COREXY
-
-<<<<<<< HEAD
-// Uncomment this option to enable CoreXZ kinematics
-//#define COREXZ
-=======
 /*================== High Temperature Thermistor Support ====================
 Thermistors able to support high temperature tend to have a hard time getting
 good readings at room and lower temperatures. This means HEATER_X_RAW_LO_TEMP 
@@ -354,9 +325,17 @@
 // the better/safer, and shouldn't need to be more than 30 seconds (30000)
 static const unsigned long MILLISECONDS_PREHEAT_TIME = 0;
 
-
-//===========================================================================
->>>>>>> 93868ce5
+//===========================================================================
+//============================= Mechanical Settings =========================
+//===========================================================================
+
+// @section machine
+
+// Uncomment this option to enable CoreXY kinematics
+//#define COREXY
+
+// Uncomment this option to enable CoreXZ kinematics
+//#define COREXZ
 
 // Enable this option for Toshiba steppers
 //#define CONFIG_STEPPERS_TOSHIBA
@@ -634,18 +613,9 @@
 
 // default settings
 
-<<<<<<< HEAD
 #define DEFAULT_AXIS_STEPS_PER_UNIT   {80,80,4000,500}  // default steps per unit for Ultimaker
 #define DEFAULT_MAX_FEEDRATE          {300, 300, 5, 25}    // (mm/sec)
 #define DEFAULT_MAX_ACCELERATION      {3000,3000,100,10000}    // X, Y, Z, E maximum start speed for accelerated moves. E default values are good for Skeinforge 40+, for older versions raise them a lot.
-=======
-#define DEFAULT_AXIS_STEPS_PER_UNIT   {78.7402,78.7402,200.0*8/3,250}  // Setting for DyzeXtruder, 16 microstepping
-#define DEFAULT_MAX_FEEDRATE          {500, 500, 5, 25}    // (mm/sec)
-#define DEFAULT_MAX_ACCELERATION      {9000,9000,100,10000}    // X, Y, Z, E maximum start speed for accelerated moves. E default values are good for Skeinforge 40+, for older versions raise them a lot.
-
-#define DEFAULT_ACCELERATION          3000    // X, Y, Z and E max acceleration in mm/s^2 for printing moves
-#define DEFAULT_RETRACT_ACCELERATION  3000   // X, Y, Z and E max acceleration in mm/s^2 for retracts
->>>>>>> 93868ce5
 
 #define DEFAULT_ACCELERATION          3000    // X, Y, Z and E acceleration in mm/s^2 for printing moves
 #define DEFAULT_RETRACT_ACCELERATION  3000    // E acceleration in mm/s^2 for retracts
