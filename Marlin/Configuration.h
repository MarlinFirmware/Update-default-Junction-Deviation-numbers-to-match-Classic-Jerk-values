/**
 * Marlin 3D Printer Firmware
 * Copyright (c) 2020 MarlinFirmware [https://github.com/MarlinFirmware/Marlin]
 *
 * Based on Sprinter and grbl.
 * Copyright (c) 2011 Camiel Gubbels / Erik van der Zalm
 *
 * This program is free software: you can redistribute it and/or modify
 * it under the terms of the GNU General Public License as published by
 * the Free Software Foundation, either version 3 of the License, or
 * (at your option) any later version.
 *
 * This program is distributed in the hope that it will be useful,
 * but WITHOUT ANY WARRANTY; without even the implied warranty of
 * MERCHANTABILITY or FITNESS FOR A PARTICULAR PURPOSE.  See the
 * GNU General Public License for more details.
 *
 * You should have received a copy of the GNU General Public License
 * along with this program.  If not, see <https://www.gnu.org/licenses/>.
 *
 */
#pragma once

/**
 * Configuration.h
 *
 * Basic settings such as:
 *
 * - Type of electronics
 * - Type of temperature sensor
 * - Printer geometry
 * - Endstop configuration
 * - LCD controller
 * - Extra features
 *
 * Advanced settings can be found in Configuration_adv.h
 */
#define CONFIGURATION_H_VERSION 020007

//===========================================================================
//============================= Getting Started =============================
//===========================================================================

/**
 * Here are some standard links for getting your machine calibrated:
 *
 * https://reprap.org/wiki/Calibration
 * https://youtu.be/wAL9d7FgInk
 * http://calculator.josefprusa.cz
 * https://reprap.org/wiki/Triffid_Hunter%27s_Calibration_Guide
 * https://www.thingiverse.com/thing:5573
 * https://sites.google.com/site/repraplogphase/calibration-of-your-reprap
 * https://www.thingiverse.com/thing:298812
 */

//===========================================================================
//============================= DELTA Printer ===============================
//===========================================================================
// For a Delta printer start with one of the configuration files in the
// config/examples/delta directory and customize for your machine.
//

//===========================================================================
//============================= SCARA Printer ===============================
//===========================================================================
// For a SCARA printer start with the configuration files in
// config/examples/SCARA and customize for your machine.
//

// @section info

// Author info of this build printed to the host during boot and M115
#define STRING_CONFIG_H_AUTHOR "(BIGTREETECH, Ender-5)" // Who made the changes.
//#define CUSTOM_VERSION_FILE Version.h // Path from the root directory (no quotes)

/**
 * *** VENDORS PLEASE READ ***
 *
 * Marlin allows you to add a custom boot image for Graphical LCDs.
 * With this option Marlin will first show your custom screen followed
 * by the standard Marlin logo with version number and web URL.
 *
 * We encourage you to take advantage of this new feature and we also
 * respectfully request that you retain the unmodified Marlin boot screen.
 */

// Show the Marlin bootscreen on startup. ** ENABLE FOR PRODUCTION **
#define SHOW_BOOTSCREEN

// Show the bitmap in Marlin/_Bootscreen.h on startup.
//#define SHOW_CUSTOM_BOOTSCREEN

// Show the bitmap in Marlin/_Statusscreen.h on the status screen.
//#define CUSTOM_STATUS_SCREEN_IMAGE

// @section machine

/**
 * Select the serial port on the board to use for communication with the host.
 * This allows the connection of wireless adapters (for instance) to non-default port pins.
 * Serial port -1 is the USB emulated serial port, if available.
 * Note: The first serial port (-1 or 0) will always be used by the Arduino bootloader.
 *
 * :[-1, 0, 1, 2, 3, 4, 5, 6, 7]
 */
#define SERIAL_PORT -1

/**
 * Select a secondary serial port on the board to use for communication with the host.
 * :[-1, 0, 1, 2, 3, 4, 5, 6, 7]
 */
#define SERIAL_PORT_2 1

/**
 * This setting determines the communication speed of the printer.
 *
 * 250000 works in most cases, but you might try a lower speed if
 * you commonly experience drop-outs during host printing.
 * You may try up to 1000000 to speed up SD file transfer.
 *
 * :[2400, 9600, 19200, 38400, 57600, 115200, 250000, 500000, 1000000]
 */
#define BAUDRATE 115200

// Enable the Bluetooth serial interface on AT90USB devices
//#define BLUETOOTH

// Choose the name from boards.h that matches your setup
#ifndef MOTHERBOARD
  #define MOTHERBOARD BOARD_BTT_SKR_PRO_V1_2 
#endif

// Name displayed in the LCD "Ready" message and Info menu
#define CUSTOM_MACHINE_NAME "Ender-5"

// Printer's unique ID, used by some programs to differentiate between machines.
// Choose your own or use a service like https://www.uuidgenerator.net/version4
//#define MACHINE_UUID "00000000-0000-0000-0000-000000000000"

// @section extruder

// This defines the number of extruders
// :[0, 1, 2, 3, 4, 5, 6, 7, 8]
#define EXTRUDERS 2

// Generally expected filament diameter (1.75, 2.85, 3.0, ...). Used for Volumetric, Filament Width Sensor, etc.
#define DEFAULT_NOMINAL_FILAMENT_DIA 1.75

// For Cyclops or any "multi-extruder" that shares a single nozzle.
#define SINGLENOZZLE

// Save and restore temperature and fan speed on tool-change.
// Set standby for the unselected tool with M104/106/109 T...
#if ENABLED(SINGLENOZZLE)
  //#define SINGLENOZZLE_STANDBY_TEMP
  //#define SINGLENOZZLE_STANDBY_FAN
#endif

/**
 * Průša MK2 Single Nozzle Multi-Material Multiplexer, and variants.
 *
 * This device allows one stepper driver on a control board to drive
 * two to eight stepper motors, one at a time, in a manner suitable
 * for extruders.
 *
 * This option only allows the multiplexer to switch on tool-change.
 * Additional options to configure custom E moves are pending.
 */
//#define MK2_MULTIPLEXER
#if ENABLED(MK2_MULTIPLEXER)
  // Override the default DIO selector pins here, if needed.
  // Some pins files may provide defaults for these pins.
  //#define E_MUX0_PIN 40  // Always Required
  //#define E_MUX1_PIN 42  // Needed for 3 to 8 inputs
  //#define E_MUX2_PIN 44  // Needed for 5 to 8 inputs
#endif

/**
 * Průša Multi-Material Unit v2
 *
 * Requires NOZZLE_PARK_FEATURE to park print head in case MMU unit fails.
 * Requires EXTRUDERS = 5
 *
 * For additional configuration see Configuration_adv.h
 */
//#define PRUSA_MMU2

// A dual extruder that uses a single stepper motor
//#define SWITCHING_EXTRUDER
#if ENABLED(SWITCHING_EXTRUDER)
  #define SWITCHING_EXTRUDER_SERVO_NR 0
  #define SWITCHING_EXTRUDER_SERVO_ANGLES { 0, 90 } // Angles for E0, E1[, E2, E3]
  #if EXTRUDERS > 3
    #define SWITCHING_EXTRUDER_E23_SERVO_NR 1
  #endif
#endif

// A dual-nozzle that uses a servomotor to raise/lower one (or both) of the nozzles
//#define SWITCHING_NOZZLE
#if ENABLED(SWITCHING_NOZZLE)
  #define SWITCHING_NOZZLE_SERVO_NR 0
  //#define SWITCHING_NOZZLE_E1_SERVO_NR 1          // If two servos are used, the index of the second
  #define SWITCHING_NOZZLE_SERVO_ANGLES { 0, 90 }   // Angles for E0, E1 (single servo) or lowered/raised (dual servo)
#endif

/**
 * Two separate X-carriages with extruders that connect to a moving part
 * via a solenoid docking mechanism. Requires SOL1_PIN and SOL2_PIN.
 */
//#define PARKING_EXTRUDER

/**
 * Two separate X-carriages with extruders that connect to a moving part
 * via a magnetic docking mechanism using movements and no solenoid
 *
 * project   : https://www.thingiverse.com/thing:3080893
 * movements : https://youtu.be/0xCEiG9VS3k
 *             https://youtu.be/Bqbcs0CU2FE
 */
//#define MAGNETIC_PARKING_EXTRUDER

#if EITHER(PARKING_EXTRUDER, MAGNETIC_PARKING_EXTRUDER)

  #define PARKING_EXTRUDER_PARKING_X { -78, 184 }     // X positions for parking the extruders
  #define PARKING_EXTRUDER_GRAB_DISTANCE 1            // (mm) Distance to move beyond the parking point to grab the extruder
  //#define MANUAL_SOLENOID_CONTROL                   // Manual control of docking solenoids with M380 S / M381

  #if ENABLED(PARKING_EXTRUDER)

    #define PARKING_EXTRUDER_SOLENOIDS_INVERT           // If enabled, the solenoid is NOT magnetized with applied voltage
    #define PARKING_EXTRUDER_SOLENOIDS_PINS_ACTIVE LOW  // LOW or HIGH pin signal energizes the coil
    #define PARKING_EXTRUDER_SOLENOIDS_DELAY 250        // (ms) Delay for magnetic field. No delay if 0 or not defined.
    //#define MANUAL_SOLENOID_CONTROL                   // Manual control of docking solenoids with M380 S / M381

  #elif ENABLED(MAGNETIC_PARKING_EXTRUDER)

    #define MPE_FAST_SPEED      9000      // (mm/min) Speed for travel before last distance point
    #define MPE_SLOW_SPEED      4500      // (mm/min) Speed for last distance travel to park and couple
    #define MPE_TRAVEL_DISTANCE   10      // (mm) Last distance point
    #define MPE_COMPENSATION       0      // Offset Compensation -1 , 0 , 1 (multiplier) only for coupling

  #endif

#endif

/**
 * Switching Toolhead
 *
 * Support for swappable and dockable toolheads, such as
 * the E3D Tool Changer. Toolheads are locked with a servo.
 */
//#define SWITCHING_TOOLHEAD

/**
 * Magnetic Switching Toolhead
 *
 * Support swappable and dockable toolheads with a magnetic
 * docking mechanism using movement and no servo.
 */
//#define MAGNETIC_SWITCHING_TOOLHEAD

/**
 * Electromagnetic Switching Toolhead
 *
 * Parking for CoreXY / HBot kinematics.
 * Toolheads are parked at one edge and held with an electromagnet.
 * Supports more than 2 Toolheads. See https://youtu.be/JolbsAKTKf4
 */
//#define ELECTROMAGNETIC_SWITCHING_TOOLHEAD

#if ANY(SWITCHING_TOOLHEAD, MAGNETIC_SWITCHING_TOOLHEAD, ELECTROMAGNETIC_SWITCHING_TOOLHEAD)
  #define SWITCHING_TOOLHEAD_Y_POS          235         // (mm) Y position of the toolhead dock
  #define SWITCHING_TOOLHEAD_Y_SECURITY      10         // (mm) Security distance Y axis
  #define SWITCHING_TOOLHEAD_Y_CLEAR         60         // (mm) Minimum distance from dock for unobstructed X axis
  #define SWITCHING_TOOLHEAD_X_POS          { 215, 0 }  // (mm) X positions for parking the extruders
  #if ENABLED(SWITCHING_TOOLHEAD)
    #define SWITCHING_TOOLHEAD_SERVO_NR       2         // Index of the servo connector
    #define SWITCHING_TOOLHEAD_SERVO_ANGLES { 0, 180 }  // (degrees) Angles for Lock, Unlock
  #elif ENABLED(MAGNETIC_SWITCHING_TOOLHEAD)
    #define SWITCHING_TOOLHEAD_Y_RELEASE      5         // (mm) Security distance Y axis
    #define SWITCHING_TOOLHEAD_X_SECURITY   { 90, 150 } // (mm) Security distance X axis (T0,T1)
    //#define PRIME_BEFORE_REMOVE                       // Prime the nozzle before release from the dock
    #if ENABLED(PRIME_BEFORE_REMOVE)
      #define SWITCHING_TOOLHEAD_PRIME_MM           20  // (mm)   Extruder prime length
      #define SWITCHING_TOOLHEAD_RETRACT_MM         10  // (mm)   Retract after priming length
      #define SWITCHING_TOOLHEAD_PRIME_FEEDRATE    300  // (mm/min) Extruder prime feedrate
      #define SWITCHING_TOOLHEAD_RETRACT_FEEDRATE 2400  // (mm/min) Extruder retract feedrate
    #endif
  #elif ENABLED(ELECTROMAGNETIC_SWITCHING_TOOLHEAD)
    #define SWITCHING_TOOLHEAD_Z_HOP          2         // (mm) Z raise for switching
  #endif
#endif

/**
 * "Mixing Extruder"
 *   - Adds G-codes M163 and M164 to set and "commit" the current mix factors.
 *   - Extends the stepping routines to move multiple steppers in proportion to the mix.
 *   - Optional support for Repetier Firmware's 'M164 S<index>' supporting virtual tools.
 *   - This implementation supports up to two mixing extruders.
 *   - Enable DIRECT_MIXING_IN_G1 for M165 and mixing in G1 (from Pia Taubert's reference implementation).
 */
//#define MIXING_EXTRUDER
#if ENABLED(MIXING_EXTRUDER)
  #define MIXING_STEPPERS 2        // Number of steppers in your mixing extruder
  #define MIXING_VIRTUAL_TOOLS 16  // Use the Virtual Tool method with M163 and M164
  //#define DIRECT_MIXING_IN_G1    // Allow ABCDHI mix factors in G1 movement commands
  //#define GRADIENT_MIX           // Support for gradient mixing with M166 and LCD
  #if ENABLED(GRADIENT_MIX)
    //#define GRADIENT_VTOOL       // Add M166 T to use a V-tool index as a Gradient alias
  #endif
#endif

// Offset of the extruders (uncomment if using more than one and relying on firmware to position when changing).
// The offset has to be X=0, Y=0 for the extruder 0 hotend (default extruder).
// For the other hotends it is their distance from the extruder 0 hotend.
//#define HOTEND_OFFSET_X { 0.0, 20.00 } // (mm) relative X-offset for each nozzle
//#define HOTEND_OFFSET_Y { 0.0, 5.00 }  // (mm) relative Y-offset for each nozzle
//#define HOTEND_OFFSET_Z { 0.0, 0.00 }  // (mm) relative Z-offset for each nozzle

// @section machine

/**
 * Power Supply Control
 *
 * Enable and connect the power supply to the PS_ON_PIN.
 * Specify whether the power supply is active HIGH or active LOW.
 */
//#define PSU_CONTROL
//#define PSU_NAME "Power Supply"

#if ENABLED(PSU_CONTROL)
  #define PSU_ACTIVE_STATE LOW      // Set 'LOW' for ATX, 'HIGH' for X-Box

  //#define PSU_DEFAULT_OFF         // Keep power off until enabled directly with M80
  //#define PSU_POWERUP_DELAY 250   // (ms) Delay for the PSU to warm up to full power

  //#define AUTO_POWER_CONTROL      // Enable automatic control of the PS_ON pin
  #if ENABLED(AUTO_POWER_CONTROL)
    #define AUTO_POWER_FANS         // Turn on PSU if fans need power
    #define AUTO_POWER_E_FANS
    #define AUTO_POWER_CONTROLLERFAN
    #define AUTO_POWER_CHAMBER_FAN
    //#define AUTO_POWER_E_TEMP        50 // (°C) Turn on PSU over this temperature
    //#define AUTO_POWER_CHAMBER_TEMP  30 // (°C) Turn on PSU over this temperature
    #define POWER_TIMEOUT 30
  #endif
#endif

//===========================================================================
//============================= Thermal Settings ============================
//===========================================================================
// @section temperature

/**
 * --NORMAL IS 4.7kohm PULLUP!-- 1kohm pullup can be used on hotend sensor, using correct resistor and table
 *
 * Temperature sensors available:
 *
 *    -5 : PT100 / PT1000 with MAX31865 (only for sensors 0-1)
 *    -3 : thermocouple with MAX31855 (only for sensors 0-1)
 *    -2 : thermocouple with MAX6675 (only for sensors 0-1)
 *    -4 : thermocouple with AD8495
 *    -1 : thermocouple with AD595
 *     0 : not used
 *     1 : 100k thermistor - best choice for EPCOS 100k (4.7k pullup)
 *   331 : (3.3V scaled thermistor 1 table for MEGA)
 *   332 : (3.3V scaled thermistor 1 table for DUE)
 *     2 : 200k thermistor - ATC Semitec 204GT-2 (4.7k pullup)
 *   202 : 200k thermistor - Copymaster 3D
 *     3 : Mendel-parts thermistor (4.7k pullup)
 *     4 : 10k thermistor !! do not use it for a hotend. It gives bad resolution at high temp. !!
 *     5 : 100K thermistor - ATC Semitec 104GT-2/104NT-4-R025H42G (Used in ParCan, J-Head, and E3D) (4.7k pullup)
 *   501 : 100K Zonestar (Tronxy X3A) Thermistor
 *   502 : 100K Zonestar Thermistor used by hot bed in Zonestar Průša P802M
 *   512 : 100k RPW-Ultra hotend thermistor (4.7k pullup)
 *     6 : 100k EPCOS - Not as accurate as table 1 (created using a fluke thermocouple) (4.7k pullup)
 *     7 : 100k Honeywell thermistor 135-104LAG-J01 (4.7k pullup)
 *    71 : 100k Honeywell thermistor 135-104LAF-J01 (4.7k pullup)
 *     8 : 100k 0603 SMD Vishay NTCS0603E3104FXT (4.7k pullup)
 *     9 : 100k GE Sensing AL03006-58.2K-97-G1 (4.7k pullup)
 *    10 : 100k RS thermistor 198-961 (4.7k pullup)
 *    11 : 100k beta 3950 1% thermistor (Used in Keenovo AC silicone mats and most Wanhao i3 machines) (4.7k pullup)
 *    12 : 100k 0603 SMD Vishay NTCS0603E3104FXT (4.7k pullup) (calibrated for Makibox hot bed)
 *    13 : 100k Hisens 3950  1% up to 300°C for hotend "Simple ONE " & "Hotend "All In ONE"
 *    15 : 100k thermistor calibration for JGAurora A5 hotend
 *    18 : ATC Semitec 204GT-2 (4.7k pullup) Dagoma.Fr - MKS_Base_DKU001327
 *    20 : Pt100 with circuit in the Ultimainboard V2.x with 5v excitation (AVR)
 *    21 : Pt100 with circuit in the Ultimainboard V2.x with 3.3v excitation (STM32 \ LPC176x....)
 *    22 : 100k (hotend) with 4.7k pullup to 3.3V and 220R to analog input (as in GTM32 Pro vB)
 *    23 : 100k (bed) with 4.7k pullup to 3.3v and 220R to analog input (as in GTM32 Pro vB)
 *    30 : Kis3d Silicone heating mat 200W/300W with 6mm precision cast plate (EN AW 5083) NTC100K / B3950 (4.7k pullup)
 *   201 : Pt100 with circuit in Overlord, similar to Ultimainboard V2.x
 *    60 : 100k Maker's Tool Works Kapton Bed Thermistor beta=3950
 *    61 : 100k Formbot / Vivedino 3950 350C thermistor 4.7k pullup
 *    66 : 4.7M High Temperature thermistor from Dyze Design
 *    67 : 450C thermistor from SliceEngineering
 *    70 : the 100K thermistor found in the bq Hephestos 2
 *    75 : 100k Generic Silicon Heat Pad with NTC 100K MGB18-104F39050L32 thermistor
 *    99 : 100k thermistor with a 10K pull-up resistor (found on some Wanhao i3 machines)
 *
 *       1k ohm pullup tables - This is atypical, and requires changing out the 4.7k pullup for 1k.
 *                              (but gives greater accuracy and more stable PID)
 *    51 : 100k thermistor - EPCOS (1k pullup)
 *    52 : 200k thermistor - ATC Semitec 204GT-2 (1k pullup)
 *    55 : 100k thermistor - ATC Semitec 104GT-2 (Used in ParCan & J-Head) (1k pullup)
 *    56 : 100k thermistor - ATC Semitec 104GT-2 (Used in ParCan & J-Head) (1k pullup) MINE
 *  1047 : Pt1000 with 4k7 pullup (E3D)
 *  1010 : Pt1000 with 1k pullup (non standard)
 *   147 : Pt100 with 4k7 pullup
 *   110 : Pt100 with 1k pullup (non standard)
 *
 *  1000 : Custom - Specify parameters in Configuration_adv.h
 *
 *         Use these for Testing or Development purposes. NEVER for production machine.
 *   998 : Dummy Table that ALWAYS reads 25°C or the temperature defined below.
 *   999 : Dummy Table that ALWAYS reads 100°C or the temperature defined below.
 */
#define TEMP_SENSOR_0 1
#define TEMP_SENSOR_1 0
#define TEMP_SENSOR_2 0
#define TEMP_SENSOR_3 0
#define TEMP_SENSOR_4 0
#define TEMP_SENSOR_5 0
#define TEMP_SENSOR_6 0
#define TEMP_SENSOR_7 0
#define TEMP_SENSOR_BED 1
#define TEMP_SENSOR_PROBE 0
#define TEMP_SENSOR_CHAMBER 56

// Dummy thermistor constant temperature readings, for use with 998 and 999
#define DUMMY_THERMISTOR_998_VALUE 25
#define DUMMY_THERMISTOR_999_VALUE 100

// Resistor values when using a MAX31865 (sensor -5)
// Sensor value is typically 100 (PT100) or 1000 (PT1000)
// Calibration value is typically 430 ohm for AdaFruit PT100 modules and 4300 ohm for AdaFruit PT1000 modules.
//#define MAX31865_SENSOR_OHMS      100
//#define MAX31865_CALIBRATION_OHMS 430

// Use temp sensor 1 as a redundant sensor with sensor 0. If the readings
// from the two sensors differ too much the print will be aborted.
//#define TEMP_SENSOR_1_AS_REDUNDANT
#define MAX_REDUNDANT_TEMP_SENSOR_DIFF 10

#define TEMP_RESIDENCY_TIME     10  // (seconds) Time to wait for hotend to "settle" in M109
#define TEMP_WINDOW              1  // (°C) Temperature proximity for the "temperature reached" timer
#define TEMP_HYSTERESIS          3  // (°C) Temperature proximity considered "close enough" to the target

#define TEMP_BED_RESIDENCY_TIME 10  // (seconds) Time to wait for bed to "settle" in M190
#define TEMP_BED_WINDOW          1  // (°C) Temperature proximity for the "temperature reached" timer
#define TEMP_BED_HYSTERESIS      3  // (°C) Temperature proximity considered "close enough" to the target

// Below this temperature the heater will be switched off
// because it probably indicates a broken thermistor wire.
#define HEATER_0_MINTEMP   5
#define HEATER_1_MINTEMP   5
#define HEATER_2_MINTEMP   5
#define HEATER_3_MINTEMP   5
#define HEATER_4_MINTEMP   5
#define HEATER_5_MINTEMP   5
#define HEATER_6_MINTEMP   5
#define HEATER_7_MINTEMP   5
#define BED_MINTEMP        5

// Above this temperature the heater will be switched off.
// This can protect components from overheating, but NOT from shorts and failures.
// (Use MINTEMP for thermistor short/failure protection.)
#define HEATER_0_MAXTEMP 275
#define HEATER_1_MAXTEMP 275
#define HEATER_2_MAXTEMP 275
#define HEATER_3_MAXTEMP 275
#define HEATER_4_MAXTEMP 275
#define HEATER_5_MAXTEMP 275
#define HEATER_6_MAXTEMP 275
#define HEATER_7_MAXTEMP 275
#define BED_MAXTEMP      125

//===========================================================================
//============================= PID Settings ================================
//===========================================================================
// PID Tuning Guide here: https://reprap.org/wiki/PID_Tuning

// Comment the following line to disable PID and enable bang-bang.
#define PIDTEMP
#define BANG_MAX 255     // Limits current to nozzle while in bang-bang mode; 255=full current
#define PID_MAX BANG_MAX // Limits current to nozzle while PID is active (see PID_FUNCTIONAL_RANGE below); 255=full current
#define PID_K1 0.95      // Smoothing factor within any PID loop

#if ENABLED(PIDTEMP)
  #define PID_EDIT_MENU         // Add PID editing to the "Advanced Settings" menu. (~700 bytes of PROGMEM)
  #define PID_AUTOTUNE_MENU     // Add PID auto-tuning to the "Advanced Settings" menu. (~250 bytes of PROGMEM)
  //#define PID_PARAMS_PER_HOTEND // Uses separate PID parameters for each extruder (useful for mismatched extruders)
                                  // Set/get with gcode: M301 E[extruder number, 0-2]

<<<<<<< HEAD
  // If you are using a pre-configured hotend then you can use one of the value sets by uncommenting it
 
 // Creality Ender-3
  #define DEFAULT_Kp 13.99
  #define DEFAULT_Ki 1.06
  #define DEFAULT_Kd 46.18

  // Ultimaker
  //#define DEFAULT_Kp 22.2
  //#define DEFAULT_Ki 1.08
  //#define DEFAULT_Kd 114

  // MakerGear
  //#define DEFAULT_Kp 7.0
  //#define DEFAULT_Ki 0.1
  //#define DEFAULT_Kd 12

  // Mendel Parts V9 on 12V
  //#define DEFAULT_Kp 63.0
  //#define DEFAULT_Ki 2.25
  //#define DEFAULT_Kd 440

=======
  #if ENABLED(PID_PARAMS_PER_HOTEND)
    // Specify between 1 and HOTENDS values per array.
    // If fewer than EXTRUDER values are provided, the last element will be repeated.
    #define DEFAULT_Kp_LIST {  22.20,  22.20 }
    #define DEFAULT_Ki_LIST {   1.08,   1.08 }
    #define DEFAULT_Kd_LIST { 114.00, 114.00 }
  #else
    #define DEFAULT_Kp  22.20
    #define DEFAULT_Ki   1.08
    #define DEFAULT_Kd 114.00
  #endif
>>>>>>> a33250fa
#endif // PIDTEMP

//===========================================================================
//====================== PID > Bed Temperature Control ======================
//===========================================================================

/**
 * PID Bed Heating
 *
 * If this option is enabled set PID constants below.
 * If this option is disabled, bang-bang will be used and BED_LIMIT_SWITCHING will enable hysteresis.
 *
 * The PID frequency will be the same as the extruder PWM.
 * If PID_dT is the default, and correct for the hardware/configuration, that means 7.689Hz,
 * which is fine for driving a square wave into a resistive load and does not significantly
 * impact FET heating. This also works fine on a Fotek SSR-10DA Solid State Relay into a 250W
 * heater. If your configuration is significantly different than this and you don't understand
 * the issues involved, don't use bed PID until someone else verifies that your hardware works.
 */
//#define PIDTEMPBED

//#define BED_LIMIT_SWITCHING

/**
 * Max Bed Power
 * Applies to all forms of bed control (PID, bang-bang, and bang-bang with hysteresis).
 * When set to any value below 255, enables a form of PWM to the bed that acts like a divider
 * so don't use it unless you are OK with PWM on your bed. (See the comment on enabling PIDTEMPBED)
 */
#define MAX_BED_POWER 255 // limits duty cycle to bed; 255=full current

#if ENABLED(PIDTEMPBED)
  //#define MIN_BED_POWER 0
  //#define PID_BED_DEBUG // Sends debug data to the serial port.

  // 120V 250W silicone heater into 4mm borosilicate (MendelMax 1.5+)
  // from FOPDT model - kp=.39 Tp=405 Tdead=66, Tc set to 79.2, aggressive factor of .15 (vs .1, 1, 10)
  #define DEFAULT_bedKp 10.00
  #define DEFAULT_bedKi .023
  #define DEFAULT_bedKd 305.4

  // FIND YOUR OWN: "M303 E-1 C8 S90" to run autotune on the bed at 90 degreesC for 8 cycles.
#endif // PIDTEMPBED

#if EITHER(PIDTEMP, PIDTEMPBED)
  #define PID_DEBUG             // Sends debug data to the serial port. Use 'M303 D' to toggle activation.
  //#define PID_OPENLOOP          // Puts PID in open loop. M104/M140 sets the output power from 0 to PID_MAX
  //#define SLOW_PWM_HEATERS      // PWM with very low frequency (roughly 0.125Hz=8s) and minimum state time of approximately 1s useful for heaters driven by a relay
  #define PID_FUNCTIONAL_RANGE 10 // If the temperature difference between the target temperature and the actual temperature
                                  // is more than PID_FUNCTIONAL_RANGE then the PID will be shut off and the heater will be set to min/max.
#endif

// @section extruder

/**
 * Prevent extrusion if the temperature is below EXTRUDE_MINTEMP.
 * Add M302 to set the minimum extrusion temperature and/or turn
 * cold extrusion prevention on and off.
 *
 * *** IT IS HIGHLY RECOMMENDED TO LEAVE THIS OPTION ENABLED! ***
 */
#define PREVENT_COLD_EXTRUSION
#define EXTRUDE_MINTEMP 170

/**
 * Prevent a single extrusion longer than EXTRUDE_MAXLENGTH.
 * Note: For Bowden Extruders make this large enough to allow load/unload.
 */
#define PREVENT_LENGTHY_EXTRUDE
#define EXTRUDE_MAXLENGTH 200

//===========================================================================
//======================== Thermal Runaway Protection =======================
//===========================================================================

/**
 * Thermal Protection provides additional protection to your printer from damage
 * and fire. Marlin always includes safe min and max temperature ranges which
 * protect against a broken or disconnected thermistor wire.
 *
 * The issue: If a thermistor falls out, it will report the much lower
 * temperature of the air in the room, and the the firmware will keep
 * the heater on.
 *
 * If you get "Thermal Runaway" or "Heating failed" errors the
 * details can be tuned in Configuration_adv.h
 */

#define THERMAL_PROTECTION_HOTENDS // Enable thermal protection for all extruders
#define THERMAL_PROTECTION_BED     // Enable thermal protection for the heated bed
//#define THERMAL_PROTECTION_CHAMBER // Enable thermal protection for the heated chamber

//===========================================================================
//============================= Mechanical Settings =========================
//===========================================================================

// @section machine

// Enable one of the options below for CoreXY, CoreXZ, or CoreYZ kinematics,
// either in the usual order or reversed
//#define COREXY
//#define COREXZ
//#define COREYZ
//#define COREYX
//#define COREZX
//#define COREZY
//#define MARKFORGED_XY  // MarkForged. See https://reprap.org/forum/read.php?152,504042

//===========================================================================
//============================== Endstop Settings ===========================
//===========================================================================

// @section homing

// Specify here all the endstop connectors that are connected to any endstop or probe.
// Almost all printers will be using one per axis. Probes will use one or more of the
// extra connectors. Leave undefined any used for non-endstop and non-probe purposes.
#define USE_XMIN_PLUG
#define USE_YMIN_PLUG
#define USE_ZMIN_PLUG
//#define USE_XMAX_PLUG
//#define USE_YMAX_PLUG
//#define USE_ZMAX_PLUG

// Enable pullup for all endstops to prevent a floating state
#define ENDSTOPPULLUPS
#if DISABLED(ENDSTOPPULLUPS)
  // Disable ENDSTOPPULLUPS to set pullups individually
  //#define ENDSTOPPULLUP_XMAX
  //#define ENDSTOPPULLUP_YMAX
  //#define ENDSTOPPULLUP_ZMAX
  //#define ENDSTOPPULLUP_XMIN
  //#define ENDSTOPPULLUP_YMIN
  //#define ENDSTOPPULLUP_ZMIN
  //#define ENDSTOPPULLUP_ZMIN_PROBE
#endif

// Enable pulldown for all endstops to prevent a floating state
//#define ENDSTOPPULLDOWNS
#if DISABLED(ENDSTOPPULLDOWNS)
  // Disable ENDSTOPPULLDOWNS to set pulldowns individually
  //#define ENDSTOPPULLDOWN_XMAX
  //#define ENDSTOPPULLDOWN_YMAX
  //#define ENDSTOPPULLDOWN_ZMAX
  //#define ENDSTOPPULLDOWN_XMIN
  //#define ENDSTOPPULLDOWN_YMIN
  //#define ENDSTOPPULLDOWN_ZMIN
  //#define ENDSTOPPULLDOWN_ZMIN_PROBE
#endif

// Mechanical endstop with COM to ground and NC to Signal uses "false" here (most common setup).
#define X_MIN_ENDSTOP_INVERTING false // Set to true to invert the logic of the endstop.
#define Y_MIN_ENDSTOP_INVERTING false // Set to true to invert the logic of the endstop.
#define Z_MIN_ENDSTOP_INVERTING false // Set to true to invert the logic of the endstop.
#define X_MAX_ENDSTOP_INVERTING false // Set to true to invert the logic of the endstop.
#define Y_MAX_ENDSTOP_INVERTING false // Set to true to invert the logic of the endstop.
#define Z_MAX_ENDSTOP_INVERTING false // Set to true to invert the logic of the endstop.
#define Z_MIN_PROBE_ENDSTOP_INVERTING false // Set to true to invert the logic of the probe.

/**
 * Stepper Drivers
 *
 * These settings allow Marlin to tune stepper driver timing and enable advanced options for
 * stepper drivers that support them. You may also override timing options in Configuration_adv.h.
 *
 * A4988 is assumed for unspecified drivers.
 *
 * Options: A4988, A5984, DRV8825, LV8729, L6470, L6474, POWERSTEP01,
 *          TB6560, TB6600, TMC2100,
 *          TMC2130, TMC2130_STANDALONE, TMC2160, TMC2160_STANDALONE,
 *          TMC2208, TMC2208_STANDALONE, TMC2209, TMC2209_STANDALONE,
 *          TMC26X,  TMC26X_STANDALONE,  TMC2660, TMC2660_STANDALONE,
 *          TMC5130, TMC5130_STANDALONE, TMC5160, TMC5160_STANDALONE
 * :['A4988', 'A5984', 'DRV8825', 'LV8729', 'L6470', 'L6474', 'POWERSTEP01', 'TB6560', 'TB6600', 'TMC2100', 'TMC2130', 'TMC2130_STANDALONE', 'TMC2160', 'TMC2160_STANDALONE', 'TMC2208', 'TMC2208_STANDALONE', 'TMC2209', 'TMC2209_STANDALONE', 'TMC26X', 'TMC26X_STANDALONE', 'TMC2660', 'TMC2660_STANDALONE', 'TMC5130', 'TMC5130_STANDALONE', 'TMC5160', 'TMC5160_STANDALONE']
 */
#define X_DRIVER_TYPE  TMC2209
#define Y_DRIVER_TYPE  TMC2209
#define Z_DRIVER_TYPE  TMC2209
//#define X2_DRIVER_TYPE A4988
//#define Y2_DRIVER_TYPE A4988
//#define Z2_DRIVER_TYPE A4988
//#define Z3_DRIVER_TYPE A4988
//#define Z4_DRIVER_TYPE A4988
#define E0_DRIVER_TYPE TMC2209
#define E1_DRIVER_TYPE TMC2209
//#define E2_DRIVER_TYPE A4988
//#define E3_DRIVER_TYPE A4988
//#define E4_DRIVER_TYPE A4988
//#define E5_DRIVER_TYPE A4988
//#define E6_DRIVER_TYPE A4988
//#define E7_DRIVER_TYPE A4988

// Enable this feature if all enabled endstop pins are interrupt-capable.
// This will remove the need to poll the interrupt pins, saving many CPU cycles.
//#define ENDSTOP_INTERRUPTS_FEATURE

/**
 * Endstop Noise Threshold
 *
 * Enable if your probe or endstops falsely trigger due to noise.
 *
 * - Higher values may affect repeatability or accuracy of some bed probes.
 * - To fix noise install a 100nF ceramic capacitor in parallel with the switch.
 * - This feature is not required for common micro-switches mounted on PCBs
 *   based on the Makerbot design, which already have the 100nF capacitor.
 *
 * :[2,3,4,5,6,7]
 */
//#define ENDSTOP_NOISE_THRESHOLD 2

// Check for stuck or disconnected endstops during homing moves.
//#define DETECT_BROKEN_ENDSTOP

//=============================================================================
//============================== Movement Settings ============================
//=============================================================================
// @section motion

/**
 * Default Settings
 *
 * These settings can be reset by M502
 *
 * Note that if EEPROM is enabled, saved values will override these.
 */

/**
 * With this option each E stepper can have its own factors for the
 * following movement settings. If fewer factors are given than the
 * total number of extruders, the last value applies to the rest.
 */
#define DISTINCT_E_FACTORS

/**
 * Default Axis Steps Per Unit (steps/mm)
 * Override with M92
 *                                      X, Y, Z, E0 [, E1[, E2...]]
 */
#define DEFAULT_AXIS_STEPS_PER_UNIT   { 80, 80, 400, 96, 96}

/**
 * Default Max Feed Rate (mm/s)
 * Override with M203
 *                                      X, Y, Z, E0 [, E1[, E2...]]
 */
#define DEFAULT_MAX_FEEDRATE          { 500, 500, 5, 25,25 }

//#define LIMITED_MAX_FR_EDITING        // Limit edit via M203 or LCD to DEFAULT_MAX_FEEDRATE * 2
#if ENABLED(LIMITED_MAX_FR_EDITING)
  #define MAX_FEEDRATE_EDIT_VALUES    { 600, 600, 10, 50,50} // ...or, set your own edit limits
#endif

/**
 * Default Max Acceleration (change/s) change = mm/s
 * (Maximum start speed for accelerated moves)
 * Override with M201
 *                                      X, Y, Z, E0 [, E1[, E2...]]
 */
#define DEFAULT_MAX_ACCELERATION      { 500, 500, 100, 5000,5000 }

//#define LIMITED_MAX_ACCEL_EDITING     // Limit edit via M201 or LCD to DEFAULT_MAX_ACCELERATION * 2
#if ENABLED(LIMITED_MAX_ACCEL_EDITING)
  #define MAX_ACCEL_EDIT_VALUES       { 6000, 6000, 200, 20000,20000 } // ...or, set your own edit limits
#endif

/**
 * Default Acceleration (change/s) change = mm/s
 * Override with M204
 *
 *   M204 P    Acceleration
 *   M204 R    Retract Acceleration
 *   M204 T    Travel Acceleration
 */
#define DEFAULT_ACCELERATION          500    // X, Y, Z and E acceleration for printing moves
#define DEFAULT_RETRACT_ACCELERATION  500    // E acceleration for retracts
#define DEFAULT_TRAVEL_ACCELERATION   500    // X, Y, Z acceleration for travel (non printing) moves

/**
 * Default Jerk limits (mm/s)
 * Override with M205 X Y Z E
 *
 * "Jerk" specifies the minimum speed change that requires acceleration.
 * When changing speed and direction, if the difference is less than the
 * value set here, it may happen instantaneously.
 */
//#define CLASSIC_JERK
#if ENABLED(CLASSIC_JERK)
  #define DEFAULT_XJERK 10.0
  #define DEFAULT_YJERK 10.0
  #define DEFAULT_ZJERK  0.3

  //#define TRAVEL_EXTRA_XYJERK 0.0     // Additional jerk allowance for all travel moves

  //#define LIMITED_JERK_EDITING        // Limit edit via M205 or LCD to DEFAULT_aJERK * 2
  #if ENABLED(LIMITED_JERK_EDITING)
    #define MAX_JERK_EDIT_VALUES { 20, 20, 0.6, 10,10 } // ...or, set your own edit limits
  #endif
#endif

#define DEFAULT_EJERK    5.0  // May be used by Linear Advance

/**
 * Junction Deviation Factor
 *
 * See:
 *   https://reprap.org/forum/read.php?1,739819
 *   https://blog.kyneticcnc.com/2018/10/computing-junction-deviation-for-marlin.html
 */
#if DISABLED(CLASSIC_JERK)
  #define JUNCTION_DEVIATION_MM 0.08 // (mm) Distance from real junction edge
  #define JD_HANDLE_SMALL_SEGMENTS    // Use curvature estimation instead of just the junction angle
                                      // for small segments (< 1mm) with large junction angles (> 135°).
#endif

/**
 * S-Curve Acceleration
 *
 * This option eliminates vibration during printing by fitting a Bézier
 * curve to move acceleration, producing much smoother direction changes.
 *
 * See https://github.com/synthetos/TinyG/wiki/Jerk-Controlled-Motion-Explained
 */
//#define S_CURVE_ACCELERATION

//===========================================================================
//============================= Z Probe Options =============================
//===========================================================================
// @section probes

//
// See https://marlinfw.org/docs/configuration/probes.html
//

/**
 * Enable this option for a probe connected to the Z-MIN pin.
 * The probe replaces the Z-MIN endstop and is used for Z homing.
 * (Automatically enables USE_PROBE_FOR_Z_HOMING.)
 */
//#define Z_MIN_PROBE_USES_Z_MIN_ENDSTOP_PIN

// Force the use of the probe for Z-axis homing
#if ENABLED(BLTOUCH)
   #define USE_PROBE_FOR_Z_HOMING
#endif

/**
 * Z_MIN_PROBE_PIN
 *
 * Define this pin if the probe is not connected to Z_MIN_PIN.
 * If not defined the default pin for the selected MOTHERBOARD
 * will be used. Most of the time the default is what you want.
 *
 *  - The simplest option is to use a free endstop connector.
 *  - Use 5V for powered (usually inductive) sensors.
 *
 *  - RAMPS 1.3/1.4 boards may use the 5V, GND, and Aux4->D32 pin:
 *    - For simple switches connect...
 *      - normally-closed switches to GND and D32.
 *      - normally-open switches to 5V and D32.
 */
//#define Z_MIN_PROBE_PIN 32 // Pin 32 is the RAMPS default

/**
 * Probe Type
 *
 * Allen Key Probes, Servo Probes, Z-Sled Probes, FIX_MOUNTED_PROBE, etc.
 * Activate one of these to use Auto Bed Leveling below.
 */

/**
 * The "Manual Probe" provides a means to do "Auto" Bed Leveling without a probe.
 * Use G29 repeatedly, adjusting the Z height at each point with movement commands
 * or (with LCD_BED_LEVELING) the LCD controller.
 */
#define PROBE_MANUALLY
//#define MANUAL_PROBE_START_Z 0.2

/**
 * A Fix-Mounted Probe either doesn't deploy or needs manual deployment.
 *   (e.g., an inductive probe or a nozzle-based probe-switch.)
 */
//#define FIX_MOUNTED_PROBE

/**
 * Use the nozzle as the probe, as with a conductive
 * nozzle system or a piezo-electric smart effector.
 */
//#define NOZZLE_AS_PROBE

/**
 * Z Servo Probe, such as an endstop switch on a rotating arm.
 */
//#define Z_PROBE_SERVO_NR 0       // Defaults to SERVO 0 connector.
//#define Z_SERVO_ANGLES { 70, 0 } // Z Servo Deploy and Stow angles

/**
 * The BLTouch probe uses a Hall effect sensor and emulates a servo.
 */
#define BLTOUCH

/**
 * Pressure sensor with a BLTouch-like interface
 */
//#define CREALITY_TOUCH

/**
 * Touch-MI Probe by hotends.fr
 *
 * This probe is deployed and activated by moving the X-axis to a magnet at the edge of the bed.
 * By default, the magnet is assumed to be on the left and activated by a home. If the magnet is
 * on the right, enable and set TOUCH_MI_DEPLOY_XPOS to the deploy position.
 *
 * Also requires: BABYSTEPPING, BABYSTEP_ZPROBE_OFFSET, Z_SAFE_HOMING,
 *                and a minimum Z_HOMING_HEIGHT of 10.
 */
//#define TOUCH_MI_PROBE
#if ENABLED(TOUCH_MI_PROBE)
  #define TOUCH_MI_RETRACT_Z 0.5                  // Height at which the probe retracts
  //#define TOUCH_MI_DEPLOY_XPOS (X_MAX_BED + 2)  // For a magnet on the right side of the bed
  //#define TOUCH_MI_MANUAL_DEPLOY                // For manual deploy (LCD menu)
#endif

// A probe that is deployed and stowed with a solenoid pin (SOL1_PIN)
//#define SOLENOID_PROBE

// A sled-mounted probe like those designed by Charles Bell.
//#define Z_PROBE_SLED
//#define SLED_DOCKING_OFFSET 5  // The extra distance the X axis must travel to pickup the sled. 0 should be fine but you can push it further if you'd like.

// A probe deployed by moving the x-axis, such as the Wilson II's rack-and-pinion probe designed by Marty Rice.
//#define RACK_AND_PINION_PROBE
#if ENABLED(RACK_AND_PINION_PROBE)
  #define Z_PROBE_DEPLOY_X  X_MIN_POS
  #define Z_PROBE_RETRACT_X X_MAX_POS
#endif

// Duet Smart Effector (for delta printers) - https://bit.ly/2ul5U7J
// When the pin is defined you can use M672 to set/reset the probe sensivity.
//#define DUET_SMART_EFFECTOR
#if ENABLED(DUET_SMART_EFFECTOR)
  #define SMART_EFFECTOR_MOD_PIN  -1  // Connect a GPIO pin to the Smart Effector MOD pin
#endif

/**
 * Use StallGuard2 to probe the bed with the nozzle.
 * Requires stallGuard-capable Trinamic stepper drivers.
 * CAUTION: This can damage machines with Z lead screws.
 *          Take extreme care when setting up this feature.
 */
//#define SENSORLESS_PROBING

//
// For Z_PROBE_ALLEN_KEY see the Delta example configurations.
//

/**
 * Nozzle-to-Probe offsets { X, Y, Z }
 *
 * - Use a caliper or ruler to measure the distance from the tip of
 *   the Nozzle to the center-point of the Probe in the X and Y axes.
 * - For the Z offset use your best known value and adjust at runtime.
 * - Probe Offsets can be tuned at runtime with 'M851', LCD menus, babystepping, etc.
 *
 * Assuming the typical work area orientation:
 *  - Probe to RIGHT of the Nozzle has a Positive X offset
 *  - Probe to LEFT  of the Nozzle has a Negative X offset
 *  - Probe in BACK  of the Nozzle has a Positive Y offset
 *  - Probe in FRONT of the Nozzle has a Negative Y offset
 *
 * Some examples:
 *   #define NOZZLE_TO_PROBE_OFFSET { 10, 10, -1 }   // Example "1"
 *   #define NOZZLE_TO_PROBE_OFFSET {-10,  5, -1 }   // Example "2"
 *   #define NOZZLE_TO_PROBE_OFFSET {  5, -5, -1 }   // Example "3"
 *   #define NOZZLE_TO_PROBE_OFFSET {-15,-10, -1 }   // Example "4"
 *
 *     +-- BACK ---+
 *     |    [+]    |
 *   L |        1  | R <-- Example "1" (right+,  back+)
 *   E |  2        | I <-- Example "2" ( left-,  back+)
 *   F |[-]  N  [+]| G <-- Nozzle
 *   T |       3   | H <-- Example "3" (right+, front-)
 *     | 4         | T <-- Example "4" ( left-, front-)
 *     |    [-]    |
 *     O-- FRONT --+
 */
#define NOZZLE_TO_PROBE_OFFSET { 58, 27, 0 }

// Most probes should stay away from the edges of the bed, but
// with NOZZLE_AS_PROBE this can be negative for a wider probing area.
#define PROBING_MARGIN 60

// X and Y axis travel speed (mm/min) between probes
#define XY_PROBE_SPEED (133*60)

// Feedrate (mm/min) for the first approach when double-probing (MULTIPLE_PROBING == 2)
#define Z_PROBE_SPEED_FAST HOMING_FEEDRATE_Z

// Feedrate (mm/min) for the "accurate" probe of each point
#define Z_PROBE_SPEED_SLOW (Z_PROBE_SPEED_FAST / 2)

/**
 * Multiple Probing
 *
 * You may get improved results by probing 2 or more times.
 * With EXTRA_PROBING the more atypical reading(s) will be disregarded.
 *
 * A total of 2 does fast/slow probes with a weighted average.
 * A total of 3 or more adds more slow probes, taking the average.
 */
#define MULTIPLE_PROBING 2
//#define EXTRA_PROBING    1

/**
 * Z probes require clearance when deploying, stowing, and moving between
 * probe points to avoid hitting the bed and other hardware.
 * Servo-mounted probes require extra space for the arm to rotate.
 * Inductive probes need space to keep from triggering early.
 *
 * Use these settings to specify the distance (mm) to raise the probe (or
 * lower the bed). The values set here apply over and above any (negative)
 * probe Z Offset set with NOZZLE_TO_PROBE_OFFSET, M851, or the LCD.
 * Only integer values >= 1 are valid here.
 *
 * Example: `M851 Z-5` with a CLEARANCE of 4  =>  9mm from bed to nozzle.
 *     But: `M851 Z+1` with a CLEARANCE of 2  =>  2mm from bed to nozzle.
 */
#define Z_CLEARANCE_DEPLOY_PROBE   10 // Z Clearance for Deploy/Stow
#define Z_CLEARANCE_BETWEEN_PROBES  5 // Z Clearance between probe points
#define Z_CLEARANCE_MULTI_PROBE     5 // Z Clearance between multiple probes
//#define Z_AFTER_PROBING           5 // Z position after probing is done

#define Z_PROBE_LOW_POINT          -2 // Farthest distance below the trigger-point to go before stopping

// For M851 give a range for adjusting the Z probe offset
#define Z_PROBE_OFFSET_RANGE_MIN -20
#define Z_PROBE_OFFSET_RANGE_MAX 20

// Enable the M48 repeatability test to test probe accuracy
//#define Z_MIN_PROBE_REPEATABILITY_TEST

// Before deploy/stow pause for user confirmation
//#define PAUSE_BEFORE_DEPLOY_STOW
#if ENABLED(PAUSE_BEFORE_DEPLOY_STOW)
  //#define PAUSE_PROBE_DEPLOY_WHEN_TRIGGERED // For Manual Deploy Allenkey Probe
#endif

/**
 * Enable one or more of the following if probing seems unreliable.
 * Heaters and/or fans can be disabled during probing to minimize electrical
 * noise. A delay can also be added to allow noise and vibration to settle.
 * These options are most useful for the BLTouch probe, but may also improve
 * readings with inductive probes and piezo sensors.
 */
//#define PROBING_HEATERS_OFF       // Turn heaters off when probing
#if ENABLED(PROBING_HEATERS_OFF)
  //#define WAIT_FOR_BED_HEATER     // Wait for bed to heat back up between probes (to improve accuracy)
#endif
//#define PROBING_FANS_OFF          // Turn fans off when probing
//#define PROBING_STEPPERS_OFF      // Turn steppers off (unless needed to hold position) when probing
//#define DELAY_BEFORE_PROBING 200  // (ms) To prevent vibrations from triggering piezo sensors

// For Inverting Stepper Enable Pins (Active Low) use 0, Non Inverting (Active High) use 1
// :{ 0:'Low', 1:'High' }
#define X_ENABLE_ON 0
#define Y_ENABLE_ON 0
#define Z_ENABLE_ON 0
#define E_ENABLE_ON 0 // For all extruders

// Disable axis steppers immediately when they're not being stepped.
// WARNING: When motors turn off there is a chance of losing position accuracy!
#define DISABLE_X false
#define DISABLE_Y false
#define DISABLE_Z false

// Turn off the display blinking that warns about possible accuracy reduction
//#define DISABLE_REDUCED_ACCURACY_WARNING

// @section extruder

#define DISABLE_E false             // Disable the extruder when not stepping
#define DISABLE_INACTIVE_EXTRUDER   // Keep only the active extruder enabled

// @section machine

// Invert the stepper direction. Change (or reverse the motor connector) if an axis goes the wrong way.
#define INVERT_X_DIR true
#define INVERT_Y_DIR true
#define INVERT_Z_DIR false

// @section extruder

// For direct drive extruder v9 set to true, for geared extruder set to false.
#define INVERT_E0_DIR false
#define INVERT_E1_DIR true
#define INVERT_E2_DIR false
#define INVERT_E3_DIR false
#define INVERT_E4_DIR false
#define INVERT_E5_DIR false
#define INVERT_E6_DIR false
#define INVERT_E7_DIR false

// @section homing

//#define NO_MOTION_BEFORE_HOMING // Inhibit movement until all axes have been homed

//#define UNKNOWN_Z_NO_RAISE      // Don't raise Z (lower the bed) if Z is "unknown." For beds that fall when Z is powered off.

//#define Z_HOMING_HEIGHT  4      // (mm) Minimal Z height before homing (G28) for Z clearance above the bed, clamps, ...
                                  // Be sure to have this much clearance over your Z_MAX_POS to prevent grinding.

//#define Z_AFTER_HOMING  10      // (mm) Height to move to after homing Z

// Direction of endstops when homing; 1=MAX, -1=MIN
// :[-1,1]
#define X_HOME_DIR -1
#define Y_HOME_DIR -1
#define Z_HOME_DIR -1

// @section machine

// The size of the print bed
#define X_BED_SIZE 235
#define Y_BED_SIZE 216.2

// Travel limits (mm) after homing, corresponding to endstop positions.
#define X_MIN_POS 0
#define Y_MIN_POS 0
#define Z_MIN_POS 0
#define X_MAX_POS X_BED_SIZE
#define Y_MAX_POS Y_BED_SIZE
#define Z_MAX_POS 300

/**
 * Software Endstops
 *
 * - Prevent moves outside the set machine bounds.
 * - Individual axes can be disabled, if desired.
 * - X and Y only apply to Cartesian robots.
 * - Use 'M211' to set software endstops on/off or report current state
 */

// Min software endstops constrain movement within minimum coordinate bounds
#define MIN_SOFTWARE_ENDSTOPS
#if ENABLED(MIN_SOFTWARE_ENDSTOPS)
  #define MIN_SOFTWARE_ENDSTOP_X
  #define MIN_SOFTWARE_ENDSTOP_Y
  #define MIN_SOFTWARE_ENDSTOP_Z
#endif

// Max software endstops constrain movement within maximum coordinate bounds
#define MAX_SOFTWARE_ENDSTOPS
#if ENABLED(MAX_SOFTWARE_ENDSTOPS)
  #define MAX_SOFTWARE_ENDSTOP_X
  #define MAX_SOFTWARE_ENDSTOP_Y
  #define MAX_SOFTWARE_ENDSTOP_Z
#endif

#if EITHER(MIN_SOFTWARE_ENDSTOPS, MAX_SOFTWARE_ENDSTOPS)
  //#define SOFT_ENDSTOPS_MENU_ITEM  // Enable/Disable software endstops from the LCD
#endif

/**
 * Filament Runout Sensors
 * Mechanical or opto endstops are used to check for the presence of filament.
 *
 * RAMPS-based boards use SERVO3_PIN for the first runout sensor.
 * For other boards you may need to define FIL_RUNOUT_PIN, FIL_RUNOUT2_PIN, etc.
 */
#define FILAMENT_RUNOUT_SENSOR
#if ENABLED(FILAMENT_RUNOUT_SENSOR)
  #define FIL_RUNOUT_ENABLED_DEFAULT true // Enable the sensor on startup. Override with M412 followed by M500.
  #define NUM_RUNOUT_SENSORS   1          // Number of sensors, up to one per extruder. Define a FIL_RUNOUT#_PIN for each.
  #define FIL_RUNOUT_STATE     LOW        // Pin state indicating that filament is NOT present.
  #define FIL_RUNOUT_PULLUP               // Use internal pullup for filament runout pins.
  //#define FIL_RUNOUT_PULLDOWN           // Use internal pulldown for filament runout pins.

  // Set one or more commands to execute on filament runout.
  // (After 'M412 H' Marlin will ask the host to handle the process.)
  #define FILAMENT_RUNOUT_SCRIPT "M600"

  // After a runout is detected, continue printing this length of filament
  // before executing the runout script. Useful for a sensor at the end of
  // a feed tube. Requires 4 bytes SRAM per sensor, plus 4 bytes overhead.
  #define FILAMENT_RUNOUT_DISTANCE_MM 25

  #ifdef FILAMENT_RUNOUT_DISTANCE_MM
    // Enable this option to use an encoder disc that toggles the runout pin
    // as the filament moves. (Be sure to set FILAMENT_RUNOUT_DISTANCE_MM
    // large enough to avoid false positives.)
    //#define FILAMENT_MOTION_SENSOR
  #endif
#endif

//===========================================================================
//=============================== Bed Leveling ==============================
//===========================================================================
// @section calibrate

/**
 * Choose one of the options below to enable G29 Bed Leveling. The parameters
 * and behavior of G29 will change depending on your selection.
 *
 *  If using a Probe for Z Homing, enable Z_SAFE_HOMING also!
 *
 * - AUTO_BED_LEVELING_3POINT
 *   Probe 3 arbitrary points on the bed (that aren't collinear)
 *   You specify the XY coordinates of all 3 points.
 *   The result is a single tilted plane. Best for a flat bed.
 *
 * - AUTO_BED_LEVELING_LINEAR
 *   Probe several points in a grid.
 *   You specify the rectangle and the density of sample points.
 *   The result is a single tilted plane. Best for a flat bed.
 *
 * - AUTO_BED_LEVELING_BILINEAR
 *   Probe several points in a grid.
 *   You specify the rectangle and the density of sample points.
 *   The result is a mesh, best for large or uneven beds.
 *
 * - AUTO_BED_LEVELING_UBL (Unified Bed Leveling)
 *   A comprehensive bed leveling system combining the features and benefits
 *   of other systems. UBL also includes integrated Mesh Generation, Mesh
 *   Validation and Mesh Editing systems.
 *
 * - MESH_BED_LEVELING
 *   Probe a grid manually
 *   The result is a mesh, suitable for large or uneven beds. (See BILINEAR.)
 *   For machines without a probe, Mesh Bed Leveling provides a method to perform
 *   leveling in steps so you can manually adjust the Z height at each grid-point.
 *   With an LCD controller the process is guided step-by-step.
 */
//#define AUTO_BED_LEVELING_3POINT
//#define AUTO_BED_LEVELING_LINEAR
#define AUTO_BED_LEVELING_BILINEAR
//#define AUTO_BED_LEVELING_UBL
//#define MESH_BED_LEVELING

/**
 * Normally G28 leaves leveling disabled on completion. Enable
 * this option to have G28 restore the prior leveling state.
 */
#define RESTORE_LEVELING_AFTER_G28

/**
 * Enable detailed logging of G28, G29, M48, etc.
 * Turn on with the command 'M111 S32'.
 * NOTE: Requires a lot of PROGMEM!
 */
//#define DEBUG_LEVELING_FEATURE

#if ANY(MESH_BED_LEVELING, AUTO_BED_LEVELING_BILINEAR, AUTO_BED_LEVELING_UBL)
  // Gradually reduce leveling correction until a set height is reached,
  // at which point movement will be level to the machine's XY plane.
  // The height can be set with M420 Z<height>
  #define ENABLE_LEVELING_FADE_HEIGHT

  // For Cartesian machines, instead of dividing moves on mesh boundaries,
  // split up moves into short segments like a Delta. This follows the
  // contours of the bed more closely than edge-to-edge straight moves.
  #define SEGMENT_LEVELED_MOVES
  #define LEVELED_SEGMENT_LENGTH 5.0 // (mm) Length of all segments (except the last one)

  /**
   * Enable the G26 Mesh Validation Pattern tool.
   */
  //#define G26_MESH_VALIDATION
  #if ENABLED(G26_MESH_VALIDATION)
    #define MESH_TEST_NOZZLE_SIZE    0.4  // (mm) Diameter of primary nozzle.
    #define MESH_TEST_LAYER_HEIGHT   0.2  // (mm) Default layer height for the G26 Mesh Validation Tool.
    #define MESH_TEST_HOTEND_TEMP  205    // (°C) Default nozzle temperature for the G26 Mesh Validation Tool.
    #define MESH_TEST_BED_TEMP      60    // (°C) Default bed temperature for the G26 Mesh Validation Tool.
    #define G26_XY_FEEDRATE         20    // (mm/s) Feedrate for XY Moves for the G26 Mesh Validation Tool.
    #define G26_RETRACT_MULTIPLIER   1.0  // G26 Q (retraction) used by default between mesh test elements.
  #endif

#endif

#if EITHER(AUTO_BED_LEVELING_LINEAR, AUTO_BED_LEVELING_BILINEAR)

  // Set the number of grid points per dimension.
  #define GRID_MAX_POINTS_X 3
  #define GRID_MAX_POINTS_Y GRID_MAX_POINTS_X

  // Probe along the Y axis, advancing X after each column
  //#define PROBE_Y_FIRST

  #if ENABLED(AUTO_BED_LEVELING_BILINEAR)

    // Beyond the probed grid, continue the implied tilt?
    // Default is to maintain the height of the nearest edge.
    //#define EXTRAPOLATE_BEYOND_GRID

    //
    // Experimental Subdivision of the grid by Catmull-Rom method.
    // Synthesizes intermediate points to produce a more detailed mesh.
    //
    //#define ABL_BILINEAR_SUBDIVISION
    #if ENABLED(ABL_BILINEAR_SUBDIVISION)
      // Number of subdivisions between probe points
      #define BILINEAR_SUBDIVISIONS 3
    #endif

  #endif

#elif ENABLED(AUTO_BED_LEVELING_UBL)

  //===========================================================================
  //========================= Unified Bed Leveling ============================
  //===========================================================================

  //#define MESH_EDIT_GFX_OVERLAY   // Display a graphics overlay while editing the mesh

  #define MESH_INSET 1              // Set Mesh bounds as an inset region of the bed
  #define GRID_MAX_POINTS_X 10      // Don't use more than 15 points per axis, implementation limited.
  #define GRID_MAX_POINTS_Y GRID_MAX_POINTS_X

  #define UBL_MESH_EDIT_MOVES_Z     // Sophisticated users prefer no movement of nozzle
  #define UBL_SAVE_ACTIVE_ON_M500   // Save the currently active mesh in the current slot on M500

  //#define UBL_Z_RAISE_WHEN_OFF_MESH 2.5 // When the nozzle is off the mesh, this value is used
                                          // as the Z-Height correction value.

#elif ENABLED(MESH_BED_LEVELING)

  //===========================================================================
  //=================================== Mesh ==================================
  //===========================================================================

  #define MESH_INSET 10          // Set Mesh bounds as an inset region of the bed
  #define GRID_MAX_POINTS_X 3    // Don't use more than 7 points per axis, implementation limited.
  #define GRID_MAX_POINTS_Y GRID_MAX_POINTS_X

  //#define MESH_G28_REST_ORIGIN // After homing all axes ('G28' or 'G28 XYZ') rest Z at Z_MIN_POS

#endif // BED_LEVELING

/**
 * Add a bed leveling sub-menu for ABL or MBL.
 * Include a guided procedure if manual probing is enabled.
 */
//#define LCD_BED_LEVELING

#if ENABLED(LCD_BED_LEVELING)
  #define MESH_EDIT_Z_STEP  0.025 // (mm) Step size while manually probing Z axis.
  #define LCD_PROBE_Z_RANGE 4     // (mm) Z Range centered on Z_MIN_POS for LCD Z adjustment
  //#define MESH_EDIT_MENU        // Add a menu to edit mesh points
#endif

// Add a menu item to move between bed corners for manual bed adjustment
//#define LEVEL_BED_CORNERS

#if ENABLED(LEVEL_BED_CORNERS)
  #define LEVEL_CORNERS_INSET_LFRB { 30, 30, 30, 30 } // (mm) Left, Front, Right, Back insets
  #define LEVEL_CORNERS_HEIGHT      0.0   // (mm) Z height of nozzle at leveling points
  #define LEVEL_CORNERS_Z_HOP       4.0   // (mm) Z height of nozzle between leveling points
  //#define LEVEL_CENTER_TOO              // Move to the center after the last corner
#endif

/**
 * Commands to execute at the end of G29 probing.
 * Useful to retract or move the Z probe out of the way.
 */
//#define Z_PROBE_END_SCRIPT "G1 Z10 F12000\nG1 X15 Y330\nG1 Z0.5\nG1 Z10"

// @section homing

// The center of the bed is at (X=0, Y=0)
//#define BED_CENTER_AT_0_0

// Manually set the home position. Leave these undefined for automatic settings.
// For DELTA this is the top-center of the Cartesian print volume.
//#define MANUAL_X_HOME_POS 0
//#define MANUAL_Y_HOME_POS 0
//#define MANUAL_Z_HOME_POS 0

// Use "Z Safe Homing" to avoid homing with a Z probe outside the bed area.
//
// With this feature enabled:
//
// - Allow Z homing only after X and Y homing AND stepper drivers still enabled.
// - If stepper drivers time out, it will need X and Y homing again before Z homing.
// - Move the Z probe (or nozzle) to a defined XY point before Z Homing.
// - Prevent Z homing when the Z probe is outside bed area.
//
#define Z_SAFE_HOMING

#if ENABLED(Z_SAFE_HOMING)
  #define Z_SAFE_HOMING_X_POINT X_CENTER  // X point for Z homing
  #define Z_SAFE_HOMING_Y_POINT Y_CENTER  // Y point for Z homing
#endif

// Homing speeds (mm/min)
#define HOMING_FEEDRATE_XY (50*60)
#define HOMING_FEEDRATE_Z  (4*60)

// Validate that endstops are triggered on homing moves
#define VALIDATE_HOMING_ENDSTOPS

// @section calibrate

/**
 * Bed Skew Compensation
 *
 * This feature corrects for misalignment in the XYZ axes.
 *
 * Take the following steps to get the bed skew in the XY plane:
 *  1. Print a test square (e.g., https://www.thingiverse.com/thing:2563185)
 *  2. For XY_DIAG_AC measure the diagonal A to C
 *  3. For XY_DIAG_BD measure the diagonal B to D
 *  4. For XY_SIDE_AD measure the edge A to D
 *
 * Marlin automatically computes skew factors from these measurements.
 * Skew factors may also be computed and set manually:
 *
 *  - Compute AB     : SQRT(2*AC*AC+2*BD*BD-4*AD*AD)/2
 *  - XY_SKEW_FACTOR : TAN(PI/2-ACOS((AC*AC-AB*AB-AD*AD)/(2*AB*AD)))
 *
 * If desired, follow the same procedure for XZ and YZ.
 * Use these diagrams for reference:
 *
 *    Y                     Z                     Z
 *    ^     B-------C       ^     B-------C       ^     B-------C
 *    |    /       /        |    /       /        |    /       /
 *    |   /       /         |   /       /         |   /       /
 *    |  A-------D          |  A-------D          |  A-------D
 *    +-------------->X     +-------------->X     +-------------->Y
 *     XY_SKEW_FACTOR        XZ_SKEW_FACTOR        YZ_SKEW_FACTOR
 */
//#define SKEW_CORRECTION

#if ENABLED(SKEW_CORRECTION)
  // Input all length measurements here:
  #define XY_DIAG_AC 282.8427124746
  #define XY_DIAG_BD 282.8427124746
  #define XY_SIDE_AD 200

  // Or, set the default skew factors directly here
  // to override the above measurements:
  #define XY_SKEW_FACTOR 0.0

  //#define SKEW_CORRECTION_FOR_Z
  #if ENABLED(SKEW_CORRECTION_FOR_Z)
    #define XZ_DIAG_AC 282.8427124746
    #define XZ_DIAG_BD 282.8427124746
    #define YZ_DIAG_AC 282.8427124746
    #define YZ_DIAG_BD 282.8427124746
    #define YZ_SIDE_AD 200
    #define XZ_SKEW_FACTOR 0.0
    #define YZ_SKEW_FACTOR 0.0
  #endif

  // Enable this option for M852 to set skew at runtime
  //#define SKEW_CORRECTION_GCODE
#endif

//=============================================================================
//============================= Additional Features ===========================
//=============================================================================

// @section extras

/**
 * EEPROM
 *
 * Persistent storage to preserve configurable settings across reboots.
 *
 *   M500 - Store settings to EEPROM.
 *   M501 - Read settings from EEPROM. (i.e., Throw away unsaved changes)
 *   M502 - Revert settings to "factory" defaults. (Follow with M500 to init the EEPROM.)
 */
#define EEPROM_SETTINGS     // Persistent storage with M500 and M501
//#define DISABLE_M503        // Saves ~2700 bytes of PROGMEM. Disable for release!
#define EEPROM_CHITCHAT       // Give feedback on EEPROM commands. Disable to save PROGMEM.
#define EEPROM_BOOT_SILENT    // Keep M503 quiet and only give errors during first load
#if ENABLED(EEPROM_SETTINGS)
  #define EEPROM_AUTO_INIT  // Init EEPROM automatically on any errors.
#endif

//
// Host Keepalive
//
// When enabled Marlin will send a busy status message to the host
// every couple of seconds when it can't accept commands.
//
#define HOST_KEEPALIVE_FEATURE        // Disable this if your host doesn't like keepalive messages
#define DEFAULT_KEEPALIVE_INTERVAL 2  // Number of seconds between "busy" messages. Set with M113.
#define BUSY_WHILE_HEATING            // Some hosts require "busy" messages even during heating

//
// G20/G21 Inch mode support
//
//#define INCH_MODE_SUPPORT

//
// M149 Set temperature units support
//
//#define TEMPERATURE_UNITS_SUPPORT

// @section temperature

// Preheat Constants
#define PREHEAT_1_LABEL       "PLA"
#define PREHEAT_1_TEMP_HOTEND 200
#define PREHEAT_1_TEMP_BED     70
#define PREHEAT_1_FAN_SPEED     0 // Value from 0 to 255

#define PREHEAT_2_LABEL       "ABS"
#define PREHEAT_2_TEMP_HOTEND 240
#define PREHEAT_2_TEMP_BED    110
#define PREHEAT_2_FAN_SPEED     0 // Value from 0 to 255

/**
 * Nozzle Park
 *
 * Park the nozzle at the given XYZ position on idle or G27.
 *
 * The "P" parameter controls the action applied to the Z axis:
 *
 *    P0  (Default) If Z is below park Z raise the nozzle.
 *    P1  Raise the nozzle always to Z-park height.
 *    P2  Raise the nozzle by Z-park amount, limited to Z_MAX_POS.
 */
#define NOZZLE_PARK_FEATURE

#if ENABLED(NOZZLE_PARK_FEATURE)
  // Specify a park position as { X, Y, Z_raise }
  #define NOZZLE_PARK_POINT { (X_MIN_POS + 10), (Y_MAX_POS - 10), 20 }
  //#define NOZZLE_PARK_X_ONLY          // X move only is required to park
  //#define NOZZLE_PARK_Y_ONLY          // Y move only is required to park
  #define NOZZLE_PARK_Z_RAISE_MIN   2   // (mm) Always raise Z by at least this distance
  #define NOZZLE_PARK_XY_FEEDRATE 100   // (mm/s) X and Y axes feedrate (also used for delta Z axis)
  #define NOZZLE_PARK_Z_FEEDRATE    5   // (mm/s) Z axis feedrate (not used for delta printers)
#endif

/**
 * Clean Nozzle Feature -- EXPERIMENTAL
 *
 * Adds the G12 command to perform a nozzle cleaning process.
 *
 * Parameters:
 *   P  Pattern
 *   S  Strokes / Repetitions
 *   T  Triangles (P1 only)
 *
 * Patterns:
 *   P0  Straight line (default). This process requires a sponge type material
 *       at a fixed bed location. "S" specifies strokes (i.e. back-forth motions)
 *       between the start / end points.
 *
 *   P1  Zig-zag pattern between (X0, Y0) and (X1, Y1), "T" specifies the
 *       number of zig-zag triangles to do. "S" defines the number of strokes.
 *       Zig-zags are done in whichever is the narrower dimension.
 *       For example, "G12 P1 S1 T3" will execute:
 *
 *          --
 *         |  (X0, Y1) |     /\        /\        /\     | (X1, Y1)
 *         |           |    /  \      /  \      /  \    |
 *       A |           |   /    \    /    \    /    \   |
 *         |           |  /      \  /      \  /      \  |
 *         |  (X0, Y0) | /        \/        \/        \ | (X1, Y0)
 *          --         +--------------------------------+
 *                       |________|_________|_________|
 *                           T1        T2        T3
 *
 *   P2  Circular pattern with middle at NOZZLE_CLEAN_CIRCLE_MIDDLE.
 *       "R" specifies the radius. "S" specifies the stroke count.
 *       Before starting, the nozzle moves to NOZZLE_CLEAN_START_POINT.
 *
 *   Caveats: The ending Z should be the same as starting Z.
 * Attention: EXPERIMENTAL. G-code arguments may change.
 */
//#define NOZZLE_CLEAN_FEATURE

#if ENABLED(NOZZLE_CLEAN_FEATURE)
  // Default number of pattern repetitions
  #define NOZZLE_CLEAN_STROKES  12

  // Default number of triangles
  #define NOZZLE_CLEAN_TRIANGLES  3

  // Specify positions for each tool as { { X, Y, Z }, { X, Y, Z } }
  // Dual hotend system may use { {  -20, (Y_BED_SIZE / 2), (Z_MIN_POS + 1) },  {  420, (Y_BED_SIZE / 2), (Z_MIN_POS + 1) }}
  #define NOZZLE_CLEAN_START_POINT { {  30, 30, (Z_MIN_POS + 1) } }
  #define NOZZLE_CLEAN_END_POINT   { { 100, 60, (Z_MIN_POS + 1) } }

  // Circular pattern radius
  #define NOZZLE_CLEAN_CIRCLE_RADIUS 6.5
  // Circular pattern circle fragments number
  #define NOZZLE_CLEAN_CIRCLE_FN 10
  // Middle point of circle
  #define NOZZLE_CLEAN_CIRCLE_MIDDLE NOZZLE_CLEAN_START_POINT

  // Move the nozzle to the initial position after cleaning
  #define NOZZLE_CLEAN_GOBACK

  // For a purge/clean station that's always at the gantry height (thus no Z move)
  //#define NOZZLE_CLEAN_NO_Z

  // For a purge/clean station mounted on the X axis
  //#define NOZZLE_CLEAN_NO_Y

  // Explicit wipe G-code script applies to a G12 with no arguments.
  //#define WIPE_SEQUENCE_COMMANDS "G1 X-17 Y25 Z10 F4000\nG1 Z1\nM114\nG1 X-17 Y25\nG1 X-17 Y95\nG1 X-17 Y25\nG1 X-17 Y95\nG1 X-17 Y25\nG1 X-17 Y95\nG1 X-17 Y25\nG1 X-17 Y95\nG1 X-17 Y25\nG1 X-17 Y95\nG1 X-17 Y25\nG1 X-17 Y95\nG1 Z15\nM400\nG0 X-10.0 Y-9.0"

#endif

/**
 * Print Job Timer
 *
 * Automatically start and stop the print job timer on M104/M109/M190.
 *
 *   M104 (hotend, no wait) - high temp = none,        low temp = stop timer
 *   M109 (hotend, wait)    - high temp = start timer, low temp = stop timer
 *   M190 (bed, wait)       - high temp = start timer, low temp = none
 *
 * The timer can also be controlled with the following commands:
 *
 *   M75 - Start the print job timer
 *   M76 - Pause the print job timer
 *   M77 - Stop the print job timer
 */
#define PRINTJOB_TIMER_AUTOSTART

/**
 * Print Counter
 *
 * Track statistical data such as:
 *
 *  - Total print jobs
 *  - Total successful print jobs
 *  - Total failed print jobs
 *  - Total time printing
 *
 * View the current statistics with M78.
 */
//#define PRINTCOUNTER

/**
 * Password
 *
 * Set a numerical password for the printer which can be requested:
 *
 *  - When the printer boots up
 *  - Upon opening the 'Print from Media' Menu
 *  - When SD printing is completed or aborted
 *
 * The following G-codes can be used:
 *
 *  M510 - Lock Printer. Blocks all commands except M511.
 *  M511 - Unlock Printer.
 *  M512 - Set, Change and Remove Password.
 *
 * If you forget the password and get locked out you'll need to re-flash
 * the firmware with the feature disabled, reset EEPROM, and (optionally)
 * re-flash the firmware again with this feature enabled.
 */
//#define PASSWORD_FEATURE
#if ENABLED(PASSWORD_FEATURE)
  #define PASSWORD_LENGTH 4                 // (#) Number of digits (1-9). 3 or 4 is recommended
  #define PASSWORD_ON_STARTUP
  #define PASSWORD_UNLOCK_GCODE             // Unlock with the M511 P<password> command. Disable to prevent brute-force attack.
  #define PASSWORD_CHANGE_GCODE             // Change the password with M512 P<old> S<new>.
  //#define PASSWORD_ON_SD_PRINT_MENU       // This does not prevent gcodes from running
  //#define PASSWORD_AFTER_SD_PRINT_END
  //#define PASSWORD_AFTER_SD_PRINT_ABORT
  //#include "Configuration_Secure.h"       // External file with PASSWORD_DEFAULT_VALUE
#endif

//=============================================================================
//============================= LCD and SD support ============================
//=============================================================================

// @section lcd

/**
 * LCD LANGUAGE
 *
 * Select the language to display on the LCD. These languages are available:
 *
 *   en, an, bg, ca, cz, da, de, el, el_gr, es, eu, fi, fr, gl, hr, hu, it,
 *   jp_kana, ko_KR, nl, pl, pt, pt_br, ro, ru, sk, tr, uk, vi, zh_CN, zh_TW, test
 *
 * :{ 'en':'English', 'an':'Aragonese', 'bg':'Bulgarian', 'ca':'Catalan', 'cz':'Czech', 'da':'Danish', 'de':'German', 'el':'Greek', 'el_gr':'Greek (Greece)', 'es':'Spanish', 'eu':'Basque-Euskera', 'fi':'Finnish', 'fr':'French', 'gl':'Galician', 'hr':'Croatian', 'hu':'Hungarian', 'it':'Italian', 'jp_kana':'Japanese', 'ko_KR':'Korean (South Korea)', 'nl':'Dutch', 'pl':'Polish', 'pt':'Portuguese', 'pt_br':'Portuguese (Brazilian)', 'ro':'Romanian', 'ru':'Russian', 'sk':'Slovak', 'tr':'Turkish', 'uk':'Ukrainian', 'vi':'Vietnamese', 'zh_CN':'Chinese (Simplified)', 'zh_TW':'Chinese (Traditional)', 'test':'TEST' }
 */
#define LCD_LANGUAGE en

/**
 * LCD Character Set
 *
 * Note: This option is NOT applicable to Graphical Displays.
 *
 * All character-based LCDs provide ASCII plus one of these
 * language extensions:
 *
 *  - JAPANESE ... the most common
 *  - WESTERN  ... with more accented characters
 *  - CYRILLIC ... for the Russian language
 *
 * To determine the language extension installed on your controller:
 *
 *  - Compile and upload with LCD_LANGUAGE set to 'test'
 *  - Click the controller to view the LCD menu
 *  - The LCD will display Japanese, Western, or Cyrillic text
 *
 * See https://marlinfw.org/docs/development/lcd_language.html
 *
 * :['JAPANESE', 'WESTERN', 'CYRILLIC']
 */
#define DISPLAY_CHARSET_HD44780 WESTERN

/**
 * Info Screen Style (0:Classic, 1:Průša)
 *
 * :[0:'Classic', 1:'Průša']
 */
#define LCD_INFO_SCREEN_STYLE 0

/**
 * SD CARD
 *
 * SD Card support is disabled by default. If your controller has an SD slot,
 * you must uncomment the following option or it won't work.
 */
#define SDSUPPORT

/**
 * SD CARD: SPI SPEED
 *
 * Enable one of the following items for a slower SPI transfer speed.
 * This may be required to resolve "volume init" errors.
 */
//#define SPI_SPEED SPI_HALF_SPEED
//#define SPI_SPEED SPI_QUARTER_SPEED
//#define SPI_SPEED SPI_EIGHTH_SPEED

/**
 * SD CARD: ENABLE CRC
 *
 * Use CRC checks and retries on the SD communication.
 */
#define SD_CHECK_AND_RETRY

/**
 * LCD Menu Items
 *
 * Disable all menus and only display the Status Screen, or
 * just remove some extraneous menu items to recover space.
 */
//#define NO_LCD_MENUS
//#define SLIM_LCD_MENUS

//
// ENCODER SETTINGS
//
// This option overrides the default number of encoder pulses needed to
// produce one step. Should be increased for high-resolution encoders.
//
//#define ENCODER_PULSES_PER_STEP 4

//
// Use this option to override the number of step signals required to
// move between next/prev menu items.
//
//#define ENCODER_STEPS_PER_MENU_ITEM 1

/**
 * Encoder Direction Options
 *
 * Test your encoder's behavior first with both options disabled.
 *
 *  Reversed Value Edit and Menu Nav? Enable REVERSE_ENCODER_DIRECTION.
 *  Reversed Menu Navigation only?    Enable REVERSE_MENU_DIRECTION.
 *  Reversed Value Editing only?      Enable BOTH options.
 */

//
// This option reverses the encoder direction everywhere.
//
//  Set this option if CLOCKWISE causes values to DECREASE
//
//#define REVERSE_ENCODER_DIRECTION

//
// This option reverses the encoder direction for navigating LCD menus.
//
//  If CLOCKWISE normally moves DOWN this makes it go UP.
//  If CLOCKWISE normally moves UP this makes it go DOWN.
//
//#define REVERSE_MENU_DIRECTION

//
// This option reverses the encoder direction for Select Screen.
//
//  If CLOCKWISE normally moves LEFT this makes it go RIGHT.
//  If CLOCKWISE normally moves RIGHT this makes it go LEFT.
//
//#define REVERSE_SELECT_DIRECTION

//
// Individual Axis Homing
//
// Add individual axis homing items (Home X, Home Y, and Home Z) to the LCD menu.
//
#define INDIVIDUAL_AXIS_HOMING_MENU

//
// SPEAKER/BUZZER
//
// If you have a speaker that can produce tones, enable it here.
// By default Marlin assumes you have a buzzer with a fixed frequency.
//
#define SPEAKER

//
// The duration and frequency for the UI feedback sound.
// Set these to 0 to disable audio feedback in the LCD menus.
//
// Note: Test audio output with the G-Code:
//  M300 S<frequency Hz> P<duration ms>
//
//#define LCD_FEEDBACK_FREQUENCY_DURATION_MS 2
//#define LCD_FEEDBACK_FREQUENCY_HZ 5000

//=============================================================================
//======================== LCD / Controller Selection =========================
//========================   (Character-based LCDs)   =========================
//=============================================================================

//
// RepRapDiscount Smart Controller.
// https://reprap.org/wiki/RepRapDiscount_Smart_Controller
//
// Note: Usually sold with a white PCB.
//
#define REPRAP_DISCOUNT_SMART_CONTROLLER

//
// Original RADDS LCD Display+Encoder+SDCardReader
// http://doku.radds.org/dokumentation/lcd-display/
//
//#define RADDS_DISPLAY

//
// ULTIMAKER Controller.
//
//#define ULTIMAKERCONTROLLER

//
// ULTIPANEL as seen on Thingiverse.
//
//#define ULTIPANEL

//
// PanelOne from T3P3 (via RAMPS 1.4 AUX2/AUX3)
// https://reprap.org/wiki/PanelOne
//
//#define PANEL_ONE

//
// GADGETS3D G3D LCD/SD Controller
// https://reprap.org/wiki/RAMPS_1.3/1.4_GADGETS3D_Shield_with_Panel
//
// Note: Usually sold with a blue PCB.
//
//#define G3D_PANEL

//
// RigidBot Panel V1.0
// http://www.inventapart.com/
//
//#define RIGIDBOT_PANEL

//
// Makeboard 3D Printer Parts 3D Printer Mini Display 1602 Mini Controller
// https://www.aliexpress.com/item/32765887917.html
//
//#define MAKEBOARD_MINI_2_LINE_DISPLAY_1602

//
// ANET and Tronxy 20x4 Controller
//
//#define ZONESTAR_LCD            // Requires ADC_KEYPAD_PIN to be assigned to an analog pin.
                                  // This LCD is known to be susceptible to electrical interference
                                  // which scrambles the display.  Pressing any button clears it up.
                                  // This is a LCD2004 display with 5 analog buttons.

//
// Generic 16x2, 16x4, 20x2, or 20x4 character-based LCD.
//
//#define ULTRA_LCD

//=============================================================================
//======================== LCD / Controller Selection =========================
//=====================   (I2C and Shift-Register LCDs)   =====================
//=============================================================================

//
// CONTROLLER TYPE: I2C
//
// Note: These controllers require the installation of Arduino's LiquidCrystal_I2C
// library. For more info: https://github.com/kiyoshigawa/LiquidCrystal_I2C
//

//
// Elefu RA Board Control Panel
// http://www.elefu.com/index.php?route=product/product&product_id=53
//
//#define RA_CONTROL_PANEL

//
// Sainsmart (YwRobot) LCD Displays
//
// These require F.Malpartida's LiquidCrystal_I2C library
// https://bitbucket.org/fmalpartida/new-liquidcrystal/wiki/Home
//
//#define LCD_SAINSMART_I2C_1602
//#define LCD_SAINSMART_I2C_2004

//
// Generic LCM1602 LCD adapter
//
//#define LCM1602

//
// PANELOLU2 LCD with status LEDs,
// separate encoder and click inputs.
//
// Note: This controller requires Arduino's LiquidTWI2 library v1.2.3 or later.
// For more info: https://github.com/lincomatic/LiquidTWI2
//
// Note: The PANELOLU2 encoder click input can either be directly connected to
// a pin (if BTN_ENC defined to != -1) or read through I2C (when BTN_ENC == -1).
//
//#define LCD_I2C_PANELOLU2

//
// Panucatt VIKI LCD with status LEDs,
// integrated click & L/R/U/D buttons, separate encoder inputs.
//
//#define LCD_I2C_VIKI

//
// CONTROLLER TYPE: Shift register panels
//

//
// 2-wire Non-latching LCD SR from https://goo.gl/aJJ4sH
// LCD configuration: https://reprap.org/wiki/SAV_3D_LCD
//
//#define SAV_3DLCD

//
// 3-wire SR LCD with strobe using 74HC4094
// https://github.com/mikeshub/SailfishLCD
// Uses the code directly from Sailfish
//
//#define FF_INTERFACEBOARD

//
// TFT GLCD Panel with Marlin UI
// Panel connected to main board by SPI or I2C interface.
// See https://github.com/Serhiy-K/TFTGLCDAdapter
//
//#define TFTGLCD_PANEL_SPI
//#define TFTGLCD_PANEL_I2C

//=============================================================================
//=======================   LCD / Controller Selection  =======================
//=========================      (Graphical LCDs)      ========================
//=============================================================================

//
// CONTROLLER TYPE: Graphical 128x64 (DOGM)
//
// IMPORTANT: The U8glib library is required for Graphical Display!
//            https://github.com/olikraus/U8glib_Arduino
//
// NOTE: If the LCD is unresponsive you may need to reverse the plugs.
//

//
// RepRapDiscount FULL GRAPHIC Smart Controller
// https://reprap.org/wiki/RepRapDiscount_Full_Graphic_Smart_Controller
//
#define REPRAP_DISCOUNT_FULL_GRAPHIC_SMART_CONTROLLER

//
// ReprapWorld Graphical LCD
// https://reprapworld.com/?products_details&products_id/1218
//
//#define REPRAPWORLD_GRAPHICAL_LCD

//
// Activate one of these if you have a Panucatt Devices
// Viki 2.0 or mini Viki with Graphic LCD
// https://www.panucatt.com
//
//#define VIKI2
//#define miniVIKI

//
// MakerLab Mini Panel with graphic
// controller and SD support - https://reprap.org/wiki/Mini_panel
//
//#define MINIPANEL

//
// MaKr3d Makr-Panel with graphic controller and SD support.
// https://reprap.org/wiki/MaKr3d_MaKrPanel
//
//#define MAKRPANEL

//
// Adafruit ST7565 Full Graphic Controller.
// https://github.com/eboston/Adafruit-ST7565-Full-Graphic-Controller/
//
//#define ELB_FULL_GRAPHIC_CONTROLLER

//
// BQ LCD Smart Controller shipped by
// default with the BQ Hephestos 2 and Witbox 2.
//
//#define BQ_LCD_SMART_CONTROLLER

//
// Cartesio UI
// http://mauk.cc/webshop/cartesio-shop/electronics/user-interface
//
//#define CARTESIO_UI

//
// LCD for Melzi Card with Graphical LCD
//
//#define LCD_FOR_MELZI

//
// Original Ulticontroller from Ultimaker 2 printer with SSD1309 I2C display and encoder
// https://github.com/Ultimaker/Ultimaker2/tree/master/1249_Ulticontroller_Board_(x1)
//
//#define ULTI_CONTROLLER

//
// MKS MINI12864 with graphic controller and SD support
// https://reprap.org/wiki/MKS_MINI_12864
//
//#define MKS_MINI_12864

//
// MKS LCD12864A/B with graphic controller and SD support. Follows MKS_MINI_12864 pinout.
// https://www.aliexpress.com/item/33018110072.html
//
//#define MKS_LCD12864

//
// FYSETC variant of the MINI12864 graphic controller with SD support
// https://wiki.fysetc.com/Mini12864_Panel/
//
//#define FYSETC_MINI_12864_X_X    // Type C/D/E/F. No tunable RGB Backlight by default
//#define FYSETC_MINI_12864_1_2    // Type C/D/E/F. Simple RGB Backlight (always on)
//#define FYSETC_MINI_12864_2_0    // Type A/B. Discreet RGB Backlight
//#define FYSETC_MINI_12864_2_1    // Type A/B. NeoPixel RGB Backlight
//#define FYSETC_GENERIC_12864_1_1 // Larger display with basic ON/OFF backlight.

//
// Factory display for Creality CR-10
// https://www.aliexpress.com/item/32833148327.html
//
// This is RAMPS-compatible using a single 10-pin connector.
// (For CR-10 owners who want to replace the Melzi Creality board but retain the display)
//
#define CR10_STOCKDISPLAY

//
// Ender-2 OEM display, a variant of the MKS_MINI_12864
//
//#define ENDER2_STOCKDISPLAY

//
// ANET and Tronxy Graphical Controller
//
// Anet 128x64 full graphics lcd with rotary encoder as used on Anet A6
// A clone of the RepRapDiscount full graphics display but with
// different pins/wiring (see pins_ANET_10.h).
//
//#define ANET_FULL_GRAPHICS_LCD

//
// AZSMZ 12864 LCD with SD
// https://www.aliexpress.com/item/32837222770.html
//
//#define AZSMZ_12864

//
// Silvergate GLCD controller
// https://github.com/android444/Silvergate
//
//#define SILVER_GATE_GLCD_CONTROLLER

//=============================================================================
//==============================  OLED Displays  ==============================
//=============================================================================

//
// SSD1306 OLED full graphics generic display
//
//#define U8GLIB_SSD1306

//
// SAV OLEd LCD module support using either SSD1306 or SH1106 based LCD modules
//
//#define SAV_3DGLCD
#if ENABLED(SAV_3DGLCD)
  #define U8GLIB_SSD1306
  //#define U8GLIB_SH1106
#endif

//
// TinyBoy2 128x64 OLED / Encoder Panel
//
//#define OLED_PANEL_TINYBOY2

//
// MKS OLED 1.3" 128×64 FULL GRAPHICS CONTROLLER
// https://reprap.org/wiki/MKS_12864OLED
//
// Tiny, but very sharp OLED display
//
//#define MKS_12864OLED          // Uses the SH1106 controller (default)
//#define MKS_12864OLED_SSD1306  // Uses the SSD1306 controller

//
// Zonestar OLED 128×64 FULL GRAPHICS CONTROLLER
//
//#define ZONESTAR_12864LCD           // Graphical (DOGM) with ST7920 controller
//#define ZONESTAR_12864OLED          // 1.3" OLED with SH1106 controller (default)
//#define ZONESTAR_12864OLED_SSD1306  // 0.96" OLED with SSD1306 controller

//
// Einstart S OLED SSD1306
//
//#define U8GLIB_SH1106_EINSTART

//
// Overlord OLED display/controller with i2c buzzer and LEDs
//
//#define OVERLORD_OLED

//
// FYSETC OLED 2.42" 128×64 FULL GRAPHICS CONTROLLER with WS2812 RGB
// Where to find : https://www.aliexpress.com/item/4000345255731.html
//#define FYSETC_242_OLED_12864   // Uses the SSD1309 controller

//=============================================================================
//========================== Extensible UI Displays ===========================
//=============================================================================

//
// DGUS Touch Display with DWIN OS. (Choose one.)
// ORIGIN : https://www.aliexpress.com/item/32993409517.html
// FYSETC : https://www.aliexpress.com/item/32961471929.html
//
//#define DGUS_LCD_UI_ORIGIN
//#define DGUS_LCD_UI_FYSETC
//#define DGUS_LCD_UI_HIPRECY

//
// Touch-screen LCD for Malyan M200/M300 printers
//
//#define MALYAN_LCD
#if ENABLED(MALYAN_LCD)
  #define LCD_SERIAL_PORT 1  // Default is 1 for Malyan M200
#endif

//
// Touch UI for FTDI EVE (FT800/FT810) displays
// See Configuration_adv.h for all configuration options.
//
//#define TOUCH_UI_FTDI_EVE

//
// Touch-screen LCD for Anycubic printers
//
//#define ANYCUBIC_LCD_I3MEGA
//#define ANYCUBIC_LCD_CHIRON
#if EITHER(ANYCUBIC_LCD_I3MEGA, ANYCUBIC_LCD_CHIRON)
  #define LCD_SERIAL_PORT 3  // Default is 3 for Anycubic
  //#define ANYCUBIC_LCD_DEBUG
#endif

//
// Third-party or vendor-customized controller interfaces.
// Sources should be installed in 'src/lcd/extensible_ui'.
//
//#define EXTENSIBLE_UI

#if ENABLED(EXTENSIBLE_UI)
  //#define EXTUI_LOCAL_BEEPER // Enables use of local Beeper pin with external display
#endif

//=============================================================================
//=============================== Graphical TFTs ==============================
//=============================================================================

/**
 * TFT Type - Select your Display type
 *
 * Available options are:
 *   MKS_TS35_V2_0,
 *   MKS_ROBIN_TFT24, MKS_ROBIN_TFT28, MKS_ROBIN_TFT32, MKS_ROBIN_TFT35,
 *   MKS_ROBIN_TFT43, MKS_ROBIN_TFT_V1_1R
 *   TFT_TRONXY_X5SA, ANYCUBIC_TFT35, LONGER_LK_TFT28
 *   TFT_GENERIC
 *
 * For TFT_GENERIC, you need to configure these 3 options:
 *   Driver:     TFT_DRIVER
 *               Current Drivers are: AUTO, ST7735, ST7789, ST7796, R61505, ILI9328, ILI9341, ILI9488
 *   Resolution: TFT_WIDTH and TFT_HEIGHT
 *   Interface:  TFT_INTERFACE_FSMC or TFT_INTERFACE_SPI
 */
//#define TFT_GENERIC

/**
 * TFT UI - User Interface Selection. Enable one of the following options:
 *
 *   TFT_CLASSIC_UI - Emulated DOGM - 128x64 Upscaled
 *   TFT_COLOR_UI   - Marlin Default Menus, Touch Friendly, using full TFT capabilities
 *   TFT_LVGL_UI    - A Modern UI using LVGL
 *
 *   For LVGL_UI also copy the 'assets' folder from the build directory to the
 *   root of your SD card, together with the compiled firmware.
 */
//#define TFT_CLASSIC_UI
//#define TFT_COLOR_UI
//#define TFT_LVGL_UI

/**
 * TFT Rotation. Set to one of the following values:
 *
 *   TFT_ROTATE_90,  TFT_ROTATE_90_MIRROR_X,  TFT_ROTATE_90_MIRROR_Y,
 *   TFT_ROTATE_180, TFT_ROTATE_180_MIRROR_X, TFT_ROTATE_180_MIRROR_Y,
 *   TFT_ROTATE_270, TFT_ROTATE_270_MIRROR_X, TFT_ROTATE_270_MIRROR_Y,
 *   TFT_MIRROR_X, TFT_MIRROR_Y, TFT_NO_ROTATION
 */
//#define TFT_ROTATION TFT_NO_ROTATION

//=============================================================================
//============================  Other Controllers  ============================
//=============================================================================

//
// Ender-3 v2 OEM display. A DWIN display with Rotary Encoder.
//
//#define DWIN_CREALITY_LCD

//
// ADS7843/XPT2046 ADC Touchscreen such as ILI9341 2.8
//
//#define TOUCH_SCREEN
#if ENABLED(TOUCH_SCREEN)
  #define BUTTON_DELAY_EDIT  50 // (ms) Button repeat delay for edit screens
  #define BUTTON_DELAY_MENU 250 // (ms) Button repeat delay for menus

  #define TOUCH_SCREEN_CALIBRATION

  //#define XPT2046_X_CALIBRATION 12316
  //#define XPT2046_Y_CALIBRATION -8981
  //#define XPT2046_X_OFFSET        -43
  //#define XPT2046_Y_OFFSET        257
#endif

//
// RepRapWorld REPRAPWORLD_KEYPAD v1.1
// https://reprapworld.com/products/electronics/ramps/keypad_v1_0_fully_assembled/
//
//#define REPRAPWORLD_KEYPAD
//#define REPRAPWORLD_KEYPAD_MOVE_STEP 10.0 // (mm) Distance to move per key-press

//=============================================================================
//=============================== Extra Features ==============================
//=============================================================================

// @section extras

// Set number of user-controlled fans. Disable to use all board-defined fans.
// :[1,2,3,4,5,6,7,8]
//#define NUM_M106_FANS 1

// Increase the FAN PWM frequency. Removes the PWM noise but increases heating in the FET/Arduino
//#define FAST_PWM_FAN

// Use software PWM to drive the fan, as for the heaters. This uses a very low frequency
// which is not as annoying as with the hardware PWM. On the other hand, if this frequency
// is too low, you should also increment SOFT_PWM_SCALE.
//#define FAN_SOFT_PWM

// Incrementing this by 1 will double the software PWM frequency,
// affecting heaters, and the fan if FAN_SOFT_PWM is enabled.
// However, control resolution will be halved for each increment;
// at zero value, there are 128 effective control positions.
// :[0,1,2,3,4,5,6,7]
#define SOFT_PWM_SCALE 0

// If SOFT_PWM_SCALE is set to a value higher than 0, dithering can
// be used to mitigate the associated resolution loss. If enabled,
// some of the PWM cycles are stretched so on average the desired
// duty cycle is attained.
//#define SOFT_PWM_DITHER

// Temperature status LEDs that display the hotend and bed temperature.
// If all hotends, bed temperature, and target temperature are under 54C
// then the BLUE led is on. Otherwise the RED led is on. (1C hysteresis)
//#define TEMP_STAT_LEDS

// Support for the BariCUDA Paste Extruder
//#define BARICUDA

// Support for BlinkM/CyzRgb
//#define BLINKM

// Support for PCA9632 PWM LED driver
//#define PCA9632

// Support for PCA9533 PWM LED driver
//#define PCA9533

/**
 * RGB LED / LED Strip Control
 *
 * Enable support for an RGB LED connected to 5V digital pins, or
 * an RGB Strip connected to MOSFETs controlled by digital pins.
 *
 * Adds the M150 command to set the LED (or LED strip) color.
 * If pins are PWM capable (e.g., 4, 5, 6, 11) then a range of
 * luminance values can be set from 0 to 255.
 * For NeoPixel LED an overall brightness parameter is also available.
 *
 * *** CAUTION ***
 *  LED Strips require a MOSFET Chip between PWM lines and LEDs,
 *  as the Arduino cannot handle the current the LEDs will require.
 *  Failure to follow this precaution can destroy your Arduino!
 *  NOTE: A separate 5V power supply is required! The NeoPixel LED needs
 *  more current than the Arduino 5V linear regulator can produce.
 * *** CAUTION ***
 *
 * LED Type. Enable only one of the following two options.
 */
//#define RGB_LED
//#define RGBW_LED

#if EITHER(RGB_LED, RGBW_LED)
  //#define RGB_LED_R_PIN 34
  //#define RGB_LED_G_PIN 43
  //#define RGB_LED_B_PIN 35
  //#define RGB_LED_W_PIN -1
#endif

// Support for Adafruit NeoPixel LED driver
//#define NEOPIXEL_LED
#if ENABLED(NEOPIXEL_LED)
  #define NEOPIXEL_TYPE   NEO_GRBW // NEO_GRBW / NEO_GRB - four/three channel driver type (defined in Adafruit_NeoPixel.h)
  #define NEOPIXEL_PIN     4       // LED driving pin
  //#define NEOPIXEL2_TYPE NEOPIXEL_TYPE
  //#define NEOPIXEL2_PIN    5
  #define NEOPIXEL_PIXELS 30       // Number of LEDs in the strip. (Longest strip when NEOPIXEL2_SEPARATE is disabled.)
  #define NEOPIXEL_IS_SEQUENTIAL   // Sequential display for temperature change - LED by LED. Disable to change all LEDs at once.
  #define NEOPIXEL_BRIGHTNESS 127  // Initial brightness (0-255)
  //#define NEOPIXEL_STARTUP_TEST  // Cycle through colors at startup

  // Support for second Adafruit NeoPixel LED driver controlled with M150 S1 ...
  //#define NEOPIXEL2_SEPARATE
  #if ENABLED(NEOPIXEL2_SEPARATE)
    #define NEOPIXEL2_PIXELS      15  // Number of LEDs in the second strip
    #define NEOPIXEL2_BRIGHTNESS 127  // Initial brightness (0-255)
    #define NEOPIXEL2_STARTUP_TEST    // Cycle through colors at startup
  #else
    //#define NEOPIXEL2_INSERIES      // Default behavior is NeoPixel 2 in parallel
  #endif

  // Use a single NeoPixel LED for static (background) lighting
  //#define NEOPIXEL_BKGD_LED_INDEX  0               // Index of the LED to use
  //#define NEOPIXEL_BKGD_COLOR { 255, 255, 255, 0 } // R, G, B, W
#endif

/**
 * Printer Event LEDs
 *
 * During printing, the LEDs will reflect the printer status:
 *
 *  - Gradually change from blue to violet as the heated bed gets to target temp
 *  - Gradually change from violet to red as the hotend gets to temperature
 *  - Change to white to illuminate work surface
 *  - Change to green once print has finished
 *  - Turn off after the print has finished and the user has pushed a button
 */
#if ANY(BLINKM, RGB_LED, RGBW_LED, PCA9632, PCA9533, NEOPIXEL_LED)
  #define PRINTER_EVENT_LEDS
#endif

/**
 * Number of servos
 *
 * For some servo-related options NUM_SERVOS will be set automatically.
 * Set this manually if there are extra servos needing manual control.
 * Set to 0 to turn off servo support.
 */
//#define NUM_SERVOS 3 // Servo index starts with 0 for M280 command

// (ms) Delay  before the next move will start, to give the servo time to reach its target angle.
// 300ms is a good value but you can try less delay.
// If the servo can't reach the requested position, increase it.
#define SERVO_DELAY { 300 }

// Only power servos during movement, otherwise leave off to prevent jitter
//#define DEACTIVATE_SERVOS_AFTER_MOVE

// Edit servo angles with M281 and save to EEPROM with M500
//#define EDITABLE_SERVO_ANGLES<|MERGE_RESOLUTION|>--- conflicted
+++ resolved
@@ -492,30 +492,7 @@
   //#define PID_PARAMS_PER_HOTEND // Uses separate PID parameters for each extruder (useful for mismatched extruders)
                                   // Set/get with gcode: M301 E[extruder number, 0-2]
 
-<<<<<<< HEAD
-  // If you are using a pre-configured hotend then you can use one of the value sets by uncommenting it
- 
- // Creality Ender-3
-  #define DEFAULT_Kp 13.99
-  #define DEFAULT_Ki 1.06
-  #define DEFAULT_Kd 46.18
-
-  // Ultimaker
-  //#define DEFAULT_Kp 22.2
-  //#define DEFAULT_Ki 1.08
-  //#define DEFAULT_Kd 114
-
-  // MakerGear
-  //#define DEFAULT_Kp 7.0
-  //#define DEFAULT_Ki 0.1
-  //#define DEFAULT_Kd 12
-
-  // Mendel Parts V9 on 12V
-  //#define DEFAULT_Kp 63.0
-  //#define DEFAULT_Ki 2.25
-  //#define DEFAULT_Kd 440
-
-=======
+
   #if ENABLED(PID_PARAMS_PER_HOTEND)
     // Specify between 1 and HOTENDS values per array.
     // If fewer than EXTRUDER values are provided, the last element will be repeated.
@@ -527,7 +504,6 @@
     #define DEFAULT_Ki   1.08
     #define DEFAULT_Kd 114.00
   #endif
->>>>>>> a33250fa
 #endif // PIDTEMP
 
 //===========================================================================
