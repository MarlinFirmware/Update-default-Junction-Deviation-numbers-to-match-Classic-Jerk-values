#ifndef CONFIGURATION_H
#define CONFIGURATION_H

#include "boards.h"

//===========================================================================
//============================= Getting Started =============================
//===========================================================================
/*
Here are some standard links for getting your machine calibrated:
 * http://reprap.org/wiki/Calibration
 * http://youtu.be/wAL9d7FgInk
 * http://calculator.josefprusa.cz
 * http://reprap.org/wiki/Triffid_Hunter%27s_Calibration_Guide
 * http://www.thingiverse.com/thing:5573
 * https://sites.google.com/site/repraplogphase/calibration-of-your-reprap
 * http://www.thingiverse.com/thing:298812
*/

// This configuration file contains the basic settings.
// Advanced settings can be found in Configuration_adv.h
// BASIC SETTINGS: select your board type, temperature sensor type, axis scaling, and endstop configuration

//===========================================================================
//============================= DELTA Printer ===============================
//===========================================================================
// For a Delta printer replace the configuration files with the files in the
// example_configurations/delta directory.
//

//===========================================================================
//============================= SCARA Printer ===============================
//===========================================================================
// For a Scara printer replace the configuration files with the files in the
// example_configurations/SCARA directory.
//

// @section info

// User-specified version info of this build to display in [Pronterface, etc] terminal window during
// startup. Implementation of an idea by Prof Braino to inform user that any changes made to this
// build by the user have been successfully uploaded into firmware.
<<<<<<< HEAD
#define STRING_VERSION "1.0.3 dev"
=======

//#define STRING_VERSION "1.0.2"

>>>>>>> 4ccf7c5e
#define STRING_VERSION_CONFIG_H __DATE__ " " __TIME__ // build date and time
#define STRING_CONFIG_H_AUTHOR "(none, default config)" // Who made the changes.
#define STRING_SPLASH_LINE1 "v" STRING_VERSION // will be shown during bootup in line 1
//#define STRING_SPLASH_LINE2 STRING_VERSION_CONFIG_H // will be shown during bootup in line2

// @section machine

// SERIAL_PORT selects which serial port should be used for communication with the host.
// This allows the connection of wireless adapters (for instance) to non-default port pins.
// Serial port 0 is still used by the Arduino bootloader regardless of this setting.
// :[0,1,2,3,4,5,6,7]
#define SERIAL_PORT 0

// This determines the communication speed of the printer
// :[2400,9600,19200,38400,57600,115200,250000]
#define BAUDRATE 250000

// This enables the serial port associated to the Bluetooth interface
//#define BTENABLED              // Enable BT interface on AT90USB devices

// The following define selects which electronics board you have.
// Please choose the name from boards.h that matches your setup
#ifndef MOTHERBOARD
  #define MOTHERBOARD BOARD_RAMPS_13_EFB
#endif

// Optional custom name for your RepStrap or other custom machine
// Displayed in the LCD "Ready" message
#define CUSTOM_MACHINE_NAME "Prusa I3 Printer"

// Define this to set a unique identifier for this printer, (Used by some programs to differentiate between machines)
// You can use an online service to generate a random UUID. (eg http://www.uuidgenerator.net/version4)
// #define MACHINE_UUID "00000000-0000-0000-0000-000000000000"

// This defines the number of extruders
// :[1,2,3,4]
#define EXTRUDERS 1

// Offset of the extruders (uncomment if using more than one and relying on firmware to position when changing).
// The offset has to be X=0, Y=0 for the extruder 0 hotend (default extruder).
// For the other hotends it is their distance from the extruder 0 hotend.
//#define EXTRUDER_OFFSET_X {0.0, 20.00} // (in mm) for each extruder, offset of the hotend on the X axis
//#define EXTRUDER_OFFSET_Y {0.0, 5.00}  // (in mm) for each extruder, offset of the hotend on the Y axis

//// The following define selects which power supply you have. Please choose the one that matches your setup
// 1 = ATX
// 2 = X-Box 360 203Watts (the blue wire connected to PS_ON and the red wire to VCC)
// :{1:'ATX',2:'X-Box 360'}

#define POWER_SUPPLY 1

// Define this to have the electronics keep the power supply off on startup. If you don't know what this is leave it.
// #define PS_DEFAULT_OFF

// @section temperature

//===========================================================================
//============================= Thermal Settings ============================
//===========================================================================
//
//--NORMAL IS 4.7kohm PULLUP!-- 1kohm pullup can be used on hotend sensor, using correct resistor and table
//
//// Temperature sensor settings:
// -2 is thermocouple with MAX6675 (only for sensor 0)
// -1 is thermocouple with AD595
// 0 is not used
// 1 is 100k thermistor - best choice for EPCOS 100k (4.7k pullup)
// 2 is 200k thermistor - ATC Semitec 204GT-2 (4.7k pullup)
// 3 is Mendel-parts thermistor (4.7k pullup)
// 4 is 10k thermistor !! do not use it for a hotend. It gives bad resolution at high temp. !!
// 5 is 100K thermistor - ATC Semitec 104GT-2 (Used in ParCan & J-Head) (4.7k pullup)
// 6 is 100k EPCOS - Not as accurate as table 1 (created using a fluke thermocouple) (4.7k pullup)
// 7 is 100k Honeywell thermistor 135-104LAG-J01 (4.7k pullup)
// 71 is 100k Honeywell thermistor 135-104LAF-J01 (4.7k pullup)
// 8 is 100k 0603 SMD Vishay NTCS0603E3104FXT (4.7k pullup)
// 9 is 100k GE Sensing AL03006-58.2K-97-G1 (4.7k pullup)
// 10 is 100k RS thermistor 198-961 (4.7k pullup)
// 11 is 100k beta 3950 1% thermistor (4.7k pullup)
// 12 is 100k 0603 SMD Vishay NTCS0603E3104FXT (4.7k pullup) (calibrated for Makibox hot bed)
// 13 is 100k Hisens 3950  1% up to 300°C for hotend "Simple ONE " & "Hotend "All In ONE"
// 20 is the PT100 circuit found in the Ultimainboard V2.x
// 60 is 100k Maker's Tool Works Kapton Bed Thermistor beta=3950
//
//    1k ohm pullup tables - This is not normal, you would have to have changed out your 4.7k for 1k
//                          (but gives greater accuracy and more stable PID)
// 51 is 100k thermistor - EPCOS (1k pullup)
// 52 is 200k thermistor - ATC Semitec 204GT-2 (1k pullup)
// 55 is 100k thermistor - ATC Semitec 104GT-2 (Used in ParCan & J-Head) (1k pullup)
//
// 1047 is Pt1000 with 4k7 pullup
// 1010 is Pt1000 with 1k pullup (non standard)
// 147 is Pt100 with 4k7 pullup
// 110 is Pt100 with 1k pullup (non standard)
// 998 and 999 are Dummy Tables. They will ALWAYS read 25°C or the temperature defined below.
//     Use it for Testing or Development purposes. NEVER for production machine.
//     #define DUMMY_THERMISTOR_998_VALUE 25
//     #define DUMMY_THERMISTOR_999_VALUE 100
// :{ '0': "Not used", '4': "10k !! do not use for a hotend. Bad resolution at high temp. !!", '1': "100k / 4.7k - EPCOS", '51': "100k / 1k - EPCOS", '6': "100k / 4.7k EPCOS - Not as accurate as Table 1", '5': "100K / 4.7k - ATC Semitec 104GT-2 (Used in ParCan & J-Head)", '7': "100k / 4.7k Honeywell 135-104LAG-J01", '71': "100k / 4.7k Honeywell 135-104LAF-J01", '8': "100k / 4.7k 0603 SMD Vishay NTCS0603E3104FXT", '9': "100k / 4.7k GE Sensing AL03006-58.2K-97-G1", '10': "100k / 4.7k RS 198-961", '11': "100k / 4.7k beta 3950 1%", '12': "100k / 4.7k 0603 SMD Vishay NTCS0603E3104FXT (calibrated for Makibox hot bed)", '13': "100k Hisens 3950  1% up to 300°C for hotend 'Simple ONE ' & hotend 'All In ONE'", '60': "100k Maker's Tool Works Kapton Bed Thermistor beta=3950", '55': "100k / 1k - ATC Semitec 104GT-2 (Used in ParCan & J-Head)", '2': "200k / 4.7k - ATC Semitec 204GT-2", '52': "200k / 1k - ATC Semitec 204GT-2", '-2': "Thermocouple + MAX6675 (only for sensor 0)", '-1': "Thermocouple + AD595", '3': "Mendel-parts / 4.7k", '1047': "Pt1000 / 4.7k", '1010': "Pt1000 / 1k (non standard)", '20': "PT100 (Ultimainboard V2.x)", '147': "Pt100 / 4.7k", '110': "Pt100 / 1k (non-standard)", '998': "Dummy 1", '999': "Dummy 2" }
#define TEMP_SENSOR_0 1
#define TEMP_SENSOR_1 0
#define TEMP_SENSOR_2 0
#define TEMP_SENSOR_3 0
#define TEMP_SENSOR_BED 1

// This makes temp sensor 1 a redundant sensor for sensor 0. If the temperatures difference between these sensors is to high the print will be aborted.
//#define TEMP_SENSOR_1_AS_REDUNDANT
#define MAX_REDUNDANT_TEMP_SENSOR_DIFF 10

// Actual temperature must be close to target for this long before M109 returns success
#define TEMP_RESIDENCY_TIME 10  // (seconds)
#define TEMP_HYSTERESIS 3       // (degC) range of +/- temperatures considered "close" to the target one
#define TEMP_WINDOW     1       // (degC) Window around target to start the residency timer x degC early.

// The minimal temperature defines the temperature below which the heater will not be enabled It is used
// to check that the wiring to the thermistor is not broken.
// Otherwise this would lead to the heater being powered on all the time.
#define HEATER_0_MINTEMP 5
#define HEATER_1_MINTEMP 5
#define HEATER_2_MINTEMP 5
#define HEATER_3_MINTEMP 5
#define BED_MINTEMP 5

// When temperature exceeds max temp, your heater will be switched off.
// This feature exists to protect your hotend from overheating accidentally, but *NOT* from thermistor short/failure!
// You should use MINTEMP for thermistor short/failure protection.
#define HEATER_0_MAXTEMP 275
#define HEATER_1_MAXTEMP 275
#define HEATER_2_MAXTEMP 275
#define HEATER_3_MAXTEMP 275
#define BED_MAXTEMP 150

// If your bed has low resistance e.g. .6 ohm and throws the fuse you can duty cycle it to reduce the
// average current. The value should be an integer and the heat bed will be turned on for 1 interval of
// HEATER_BED_DUTY_CYCLE_DIVIDER intervals.
//#define HEATER_BED_DUTY_CYCLE_DIVIDER 4

// If you want the M105 heater power reported in watts, define the BED_WATTS, and (shared for all extruders) EXTRUDER_WATTS
//#define EXTRUDER_WATTS (12.0*12.0/6.7) //  P=I^2/R
//#define BED_WATTS (12.0*12.0/1.1)      // P=I^2/R

//===========================================================================
//============================= PID Settings ================================
//===========================================================================
// PID Tuning Guide here: http://reprap.org/wiki/PID_Tuning

// Comment the following line to disable PID and enable bang-bang.
#define PIDTEMP
#define BANG_MAX 255 // limits current to nozzle while in bang-bang mode; 255=full current
#define PID_MAX BANG_MAX // limits current to nozzle while PID is active (see PID_FUNCTIONAL_RANGE below); 255=full current
#ifdef PIDTEMP
  //#define PID_DEBUG // Sends debug data to the serial port.
  //#define PID_OPENLOOP 1 // Puts PID in open loop. M104/M140 sets the output power from 0 to PID_MAX
  //#define SLOW_PWM_HEATERS // PWM with very low frequency (roughly 0.125Hz=8s) and minimum state time of approximately 1s useful for heaters driven by a relay
  //#define PID_PARAMS_PER_EXTRUDER // Uses separate PID parameters for each extruder (useful for mismatched extruders)
                                    // Set/get with gcode: M301 E[extruder number, 0-2]
  #define PID_FUNCTIONAL_RANGE 10 // If the temperature difference between the target temperature and the actual temperature
                                  // is more then PID_FUNCTIONAL_RANGE then the PID will be shut off and the heater will be set to min/max.
  #define PID_INTEGRAL_DRIVE_MAX PID_MAX  //limit for the integral term
  #define K1 0.95 //smoothing factor within the PID

// If you are using a pre-configured hotend then you can use one of the value sets by uncommenting it
// J-HEAD 235°C (ABS)
    #define  DEFAULT_Kp 24.83
    #define  DEFAULT_Ki 2.28
    #define  DEFAULT_Kd 67.53

// J-HEAD 185°C (PLA)
//  #define  DEFAULT_Kp 28.36
//  #define  DEFAULT_Ki 2.83
//  #define  DEFAULT_Kd 71.09
    
    
// Ultimaker
//    #define  DEFAULT_Kp 22.2
//    #define  DEFAULT_Ki 1.08
//    #define  DEFAULT_Kd 114

// MakerGear
//    #define  DEFAULT_Kp 7.0
//    #define  DEFAULT_Ki 0.1
//    #define  DEFAULT_Kd 12

// Mendel Parts V9 on 12V
//    #define  DEFAULT_Kp 63.0
//    #define  DEFAULT_Ki 2.25
//    #define  DEFAULT_Kd 440
#endif // PIDTEMP

//===========================================================================
//============================= PID > Bed Temperature Control ===============
//===========================================================================
// Select PID or bang-bang with PIDTEMPBED. If bang-bang, BED_LIMIT_SWITCHING will enable hysteresis
//
// Uncomment this to enable PID on the bed. It uses the same frequency PWM as the extruder.
// If your PID_dT is the default, and correct for your hardware/configuration, that means 7.689Hz,
// which is fine for driving a square wave into a resistive load and does not significantly impact you FET heating.
// This also works fine on a Fotek SSR-10DA Solid State Relay into a 250W heater.
// If your configuration is significantly different than this and you don't understand the issues involved, you probably
// shouldn't use bed PID until someone else verifies your hardware works.
// If this is enabled, find your own PID constants below.
#define PIDTEMPBED
//
//#define BED_LIMIT_SWITCHING

// This sets the max power delivered to the bed, and replaces the HEATER_BED_DUTY_CYCLE_DIVIDER option.
// all forms of bed control obey this (PID, bang-bang, bang-bang with hysteresis)
// setting this to anything other than 255 enables a form of PWM to the bed just like HEATER_BED_DUTY_CYCLE_DIVIDER did,
// so you shouldn't use it unless you are OK with PWM on your bed.  (see the comment on enabling PIDTEMPBED)
#define MAX_BED_POWER 255 // limits duty cycle to bed; 255=full current

//#define PID_BED_DEBUG // Sends debug data to the serial port.

#ifdef PIDTEMPBED

//  heater into 4mm borosilicate (Prusa I3)
//from pidautotune 85°C (ABS)
    #define  DEFAULT_bedKp 278.18
    #define  DEFAULT_bedKi 15.72
    #define  DEFAULT_bedKd 1230.59
    
//  heater into 4mm borosilicate (Prusa I3)
//from pidautotune 65°C (PLA)
//  #define  DEFAULT_bedKp 469.98
//  #define  DEFAULT_bedKi 29.39
//  #define  DEFAULT_bedKd 1878.87



//120v 250W silicone heater into 4mm borosilicate (MendelMax 1.5+)
//from FOPDT model - kp=.39 Tp=405 Tdead=66, Tc set to 79.2, aggressive factor of .15 (vs .1, 1, 10)
//    #define  DEFAULT_bedKp 10.00
//    #define  DEFAULT_bedKi .023
//    #define  DEFAULT_bedKd 305.4

//120v 250W silicone heater into 4mm borosilicate (MendelMax 1.5+)
//from pidautotune
//    #define  DEFAULT_bedKp 97.1
//    #define  DEFAULT_bedKi 1.41
//    #define  DEFAULT_bedKd 1675.16

// FIND YOUR OWN: "M303 E-1 C8 S90" to run autotune on the bed at 90 degreesC for 8 cycles.
#endif // PIDTEMPBED

// @section extruder

//this prevents dangerous Extruder moves, i.e. if the temperature is under the limit
//can be software-disabled for whatever purposes by
#define PREVENT_DANGEROUS_EXTRUDE
//if PREVENT_DANGEROUS_EXTRUDE is on, you can still disable (uncomment) very long bits of extrusion separately.
#define PREVENT_LENGTHY_EXTRUDE

#define EXTRUDE_MINTEMP 170
#define EXTRUDE_MAXLENGTH (X_MAX_LENGTH+Y_MAX_LENGTH) //prevent extrusion of very large distances.

//===========================================================================
//============================= Thermal Runaway Protection ==================
//===========================================================================
/*
This is a feature to protect your printer from burn up in flames if it has
a thermistor coming off place (this happened to a friend of mine recently and
motivated me writing this feature).

The issue: If a thermistor come off, it will read a lower temperature than actual.
The system will turn the heater on forever, burning up the filament and anything
else around.

After the temperature reaches the target for the first time, this feature will
start measuring for how long the current temperature stays below the target
minus _HYSTERESIS (set_temperature - THERMAL_RUNAWAY_PROTECTION_HYSTERESIS).

If it stays longer than _PERIOD, it means the thermistor temperature
cannot catch up with the target, so something *may be* wrong. Then, to be on the
safe side, the system will he halt.

Bear in mind the count down will just start AFTER the first time the
thermistor temperature is over the target, so you will have no problem if
your extruder heater takes 2 minutes to hit the target on heating.

*/
// If you want to enable this feature for all your extruder heaters,
// uncomment the 2 defines below:

// Parameters for all extruder heaters
#define THERMAL_RUNAWAY_PROTECTION_PERIOD 40 //in seconds
#define THERMAL_RUNAWAY_PROTECTION_HYSTERESIS 4 // in degree Celsius

// If you want to enable this feature for your bed heater,
// uncomment the 2 defines below:

// Parameters for the bed heater
#define THERMAL_RUNAWAY_PROTECTION_BED_PERIOD 20 //in seconds
#define THERMAL_RUNAWAY_PROTECTION_BED_HYSTERESIS 2 // in degree Celsius


//===========================================================================
//============================= Mechanical Settings =========================
//===========================================================================

// @section machine

// Uncomment this option to enable CoreXY kinematics
// #define COREXY

// Enable this option for Toshiba steppers
// #define CONFIG_STEPPERS_TOSHIBA


// @section homing

// coarse Endstop Settings
#define ENDSTOPPULLUPS // Comment this out (using // at the start of the line) to disable the endstop pullup resistors

#ifndef ENDSTOPPULLUPS
  // fine endstop settings: Individual pullups. will be ignored if ENDSTOPPULLUPS is defined
  // #define ENDSTOPPULLUP_XMAX
  // #define ENDSTOPPULLUP_YMAX
  // #define ENDSTOPPULLUP_ZMAX
   #define ENDSTOPPULLUP_XMIN
   #define ENDSTOPPULLUP_YMIN
   #define ENDSTOPPULLUP_ZMIN
  #define ENDSTOPPULLUP_ZPROBE
#endif


// Mechanical endstop with COM to ground and NC to Signal uses "false" here (most common setup).
const bool X_MIN_ENDSTOP_INVERTING = false; // set to true to invert the logic of the endstop.
const bool Y_MIN_ENDSTOP_INVERTING = false; // set to true to invert the logic of the endstop.
const bool Z_MIN_ENDSTOP_INVERTING = false; // set to true to invert the logic of the endstop.
const bool X_MAX_ENDSTOP_INVERTING = true; // set to true to invert the logic of the endstop.
const bool Y_MAX_ENDSTOP_INVERTING = true; // set to true to invert the logic of the endstop.
const bool Z_MAX_ENDSTOP_INVERTING = true; // set to true to invert the logic of the endstop.
const bool Z_PROBE_ENDSTOP_INVERTING = true; // set to true to invert the logic of the endstop.
#define DISABLE_MAX_ENDSTOPS
//#define DISABLE_MIN_ENDSTOPS

// @section machine
// If you want to enable the Z Probe pin, but disable its use, uncomment the line below.
// This only affects a Z Probe Endstop if you have separate Z min endstop as well and have
// activated Z_PROBE_ENDSTOP below. If you are using the Z Min endstop on your Z Probe,
// this has no effect.
//#define DISABLE_Z_PROBE_ENDSTOP

// For Inverting Stepper Enable Pins (Active Low) use 0, Non Inverting (Active High) use 1
// :{0:'Low',1:'High'}
#define X_ENABLE_ON 0
#define Y_ENABLE_ON 0
#define Z_ENABLE_ON 0
#define E_ENABLE_ON 0 // For all extruders

// Disables axis when it's not being used.
// WARNING: When motors turn off there is a chance of losing position accuracy!
#define DISABLE_X false
#define DISABLE_Y false
#define DISABLE_Z false

// @section extruder

#define DISABLE_E false // For all extruders
#define DISABLE_INACTIVE_EXTRUDER true //disable only inactive extruders and keep active extruder enabled

// @section machine

// Invert the stepper direction. Change (or reverse the motor connector) if an axis goes the wrong way.
#define INVERT_X_DIR false
#define INVERT_Y_DIR true
#define INVERT_Z_DIR false

// @section extruder

// For direct drive extruder v9 set to true, for geared extruder set to false.
#define INVERT_E0_DIR true
#define INVERT_E1_DIR false
#define INVERT_E2_DIR false
#define INVERT_E3_DIR false

// @section homing

// ENDSTOP SETTINGS:
// Sets direction of endstops when homing; 1=MAX, -1=MIN
// :[-1,1]
#define X_HOME_DIR -1
#define Y_HOME_DIR -1
#define Z_HOME_DIR -1

#define min_software_endstops true // If true, axis won't move to coordinates less than HOME_POS.
#define max_software_endstops true  // If true, axis won't move to coordinates greater than the defined lengths below.

// @section machine

// Travel limits after homing (units are in mm)
#define X_MIN_POS 0
#define Y_MIN_POS 0
#define Z_MIN_POS 0
#define X_MAX_POS 165
#define Y_MAX_POS 170
#define Z_MAX_POS 150

//===========================================================================
//============================= Filament Runout Sensor ======================
//===========================================================================
//#define FILAMENT_RUNOUT_SENSOR // Uncomment for defining a filament runout sensor such as a mechanical or opto endstop to check the existence of filament
                                 // In RAMPS uses servo pin 2. Can be changed in pins file. For other boards pin definition should be made.
                                 // It is assumed that when logic high = filament available
                                 //                    when logic  low = filament ran out
//const bool FIL_RUNOUT_INVERTING = true;  // Should be uncommented and true or false should assigned
//#define ENDSTOPPULLUP_FIL_RUNOUT // Uncomment to use internal pullup for filament runout pins if the sensor is defined.

//===========================================================================
//============================ Mesh Bed Leveling ============================
//===========================================================================

// #define MANUAL_BED_LEVELING  // Add display menu option for bed leveling
// #define MESH_BED_LEVELING    // Enable mesh bed leveling

#ifdef MANUAL_BED_LEVELING
  #define MBL_Z_STEP 0.025  // Step size while manually probing Z axis
#endif  // MANUAL_BED_LEVELING

#ifdef MESH_BED_LEVELING
  #define MESH_MIN_X 10
  #define MESH_MAX_X (X_MAX_POS - MESH_MIN_X)
  #define MESH_MIN_Y 10
  #define MESH_MAX_Y (Y_MAX_POS - MESH_MIN_Y)
  #define MESH_NUM_X_POINTS 3  // Don't use more than 7 points per axis, implementation limited
  #define MESH_NUM_Y_POINTS 3
  #define MESH_HOME_SEARCH_Z 4  // Z after Home, bed somewhere below but above 0.0
#endif  // MESH_BED_LEVELING

//===========================================================================
//============================= Bed Auto Leveling ===========================
//===========================================================================

// @section bedlevel

#define ENABLE_AUTO_BED_LEVELING // Delete the comment to enable (remove // at the start of the line)

#define Z_PROBE_REPEATABILITY_TEST  // If not commented out, Z-Probe Repeatability test will be included if Auto Bed Leveling is Enabled.

#ifdef ENABLE_AUTO_BED_LEVELING

  // There are 2 different ways to specify probing locations
  //
  // - "grid" mode
  //   Probe several points in a rectangular grid.
  //   You specify the rectangle and the density of sample points.
  //   This mode is preferred because there are more measurements.
  //
  // - "3-point" mode
  //   Probe 3 arbitrary points on the bed (that aren't colinear)
  //   You specify the XY coordinates of all 3 points.

  // Enable this to sample the bed in a grid (least squares solution)
  // Note: this feature generates 10KB extra code size
  #define AUTO_BED_LEVELING_GRID

  #ifdef AUTO_BED_LEVELING_GRID

    #define LEFT_PROBE_BED_POSITION 0
    #define RIGHT_PROBE_BED_POSITION 100
    #define FRONT_PROBE_BED_POSITION 20
    #define BACK_PROBE_BED_POSITION 150

    #define MIN_PROBE_EDGE 10 // The probe square sides can be no smaller than this

    // Set the number of grid points per dimension
    // You probably don't need more than 3 (squared=9)
    #define AUTO_BED_LEVELING_GRID_POINTS 2

  #else  // !AUTO_BED_LEVELING_GRID

      // Arbitrary points to probe. A simple cross-product
      // is used to estimate the plane of the bed.
      #define ABL_PROBE_PT_1_X 15
      #define ABL_PROBE_PT_1_Y 140
      #define ABL_PROBE_PT_2_X 15
      #define ABL_PROBE_PT_2_Y 140
      #define ABL_PROBE_PT_3_X 140
      #define ABL_PROBE_PT_3_Y 20

  #endif // AUTO_BED_LEVELING_GRID

  // Offsets to the probe relative to the extruder tip (Hotend - Probe)
  // X and Y offsets must be integers
  #define X_PROBE_OFFSET_FROM_EXTRUDER -62  // Probe on: -left  +right
  #define Y_PROBE_OFFSET_FROM_EXTRUDER -20     // Probe on: -front +behind
  #define Z_PROBE_OFFSET_FROM_EXTRUDER -9.63 // -below (always!)

  #define Z_RAISE_BEFORE_HOMING 15       // (in mm) Raise Z before homing (G28) for Probe Clearance.
                                        // Be sure you have this distance over your Z_MAX_POS in case

  #define XY_TRAVEL_SPEED 8000         // X and Y axis travel speed between probes, in mm/min

  #define Z_RAISE_BEFORE_PROBING 15   //How much the extruder will be raised before traveling to the first probing point.
  #define Z_RAISE_BETWEEN_PROBINGS 3  //How much the extruder will be raised when traveling from between next probing points
  #define Z_RAISE_AFTER_PROBING 5    //How much the extruder will be raised after the last probing point.

//   #define Z_PROBE_END_SCRIPT "G1 Z10 F12000\nG1 X15 Y330\nG1 Z0.5\nG1 Z10" //These commands will be executed in the end of G29 routine.
                                                                            //Useful to retract a deployable probe.
                                                                           
  //#define Z_PROBE_SLED // turn on if you have a z-probe mounted on a sled like those designed by Charles Bell
  //#define SLED_DOCKING_OFFSET 5 // the extra distance the X axis must travel to pickup the sled. 0 should be fine but you can push it further if you'd like.

  //If defined, the Probe servo will be turned on only during movement and then turned off to avoid jerk
  //The value is the delay to turn the servo off after powered on - depends on the servo speed; 300ms is good value, but you can try lower it.
  // You MUST HAVE the SERVO_ENDSTOPS defined to use here a value higher than zero otherwise your code will not compile.

  #define PROBE_SERVO_DEACTIVATION_DELAY 300


//If you have enabled the Bed Auto Leveling and are using the same Z Probe for Z Homing,
//it is highly recommended you let this Z_SAFE_HOMING enabled!!!

  #define Z_SAFE_HOMING   // This feature is meant to avoid Z homing with probe outside the bed area.
                          // When defined, it will:
                          // - Allow Z homing only after X and Y homing AND stepper drivers still enabled
                          // - If stepper drivers timeout, it will need X and Y homing again before Z homing
                          // - Position the probe in a defined XY point before Z Homing when homing all axis (G28)
                          // - Block Z homing only when the probe is outside bed area.

  #ifdef Z_SAFE_HOMING

    #define Z_SAFE_HOMING_X_POINT (X_MAX_LENGTH/2)    // X point for Z homing when homing all axis (G28)
    #define Z_SAFE_HOMING_Y_POINT (Y_MAX_LENGTH/2)    // Y point for Z homing when homing all axis (G28)

  #endif

  // Support for a dedicated Z PROBE endstop separate from the Z MIN endstop.
  // If you would like to use both a Z PROBE and a Z MIN endstop together or just a Z PROBE with a custom pin, uncomment #define Z_PROBE_ENDSTOP and read the instructions below.
  // If you want to still use the Z min endstop for homing, disable Z_SAFE_HOMING above. Eg; to park the head outside the bed area when homing with G28.
  // WARNING: The Z MIN endstop will need to set properly as it would without a Z PROBE to prevent head crashes and premature stopping during a print.
  // To use a separate Z PROBE endstop, you must have a Z_PROBE_PIN defined in the pins.h file for your control board.
  // If you are using a servo based Z PROBE, you will need to enable NUM_SERVOS, SERVO_ENDSTOPS and SERVO_ENDSTOPS_ANGLES in the R/C Servo below.
  // RAMPS 1.3/1.4 boards may be able to use the 5V, Ground and the D32 pin in the Aux 4 section of the RAMPS board. Use 5V for powered sensors, otherwise connect to ground and D32
  // for normally closed configuration and 5V and D32 for normally open configurations. Normally closed configuration is advised and assumed.
  // The D32 pin in Aux 4 on RAMPS maps to the Arduino D32 pin. Z_PROBE_PIN is setting the pin to use on the Arduino. Since the D32 pin on the RAMPS maps to D32 on Arduino, this works.
  // D32 is currently selected in the RAMPS 1.3/1.4 pin file. All other boards will need changes to the respective pins_XXXXX.h file.
  // WARNING: Setting the wrong pin may have unexpected and potentially disastrous outcomes. Use with caution and do your homework.

  #define Z_PROBE_ENDSTOP

#endif // ENABLE_AUTO_BED_LEVELING


// @section homing

// The position of the homing switches
//#define MANUAL_HOME_POSITIONS  // If defined, MANUAL_*_HOME_POS below will be used
//#define BED_CENTER_AT_0_0  // If defined, the center of the bed is at (X=0, Y=0)

// Manual homing switch locations:
// For deltabots this means top and center of the Cartesian print volume.
#ifdef MANUAL_HOME_POSITIONS
  #define MANUAL_X_HOME_POS 0
  #define MANUAL_Y_HOME_POS 0
  #define MANUAL_Z_HOME_POS 0
  //#define MANUAL_Z_HOME_POS 402 // For delta: Distance between nozzle and print surface after homing.
#endif

// @section movement

/**
 * MOVEMENT SETTINGS
 */

#define HOMING_FEEDRATE {50*60, 50*60, 4*60, 0}  // set the homing speeds (mm/min)

// default settings

#define DEFAULT_AXIS_STEPS_PER_UNIT   {80,80,4000,1000}  // default steps per unit for Ultimaker
#define DEFAULT_MAX_FEEDRATE          {500, 500, 2, 25}    // (mm/sec)
#define DEFAULT_MAX_ACCELERATION      {9000,9000,20,10000}    // X, Y, Z, E maximum start speed for accelerated moves. E default values are good for Skeinforge 40+, for older versions raise them a lot.

#define DEFAULT_ACCELERATION          3000    // X, Y, Z and E acceleration in mm/s^2 for printing moves
#define DEFAULT_RETRACT_ACCELERATION  3000   // E acceleration in mm/s^2 for retracts
#define DEFAULT_TRAVEL_ACCELERATION   3000    // X, Y, Z acceleration in mm/s^2 for travel (non printing) moves

// The speed change that does not require acceleration (i.e. the software might assume it can be done instantaneously)
#define DEFAULT_XYJERK                20.0    // (mm/sec)
#define DEFAULT_ZJERK                 0.4     // (mm/sec)
#define DEFAULT_EJERK                 5.0    // (mm/sec)


//=============================================================================
//============================= Additional Features ===========================
//=============================================================================

// @section more

// Custom M code points
#define CUSTOM_M_CODES
#ifdef CUSTOM_M_CODES
  #ifdef ENABLE_AUTO_BED_LEVELING
    #define CUSTOM_M_CODE_SET_Z_PROBE_OFFSET 851
    #define Z_PROBE_OFFSET_RANGE_MIN -20
    #define Z_PROBE_OFFSET_RANGE_MAX 20
  #endif
#endif

// @section extras

// EEPROM
// The microcontroller can store settings in the EEPROM, e.g. max velocity...
// M500 - stores parameters in EEPROM
// M501 - reads parameters from EEPROM (if you need reset them after you changed them temporarily).
// M502 - reverts to the default "factory settings".  You still need to store them in EEPROM afterwards if you want to.
//define this to enable EEPROM support
//#define EEPROM_SETTINGS

#ifdef EEPROM_SETTINGS
  // To disable EEPROM Serial responses and decrease program space by ~1700 byte: comment this out:
  #define EEPROM_CHITCHAT // please keep turned on if you can.
#endif


// @section temperature

// Preheat Constants
#define PLA_PREHEAT_HOTEND_TEMP 185
#define PLA_PREHEAT_HPB_TEMP 70
#define PLA_PREHEAT_FAN_SPEED 0   // Insert Value between 0 and 255

#define ABS_PREHEAT_HOTEND_TEMP 235
#define ABS_PREHEAT_HPB_TEMP 80
#define ABS_PREHEAT_FAN_SPEED 0   // Insert Value between 0 and 255

//==============================LCD and SD support=============================
// @section lcd

// Define your display language below. Replace (en) with your language code and uncomment.
// en, pl, fr, de, es, ru, it, pt, pt-br, fi, an, nl, ca, eu, kana, kana_utf8, cn, test
// See also language.h
#define LANGUAGE_INCLUDE GENERATE_LANGUAGE_INCLUDE(en)

// Choose ONE of these 3 charsets. This has to match your hardware. Ignored for full graphic display.
// To find out what type you have - compile with (test) - upload - click to get the menu. You'll see two typical lines from the upper half of the charset.
// See also documentation/LCDLanguageFont.md
  #define DISPLAY_CHARSET_HD44780_JAPAN        // this is the most common hardware
  //#define DISPLAY_CHARSET_HD44780_WESTERN
  //#define DISPLAY_CHARSET_HD44780_CYRILLIC

//#define ULTRA_LCD  //general LCD support, also 16x2
//#define DOGLCD  // Support for SPI LCD 128x64 (Controller ST7565R graphic Display Family)
//#define SDSUPPORT // Enable SD Card Support in Hardware Console
//#define SDSLOW // Use slower SD transfer mode (not normally needed - uncomment if you're getting volume init error)
//#define SD_CHECK_AND_RETRY // Use CRC checks and retries on the SD communication
//#define ENCODER_PULSES_PER_STEP 1 // Increase if you have a high resolution encoder
//#define ENCODER_STEPS_PER_MENU_ITEM 5 // Set according to ENCODER_PULSES_PER_STEP or your liking
//#define ULTIMAKERCONTROLLER //as available from the Ultimaker online store.
//#define ULTIPANEL  //the UltiPanel as on Thingiverse
//#define LCD_FEEDBACK_FREQUENCY_DURATION_MS 100 // the duration the buzzer plays the UI feedback sound. ie Screen Click
//#define LCD_FEEDBACK_FREQUENCY_HZ 1000         // this is the tone frequency the buzzer plays when on UI feedback. ie Screen Click
                                                 // 0 to disable buzzer feedback. Test with M300 S<frequency Hz> P<duration ms>
// PanelOne from T3P3 (via RAMPS 1.4 AUX2/AUX3)
// http://reprap.org/wiki/PanelOne
//#define PANEL_ONE

// The MaKr3d Makr-Panel with graphic controller and SD support
// http://reprap.org/wiki/MaKr3d_MaKrPanel
//#define MAKRPANEL

// The Panucatt Devices Viki 2.0 and mini Viki with Graphic LCD
// http://panucatt.com
// ==> REMEMBER TO INSTALL U8glib to your ARDUINO library folder: http://code.google.com/p/u8glib/wiki/u8glib
//#define VIKI2
//#define miniVIKI

// The RepRapDiscount Smart Controller (white PCB)
// http://reprap.org/wiki/RepRapDiscount_Smart_Controller
#define REPRAP_DISCOUNT_SMART_CONTROLLER

// The GADGETS3D G3D LCD/SD Controller (blue PCB)
// http://reprap.org/wiki/RAMPS_1.3/1.4_GADGETS3D_Shield_with_Panel
//#define G3D_PANEL

// The RepRapDiscount FULL GRAPHIC Smart Controller (quadratic white PCB)
// http://reprap.org/wiki/RepRapDiscount_Full_Graphic_Smart_Controller
//
// ==> REMEMBER TO INSTALL U8glib to your ARDUINO library folder: http://code.google.com/p/u8glib/wiki/u8glib
//#define REPRAP_DISCOUNT_FULL_GRAPHIC_SMART_CONTROLLER

// The RepRapWorld REPRAPWORLD_KEYPAD v1.1
// http://reprapworld.com/?products_details&products_id=202&cPath=1591_1626
//#define REPRAPWORLD_KEYPAD
//#define REPRAPWORLD_KEYPAD_MOVE_STEP 10.0 // how much should be moved when a key is pressed, eg 10.0 means 10mm per click

// The Elefu RA Board Control Panel
// http://www.elefu.com/index.php?route=product/product&product_id=53
// REMEMBER TO INSTALL LiquidCrystal_I2C.h in your ARDUINO library folder: https://github.com/kiyoshigawa/LiquidCrystal_I2C
//#define RA_CONTROL_PANEL

/**
 * I2C Panels
 */

//#define LCD_I2C_SAINSMART_YWROBOT

// PANELOLU2 LCD with status LEDs, separate encoder and click inputs
//#define LCD_I2C_PANELOLU2

// Panucatt VIKI LCD with status LEDs, integrated click & L/R/U/P buttons, separate encoder inputs
//#define LCD_I2C_VIKI

// Shift register panels
// ---------------------
// 2 wire Non-latching LCD SR from:
// https://bitbucket.org/fmalpartida/new-liquidcrystal/wiki/schematics#!shiftregister-connection

//#define SAV_3DLCD

// @section extras

// Increase the FAN pwm frequency. Removes the PWM noise but increases heating in the FET/Arduino
//#define FAST_PWM_FAN

// Use software PWM to drive the fan, as for the heaters. This uses a very low frequency
// which is not as annoying as with the hardware PWM. On the other hand, if this frequency
// is too low, you should also increment SOFT_PWM_SCALE.
//#define FAN_SOFT_PWM

// Incrementing this by 1 will double the software PWM frequency,
// affecting heaters, and the fan if FAN_SOFT_PWM is enabled.
// However, control resolution will be halved for each increment;
// at zero value, there are 128 effective control positions.
#define SOFT_PWM_SCALE 0

// Temperature status LEDs that display the hotend and bet temperature.
// If all hotends and bed temperature and temperature setpoint are < 54C then the BLUE led is on.
// Otherwise the RED led is on. There is 1C hysteresis.
//#define TEMP_STAT_LEDS

// M240  Triggers a camera by emulating a Canon RC-1 Remote
// Data from: http://www.doc-diy.net/photo/rc-1_hacked/
// #define PHOTOGRAPH_PIN     23

// SkeinForge sends the wrong arc g-codes when using Arc Point as fillet procedure
//#define SF_ARC_FIX

// Support for the BariCUDA Paste Extruder.
//#define BARICUDA

//define BlinkM/CyzRgb Support
//#define BLINKM

/*********************************************************************\
* R/C SERVO support
* Sponsored by TrinityLabs, Reworked by codexmas
**********************************************************************/

// Number of servos
//
// If you select a configuration below, this will receive a default value and does not need to be set manually
// set it manually if you have more servos than extruders and wish to manually control some
// leaving it undefined or defining as 0 will disable the servo subsystem
// If unsure, leave commented / disabled
//
#define NUM_SERVOS 1 // Servo index starts with 0 for M280 command

// Servo Endstops
//
// This allows for servo actuated endstops, primary usage is for the Z Axis to eliminate calibration or bed height changes.
// Use M851 to set the z-probe vertical offset from the nozzle. Store that setting with M500.
//
#define SERVO_ENDSTOPS {-1, -1, 0} // Servo index for X, Y, Z. Disable with -1
#define SERVO_ENDSTOP_ANGLES {0,0, 0,0, 35,125} // X,Y,Z Axis Extend and Retract angles

/**********************************************************************\
 * Support for a filament diameter sensor
 * Also allows adjustment of diameter at print time (vs  at slicing)
 * Single extruder only at this point (extruder 0)
 *
 * Motherboards
 * 34 - RAMPS1.4 - uses Analog input 5 on the AUX2 connector
 * 81 - Printrboard - Uses Analog input 2 on the Exp1 connector (version B,C,D,E)
 * 301 - Rambo  - uses Analog input 3
 * Note may require analog pins to be defined for different motherboards
 **********************************************************************/
// Uncomment below to enable
//#define FILAMENT_SENSOR

#define FILAMENT_SENSOR_EXTRUDER_NUM 0   //The number of the extruder that has the filament sensor (0,1,2)
#define MEASUREMENT_DELAY_CM        14   //measurement delay in cm.  This is the distance from filament sensor to middle of barrel

#define DEFAULT_NOMINAL_FILAMENT_DIA 3.0 //Enter the diameter (in mm) of the filament generally used (3.0 mm or 1.75 mm) - this is then used in the slicer software.  Used for sensor reading validation
#define MEASURED_UPPER_LIMIT         3.3 //upper limit factor used for sensor reading validation in mm
#define MEASURED_LOWER_LIMIT         1.9 //lower limit factor for sensor reading validation in mm
#define MAX_MEASUREMENT_DELAY       20   //delay buffer size in bytes (1 byte = 1cm)- limits maximum measurement delay allowable (must be larger than MEASUREMENT_DELAY_CM  and lower number saves RAM)

//defines used in the code
#define DEFAULT_MEASURED_FILAMENT_DIA  DEFAULT_NOMINAL_FILAMENT_DIA  //set measured to nominal initially

//When using an LCD, uncomment the line below to display the Filament sensor data on the last line instead of status.  Status will appear for 5 sec.
//#define FILAMENT_LCD_DISPLAY






#include "Configuration_adv.h"
#include "thermistortables.h"

#endif //CONFIGURATION_H<|MERGE_RESOLUTION|>--- conflicted
+++ resolved
@@ -40,13 +40,8 @@
 // User-specified version info of this build to display in [Pronterface, etc] terminal window during
 // startup. Implementation of an idea by Prof Braino to inform user that any changes made to this
 // build by the user have been successfully uploaded into firmware.
-<<<<<<< HEAD
+
 #define STRING_VERSION "1.0.3 dev"
-=======
-
-//#define STRING_VERSION "1.0.2"
-
->>>>>>> 4ccf7c5e
 #define STRING_VERSION_CONFIG_H __DATE__ " " __TIME__ // build date and time
 #define STRING_CONFIG_H_AUTHOR "(none, default config)" // Who made the changes.
 #define STRING_SPLASH_LINE1 "v" STRING_VERSION // will be shown during bootup in line 1
