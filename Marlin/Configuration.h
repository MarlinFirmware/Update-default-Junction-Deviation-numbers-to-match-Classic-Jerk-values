--- conflicted
+++ resolved
@@ -673,7 +673,6 @@
 #endif
 
 // Mechanical endstop with COM to ground and NC to Signal uses "false" here (most common setup).
-<<<<<<< HEAD
 #define X_MIN_ENDSTOP_INVERTING true // set to true to invert the logic of the endstop.
 #define Y_MIN_ENDSTOP_INVERTING true // set to true to invert the logic of the endstop.
 #define Z_MIN_ENDSTOP_INVERTING true // set to true to invert the logic of the endstop.
@@ -681,15 +680,6 @@
 #define Y_MAX_ENDSTOP_INVERTING true // set to true to invert the logic of the endstop.
 #define Z_MAX_ENDSTOP_INVERTING true // set to true to invert the logic of the endstop.
 #define Z_MIN_PROBE_ENDSTOP_INVERTING true // set to true to invert the logic of the probe.
-=======
-#define X_MIN_ENDSTOP_INVERTING false // Set to true to invert the logic of the endstop.
-#define Y_MIN_ENDSTOP_INVERTING false // Set to true to invert the logic of the endstop.
-#define Z_MIN_ENDSTOP_INVERTING false // Set to true to invert the logic of the endstop.
-#define X_MAX_ENDSTOP_INVERTING false // Set to true to invert the logic of the endstop.
-#define Y_MAX_ENDSTOP_INVERTING false // Set to true to invert the logic of the endstop.
-#define Z_MAX_ENDSTOP_INVERTING false // Set to true to invert the logic of the endstop.
-#define Z_MIN_PROBE_ENDSTOP_INVERTING false // Set to true to invert the logic of the probe.
->>>>>>> bf64dd4d
 
 /**
  * Stepper Drivers
@@ -1160,11 +1150,7 @@
 #if ENABLED(FILAMENT_RUNOUT_SENSOR)
   //#define FIL_RUNOUT_PIN     2     // D2(X_MAX_PIN) - Is defined in BOARD_TRIGORILLA_14
   #define NUM_RUNOUT_SENSORS   1     // Number of sensors, up to one per extruder. Define a FIL_RUNOUT#_PIN for each.
-<<<<<<< HEAD
   #define FIL_RUNOUT_INVERTING true  // set to true to invert the logic of the sensor.
-=======
-  #define FIL_RUNOUT_INVERTING false // Set to true to invert the logic of the sensor.
->>>>>>> bf64dd4d
   #define FIL_RUNOUT_PULLUP          // Use internal pullup for filament runout pins.
   //#define FIL_RUNOUT_PULLDOWN      // Use internal pulldown for filament runout pins.
 
