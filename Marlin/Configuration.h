--- conflicted
+++ resolved
@@ -1775,11 +1775,7 @@
 //
 // Extensible UI
 //
-<<<<<<< HEAD
-// Enable third-party or vendor customized user interfaces which aren't
-=======
 // Enable third-party or vendor customized user interfaces that aren't
->>>>>>> 6ccbbb08
 // packaged with Marlin. Source code for the user interface will need to
 // be placed in "src/extensible-ui/lib"
 //
