--- conflicted
+++ resolved
@@ -683,7 +683,6 @@
  *          TMC5130, TMC5130_STANDALONE, TMC5160, TMC5160_STANDALONE
  * :['A4988', 'A5984', 'DRV8825', 'LV8729', 'L6470', 'L6474', 'POWERSTEP01', 'TB6560', 'TB6600', 'TMC2100', 'TMC2130', 'TMC2130_STANDALONE', 'TMC2160', 'TMC2160_STANDALONE', 'TMC2208', 'TMC2208_STANDALONE', 'TMC2209', 'TMC2209_STANDALONE', 'TMC26X', 'TMC26X_STANDALONE', 'TMC2660', 'TMC2660_STANDALONE', 'TMC5130', 'TMC5130_STANDALONE', 'TMC5160', 'TMC5160_STANDALONE']
  */
-<<<<<<< HEAD
 #define X_DRIVER_TYPE  TMC5160
 #define Y_DRIVER_TYPE  TMC5160
 #define Z_DRIVER_TYPE  TMC5160
@@ -693,18 +692,6 @@
 #define Z3_DRIVER_TYPE TMC5160
 #define E0_DRIVER_TYPE TMC5160
 #define E1_DRIVER_TYPE TMC5160
-=======
-#define X_DRIVER_TYPE  A4988
-#define Y_DRIVER_TYPE  A4988
-#define Z_DRIVER_TYPE  A4988
-//#define X2_DRIVER_TYPE A4988
-//#define Y2_DRIVER_TYPE A4988
-//#define Z2_DRIVER_TYPE A4988
-//#define Z3_DRIVER_TYPE A4988
-//#define Z4_DRIVER_TYPE A4988
-#define E0_DRIVER_TYPE A4988
-//#define E1_DRIVER_TYPE A4988
->>>>>>> 12dec256
 //#define E2_DRIVER_TYPE A4988
 //#define E3_DRIVER_TYPE A4988
 //#define E4_DRIVER_TYPE A4988
