/**
 * Marlin 3D Printer Firmware
 * Copyright (c) 2020 MarlinFirmware [https://github.com/MarlinFirmware/Marlin]
 *
 * Based on Sprinter and grbl.
 * Copyright (c) 2011 Camiel Gubbels / Erik van der Zalm
 *
 * This program is free software: you can redistribute it and/or modify
 * it under the terms of the GNU General Public License as published by
 * the Free Software Foundation, either version 3 of the License, or
 * (at your option) any later version.
 *
 * This program is distributed in the hope that it will be useful,
 * but WITHOUT ANY WARRANTY; without even the implied warranty of
 * MERCHANTABILITY or FITNESS FOR A PARTICULAR PURPOSE.  See the
 * GNU General Public License for more details.
 *
 * You should have received a copy of the GNU General Public License
 * along with this program.  If not, see <https://www.gnu.org/licenses/>.
 *
 */
#pragma once

/**
 * Configuration.h
 *
 * Basic settings such as:
 *
 * - Type of electronics
 * - Type of temperature sensor
 * - Printer geometry
 * - Endstop configuration
 * - LCD controller
 * - Extra features
 *
 * Advanced settings can be found in Configuration_adv.h
 *
 */
#define CONFIGURATION_H_VERSION 020006

//===========================================================================
//============================= Getting Started =============================
//===========================================================================

/**
 * Here are some standard links for getting your machine calibrated:
 *
 * https://reprap.org/wiki/Calibration
 * https://youtu.be/wAL9d7FgInk
 * http://calculator.josefprusa.cz
 * https://reprap.org/wiki/Triffid_Hunter%27s_Calibration_Guide
 * https://www.thingiverse.com/thing:5573
 * https://sites.google.com/site/repraplogphase/calibration-of-your-reprap
 * https://www.thingiverse.com/thing:298812
 */

//===========================================================================
//============================= DELTA Printer ===============================
//===========================================================================
// For a Delta printer start with one of the configuration files in the
// config/examples/delta directory and customize for your machine.
//

//===========================================================================
//============================= SCARA Printer ===============================
//===========================================================================
// For a SCARA printer start with the configuration files in
// config/examples/SCARA and customize for your machine.
//

// @section info

// Author info of this build printed to the host during boot and M115
#define STRING_CONFIG_H_AUTHOR "(none, default config)" // Who made the changes.
//#define CUSTOM_VERSION_FILE Version.h // Path from the root directory (no quotes)

/**
 * *** VENDORS PLEASE READ ***
 *
 * Marlin allows you to add a custom boot image for Graphical LCDs.
 * With this option Marlin will first show your custom screen followed
 * by the standard Marlin logo with version number and web URL.
 *
 * We encourage you to take advantage of this new feature and we also
 * respectfully request that you retain the unmodified Marlin boot screen.
 */

// Show the Marlin bootscreen on startup. ** ENABLE FOR PRODUCTION **
#define SHOW_BOOTSCREEN

// Show the bitmap in Marlin/_Bootscreen.h on startup.
//#define SHOW_CUSTOM_BOOTSCREEN

// Show the bitmap in Marlin/_Statusscreen.h on the status screen.
//#define CUSTOM_STATUS_SCREEN_IMAGE

// @section machine

/**
 * Select the serial port on the board to use for communication with the host.
 * This allows the connection of wireless adapters (for instance) to non-default port pins.
 * Serial port -1 is the USB emulated serial port, if available.
 * Note: The first serial port (-1 or 0) will always be used by the Arduino bootloader.
 *
 * :[-1, 0, 1, 2, 3, 4, 5, 6, 7]
 */
#define SERIAL_PORT -1

/**
 * Select a secondary serial port on the board to use for communication with the host.
 * :[-1, 0, 1, 2, 3, 4, 5, 6, 7]
 */
//#define SERIAL_PORT_2 -1

/**
 * This setting determines the communication speed of the printer.
 *
 * 250000 works in most cases, but you might try a lower speed if
 * you commonly experience drop-outs during host printing.
 * You may try up to 1000000 to speed up SD file transfer.
 *
 * :[2400, 9600, 19200, 38400, 57600, 115200, 250000, 500000, 1000000]
 */
#define BAUDRATE 115200

// Enable the Bluetooth serial interface on AT90USB devices
//#define BLUETOOTH

// Choose the name from boards.h that matches your setup
#ifndef MOTHERBOARD
  //#define MOTHERBOARD  BOARD_RAMPS_14_EFB     //ATMega
  //#define MOTHERBOARD  BOARD_RAMPS_14_EEB
  //#define MOTHERBOARD  BOARD_RAMPS4DUE_EFB    //SAM3X8E
  //#define MOTHERBOARD  BOARD_BTT_SKR_V1_3     //LPC1768
  //#define MOTHERBOARD  BOARD_BTT_SKR_PRO_V1_1 //STM32F407
  //#define MOTHERBOARD  BOARD_MORPHEUS         //STM32F103CBT6
  #define MOTHERBOARD  BOARD_BLACKPILL_F4x1  //STM32F401CCU6
  
#endif

// Name displayed in the LCD "Ready" message and Info menu
#define CUSTOM_MACHINE_NAME "3D Printer"

// Printer's unique ID, used by some programs to differentiate between machines.
// Choose your own or use a service like https://www.uuidgenerator.net/version4
//#define MACHINE_UUID "00000000-0000-0000-0000-000000000000"

// @section extruder

// This defines the number of extruders
// :[1, 2, 3, 4, 5, 6, 7, 8]
#define EXTRUDERS 1

// Generally expected filament diameter (1.75, 2.85, 3.0, ...). Used for Volumetric, Filament Width Sensor, etc.
#define DEFAULT_NOMINAL_FILAMENT_DIA 1.75

// For Cyclops or any "multi-extruder" that shares a single nozzle.
//#define SINGLENOZZLE

// Save and restore temperature and fan speed on tool-change.
// Set standby for the unselected tool with M104/106/109 T...
#if ENABLED(SINGLENOZZLE)
  //#define SINGLENOZZLE_STANDBY_TEMP
  //#define SINGLENOZZLE_STANDBY_FAN
#endif

/**
 * Průša MK2 Single Nozzle Multi-Material Multiplexer, and variants.
 *
 * This device allows one stepper driver on a control board to drive
 * two to eight stepper motors, one at a time, in a manner suitable
 * for extruders.
 *
 * This option only allows the multiplexer to switch on tool-change.
 * Additional options to configure custom E moves are pending.
 */
//#define MK2_MULTIPLEXER
#if ENABLED(MK2_MULTIPLEXER)
  // Override the default DIO selector pins here, if needed.
  // Some pins files may provide defaults for these pins.
  //#define E_MUX0_PIN 40  // Always Required
  //#define E_MUX1_PIN 42  // Needed for 3 to 8 inputs
  //#define E_MUX2_PIN 44  // Needed for 5 to 8 inputs
#endif

/**
 * Prusa Multi-Material Unit v2
 *
 * Requires NOZZLE_PARK_FEATURE to park print head in case MMU unit fails.
 * Requires EXTRUDERS = 5
 *
 * For additional configuration see Configuration_adv.h
 */
//#define PRUSA_MMU2

// A dual extruder that uses a single stepper motor
//#define SWITCHING_EXTRUDER
#if ENABLED(SWITCHING_EXTRUDER)
  #define SWITCHING_EXTRUDER_SERVO_NR 0
  #define SWITCHING_EXTRUDER_SERVO_ANGLES { 0, 90 } // Angles for E0, E1[, E2, E3]
  #if EXTRUDERS > 3
    #define SWITCHING_EXTRUDER_E23_SERVO_NR 1
  #endif
#endif

// A dual-nozzle that uses a servomotor to raise/lower one (or both) of the nozzles
//#define SWITCHING_NOZZLE
#if ENABLED(SWITCHING_NOZZLE)
  #define SWITCHING_NOZZLE_SERVO_NR 0
  //#define SWITCHING_NOZZLE_E1_SERVO_NR 1          // If two servos are used, the index of the second
  #define SWITCHING_NOZZLE_SERVO_ANGLES { 0, 90 }   // Angles for E0, E1 (single servo) or lowered/raised (dual servo)
#endif

/**
 * Two separate X-carriages with extruders that connect to a moving part
 * via a solenoid docking mechanism. Requires SOL1_PIN and SOL2_PIN.
 */
//#define PARKING_EXTRUDER

/**
 * Two separate X-carriages with extruders that connect to a moving part
 * via a magnetic docking mechanism using movements and no solenoid
 *
 * project   : https://www.thingiverse.com/thing:3080893
 * movements : https://youtu.be/0xCEiG9VS3k
 *             https://youtu.be/Bqbcs0CU2FE
 */
//#define MAGNETIC_PARKING_EXTRUDER

#if EITHER(PARKING_EXTRUDER, MAGNETIC_PARKING_EXTRUDER)

  #define PARKING_EXTRUDER_PARKING_X { -78, 184 }     // X positions for parking the extruders
  #define PARKING_EXTRUDER_GRAB_DISTANCE 1            // (mm) Distance to move beyond the parking point to grab the extruder
  //#define MANUAL_SOLENOID_CONTROL                   // Manual control of docking solenoids with M380 S / M381

  #if ENABLED(PARKING_EXTRUDER)

    #define PARKING_EXTRUDER_SOLENOIDS_INVERT           // If enabled, the solenoid is NOT magnetized with applied voltage
    #define PARKING_EXTRUDER_SOLENOIDS_PINS_ACTIVE LOW  // LOW or HIGH pin signal energizes the coil
    #define PARKING_EXTRUDER_SOLENOIDS_DELAY 250        // (ms) Delay for magnetic field. No delay if 0 or not defined.
    //#define MANUAL_SOLENOID_CONTROL                   // Manual control of docking solenoids with M380 S / M381

  #elif ENABLED(MAGNETIC_PARKING_EXTRUDER)

    #define MPE_FAST_SPEED      9000      // (mm/m) Speed for travel before last distance point
    #define MPE_SLOW_SPEED      4500      // (mm/m) Speed for last distance travel to park and couple
    #define MPE_TRAVEL_DISTANCE   10      // (mm) Last distance point
    #define MPE_COMPENSATION       0      // Offset Compensation -1 , 0 , 1 (multiplier) only for coupling

  #endif

#endif

/**
 * Switching Toolhead
 *
 * Support for swappable and dockable toolheads, such as
 * the E3D Tool Changer. Toolheads are locked with a servo.
 */
//#define SWITCHING_TOOLHEAD

/**
 * Magnetic Switching Toolhead
 *
 * Support swappable and dockable toolheads with a magnetic
 * docking mechanism using movement and no servo.
 */
//#define MAGNETIC_SWITCHING_TOOLHEAD

/**
 * Electromagnetic Switching Toolhead
 *
 * Parking for CoreXY / HBot kinematics.
 * Toolheads are parked at one edge and held with an electromagnet.
 * Supports more than 2 Toolheads. See https://youtu.be/JolbsAKTKf4
 */
//#define ELECTROMAGNETIC_SWITCHING_TOOLHEAD

#if ANY(SWITCHING_TOOLHEAD, MAGNETIC_SWITCHING_TOOLHEAD, ELECTROMAGNETIC_SWITCHING_TOOLHEAD)
  #define SWITCHING_TOOLHEAD_Y_POS          235         // (mm) Y position of the toolhead dock
  #define SWITCHING_TOOLHEAD_Y_SECURITY      10         // (mm) Security distance Y axis
  #define SWITCHING_TOOLHEAD_Y_CLEAR         60         // (mm) Minimum distance from dock for unobstructed X axis
  #define SWITCHING_TOOLHEAD_X_POS          { 215, 0 }  // (mm) X positions for parking the extruders
  #if ENABLED(SWITCHING_TOOLHEAD)
    #define SWITCHING_TOOLHEAD_SERVO_NR       2         // Index of the servo connector
    #define SWITCHING_TOOLHEAD_SERVO_ANGLES { 0, 180 }  // (degrees) Angles for Lock, Unlock
  #elif ENABLED(MAGNETIC_SWITCHING_TOOLHEAD)
    #define SWITCHING_TOOLHEAD_Y_RELEASE      5         // (mm) Security distance Y axis
    #define SWITCHING_TOOLHEAD_X_SECURITY   { 90, 150 } // (mm) Security distance X axis (T0,T1)
    //#define PRIME_BEFORE_REMOVE                       // Prime the nozzle before release from the dock
    #if ENABLED(PRIME_BEFORE_REMOVE)
      #define SWITCHING_TOOLHEAD_PRIME_MM           20  // (mm)   Extruder prime length
      #define SWITCHING_TOOLHEAD_RETRACT_MM         10  // (mm)   Retract after priming length
      #define SWITCHING_TOOLHEAD_PRIME_FEEDRATE    300  // (mm/m) Extruder prime feedrate
      #define SWITCHING_TOOLHEAD_RETRACT_FEEDRATE 2400  // (mm/m) Extruder retract feedrate
    #endif
  #elif ENABLED(ELECTROMAGNETIC_SWITCHING_TOOLHEAD)
    #define SWITCHING_TOOLHEAD_Z_HOP          2         // (mm) Z raise for switching
  #endif
#endif

/**
 * "Mixing Extruder"
 *   - Adds G-codes M163 and M164 to set and "commit" the current mix factors.
 *   - Extends the stepping routines to move multiple steppers in proportion to the mix.
 *   - Optional support for Repetier Firmware's 'M164 S<index>' supporting virtual tools.
 *   - This implementation supports up to two mixing extruders.
 *   - Enable DIRECT_MIXING_IN_G1 for M165 and mixing in G1 (from Pia Taubert's reference implementation).
 */
//#define MIXING_EXTRUDER
#if ENABLED(MIXING_EXTRUDER)
  #define MIXING_STEPPERS 2        // Number of steppers in your mixing extruder
  #define MIXING_VIRTUAL_TOOLS 16  // Use the Virtual Tool method with M163 and M164
  //#define DIRECT_MIXING_IN_G1    // Allow ABCDHI mix factors in G1 movement commands
  //#define GRADIENT_MIX           // Support for gradient mixing with M166 and LCD
  #if ENABLED(GRADIENT_MIX)
    //#define GRADIENT_VTOOL       // Add M166 T to use a V-tool index as a Gradient alias
  #endif
#endif

// Offset of the extruders (uncomment if using more than one and relying on firmware to position when changing).
// The offset has to be X=0, Y=0 for the extruder 0 hotend (default extruder).
// For the other hotends it is their distance from the extruder 0 hotend.
//#define HOTEND_OFFSET_X { 0.0, 20.00 } // (mm) relative X-offset for each nozzle
//#define HOTEND_OFFSET_Y { 0.0, 5.00 }  // (mm) relative Y-offset for each nozzle
//#define HOTEND_OFFSET_Z { 0.0, 0.00 }  // (mm) relative Z-offset for each nozzle

// @section machine

/**
 * Power Supply Control
 *
 * Enable and connect the power supply to the PS_ON_PIN.
 * Specify whether the power supply is active HIGH or active LOW.
 */
//#define PSU_CONTROL
//#define PSU_NAME "Power Supply"

#if ENABLED(PSU_CONTROL)
  #define PSU_ACTIVE_HIGH false     // Set 'false' for ATX, 'true' for X-Box

  //#define PSU_DEFAULT_OFF         // Keep power off until enabled directly with M80
  //#define PSU_POWERUP_DELAY 250   // (ms) Delay for the PSU to warm up to full power

  //#define AUTO_POWER_CONTROL      // Enable automatic control of the PS_ON pin
  #if ENABLED(AUTO_POWER_CONTROL)
    #define AUTO_POWER_FANS         // Turn on PSU if fans need power
    #define AUTO_POWER_E_FANS
    #define AUTO_POWER_CONTROLLERFAN
    #define AUTO_POWER_CHAMBER_FAN
    //#define AUTO_POWER_E_TEMP        50 // (°C) Turn on PSU over this temperature
    //#define AUTO_POWER_CHAMBER_TEMP  30 // (°C) Turn on PSU over this temperature
    #define POWER_TIMEOUT 30
  #endif
#endif

// @section temperature

//===========================================================================
//============================= Thermal Settings ============================
//===========================================================================

/**
 * --NORMAL IS 4.7kohm PULLUP!-- 1kohm pullup can be used on hotend sensor, using correct resistor and table
 *
 * Temperature sensors available:
 *
 *    -5 : PT100 / PT1000 with MAX31865 (only for sensors 0-1)
 *    -3 : thermocouple with MAX31855 (only for sensors 0-1)
 *    -2 : thermocouple with MAX6675 (only for sensors 0-1)
 *    -4 : thermocouple with AD8495
 *    -1 : thermocouple with AD595
 *     0 : not used
 *     1 : 100k thermistor - best choice for EPCOS 100k (4.7k pullup)
 *   331 : (3.3V scaled thermistor 1 table for MEGA)
 *   332 : (3.3V scaled thermistor 1 table for DUE)
 *     2 : 200k thermistor - ATC Semitec 204GT-2 (4.7k pullup)
 *   202 : 200k thermistor - Copymaster 3D
 *     3 : Mendel-parts thermistor (4.7k pullup)
 *     4 : 10k thermistor !! do not use it for a hotend. It gives bad resolution at high temp. !!
 *     5 : 100K thermistor - ATC Semitec 104GT-2/104NT-4-R025H42G (Used in ParCan, J-Head, and E3D) (4.7k pullup)
 *   501 : 100K Zonestar (Tronxy X3A) Thermistor
 *   502 : 100K Zonestar Thermistor used by hot bed in Zonestar Prusa P802M
 *   512 : 100k RPW-Ultra hotend thermistor (4.7k pullup)
 *     6 : 100k EPCOS - Not as accurate as table 1 (created using a fluke thermocouple) (4.7k pullup)
 *     7 : 100k Honeywell thermistor 135-104LAG-J01 (4.7k pullup)
 *    71 : 100k Honeywell thermistor 135-104LAF-J01 (4.7k pullup)
 *     8 : 100k 0603 SMD Vishay NTCS0603E3104FXT (4.7k pullup)
 *     9 : 100k GE Sensing AL03006-58.2K-97-G1 (4.7k pullup)
 *    10 : 100k RS thermistor 198-961 (4.7k pullup)
 *    11 : 100k beta 3950 1% thermistor (Used in Keenovo AC silicone mats and most Wanhao i3 machines) (4.7k pullup)
 *    12 : 100k 0603 SMD Vishay NTCS0603E3104FXT (4.7k pullup) (calibrated for Makibox hot bed)
 *    13 : 100k Hisens 3950  1% up to 300°C for hotend "Simple ONE " & "Hotend "All In ONE"
 *    15 : 100k thermistor calibration for JGAurora A5 hotend
 *    18 : ATC Semitec 204GT-2 (4.7k pullup) Dagoma.Fr - MKS_Base_DKU001327
 *    20 : Pt100 with circuit in the Ultimainboard V2.x with 5v excitation (AVR)
 *    21 : Pt100 with circuit in the Ultimainboard V2.x with 3.3v excitation (STM32 \ LPC176x....)
 *    22 : 100k (hotend) with 4.7k pullup to 3.3V and 220R to analog input (as in GTM32 Pro vB)
 *    23 : 100k (bed) with 4.7k pullup to 3.3v and 220R to analog input (as in GTM32 Pro vB)
 *   201 : Pt100 with circuit in Overlord, similar to Ultimainboard V2.x
 *    60 : 100k Maker's Tool Works Kapton Bed Thermistor beta=3950
 *    61 : 100k Formbot / Vivedino 3950 350C thermistor 4.7k pullup
 *    66 : 4.7M High Temperature thermistor from Dyze Design
 *    67 : 450C thermistor from SliceEngineering
 *    70 : the 100K thermistor found in the bq Hephestos 2
 *    75 : 100k Generic Silicon Heat Pad with NTC 100K MGB18-104F39050L32 thermistor
 *    99 : 100k thermistor with a 10K pull-up resistor (found on some Wanhao i3 machines)
 *
 *       1k ohm pullup tables - This is atypical, and requires changing out the 4.7k pullup for 1k.
 *                              (but gives greater accuracy and more stable PID)
 *    51 : 100k thermistor - EPCOS (1k pullup)
 *    52 : 200k thermistor - ATC Semitec 204GT-2 (1k pullup)
 *    55 : 100k thermistor - ATC Semitec 104GT-2 (Used in ParCan & J-Head) (1k pullup)
 *
 *  1047 : Pt1000 with 4k7 pullup (E3D)
 *  1010 : Pt1000 with 1k pullup (non standard)
 *   147 : Pt100 with 4k7 pullup
 *   110 : Pt100 with 1k pullup (non standard)
 *
 *  1000 : Custom - Specify parameters in Configuration_adv.h
 *
 *         Use these for Testing or Development purposes. NEVER for production machine.
 *   998 : Dummy Table that ALWAYS reads 25°C or the temperature defined below.
 *   999 : Dummy Table that ALWAYS reads 100°C or the temperature defined below.
 */
#define TEMP_SENSOR_0 998
#if EXTRUDERS == 2
  #define TEMP_SENSOR_1 1
#else
  #define TEMP_SENSOR_1 0
#endif
#define TEMP_SENSOR_2 0
#define TEMP_SENSOR_3 0
#define TEMP_SENSOR_4 0
#define TEMP_SENSOR_5 0
#define TEMP_SENSOR_6 0
#define TEMP_SENSOR_7 0
#define TEMP_SENSOR_BED 998
#define TEMP_SENSOR_PROBE 0
#define TEMP_SENSOR_CHAMBER 0

// Dummy thermistor constant temperature readings, for use with 998 and 999
#define DUMMY_THERMISTOR_998_VALUE 25
#define DUMMY_THERMISTOR_999_VALUE 100

// Use temp sensor 1 as a redundant sensor with sensor 0. If the readings
// from the two sensors differ too much the print will be aborted.
//#define TEMP_SENSOR_1_AS_REDUNDANT
#define MAX_REDUNDANT_TEMP_SENSOR_DIFF 10

#define TEMP_RESIDENCY_TIME     10  // (seconds) Time to wait for hotend to "settle" in M109
#define TEMP_WINDOW              1  // (°C) Temperature proximity for the "temperature reached" timer
#define TEMP_HYSTERESIS          3  // (°C) Temperature proximity considered "close enough" to the target

#define TEMP_BED_RESIDENCY_TIME 10  // (seconds) Time to wait for bed to "settle" in M190
#define TEMP_BED_WINDOW          1  // (°C) Temperature proximity for the "temperature reached" timer
#define TEMP_BED_HYSTERESIS      3  // (°C) Temperature proximity considered "close enough" to the target

// Below this temperature the heater will be switched off
// because it probably indicates a broken thermistor wire.
#define HEATER_0_MINTEMP   5
#define HEATER_1_MINTEMP   5
#define HEATER_2_MINTEMP   5
#define HEATER_3_MINTEMP   5
#define HEATER_4_MINTEMP   5
#define HEATER_5_MINTEMP   5
#define HEATER_6_MINTEMP   5
#define HEATER_7_MINTEMP   5
#define BED_MINTEMP        5

// Above this temperature the heater will be switched off.
// This can protect components from overheating, but NOT from shorts and failures.
// (Use MINTEMP for thermistor short/failure protection.)
#define HEATER_0_MAXTEMP 275
#define HEATER_1_MAXTEMP 275
#define HEATER_2_MAXTEMP 275
#define HEATER_3_MAXTEMP 275
#define HEATER_4_MAXTEMP 275
#define HEATER_5_MAXTEMP 275
#define HEATER_6_MAXTEMP 275
#define HEATER_7_MAXTEMP 275
#define BED_MAXTEMP      150

//===========================================================================
//============================= PID Settings ================================
//===========================================================================
// PID Tuning Guide here: https://reprap.org/wiki/PID_Tuning

// Comment the following line to disable PID and enable bang-bang.
#define PIDTEMP
#define BANG_MAX 255     // Limits current to nozzle while in bang-bang mode; 255=full current
#define PID_MAX BANG_MAX // Limits current to nozzle while PID is active (see PID_FUNCTIONAL_RANGE below); 255=full current
#define PID_K1 0.95      // Smoothing factor within any PID loop

#if ENABLED(PIDTEMP)
//  #define PID_EDIT_MENU         // Add PID editing to the "Advanced Settings" menu. (~700 bytes of PROGMEM)
//  #define PID_AUTOTUNE_MENU     // Add PID auto-tuning to the "Advanced Settings" menu. (~250 bytes of PROGMEM)
  //#define PID_PARAMS_PER_HOTEND // Uses separate PID parameters for each extruder (useful for mismatched extruders)
                                  // Set/get with gcode: M301 E[extruder number, 0-2]

  // If you are using a pre-configured hotend then you can use one of the value sets by uncommenting it

  // Ultimaker
  #define DEFAULT_Kp 22.2
  #define DEFAULT_Ki 1.08
  #define DEFAULT_Kd 114

  // MakerGear
  //#define DEFAULT_Kp 7.0
  //#define DEFAULT_Ki 0.1
  //#define DEFAULT_Kd 12

  // Mendel Parts V9 on 12V
  //#define DEFAULT_Kp 63.0
  //#define DEFAULT_Ki 2.25
  //#define DEFAULT_Kd 440

#endif // PIDTEMP

//===========================================================================
//====================== PID > Bed Temperature Control ======================
//===========================================================================

/**
 * PID Bed Heating
 *
 * If this option is enabled set PID constants below.
 * If this option is disabled, bang-bang will be used and BED_LIMIT_SWITCHING will enable hysteresis.
 *
 * The PID frequency will be the same as the extruder PWM.
 * If PID_dT is the default, and correct for the hardware/configuration, that means 7.689Hz,
 * which is fine for driving a square wave into a resistive load and does not significantly
 * impact FET heating. This also works fine on a Fotek SSR-10DA Solid State Relay into a 250W
 * heater. If your configuration is significantly different than this and you don't understand
 * the issues involved, don't use bed PID until someone else verifies that your hardware works.
 */
//#define PIDTEMPBED

//#define BED_LIMIT_SWITCHING

/**
 * Max Bed Power
 * Applies to all forms of bed control (PID, bang-bang, and bang-bang with hysteresis).
 * When set to any value below 255, enables a form of PWM to the bed that acts like a divider
 * so don't use it unless you are OK with PWM on your bed. (See the comment on enabling PIDTEMPBED)
 */
#define MAX_BED_POWER 255 // limits duty cycle to bed; 255=full current

#if ENABLED(PIDTEMPBED)
  //#define MIN_BED_POWER 0
  //#define PID_BED_DEBUG // Sends debug data to the serial port.

  //120V 250W silicone heater into 4mm borosilicate (MendelMax 1.5+)
  //from FOPDT model - kp=.39 Tp=405 Tdead=66, Tc set to 79.2, aggressive factor of .15 (vs .1, 1, 10)
  #define DEFAULT_bedKp 10.00
  #define DEFAULT_bedKi .023
  #define DEFAULT_bedKd 305.4

  //120V 250W silicone heater into 4mm borosilicate (MendelMax 1.5+)
  //from pidautotune
  //#define DEFAULT_bedKp 97.1
  //#define DEFAULT_bedKi 1.41
  //#define DEFAULT_bedKd 1675.16

  // FIND YOUR OWN: "M303 E-1 C8 S90" to run autotune on the bed at 90 degreesC for 8 cycles.
#endif // PIDTEMPBED

#if EITHER(PIDTEMP, PIDTEMPBED)
  //#define PID_DEBUG             // Sends debug data to the serial port. Use 'M303 D' to toggle activation.
  //#define PID_OPENLOOP          // Puts PID in open loop. M104/M140 sets the output power from 0 to PID_MAX
  //#define SLOW_PWM_HEATERS      // PWM with very low frequency (roughly 0.125Hz=8s) and minimum state time of approximately 1s useful for heaters driven by a relay
  #define PID_FUNCTIONAL_RANGE 10 // If the temperature difference between the target temperature and the actual temperature
                                  // is more than PID_FUNCTIONAL_RANGE then the PID will be shut off and the heater will be set to min/max.
#endif

// @section extruder

/**
 * Prevent extrusion if the temperature is below EXTRUDE_MINTEMP.
 * Add M302 to set the minimum extrusion temperature and/or turn
 * cold extrusion prevention on and off.
 *
 * *** IT IS HIGHLY RECOMMENDED TO LEAVE THIS OPTION ENABLED! ***
 */
//#define PREVENT_COLD_EXTRUSION
#define EXTRUDE_MINTEMP 5

/**
 * Prevent a single extrusion longer than EXTRUDE_MAXLENGTH.
 * Note: For Bowden Extruders make this large enough to allow load/unload.
 */
//#define PREVENT_LENGTHY_EXTRUDE
#define EXTRUDE_MAXLENGTH 200

//===========================================================================
//======================== Thermal Runaway Protection =======================
//===========================================================================

/**
 * Thermal Protection provides additional protection to your printer from damage
 * and fire. Marlin always includes safe min and max temperature ranges which
 * protect against a broken or disconnected thermistor wire.
 *
 * The issue: If a thermistor falls out, it will report the much lower
 * temperature of the air in the room, and the the firmware will keep
 * the heater on.
 *
 * If you get "Thermal Runaway" or "Heating failed" errors the
 * details can be tuned in Configuration_adv.h
 */

//#define THERMAL_PROTECTION_HOTENDS // Enable thermal protection for all extruders
//#define THERMAL_PROTECTION_BED     // Enable thermal protection for the heated bed
//#define THERMAL_PROTECTION_CHAMBER // Enable thermal protection for the heated chamber

//===========================================================================
//============================= Mechanical Settings =========================
//===========================================================================

// @section machine

// Uncomment one of these options to enable CoreXY, CoreXZ, or CoreYZ kinematics
// either in the usual order or reversed
//#define COREXY
//#define COREXZ
//#define COREYZ
//#define COREYX
//#define COREZX
//#define COREZY

//===========================================================================
//============================== Endstop Settings ===========================
//===========================================================================

// @section homing

// Specify here all the endstop connectors that are connected to any endstop or probe.
// Almost all printers will be using one per axis. Probes will use one or more of the
// extra connectors. Leave undefined any used for non-endstop and non-probe purposes.
#define USE_XMIN_PLUG
#define USE_YMIN_PLUG
#define USE_ZMIN_PLUG
//#define USE_XMAX_PLUG
//#define USE_YMAX_PLUG
//#define USE_ZMAX_PLUG

// Enable pullup for all endstops to prevent a floating state
#define ENDSTOPPULLUPS
#if DISABLED(ENDSTOPPULLUPS)
  // Disable ENDSTOPPULLUPS to set pullups individually
  //#define ENDSTOPPULLUP_XMAX
  //#define ENDSTOPPULLUP_YMAX
  //#define ENDSTOPPULLUP_ZMAX
  //#define ENDSTOPPULLUP_XMIN
  //#define ENDSTOPPULLUP_YMIN
  //#define ENDSTOPPULLUP_ZMIN
  //#define ENDSTOPPULLUP_ZMIN_PROBE
#endif

// Enable pulldown for all endstops to prevent a floating state
//#define ENDSTOPPULLDOWNS
#if DISABLED(ENDSTOPPULLDOWNS)
  // Disable ENDSTOPPULLDOWNS to set pulldowns individually
  //#define ENDSTOPPULLDOWN_XMAX
  //#define ENDSTOPPULLDOWN_YMAX
  //#define ENDSTOPPULLDOWN_ZMAX
  //#define ENDSTOPPULLDOWN_XMIN
  //#define ENDSTOPPULLDOWN_YMIN
  //#define ENDSTOPPULLDOWN_ZMIN
  //#define ENDSTOPPULLDOWN_ZMIN_PROBE
#endif

// Mechanical endstop with COM to ground and NC to Signal uses "false" here (most common setup).
#define X_MIN_ENDSTOP_INVERTING false // Set to true to invert the logic of the endstop.
#define Y_MIN_ENDSTOP_INVERTING false // Set to true to invert the logic of the endstop.
#define Z_MIN_ENDSTOP_INVERTING false // Set to true to invert the logic of the endstop.
#define X_MAX_ENDSTOP_INVERTING false // Set to true to invert the logic of the endstop.
#define Y_MAX_ENDSTOP_INVERTING false // Set to true to invert the logic of the endstop.
#define Z_MAX_ENDSTOP_INVERTING false // Set to true to invert the logic of the endstop.
#define Z_MIN_PROBE_ENDSTOP_INVERTING false // Set to true to invert the logic of the probe.

/**
 * Stepper Drivers
 *
 * These settings allow Marlin to tune stepper driver timing and enable advanced options for
 * stepper drivers that support them. You may also override timing options in Configuration_adv.h.
 *
 * A4988 is assumed for unspecified drivers.
 *
 * Options: A4988, A5984, DRV8825, LV8729, L6470, L6474, POWERSTEP01,
 *          TB6560, TB6600, TMC2100,
 *          TMC2130, TMC2130_STANDALONE, TMC2160, TMC2160_STANDALONE,
 *          TMC2208, TMC2208_STANDALONE, TMC2209, TMC2209_STANDALONE,
 *          TMC26X,  TMC26X_STANDALONE,  TMC2660, TMC2660_STANDALONE,
 *          TMC5130, TMC5130_STANDALONE, TMC5160, TMC5160_STANDALONE
 * :['A4988', 'A5984', 'DRV8825', 'LV8729', 'L6470', 'L6474', 'POWERSTEP01', 'TB6560', 'TB6600', 'TMC2100', 'TMC2130', 'TMC2130_STANDALONE', 'TMC2160', 'TMC2160_STANDALONE', 'TMC2208', 'TMC2208_STANDALONE', 'TMC2209', 'TMC2209_STANDALONE', 'TMC26X', 'TMC26X_STANDALONE', 'TMC2660', 'TMC2660_STANDALONE', 'TMC5130', 'TMC5130_STANDALONE', 'TMC5160', 'TMC5160_STANDALONE']
 */
//#define X_DRIVER_TYPE  A4988
//#define Y_DRIVER_TYPE  A4988
//#define Z_DRIVER_TYPE  A4988
//#define X2_DRIVER_TYPE A4988
//#define Y2_DRIVER_TYPE A4988
//#define Z2_DRIVER_TYPE A4988
//#define Z3_DRIVER_TYPE A4988
//#define Z4_DRIVER_TYPE A4988
//#define E0_DRIVER_TYPE A4988
//#define E1_DRIVER_TYPE A4988
//#define E2_DRIVER_TYPE A4988
//#define E3_DRIVER_TYPE A4988
//#define E4_DRIVER_TYPE A4988
//#define E5_DRIVER_TYPE A4988
//#define E6_DRIVER_TYPE A4988
//#define E7_DRIVER_TYPE A4988

// Enable this feature if all enabled endstop pins are interrupt-capable.
// This will remove the need to poll the interrupt pins, saving many CPU cycles.
//#define ENDSTOP_INTERRUPTS_FEATURE

/**
 * Endstop Noise Threshold
 *
 * Enable if your probe or endstops falsely trigger due to noise.
 *
 * - Higher values may affect repeatability or accuracy of some bed probes.
 * - To fix noise install a 100nF ceramic capacitor in parallel with the switch.
 * - This feature is not required for common micro-switches mounted on PCBs
 *   based on the Makerbot design, which already have the 100nF capacitor.
 *
 * :[2,3,4,5,6,7]
 */
//#define ENDSTOP_NOISE_THRESHOLD 2

// Check for stuck or disconnected endstops during homing moves.
//#define DETECT_BROKEN_ENDSTOP

//=============================================================================
//============================== Movement Settings ============================
//=============================================================================
// @section motion

/**
 * Default Settings
 *
 * These settings can be reset by M502
 *
 * Note that if EEPROM is enabled, saved values will override these.
 */

/**
 * With this option each E stepper can have its own factors for the
 * following movement settings. If fewer factors are given than the
 * total number of extruders, the last value applies to the rest.
 */
//#define DISTINCT_E_FACTORS

/**
 * Default Axis Steps Per Unit (steps/mm)
 * Override with M92
 *                                      X, Y, Z, E0 [, E1[, E2...]]
 */
#define DEFAULT_AXIS_STEPS_PER_UNIT   { 80, 80, 4000, 500 }

/**
 * Default Max Feed Rate (mm/s)
 * Override with M203
 *                                      X, Y, Z, E0 [, E1[, E2...]]
 */
#define DEFAULT_MAX_FEEDRATE          { 300, 300, 5, 25 }

//#define LIMITED_MAX_FR_EDITING        // Limit edit via M203 or LCD to DEFAULT_MAX_FEEDRATE * 2
#if ENABLED(LIMITED_MAX_FR_EDITING)
  #define MAX_FEEDRATE_EDIT_VALUES    { 600, 600, 10, 50 } // ...or, set your own edit limits
#endif

/**
 * Default Max Acceleration (change/s) change = mm/s
 * (Maximum start speed for accelerated moves)
 * Override with M201
 *                                      X, Y, Z, E0 [, E1[, E2...]]
 */
#define DEFAULT_MAX_ACCELERATION      { 3000, 3000, 100, 10000 }

//#define LIMITED_MAX_ACCEL_EDITING     // Limit edit via M201 or LCD to DEFAULT_MAX_ACCELERATION * 2
#if ENABLED(LIMITED_MAX_ACCEL_EDITING)
  #define MAX_ACCEL_EDIT_VALUES       { 6000, 6000, 200, 20000 } // ...or, set your own edit limits
#endif

/**
 * Default Acceleration (change/s) change = mm/s
 * Override with M204
 *
 *   M204 P    Acceleration
 *   M204 R    Retract Acceleration
 *   M204 T    Travel Acceleration
 */
#define DEFAULT_ACCELERATION          3000    // X, Y, Z and E acceleration for printing moves
#define DEFAULT_RETRACT_ACCELERATION  3000    // E acceleration for retracts
#define DEFAULT_TRAVEL_ACCELERATION   3000    // X, Y, Z acceleration for travel (non printing) moves

/**
 * Default Jerk limits (mm/s)
 * Override with M205 X Y Z E
 *
 * "Jerk" specifies the minimum speed change that requires acceleration.
 * When changing speed and direction, if the difference is less than the
 * value set here, it may happen instantaneously.
 */
//#define CLASSIC_JERK
#if ENABLED(CLASSIC_JERK)
  #define DEFAULT_XJERK 10.0
  #define DEFAULT_YJERK 10.0
  #define DEFAULT_ZJERK  0.3

  //#define TRAVEL_EXTRA_XYJERK 0.0     // Additional jerk allowance for all travel moves

  //#define LIMITED_JERK_EDITING        // Limit edit via M205 or LCD to DEFAULT_aJERK * 2
  #if ENABLED(LIMITED_JERK_EDITING)
    #define MAX_JERK_EDIT_VALUES { 20, 20, 0.6, 10 } // ...or, set your own edit limits
  #endif
#endif

#define DEFAULT_EJERK    5.0  // May be used by Linear Advance

/**
 * Junction Deviation Factor
 *
 * See:
 *   https://reprap.org/forum/read.php?1,739819
 *   https://blog.kyneticcnc.com/2018/10/computing-junction-deviation-for-marlin.html
 */
#if DISABLED(CLASSIC_JERK)
  #define JUNCTION_DEVIATION_MM 0.013 // (mm) Distance from real junction edge
  #define JD_HANDLE_SMALL_SEGMENTS    // Use curvature estimation instead of just the junction angle
                                      // for small segments (< 1mm) with large junction angles (> 135°).
#endif

/**
 * S-Curve Acceleration
 *
 * This option eliminates vibration during printing by fitting a Bézier
 * curve to move acceleration, producing much smoother direction changes.
 *
 * See https://github.com/synthetos/TinyG/wiki/Jerk-Controlled-Motion-Explained
 */
//#define S_CURVE_ACCELERATION

//===========================================================================
//============================= Z Probe Options =============================
//===========================================================================
// @section probes

//
// See https://marlinfw.org/docs/configuration/probes.html
//

/**
 * Enable this option for a probe connected to the Z-MIN pin.
 * The probe replaces the Z-MIN endstop and is used for Z homing.
 * (Automatically enables USE_PROBE_FOR_Z_HOMING.)
 */
//#define Z_MIN_PROBE_USES_Z_MIN_ENDSTOP_PIN

// Force the use of the probe for Z-axis homing
//#define USE_PROBE_FOR_Z_HOMING

/**
 * Z_MIN_PROBE_PIN
 *
 * Define this pin if the probe is not connected to Z_MIN_PIN.
 * If not defined the default pin for the selected MOTHERBOARD
 * will be used. Most of the time the default is what you want.
 *
 *  - The simplest option is to use a free endstop connector.
 *  - Use 5V for powered (usually inductive) sensors.
 *
 *  - RAMPS 1.3/1.4 boards may use the 5V, GND, and Aux4->D32 pin:
 *    - For simple switches connect...
 *      - normally-closed switches to GND and D32.
 *      - normally-open switches to 5V and D32.
 *
 */
//#define Z_MIN_PROBE_PIN 32 // Pin 32 is the RAMPS default

/**
 * Probe Type
 *
 * Allen Key Probes, Servo Probes, Z-Sled Probes, FIX_MOUNTED_PROBE, etc.
 * Activate one of these to use Auto Bed Leveling below.
 */

/**
 * The "Manual Probe" provides a means to do "Auto" Bed Leveling without a probe.
 * Use G29 repeatedly, adjusting the Z height at each point with movement commands
 * or (with LCD_BED_LEVELING) the LCD controller.
 */
//#define PROBE_MANUALLY
//#define MANUAL_PROBE_START_Z 0.2

/**
 * A Fix-Mounted Probe either doesn't deploy or needs manual deployment.
 *   (e.g., an inductive probe or a nozzle-based probe-switch.)
 */
//#define FIX_MOUNTED_PROBE

/**
 * Use the nozzle as the probe, as with a conductive
 * nozzle system or a piezo-electric smart effector.
 */
//#define NOZZLE_AS_PROBE

/**
 * Z Servo Probe, such as an endstop switch on a rotating arm.
 */
//#define Z_PROBE_SERVO_NR 0       // Defaults to SERVO 0 connector.
//#define Z_SERVO_ANGLES { 70, 0 } // Z Servo Deploy and Stow angles

/**
 * The BLTouch probe uses a Hall effect sensor and emulates a servo.
 */
//#define BLTOUCH

/**
 * Pressure sensor with a BLTouch-like interface
 */
//#define CREALITY_TOUCH

/**
 * Touch-MI Probe by hotends.fr
 *
 * This probe is deployed and activated by moving the X-axis to a magnet at the edge of the bed.
 * By default, the magnet is assumed to be on the left and activated by a home. If the magnet is
 * on the right, enable and set TOUCH_MI_DEPLOY_XPOS to the deploy position.
 *
 * Also requires: BABYSTEPPING, BABYSTEP_ZPROBE_OFFSET, Z_SAFE_HOMING,
 *                and a minimum Z_HOMING_HEIGHT of 10.
 */
//#define TOUCH_MI_PROBE
#if ENABLED(TOUCH_MI_PROBE)
  #define TOUCH_MI_RETRACT_Z 0.5                  // Height at which the probe retracts
  //#define TOUCH_MI_DEPLOY_XPOS (X_MAX_BED + 2)  // For a magnet on the right side of the bed
  //#define TOUCH_MI_MANUAL_DEPLOY                // For manual deploy (LCD menu)
#endif

// A probe that is deployed and stowed with a solenoid pin (SOL1_PIN)
//#define SOLENOID_PROBE

// A sled-mounted probe like those designed by Charles Bell.
//#define Z_PROBE_SLED
//#define SLED_DOCKING_OFFSET 5  // The extra distance the X axis must travel to pickup the sled. 0 should be fine but you can push it further if you'd like.

// A probe deployed by moving the x-axis, such as the Wilson II's rack-and-pinion probe designed by Marty Rice.
//#define RACK_AND_PINION_PROBE
#if ENABLED(RACK_AND_PINION_PROBE)
  #define Z_PROBE_DEPLOY_X  X_MIN_POS
  #define Z_PROBE_RETRACT_X X_MAX_POS
#endif

// Duet Smart Effector (for delta printers) - https://bit.ly/2ul5U7J
// When the pin is defined you can use M672 to set/reset the probe sensivity.
//#define DUET_SMART_EFFECTOR
#if ENABLED(DUET_SMART_EFFECTOR)
  #define SMART_EFFECTOR_MOD_PIN  -1  // Connect a GPIO pin to the Smart Effector MOD pin
#endif

/**
 * Use StallGuard2 to probe the bed with the nozzle.
 * Requires stallGuard-capable Trinamic stepper drivers.
 * CAUTION: This can damage machines with Z lead screws.
 *          Take extreme care when setting up this feature.
 */
//#define SENSORLESS_PROBING

//
// For Z_PROBE_ALLEN_KEY see the Delta example configurations.
//

/**
 * Z Probe to nozzle (X,Y) offset, relative to (0, 0).
 *
 * In the following example the X and Y offsets are both positive:
 *
 *   #define NOZZLE_TO_PROBE_OFFSET { 10, 10, 0 }
 *
 *     +-- BACK ---+
 *     |           |
 *   L |    (+) P  | R <-- probe (20,20)
 *   E |           | I
 *   F | (-) N (+) | G <-- nozzle (10,10)
 *   T |           | H
 *     |    (-)    | T
 *     |           |
 *     O-- FRONT --+
 *   (0,0)
 *
 * Specify a Probe position as { X, Y, Z }
 */
#define NOZZLE_TO_PROBE_OFFSET { 10, 10, 0 }

// Most probes should stay away from the edges of the bed, but
// with NOZZLE_AS_PROBE this can be negative for a wider probing area.
#define PROBING_MARGIN 10

// X and Y axis travel speed (mm/m) between probes
#define XY_PROBE_SPEED 8000

// Feedrate (mm/m) for the first approach when double-probing (MULTIPLE_PROBING == 2)
#define Z_PROBE_SPEED_FAST HOMING_FEEDRATE_Z

// Feedrate (mm/m) for the "accurate" probe of each point
#define Z_PROBE_SPEED_SLOW (Z_PROBE_SPEED_FAST / 2)

/**
 * Multiple Probing
 *
 * You may get improved results by probing 2 or more times.
 * With EXTRA_PROBING the more atypical reading(s) will be disregarded.
 *
 * A total of 2 does fast/slow probes with a weighted average.
 * A total of 3 or more adds more slow probes, taking the average.
 */
//#define MULTIPLE_PROBING 2
//#define EXTRA_PROBING    1

/**
 * Z probes require clearance when deploying, stowing, and moving between
 * probe points to avoid hitting the bed and other hardware.
 * Servo-mounted probes require extra space for the arm to rotate.
 * Inductive probes need space to keep from triggering early.
 *
 * Use these settings to specify the distance (mm) to raise the probe (or
 * lower the bed). The values set here apply over and above any (negative)
 * probe Z Offset set with NOZZLE_TO_PROBE_OFFSET, M851, or the LCD.
 * Only integer values >= 1 are valid here.
 *
 * Example: `M851 Z-5` with a CLEARANCE of 4  =>  9mm from bed to nozzle.
 *     But: `M851 Z+1` with a CLEARANCE of 2  =>  2mm from bed to nozzle.
 */
#define Z_CLEARANCE_DEPLOY_PROBE   10 // Z Clearance for Deploy/Stow
#define Z_CLEARANCE_BETWEEN_PROBES  5 // Z Clearance between probe points
#define Z_CLEARANCE_MULTI_PROBE     5 // Z Clearance between multiple probes
//#define Z_AFTER_PROBING           5 // Z position after probing is done

#define Z_PROBE_LOW_POINT          -2 // Farthest distance below the trigger-point to go before stopping

// For M851 give a range for adjusting the Z probe offset
#define Z_PROBE_OFFSET_RANGE_MIN -20
#define Z_PROBE_OFFSET_RANGE_MAX 20

// Enable the M48 repeatability test to test probe accuracy
//#define Z_MIN_PROBE_REPEATABILITY_TEST

// Before deploy/stow pause for user confirmation
//#define PAUSE_BEFORE_DEPLOY_STOW
#if ENABLED(PAUSE_BEFORE_DEPLOY_STOW)
  //#define PAUSE_PROBE_DEPLOY_WHEN_TRIGGERED // For Manual Deploy Allenkey Probe
#endif

/**
 * Enable one or more of the following if probing seems unreliable.
 * Heaters and/or fans can be disabled during probing to minimize electrical
 * noise. A delay can also be added to allow noise and vibration to settle.
 * These options are most useful for the BLTouch probe, but may also improve
 * readings with inductive probes and piezo sensors.
 */
//#define PROBING_HEATERS_OFF       // Turn heaters off when probing
#if ENABLED(PROBING_HEATERS_OFF)
  //#define WAIT_FOR_BED_HEATER     // Wait for bed to heat back up between probes (to improve accuracy)
#endif
//#define PROBING_FANS_OFF          // Turn fans off when probing
//#define PROBING_STEPPERS_OFF      // Turn steppers off (unless needed to hold position) when probing
//#define DELAY_BEFORE_PROBING 200  // (ms) To prevent vibrations from triggering piezo sensors

// For Inverting Stepper Enable Pins (Active Low) use 0, Non Inverting (Active High) use 1
// :{ 0:'Low', 1:'High' }
#define X_ENABLE_ON 0
#define Y_ENABLE_ON 0
#define Z_ENABLE_ON 0
#define E_ENABLE_ON 0 // For all extruders

// Disables axis stepper immediately when it's not being used.
// WARNING: When motors turn off there is a chance of losing position accuracy!
#define DISABLE_X false
#define DISABLE_Y false
#define DISABLE_Z false

// Warn on display about possibly reduced accuracy
//#define DISABLE_REDUCED_ACCURACY_WARNING

// @section extruder

#define DISABLE_E false             // For all extruders
#define DISABLE_INACTIVE_EXTRUDER   // Keep only the active extruder enabled

// @section machine

// Invert the stepper direction. Change (or reverse the motor connector) if an axis goes the wrong way.
#define INVERT_X_DIR false
#define INVERT_Y_DIR true
#define INVERT_Z_DIR false

// @section extruder

// For direct drive extruder v9 set to true, for geared extruder set to false.
#define INVERT_E0_DIR false
#define INVERT_E1_DIR false
#define INVERT_E2_DIR false
#define INVERT_E3_DIR false
#define INVERT_E4_DIR false
#define INVERT_E5_DIR false
#define INVERT_E6_DIR false
#define INVERT_E7_DIR false

// @section homing

//#define NO_MOTION_BEFORE_HOMING // Inhibit movement until all axes have been homed

//#define UNKNOWN_Z_NO_RAISE      // Don't raise Z (lower the bed) if Z is "unknown." For beds that fall when Z is powered off.

//#define Z_HOMING_HEIGHT  4      // (mm) Minimal Z height before homing (G28) for Z clearance above the bed, clamps, ...
                                  // Be sure to have this much clearance over your Z_MAX_POS to prevent grinding.

//#define Z_AFTER_HOMING  10      // (mm) Height to move to after homing Z

// Direction of endstops when homing; 1=MAX, -1=MIN
// :[-1,1]
#define X_HOME_DIR -1
#define Y_HOME_DIR -1
#define Z_HOME_DIR -1

// @section machine

// The size of the print bed
#define X_BED_SIZE 200
#define Y_BED_SIZE 200

// Travel limits (mm) after homing, corresponding to endstop positions.
#define X_MIN_POS 0
#define Y_MIN_POS 0
#define Z_MIN_POS 0
#define X_MAX_POS X_BED_SIZE
#define Y_MAX_POS Y_BED_SIZE
#define Z_MAX_POS 200

/**
 * Software Endstops
 *
 * - Prevent moves outside the set machine bounds.
 * - Individual axes can be disabled, if desired.
 * - X and Y only apply to Cartesian robots.
 * - Use 'M211' to set software endstops on/off or report current state
 */

// Min software endstops constrain movement within minimum coordinate bounds
#define MIN_SOFTWARE_ENDSTOPS
#if ENABLED(MIN_SOFTWARE_ENDSTOPS)
  #define MIN_SOFTWARE_ENDSTOP_X
  #define MIN_SOFTWARE_ENDSTOP_Y
  #define MIN_SOFTWARE_ENDSTOP_Z
#endif

// Max software endstops constrain movement within maximum coordinate bounds
//#define MAX_SOFTWARE_ENDSTOPS
#if ENABLED(MAX_SOFTWARE_ENDSTOPS)
  #define MAX_SOFTWARE_ENDSTOP_X
  #define MAX_SOFTWARE_ENDSTOP_Y
  #define MAX_SOFTWARE_ENDSTOP_Z
#endif

#if EITHER(MIN_SOFTWARE_ENDSTOPS, MAX_SOFTWARE_ENDSTOPS)
  //#define SOFT_ENDSTOPS_MENU_ITEM  // Enable/Disable software endstops from the LCD
#endif

/**
 * Filament Runout Sensors
 * Mechanical or opto endstops are used to check for the presence of filament.
 *
 * RAMPS-based boards use SERVO3_PIN for the first runout sensor.
 * For other boards you may need to define FIL_RUNOUT_PIN, FIL_RUNOUT2_PIN, etc.
 */
//#define FILAMENT_RUNOUT_SENSOR
#if ENABLED(FILAMENT_RUNOUT_SENSOR)
  #define NUM_RUNOUT_SENSORS   1     // Number of sensors, up to one per extruder. Define a FIL_RUNOUT#_PIN for each.
  #define FIL_RUNOUT_STATE     LOW   // Pin state indicating that filament is NOT present.
  #define FIL_RUNOUT_PULLUP          // Use internal pullup for filament runout pins.
  //#define FIL_RUNOUT_PULLDOWN      // Use internal pulldown for filament runout pins.

  // Set one or more commands to execute on filament runout.
  // (After 'M412 H' Marlin will ask the host to handle the process.)
  #define FILAMENT_RUNOUT_SCRIPT "M600"

  // After a runout is detected, continue printing this length of filament
  // before executing the runout script. Useful for a sensor at the end of
  // a feed tube. Requires 4 bytes SRAM per sensor, plus 4 bytes overhead.
  //#define FILAMENT_RUNOUT_DISTANCE_MM 25

  #ifdef FILAMENT_RUNOUT_DISTANCE_MM
    // Enable this option to use an encoder disc that toggles the runout pin
    // as the filament moves. (Be sure to set FILAMENT_RUNOUT_DISTANCE_MM
    // large enough to avoid false positives.)
    //#define FILAMENT_MOTION_SENSOR
  #endif
#endif

//===========================================================================
//=============================== Bed Leveling ==============================
//===========================================================================
// @section calibrate

/**
 * Choose one of the options below to enable G29 Bed Leveling. The parameters
 * and behavior of G29 will change depending on your selection.
 *
 *  If using a Probe for Z Homing, enable Z_SAFE_HOMING also!
 *
 * - AUTO_BED_LEVELING_3POINT
 *   Probe 3 arbitrary points on the bed (that aren't collinear)
 *   You specify the XY coordinates of all 3 points.
 *   The result is a single tilted plane. Best for a flat bed.
 *
 * - AUTO_BED_LEVELING_LINEAR
 *   Probe several points in a grid.
 *   You specify the rectangle and the density of sample points.
 *   The result is a single tilted plane. Best for a flat bed.
 *
 * - AUTO_BED_LEVELING_BILINEAR
 *   Probe several points in a grid.
 *   You specify the rectangle and the density of sample points.
 *   The result is a mesh, best for large or uneven beds.
 *
 * - AUTO_BED_LEVELING_UBL (Unified Bed Leveling)
 *   A comprehensive bed leveling system combining the features and benefits
 *   of other systems. UBL also includes integrated Mesh Generation, Mesh
 *   Validation and Mesh Editing systems.
 *
 * - MESH_BED_LEVELING
 *   Probe a grid manually
 *   The result is a mesh, suitable for large or uneven beds. (See BILINEAR.)
 *   For machines without a probe, Mesh Bed Leveling provides a method to perform
 *   leveling in steps so you can manually adjust the Z height at each grid-point.
 *   With an LCD controller the process is guided step-by-step.
 */
//#define AUTO_BED_LEVELING_3POINT
//#define AUTO_BED_LEVELING_LINEAR
//#define AUTO_BED_LEVELING_BILINEAR
//#define AUTO_BED_LEVELING_UBL
//#define MESH_BED_LEVELING

/**
 * Normally G28 leaves leveling disabled on completion. Enable
 * this option to have G28 restore the prior leveling state.
 */

//#define RESTORE_LEVELING_AFTER_G28

/**
 * Enable detailed logging of G28, G29, M48, etc.
 * Turn on with the command 'M111 S32'.
 * NOTE: Requires a lot of PROGMEM!
 */
//#define DEBUG_LEVELING_FEATURE

#if ANY(MESH_BED_LEVELING, AUTO_BED_LEVELING_BILINEAR, AUTO_BED_LEVELING_UBL)
  // Gradually reduce leveling correction until a set height is reached,
  // at which point movement will be level to the machine's XY plane.
  // The height can be set with M420 Z<height>
  #define ENABLE_LEVELING_FADE_HEIGHT

  // For Cartesian machines, instead of dividing moves on mesh boundaries,
  // split up moves into short segments like a Delta. This follows the
  // contours of the bed more closely than edge-to-edge straight moves.
  #define SEGMENT_LEVELED_MOVES
  #define LEVELED_SEGMENT_LENGTH 5.0 // (mm) Length of all segments (except the last one)

  /**
   * Enable the G26 Mesh Validation Pattern tool.
   */
  //#define G26_MESH_VALIDATION
  #if ENABLED(G26_MESH_VALIDATION)
    #define MESH_TEST_NOZZLE_SIZE    0.4  // (mm) Diameter of primary nozzle.
    #define MESH_TEST_LAYER_HEIGHT   0.2  // (mm) Default layer height for the G26 Mesh Validation Tool.
    #define MESH_TEST_HOTEND_TEMP  205    // (°C) Default nozzle temperature for the G26 Mesh Validation Tool.
    #define MESH_TEST_BED_TEMP      60    // (°C) Default bed temperature for the G26 Mesh Validation Tool.
    #define G26_XY_FEEDRATE         20    // (mm/s) Feedrate for XY Moves for the G26 Mesh Validation Tool.
    #define G26_RETRACT_MULTIPLIER   1.0  // G26 Q (retraction) used by default between mesh test elements.
  #endif

#endif

#if EITHER(AUTO_BED_LEVELING_LINEAR, AUTO_BED_LEVELING_BILINEAR)

  // Set the number of grid points per dimension.
  #define GRID_MAX_POINTS_X 3
  #define GRID_MAX_POINTS_Y GRID_MAX_POINTS_X

  // Probe along the Y axis, advancing X after each column
  //#define PROBE_Y_FIRST

  #if ENABLED(AUTO_BED_LEVELING_BILINEAR)

    // Beyond the probed grid, continue the implied tilt?
    // Default is to maintain the height of the nearest edge.
    //#define EXTRAPOLATE_BEYOND_GRID

    //
    // Experimental Subdivision of the grid by Catmull-Rom method.
    // Synthesizes intermediate points to produce a more detailed mesh.
    //
    //#define ABL_BILINEAR_SUBDIVISION
    #if ENABLED(ABL_BILINEAR_SUBDIVISION)
      // Number of subdivisions between probe points
      #define BILINEAR_SUBDIVISIONS 3
    #endif

  #endif

#elif ENABLED(AUTO_BED_LEVELING_UBL)

  //===========================================================================
  //========================= Unified Bed Leveling ============================
  //===========================================================================

  //#define MESH_EDIT_GFX_OVERLAY   // Display a graphics overlay while editing the mesh

  #define MESH_INSET 1              // Set Mesh bounds as an inset region of the bed
  #define GRID_MAX_POINTS_X 5      // Don't use more than 15 points per axis, implementation limited.
  #define GRID_MAX_POINTS_Y GRID_MAX_POINTS_X

  #define UBL_MESH_EDIT_MOVES_Z     // Sophisticated users prefer no movement of nozzle
  #define UBL_SAVE_ACTIVE_ON_M500   // Save the currently active mesh in the current slot on M500

  //#define UBL_Z_RAISE_WHEN_OFF_MESH 2.5 // When the nozzle is off the mesh, this value is used
                                          // as the Z-Height correction value.

#elif ENABLED(MESH_BED_LEVELING)

  //===========================================================================
  //=================================== Mesh ==================================
  //===========================================================================

  #define MESH_INSET 10          // Set Mesh bounds as an inset region of the bed
  #define GRID_MAX_POINTS_X 3    // Don't use more than 7 points per axis, implementation limited.
  #define GRID_MAX_POINTS_Y GRID_MAX_POINTS_X

  //#define MESH_G28_REST_ORIGIN // After homing all axes ('G28' or 'G28 XYZ') rest Z at Z_MIN_POS

#endif // BED_LEVELING

/**
 * Add a bed leveling sub-menu for ABL or MBL.
 * Include a guided procedure if manual probing is enabled.
 */
//#define LCD_BED_LEVELING

#if ENABLED(LCD_BED_LEVELING)
  #define MESH_EDIT_Z_STEP  0.025 // (mm) Step size while manually probing Z axis.
  #define LCD_PROBE_Z_RANGE 4     // (mm) Z Range centered on Z_MIN_POS for LCD Z adjustment
  //#define MESH_EDIT_MENU        // Add a menu to edit mesh points
#endif

// Add a menu item to move between bed corners for manual bed adjustment
//#define LEVEL_BED_CORNERS

#if ENABLED(LEVEL_BED_CORNERS)
  #define LEVEL_CORNERS_INSET_LFRB { 30, 30, 30, 30 } // (mm) Left, Front, Right, Back insets
  #define LEVEL_CORNERS_HEIGHT      0.0   // (mm) Z height of nozzle at leveling points
  #define LEVEL_CORNERS_Z_HOP       4.0   // (mm) Z height of nozzle between leveling points
  //#define LEVEL_CENTER_TOO              // Move to the center after the last corner
#endif

/**
 * Commands to execute at the end of G29 probing.
 * Useful to retract or move the Z probe out of the way.
 */
//#define Z_PROBE_END_SCRIPT "G1 Z10 F12000\nG1 X15 Y330\nG1 Z0.5\nG1 Z10"

// @section homing

// The center of the bed is at (X=0, Y=0)
//#define BED_CENTER_AT_0_0

// Manually set the home position. Leave these undefined for automatic settings.
// For DELTA this is the top-center of the Cartesian print volume.
//#define MANUAL_X_HOME_POS 0
//#define MANUAL_Y_HOME_POS 0
//#define MANUAL_Z_HOME_POS 0

// Use "Z Safe Homing" to avoid homing with a Z probe outside the bed area.
//
// With this feature enabled:
//
// - Allow Z homing only after X and Y homing AND stepper drivers still enabled.
// - If stepper drivers time out, it will need X and Y homing again before Z homing.
// - Move the Z probe (or nozzle) to a defined XY point before Z Homing.
// - Prevent Z homing when the Z probe is outside bed area.
//
//#define Z_SAFE_HOMING

#if ENABLED(Z_SAFE_HOMING)
  #define Z_SAFE_HOMING_X_POINT X_CENTER  // X point for Z homing
  #define Z_SAFE_HOMING_Y_POINT Y_CENTER  // Y point for Z homing
#endif

// Homing speeds (mm/m)
#define HOMING_FEEDRATE_XY (50*60)
#define HOMING_FEEDRATE_Z  (4*60)

// Validate that endstops are triggered on homing moves
#define VALIDATE_HOMING_ENDSTOPS

// @section calibrate

/**
 * Bed Skew Compensation
 *
 * This feature corrects for misalignment in the XYZ axes.
 *
 * Take the following steps to get the bed skew in the XY plane:
 *  1. Print a test square (e.g., https://www.thingiverse.com/thing:2563185)
 *  2. For XY_DIAG_AC measure the diagonal A to C
 *  3. For XY_DIAG_BD measure the diagonal B to D
 *  4. For XY_SIDE_AD measure the edge A to D
 *
 * Marlin automatically computes skew factors from these measurements.
 * Skew factors may also be computed and set manually:
 *
 *  - Compute AB     : SQRT(2*AC*AC+2*BD*BD-4*AD*AD)/2
 *  - XY_SKEW_FACTOR : TAN(PI/2-ACOS((AC*AC-AB*AB-AD*AD)/(2*AB*AD)))
 *
 * If desired, follow the same procedure for XZ and YZ.
 * Use these diagrams for reference:
 *
 *    Y                     Z                     Z
 *    ^     B-------C       ^     B-------C       ^     B-------C
 *    |    /       /        |    /       /        |    /       /
 *    |   /       /         |   /       /         |   /       /
 *    |  A-------D          |  A-------D          |  A-------D
 *    +-------------->X     +-------------->X     +-------------->Y
 *     XY_SKEW_FACTOR        XZ_SKEW_FACTOR        YZ_SKEW_FACTOR
 */
//#define SKEW_CORRECTION

#if ENABLED(SKEW_CORRECTION)
  // Input all length measurements here:
  #define XY_DIAG_AC 282.8427124746
  #define XY_DIAG_BD 282.8427124746
  #define XY_SIDE_AD 200

  // Or, set the default skew factors directly here
  // to override the above measurements:
  #define XY_SKEW_FACTOR 0.0

  //#define SKEW_CORRECTION_FOR_Z
  #if ENABLED(SKEW_CORRECTION_FOR_Z)
    #define XZ_DIAG_AC 282.8427124746
    #define XZ_DIAG_BD 282.8427124746
    #define YZ_DIAG_AC 282.8427124746
    #define YZ_DIAG_BD 282.8427124746
    #define YZ_SIDE_AD 200
    #define XZ_SKEW_FACTOR 0.0
    #define YZ_SKEW_FACTOR 0.0
  #endif

  // Enable this option for M852 to set skew at runtime
  //#define SKEW_CORRECTION_GCODE
#endif

//=============================================================================
//============================= Additional Features ===========================
//=============================================================================

// @section extras

/**
 * EEPROM
 *
 * Persistent storage to preserve configurable settings across reboots.
 *
 *   M500 - Store settings to EEPROM.
 *   M501 - Read settings from EEPROM. (i.e., Throw away unsaved changes)
 *   M502 - Revert settings to "factory" defaults. (Follow with M500 to init the EEPROM.)
 */
//#define EEPROM_SETTINGS     // Persistent storage with M500 and M501
//#define DISABLE_M503        // Saves ~2700 bytes of PROGMEM. Disable for release!
//#define EEPROM_CHITCHAT       // Give feedback on EEPROM commands. Disable to save PROGMEM.
#define EEPROM_BOOT_SILENT    // Keep M503 quiet and only give errors during first load
#if ENABLED(EEPROM_SETTINGS)
  #define EEPROM_AUTO_INIT  // Init EEPROM automatically on any errors.
#endif

//
// Host Keepalive
//
// When enabled Marlin will send a busy status message to the host
// every couple of seconds when it can't accept commands.
//
//#define HOST_KEEPALIVE_FEATURE        // Disable this if your host doesn't like keepalive messages
#define DEFAULT_KEEPALIVE_INTERVAL 2  // Number of seconds between "busy" messages. Set with M113.
#define BUSY_WHILE_HEATING            // Some hosts require "busy" messages even during heating

//
// G20/G21 Inch mode support
//
//#define INCH_MODE_SUPPORT

//
// M149 Set temperature units support
//
//#define TEMPERATURE_UNITS_SUPPORT

// @section temperature

// Preheat Constants
#define PREHEAT_1_LABEL       "PLA"
#define PREHEAT_1_TEMP_HOTEND 180
#define PREHEAT_1_TEMP_BED     70
#define PREHEAT_1_FAN_SPEED     0 // Value from 0 to 255

#define PREHEAT_2_LABEL       "ABS"
#define PREHEAT_2_TEMP_HOTEND 240
#define PREHEAT_2_TEMP_BED    110
#define PREHEAT_2_FAN_SPEED     0 // Value from 0 to 255

/**
 * Nozzle Park
 *
 * Park the nozzle at the given XYZ position on idle or G27.
 *
 * The "P" parameter controls the action applied to the Z axis:
 *
 *    P0  (Default) If Z is below park Z raise the nozzle.
 *    P1  Raise the nozzle always to Z-park height.
 *    P2  Raise the nozzle by Z-park amount, limited to Z_MAX_POS.
 */
//#define NOZZLE_PARK_FEATURE

#if ENABLED(NOZZLE_PARK_FEATURE)
  // Specify a park position as { X, Y, Z_raise }
  #define NOZZLE_PARK_POINT { (X_MIN_POS + 10), (Y_MAX_POS - 10), 20 }
  //#define NOZZLE_PARK_X_ONLY          // X move only is required to park
  //#define NOZZLE_PARK_Y_ONLY          // Y move only is required to park
  #define NOZZLE_PARK_Z_RAISE_MIN   2   // (mm) Always raise Z by at least this distance
  #define NOZZLE_PARK_XY_FEEDRATE 100   // (mm/s) X and Y axes feedrate (also used for delta Z axis)
  #define NOZZLE_PARK_Z_FEEDRATE    5   // (mm/s) Z axis feedrate (not used for delta printers)
#endif

/**
 * Clean Nozzle Feature -- EXPERIMENTAL
 *
 * Adds the G12 command to perform a nozzle cleaning process.
 *
 * Parameters:
 *   P  Pattern
 *   S  Strokes / Repetitions
 *   T  Triangles (P1 only)
 *
 * Patterns:
 *   P0  Straight line (default). This process requires a sponge type material
 *       at a fixed bed location. "S" specifies strokes (i.e. back-forth motions)
 *       between the start / end points.
 *
 *   P1  Zig-zag pattern between (X0, Y0) and (X1, Y1), "T" specifies the
 *       number of zig-zag triangles to do. "S" defines the number of strokes.
 *       Zig-zags are done in whichever is the narrower dimension.
 *       For example, "G12 P1 S1 T3" will execute:
 *
 *          --
 *         |  (X0, Y1) |     /\        /\        /\     | (X1, Y1)
 *         |           |    /  \      /  \      /  \    |
 *       A |           |   /    \    /    \    /    \   |
 *         |           |  /      \  /      \  /      \  |
 *         |  (X0, Y0) | /        \/        \/        \ | (X1, Y0)
 *          --         +--------------------------------+
 *                       |________|_________|_________|
 *                           T1        T2        T3
 *
 *   P2  Circular pattern with middle at NOZZLE_CLEAN_CIRCLE_MIDDLE.
 *       "R" specifies the radius. "S" specifies the stroke count.
 *       Before starting, the nozzle moves to NOZZLE_CLEAN_START_POINT.
 *
 *   Caveats: The ending Z should be the same as starting Z.
 * Attention: EXPERIMENTAL. G-code arguments may change.
 *
 */
//#define NOZZLE_CLEAN_FEATURE

#if ENABLED(NOZZLE_CLEAN_FEATURE)
  // Default number of pattern repetitions
  #define NOZZLE_CLEAN_STROKES  12

  // Default number of triangles
  #define NOZZLE_CLEAN_TRIANGLES  3

  // Specify positions for each tool as { { X, Y, Z }, { X, Y, Z } }
  // Dual hotend system may use { {  -20, (Y_BED_SIZE / 2), (Z_MIN_POS + 1) },  {  420, (Y_BED_SIZE / 2), (Z_MIN_POS + 1) }}
  #define NOZZLE_CLEAN_START_POINT { {  30, 30, (Z_MIN_POS + 1) } }
  #define NOZZLE_CLEAN_END_POINT   { { 100, 60, (Z_MIN_POS + 1) } }

  // Circular pattern radius
  #define NOZZLE_CLEAN_CIRCLE_RADIUS 6.5
  // Circular pattern circle fragments number
  #define NOZZLE_CLEAN_CIRCLE_FN 10
  // Middle point of circle
  #define NOZZLE_CLEAN_CIRCLE_MIDDLE NOZZLE_CLEAN_START_POINT

  // Move the nozzle to the initial position after cleaning
  #define NOZZLE_CLEAN_GOBACK

  // Enable for a purge/clean station that's always at the gantry height (thus no Z move)
  //#define NOZZLE_CLEAN_NO_Z

  // Explicit wipe G-code script applies to a G12 with no arguments.
  //#define WIPE_SEQUENCE_COMMANDS "G1 X-17 Y25 Z10 F4000\nG1 Z1\nM114\nG1 X-17 Y25\nG1 X-17 Y95\nG1 X-17 Y25\nG1 X-17 Y95\nG1 X-17 Y25\nG1 X-17 Y95\nG1 X-17 Y25\nG1 X-17 Y95\nG1 X-17 Y25\nG1 X-17 Y95\nG1 X-17 Y25\nG1 X-17 Y95\nG1 Z15\nM400\nG0 X-10.0 Y-9.0"

#endif

/**
 * Print Job Timer
 *
 * Automatically start and stop the print job timer on M104/M109/M190.
 *
 *   M104 (hotend, no wait) - high temp = none,        low temp = stop timer
 *   M109 (hotend, wait)    - high temp = start timer, low temp = stop timer
 *   M190 (bed, wait)       - high temp = start timer, low temp = none
 *
 * The timer can also be controlled with the following commands:
 *
 *   M75 - Start the print job timer
 *   M76 - Pause the print job timer
 *   M77 - Stop the print job timer
 */
#define PRINTJOB_TIMER_AUTOSTART

/**
 * Print Counter
 *
 * Track statistical data such as:
 *
 *  - Total print jobs
 *  - Total successful print jobs
 *  - Total failed print jobs
 *  - Total time printing
 *
 * View the current statistics with M78.
 */
//#define PRINTCOUNTER

//=============================================================================
//============================= LCD and SD support ============================
//=============================================================================

// @section lcd

/**
 * LCD LANGUAGE
 *
 * Select the language to display on the LCD. These languages are available:
 *
 *   en, an, bg, ca, cz, da, de, el, el_gr, es, eu, fi, fr, gl, hr, hu, it,
 *   jp_kana, ko_KR, nl, pl, pt, pt_br, ro ru, sk, tr, uk, vi, zh_CN, zh_TW, test
 *
 * :{ 'en':'English', 'an':'Aragonese', 'bg':'Bulgarian', 'ca':'Catalan', 'cz':'Czech', 'da':'Danish', 'de':'German', 'el':'Greek', 'el_gr':'Greek (Greece)', 'es':'Spanish', 'eu':'Basque-Euskera', 'fi':'Finnish', 'fr':'French', 'gl':'Galician', 'hr':'Croatian', 'hu':'Hungarian', 'it':'Italian', 'jp_kana':'Japanese', 'ko_KR':'Korean (South Korea)', 'nl':'Dutch', 'pl':'Polish', 'pt':'Portuguese', 'pt_br':'Portuguese (Brazilian)', 'ro':'Romanian', 'ru':'Russian', 'sk':'Slovak', 'tr':'Turkish', 'uk':'Ukrainian', 'vi':'Vietnamese', 'zh_CN':'Chinese (Simplified)', 'zh_TW':'Chinese (Traditional)', 'test':'TEST' }
 */
#define LCD_LANGUAGE en

/**
 * LCD Character Set
 *
 * Note: This option is NOT applicable to Graphical Displays.
 *
 * All character-based LCDs provide ASCII plus one of these
 * language extensions:
 *
 *  - JAPANESE ... the most common
 *  - WESTERN  ... with more accented characters
 *  - CYRILLIC ... for the Russian language
 *
 * To determine the language extension installed on your controller:
 *
 *  - Compile and upload with LCD_LANGUAGE set to 'test'
 *  - Click the controller to view the LCD menu
 *  - The LCD will display Japanese, Western, or Cyrillic text
 *
 * See https://marlinfw.org/docs/development/lcd_language.html
 *
 * :['JAPANESE', 'WESTERN', 'CYRILLIC']
 */
#define DISPLAY_CHARSET_HD44780 CYRILLIC

/**
 * Info Screen Style (0:Classic, 1:Prusa)
 *
 * :[0:'Classic', 1:'Prusa']
 */
#define LCD_INFO_SCREEN_STYLE 0

/**
 * SD CARD
 *
 * SD Card support is disabled by default. If your controller has an SD slot,
 * you must uncomment the following option or it won't work.
 *
 */
//#define SDSUPPORT

/**
 * SD CARD: SPI SPEED
 *
 * Enable one of the following items for a slower SPI transfer speed.
 * This may be required to resolve "volume init" errors.
 */
//#define SPI_SPEED SPI_HALF_SPEED
//#define SPI_SPEED SPI_QUARTER_SPEED
//#define SPI_SPEED SPI_EIGHTH_SPEED

/**
 * SD CARD: ENABLE CRC
 *
 * Use CRC checks and retries on the SD communication.
 */
//#define SD_CHECK_AND_RETRY

/**
 * LCD Menu Items
 *
 * Disable all menus and only display the Status Screen, or
 * just remove some extraneous menu items to recover space.
 */
//#define NO_LCD_MENUS
//#define SLIM_LCD_MENUS

//
// ENCODER SETTINGS
//
// This option overrides the default number of encoder pulses needed to
// produce one step. Should be increased for high-resolution encoders.
//
//#define ENCODER_PULSES_PER_STEP 4

//
// Use this option to override the number of step signals required to
// move between next/prev menu items.
//
//#define ENCODER_STEPS_PER_MENU_ITEM 1

/**
 * Encoder Direction Options
 *
 * Test your encoder's behavior first with both options disabled.
 *
 *  Reversed Value Edit and Menu Nav? Enable REVERSE_ENCODER_DIRECTION.
 *  Reversed Menu Navigation only?    Enable REVERSE_MENU_DIRECTION.
 *  Reversed Value Editing only?      Enable BOTH options.
 */

//
// This option reverses the encoder direction everywhere.
//
//  Set this option if CLOCKWISE causes values to DECREASE
//
//#define REVERSE_ENCODER_DIRECTION

//
// This option reverses the encoder direction for navigating LCD menus.
//
//  If CLOCKWISE normally moves DOWN this makes it go UP.
//  If CLOCKWISE normally moves UP this makes it go DOWN.
//
//#define REVERSE_MENU_DIRECTION

//
// This option reverses the encoder direction for Select Screen.
//
//  If CLOCKWISE normally moves LEFT this makes it go RIGHT.
//  If CLOCKWISE normally moves RIGHT this makes it go LEFT.
//
//#define REVERSE_SELECT_DIRECTION

//
// Individual Axis Homing
//
// Add individual axis homing items (Home X, Home Y, and Home Z) to the LCD menu.
//
//#define INDIVIDUAL_AXIS_HOMING_MENU

//
// SPEAKER/BUZZER
//
// If you have a speaker that can produce tones, enable it here.
// By default Marlin assumes you have a buzzer with a fixed frequency.
//
#define SPEAKER

//
// The duration and frequency for the UI feedback sound.
// Set these to 0 to disable audio feedback in the LCD menus.
//
// Note: Test audio output with the G-Code:
//  M300 S<frequency Hz> P<duration ms>
//
//#define LCD_FEEDBACK_FREQUENCY_DURATION_MS 2
//#define LCD_FEEDBACK_FREQUENCY_HZ 5000

//=============================================================================
//======================== LCD / Controller Selection =========================
//========================   (Character-based LCDs)   =========================
//=============================================================================

//
// RepRapDiscount Smart Controller.
// https://reprap.org/wiki/RepRapDiscount_Smart_Controller
//
// Note: Usually sold with a white PCB.
//
//#define REPRAP_DISCOUNT_SMART_CONTROLLER

//
// Original RADDS LCD Display+Encoder+SDCardReader
// http://doku.radds.org/dokumentation/lcd-display/
//
//#define RADDS_DISPLAY

//
// ULTIMAKER Controller.
//
//#define ULTIMAKERCONTROLLER

//
// ULTIPANEL as seen on Thingiverse.
//
//#define ULTIPANEL

//
// PanelOne from T3P3 (via RAMPS 1.4 AUX2/AUX3)
// https://reprap.org/wiki/PanelOne
//
//#define PANEL_ONE

//
// GADGETS3D G3D LCD/SD Controller
// https://reprap.org/wiki/RAMPS_1.3/1.4_GADGETS3D_Shield_with_Panel
//
// Note: Usually sold with a blue PCB.
//
//#define G3D_PANEL

//
// RigidBot Panel V1.0
// http://www.inventapart.com/
//
//#define RIGIDBOT_PANEL

//
// Makeboard 3D Printer Parts 3D Printer Mini Display 1602 Mini Controller
// https://www.aliexpress.com/item/32765887917.html
//
//#define MAKEBOARD_MINI_2_LINE_DISPLAY_1602

//
// ANET and Tronxy 20x4 Controller
//
//#define ZONESTAR_LCD            // Requires ADC_KEYPAD_PIN to be assigned to an analog pin.
                                  // This LCD is known to be susceptible to electrical interference
                                  // which scrambles the display.  Pressing any button clears it up.
                                  // This is a LCD2004 display with 5 analog buttons.

//
// Generic 16x2, 16x4, 20x2, or 20x4 character-based LCD.
//
//#define ULTRA_LCD

//=============================================================================
//======================== LCD / Controller Selection =========================
//=====================   (I2C and Shift-Register LCDs)   =====================
//=============================================================================

//
// CONTROLLER TYPE: I2C
//
// Note: These controllers require the installation of Arduino's LiquidCrystal_I2C
// library. For more info: https://github.com/kiyoshigawa/LiquidCrystal_I2C
//

//
// Elefu RA Board Control Panel
// http://www.elefu.com/index.php?route=product/product&product_id=53
//
//#define RA_CONTROL_PANEL

//
// Sainsmart (YwRobot) LCD Displays
//
// These require F.Malpartida's LiquidCrystal_I2C library
// https://bitbucket.org/fmalpartida/new-liquidcrystal/wiki/Home
//
//#define LCD_SAINSMART_I2C_1602
//#define LCD_SAINSMART_I2C_2004

//
// Generic LCM1602 LCD adapter
//
//#define LCM1602

//
// PANELOLU2 LCD with status LEDs,
// separate encoder and click inputs.
//
// Note: This controller requires Arduino's LiquidTWI2 library v1.2.3 or later.
// For more info: https://github.com/lincomatic/LiquidTWI2
//
// Note: The PANELOLU2 encoder click input can either be directly connected to
// a pin (if BTN_ENC defined to != -1) or read through I2C (when BTN_ENC == -1).
//
//#define LCD_I2C_PANELOLU2

//
// Panucatt VIKI LCD with status LEDs,
// integrated click & L/R/U/D buttons, separate encoder inputs.
//
//#define LCD_I2C_VIKI

//
// CONTROLLER TYPE: Shift register panels
//

//
// 2-wire Non-latching LCD SR from https://goo.gl/aJJ4sH
// LCD configuration: https://reprap.org/wiki/SAV_3D_LCD
//
//#define SAV_3DLCD

//
// 3-wire SR LCD with strobe using 74HC4094
// https://github.com/mikeshub/SailfishLCD
// Uses the code directly from Sailfish
//
//#define FF_INTERFACEBOARD

//=============================================================================
//=======================   LCD / Controller Selection  =======================
//=========================      (Graphical LCDs)      ========================
//=============================================================================

//
// CONTROLLER TYPE: Graphical 128x64 (DOGM)
//
// IMPORTANT: The U8glib library is required for Graphical Display!
//            https://github.com/olikraus/U8glib_Arduino
//
// NOTE: If the LCD is unresponsive you may need to reverse the plugs.
//

//
// RepRapDiscount FULL GRAPHIC Smart Controller
// https://reprap.org/wiki/RepRapDiscount_Full_Graphic_Smart_Controller
//
//#define REPRAP_DISCOUNT_FULL_GRAPHIC_SMART_CONTROLLER

//
// ReprapWorld Graphical LCD
// https://reprapworld.com/?products_details&products_id/1218
//
//#define REPRAPWORLD_GRAPHICAL_LCD

//
// Activate one of these if you have a Panucatt Devices
// Viki 2.0 or mini Viki with Graphic LCD
// https://www.panucatt.com
//
//#define VIKI2
//#define miniVIKI

//
// MakerLab Mini Panel with graphic
// controller and SD support - https://reprap.org/wiki/Mini_panel
//
//#define MINIPANEL

//
// MaKr3d Makr-Panel with graphic controller and SD support.
// https://reprap.org/wiki/MaKr3d_MaKrPanel
//
//#define MAKRPANEL

//
// Adafruit ST7565 Full Graphic Controller.
// https://github.com/eboston/Adafruit-ST7565-Full-Graphic-Controller/
//
//#define ELB_FULL_GRAPHIC_CONTROLLER

//
// BQ LCD Smart Controller shipped by
// default with the BQ Hephestos 2 and Witbox 2.
//
//#define BQ_LCD_SMART_CONTROLLER

//
// Cartesio UI
// http://mauk.cc/webshop/cartesio-shop/electronics/user-interface
//
//#define CARTESIO_UI

//
// LCD for Melzi Card with Graphical LCD
//
//#define LCD_FOR_MELZI

//
// Original Ulticontroller from Ultimaker 2 printer with SSD1309 I2C display and encoder
// https://github.com/Ultimaker/Ultimaker2/tree/master/1249_Ulticontroller_Board_(x1)
//
//#define ULTI_CONTROLLER

//
// MKS MINI12864 with graphic controller and SD support
// https://reprap.org/wiki/MKS_MINI_12864
//
//#define MKS_MINI_12864

//
// MKS LCD12864A/B with graphic controller and SD support. Follows MKS_MINI_12864 pinout.
// https://www.aliexpress.com/item/33018110072.html
//
//#define MKS_LCD12864

//
// FYSETC variant of the MINI12864 graphic controller with SD support
// https://wiki.fysetc.com/Mini12864_Panel/
//
//#define FYSETC_MINI_12864_X_X    // Type C/D/E/F. No tunable RGB Backlight by default
//#define FYSETC_MINI_12864_1_2    // Type C/D/E/F. Simple RGB Backlight (always on)
//#define FYSETC_MINI_12864_2_0    // Type A/B. Discreet RGB Backlight
//#define FYSETC_MINI_12864_2_1    // Type A/B. Neopixel RGB Backlight
//#define FYSETC_GENERIC_12864_1_1 // Larger display with basic ON/OFF backlight.

//
// Factory display for Creality CR-10
// https://www.aliexpress.com/item/32833148327.html
//
// This is RAMPS-compatible using a single 10-pin connector.
// (For CR-10 owners who want to replace the Melzi Creality board but retain the display)
//
//#define CR10_STOCKDISPLAY

//
// Ender-2 OEM display, a variant of the MKS_MINI_12864
//
//#define ENDER2_STOCKDISPLAY

//
// ANET and Tronxy Graphical Controller
//
// Anet 128x64 full graphics lcd with rotary encoder as used on Anet A6
// A clone of the RepRapDiscount full graphics display but with
// different pins/wiring (see pins_ANET_10.h).
//
//#define ANET_FULL_GRAPHICS_LCD

//
// AZSMZ 12864 LCD with SD
// https://www.aliexpress.com/item/32837222770.html
//
//#define AZSMZ_12864

//
// Silvergate GLCD controller
// https://github.com/android444/Silvergate
//
//#define SILVER_GATE_GLCD_CONTROLLER

//=============================================================================
//==============================  OLED Displays  ==============================
//=============================================================================

//
// SSD1306 OLED full graphics generic display
//
//#define U8GLIB_SSD1306

//
// SAV OLEd LCD module support using either SSD1306 or SH1106 based LCD modules
//
//#define SAV_3DGLCD
#if ENABLED(SAV_3DGLCD)
  #define U8GLIB_SSD1306
  //#define U8GLIB_SH1106
#endif

//
// TinyBoy2 128x64 OLED / Encoder Panel
//
//#define OLED_PANEL_TINYBOY2

//
// MKS OLED 1.3" 128 × 64 FULL GRAPHICS CONTROLLER
// https://reprap.org/wiki/MKS_12864OLED
//
// Tiny, but very sharp OLED display
//
//#define MKS_12864OLED          // Uses the SH1106 controller (default)
//#define MKS_12864OLED_SSD1306  // Uses the SSD1306 controller

//
// Einstart S OLED SSD1306
//
//#define U8GLIB_SH1106_EINSTART

//
// Overlord OLED display/controller with i2c buzzer and LEDs
//
//#define OVERLORD_OLED

//
// FYSETC OLED 2.42" 128 × 64 FULL GRAPHICS CONTROLLER with WS2812 RGB
// Where to find : https://www.aliexpress.com/item/4000345255731.html
//#define FYSETC_242_OLED_12864   // Uses the SSD1309 controller

//=============================================================================
//========================== Extensible UI Displays ===========================
//=============================================================================

//
// DGUS Touch Display with DWIN OS. (Choose one.)
// ORIGIN : https://www.aliexpress.com/item/32993409517.html
// FYSETC : https://www.aliexpress.com/item/32961471929.html
//
//#define DGUS_LCD_UI_ORIGIN
//#define DGUS_LCD_UI_FYSETC
//#define DGUS_LCD_UI_HIPRECY

//
// Touch-screen LCD for Malyan M200/M300 printers
//
//#define MALYAN_LCD

//
// Touch UI for FTDI EVE (FT800/FT810) displays
// See Configuration_adv.h for all configuration options.
//
//#define TOUCH_UI_FTDI_EVE

//
// Third-party or vendor-customized controller interfaces.
// Sources should be installed in 'src/lcd/extensible_ui'.
//
//#define EXTENSIBLE_UI

<<<<<<< HEAD
#if ENABLED(EXTENSIBLE_UI)
  //#define EXTUI_LOCAL_BEEPER // Enables use of local Beeper pin with external display
#endif
=======
//
// TFT GLCD Adapter
// Adapter based on STM32F103C8T6 "Blue Pill" board and 320x240 or 400x240 color TFT LCD
// https://github.com/Serhiy-K/TFTGLCDAdapter.git
//
#define TFTGLCD_ADAPTER
>>>>>>> 427931f7

//=============================================================================
//=============================== Graphical TFTs ==============================
//=============================================================================

//
// FSMC display (MKS Robin, Alfawise U20, JGAurora A5S, REXYZ A1, etc.)
// Upscaled 128x64 Marlin UI
//
//#define FSMC_GRAPHICAL_TFT

//
// TFT LVGL UI
//
// Using default MKS icons and fonts from: https://git.io/JJvzK
// Just copy the 'assets' folder from the build directory to the
// root of your SD card, together with the compiled firmware.
//
//#define TFT_LVGL_UI_FSMC  // Robin nano v1.2 uses FSMC
//#define TFT_LVGL_UI_SPI   // Robin nano v2.0 uses SPI

//=============================================================================
//============================  Other Controllers  ============================
//=============================================================================

//
// Ender-3 v2 OEM display. A DWIN display with Rotary Encoder.
//
//#define DWIN_CREALITY_LCD

//
// ADS7843/XPT2046 ADC Touchscreen such as ILI9341 2.8
//
//#define TOUCH_BUTTONS
#if ENABLED(TOUCH_BUTTONS)
  #define BUTTON_DELAY_EDIT  50 // (ms) Button repeat delay for edit screens
  #define BUTTON_DELAY_MENU 250 // (ms) Button repeat delay for menus

  #define XPT2046_X_CALIBRATION   12316
  #define XPT2046_Y_CALIBRATION  -8981
  #define XPT2046_X_OFFSET       -43
  #define XPT2046_Y_OFFSET        257
#endif

//
// RepRapWorld REPRAPWORLD_KEYPAD v1.1
// https://reprapworld.com/?products_details&products_id=202&cPath=1591_1626
//
//#define REPRAPWORLD_KEYPAD
//#define REPRAPWORLD_KEYPAD_MOVE_STEP 10.0 // (mm) Distance to move per key-press

//=============================================================================
//=============================== Extra Features ==============================
//=============================================================================

// @section extras

// Increase the FAN PWM frequency. Removes the PWM noise but increases heating in the FET/Arduino
//#define FAST_PWM_FAN

// Use software PWM to drive the fan, as for the heaters. This uses a very low frequency
// which is not as annoying as with the hardware PWM. On the other hand, if this frequency
// is too low, you should also increment SOFT_PWM_SCALE.
//#define FAN_SOFT_PWM

// Incrementing this by 1 will double the software PWM frequency,
// affecting heaters, and the fan if FAN_SOFT_PWM is enabled.
// However, control resolution will be halved for each increment;
// at zero value, there are 128 effective control positions.
// :[0,1,2,3,4,5,6,7]
#define SOFT_PWM_SCALE 0

// If SOFT_PWM_SCALE is set to a value higher than 0, dithering can
// be used to mitigate the associated resolution loss. If enabled,
// some of the PWM cycles are stretched so on average the desired
// duty cycle is attained.
//#define SOFT_PWM_DITHER

// Temperature status LEDs that display the hotend and bed temperature.
// If all hotends, bed temperature, and target temperature are under 54C
// then the BLUE led is on. Otherwise the RED led is on. (1C hysteresis)
//#define TEMP_STAT_LEDS

// SkeinForge sends the wrong arc G-codes when using Arc Point as fillet procedure
//#define SF_ARC_FIX

// Support for the BariCUDA Paste Extruder
//#define BARICUDA

// Support for BlinkM/CyzRgb
//#define BLINKM

// Support for PCA9632 PWM LED driver
//#define PCA9632

// Support for PCA9533 PWM LED driver
//#define PCA9533

/**
 * RGB LED / LED Strip Control
 *
 * Enable support for an RGB LED connected to 5V digital pins, or
 * an RGB Strip connected to MOSFETs controlled by digital pins.
 *
 * Adds the M150 command to set the LED (or LED strip) color.
 * If pins are PWM capable (e.g., 4, 5, 6, 11) then a range of
 * luminance values can be set from 0 to 255.
 * For Neopixel LED an overall brightness parameter is also available.
 *
 * *** CAUTION ***
 *  LED Strips require a MOSFET Chip between PWM lines and LEDs,
 *  as the Arduino cannot handle the current the LEDs will require.
 *  Failure to follow this precaution can destroy your Arduino!
 *  NOTE: A separate 5V power supply is required! The Neopixel LED needs
 *  more current than the Arduino 5V linear regulator can produce.
 * *** CAUTION ***
 *
 * LED Type. Enable only one of the following two options.
 *
 */
//#define RGB_LED
//#define RGBW_LED

#if EITHER(RGB_LED, RGBW_LED)
  //#define RGB_LED_R_PIN 34
  //#define RGB_LED_G_PIN 43
  //#define RGB_LED_B_PIN 35
  //#define RGB_LED_W_PIN -1
#endif

// Support for Adafruit Neopixel LED driver
//#define NEOPIXEL_LED
#if ENABLED(NEOPIXEL_LED)
  #define NEOPIXEL_TYPE   NEO_GRBW // NEO_GRBW / NEO_GRB - four/three channel driver type (defined in Adafruit_NeoPixel.h)
  #define NEOPIXEL_PIN     4       // LED driving pin
  //#define NEOPIXEL2_TYPE NEOPIXEL_TYPE
  //#define NEOPIXEL2_PIN    5
  #define NEOPIXEL_PIXELS 30       // Number of LEDs in the strip, larger of 2 strips if 2 neopixel strips are used
  #define NEOPIXEL_IS_SEQUENTIAL   // Sequential display for temperature change - LED by LED. Disable to change all LEDs at once.
  #define NEOPIXEL_BRIGHTNESS 127  // Initial brightness (0-255)
  //#define NEOPIXEL_STARTUP_TEST  // Cycle through colors at startup

  // Use a single Neopixel LED for static (background) lighting
  //#define NEOPIXEL_BKGD_LED_INDEX  0               // Index of the LED to use
  //#define NEOPIXEL_BKGD_COLOR { 255, 255, 255, 0 } // R, G, B, W
#endif

/**
 * Printer Event LEDs
 *
 * During printing, the LEDs will reflect the printer status:
 *
 *  - Gradually change from blue to violet as the heated bed gets to target temp
 *  - Gradually change from violet to red as the hotend gets to temperature
 *  - Change to white to illuminate work surface
 *  - Change to green once print has finished
 *  - Turn off after the print has finished and the user has pushed a button
 */
#if ANY(BLINKM, RGB_LED, RGBW_LED, PCA9632, PCA9533, NEOPIXEL_LED)
  #define PRINTER_EVENT_LEDS
#endif

/**
 * R/C SERVO support
 * Sponsored by TrinityLabs, Reworked by codexmas
 */

/**
 * Number of servos
 *
 * For some servo-related options NUM_SERVOS will be set automatically.
 * Set this manually if there are extra servos needing manual control.
 * Leave undefined or set to 0 to entirely disable the servo subsystem.
 */
//#define NUM_SERVOS 3 // Servo index starts with 0 for M280 command

// (ms) Delay  before the next move will start, to give the servo time to reach its target angle.
// 300ms is a good value but you can try less delay.
// If the servo can't reach the requested position, increase it.
#define SERVO_DELAY { 300 }

// Only power servos during movement, otherwise leave off to prevent jitter
//#define DEACTIVATE_SERVOS_AFTER_MOVE

// Allow servo angle to be edited and saved to EEPROM
//#define EDITABLE_SERVO_ANGLES<|MERGE_RESOLUTION|>--- conflicted
+++ resolved
@@ -2144,18 +2144,16 @@
 //
 //#define EXTENSIBLE_UI
 
-<<<<<<< HEAD
 #if ENABLED(EXTENSIBLE_UI)
   //#define EXTUI_LOCAL_BEEPER // Enables use of local Beeper pin with external display
 #endif
-=======
+
 //
 // TFT GLCD Adapter
 // Adapter based on STM32F103C8T6 "Blue Pill" board and 320x240 or 400x240 color TFT LCD
 // https://github.com/Serhiy-K/TFTGLCDAdapter.git
 //
 #define TFTGLCD_ADAPTER
->>>>>>> 427931f7
 
 //=============================================================================
 //=============================== Graphical TFTs ==============================
