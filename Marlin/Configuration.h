/**
 * Marlin 3D Printer Firmware
 * Copyright (C) 2016 MarlinFirmware [https://github.com/MarlinFirmware/Marlin]
 *
 * Based on Sprinter and grbl.
 * Copyright (C) 2011 Camiel Gubbels / Erik van der Zalm
 *
 * This program is free software: you can redistribute it and/or modify
 * it under the terms of the GNU General Public License as published by
 * the Free Software Foundation, either version 3 of the License, or
 * (at your option) any later version.
 *
 * This program is distributed in the hope that it will be useful,
 * but WITHOUT ANY WARRANTY; without even the implied warranty of
 * MERCHANTABILITY or FITNESS FOR A PARTICULAR PURPOSE.  See the
 * GNU General Public License for more details.
 *
 * You should have received a copy of the GNU General Public License
 * along with this program.  If not, see <http://www.gnu.org/licenses/>.
 *
 */

/**
 * Configuration.h
 *
 * Basic settings such as:
 *
 * - Type of electronics
 * - Type of temperature sensor
 * - Printer geometry
 * - Endstop configuration
 * - LCD controller
 * - Extra features
 *
 * Advanced settings can be found in Configuration_adv.h
 *
 */
#ifndef CONFIGURATION_H
#define CONFIGURATION_H
#define CONFIGURATION_H_VERSION 010100

//===========================================================================
//============================= Getting Started =============================
//===========================================================================

/**
 * Here are some standard links for getting your machine calibrated:
 *
 * http://reprap.org/wiki/Calibration
 * http://youtu.be/wAL9d7FgInk
 * http://calculator.josefprusa.cz
 * http://reprap.org/wiki/Triffid_Hunter%27s_Calibration_Guide
 * http://www.thingiverse.com/thing:5573
 * https://sites.google.com/site/repraplogphase/calibration-of-your-reprap
 * http://www.thingiverse.com/thing:298812
 */

//===========================================================================
//============================= DELTA Printer ===============================
//===========================================================================
// For a Delta printer start with one of the configuration files in the
// example_configurations/delta directory and customize for your machine.
//

//===========================================================================
//============================= SCARA Printer ===============================
//===========================================================================
// For a SCARA printer start with the configuration files in
// example_configurations/SCARA and customize for your machine.
//

// @section info

// User-specified version info of this build to display in [Pronterface, etc] terminal window during
// startup. Implementation of an idea by Prof Braino to inform user that any changes made to this
// build by the user have been successfully uploaded into firmware.
#define STRING_CONFIG_H_AUTHOR "(Jim Brown, TEVO Tarantula config)" // Who made the changes.
#define SHOW_BOOTSCREEN
#define STRING_SPLASH_LINE1 SHORT_BUILD_VERSION // will be shown during bootup in line 1
#define STRING_SPLASH_LINE2 WEBSITE_URL         // will be shown during bootup in line 2

//
// *** VENDORS PLEASE READ *****************************************************
//
// Marlin now allow you to have a vendor boot image to be displayed on machine
// start. When SHOW_CUSTOM_BOOTSCREEN is defined Marlin will first show your
// custom boot image and then the default Marlin boot image is shown.
//
// We suggest for you to take advantage of this new feature and keep the Marlin
// boot image unmodified. For an example have a look at the bq Hephestos 2
// example configuration folder.
//
//#define SHOW_CUSTOM_BOOTSCREEN
// @section machine

/**
 * Select which serial port on the board will be used for communication with the host.
 * This allows the connection of wireless adapters (for instance) to non-default port pins.
 * Serial port 0 is always used by the Arduino bootloader regardless of this setting.
 *
 * :[0, 1, 2, 3, 4, 5, 6, 7]
 */
#define SERIAL_PORT 0

/**
 * This setting determines the communication speed of the printer.
 *
 * 250000 works in most cases, but you might try a lower speed if
 * you commonly experience drop-outs during host printing.
 *
 * :[2400, 9600, 19200, 38400, 57600, 115200, 250000]
 */
#define BAUDRATE 115200

// Enable the Bluetooth serial interface on AT90USB devices
//#define BLUETOOTH

// The following define selects which electronics board you have.
// Please choose the name from boards.h that matches your setup
#ifndef MOTHERBOARD
  #define MOTHERBOARD BOARD_MKS_13
#endif

// Optional custom name for your RepStrap or other custom machine
// Displayed in the LCD "Ready" message
#define CUSTOM_MACHINE_NAME "Tarantula"

// Define this to set a unique identifier for this printer, (Used by some programs to differentiate between machines)
// You can use an online service to generate a random UUID. (eg http://www.uuidgenerator.net/version4)
//#define MACHINE_UUID "00000000-0000-0000-0000-000000000000"

// @section extruder

// This defines the number of extruders
// :[1, 2, 3, 4, 5]
#define EXTRUDERS 1

// For Cyclops or any "multi-extruder" that shares a single nozzle.
//#define SINGLENOZZLE

/**
 * Průša MK2 Single Nozzle Multi-Material Multiplexer, and variants.
 *
 * This device allows one stepper driver on a control board to drive
 * two to eight stepper motors, one at a time, in a manner suitable
 * for extruders.
 *
 * This option only allows the multiplexer to switch on tool-change.
 * Additional options to configure custom E moves are pending.
 */
//#define MK2_MULTIPLEXER
#if ENABLED(MK2_MULTIPLEXER)
  // Override the default DIO selector pins here, if needed.
  // Some pins files may provide defaults for these pins.
  //#define E_MUX0_PIN 40  // Always Required
  //#define E_MUX1_PIN 42  // Needed for 3 to 8 steppers
  //#define E_MUX2_PIN 44  // Needed for 5 to 8 steppers
#endif

// A dual extruder that uses a single stepper motor
//#define SWITCHING_EXTRUDER
#if ENABLED(SWITCHING_EXTRUDER)
  #define SWITCHING_EXTRUDER_SERVO_NR 0
  #define SWITCHING_EXTRUDER_SERVO_ANGLES { 0, 90 } // Angles for E0, E1[, E2, E3]
  #if EXTRUDERS > 3
    #define SWITCHING_EXTRUDER_E23_SERVO_NR 1
  #endif
#endif

// A dual-nozzle that uses a servomotor to raise/lower one of the nozzles
//#define SWITCHING_NOZZLE
#if ENABLED(SWITCHING_NOZZLE)
  #define SWITCHING_NOZZLE_SERVO_NR 0
  #define SWITCHING_NOZZLE_SERVO_ANGLES { 0, 90 }   // Angles for E0, E1
  //#define HOTEND_OFFSET_Z { 0.0, 0.0 }
#endif

/**
 * "Mixing Extruder"
 *   - Adds a new code, M165, to set the current mix factors.
 *   - Extends the stepping routines to move multiple steppers in proportion to the mix.
 *   - Optional support for Repetier Firmware M163, M164, and virtual extruder.
 *   - This implementation supports only a single extruder.
 *   - Enable DIRECT_MIXING_IN_G1 for Pia Taubert's reference implementation
 */
//#define MIXING_EXTRUDER
#if ENABLED(MIXING_EXTRUDER)
  #define MIXING_STEPPERS 2        // Number of steppers in your mixing extruder
  #define MIXING_VIRTUAL_TOOLS 16  // Use the Virtual Tool method with M163 and M164
  //#define DIRECT_MIXING_IN_G1    // Allow ABCDHI mix factors in G1 movement commands
#endif

// Offset of the extruders (uncomment if using more than one and relying on firmware to position when changing).
// The offset has to be X=0, Y=0 for the extruder 0 hotend (default extruder).
// For the other hotends it is their distance from the extruder 0 hotend.
//#define HOTEND_OFFSET_X {0.0, 20.00} // (in mm) for each extruder, offset of the hotend on the X axis
//#define HOTEND_OFFSET_Y {0.0, 5.00}  // (in mm) for each extruder, offset of the hotend on the Y axis

// @section machine

/**
 * Select your power supply here. Use 0 if you haven't connected the PS_ON_PIN
 *
 * 0 = No Power Switch
 * 1 = ATX
 * 2 = X-Box 360 203Watts (the blue wire connected to PS_ON and the red wire to VCC)
 *
 * :{ 0:'No power switch', 1:'ATX', 2:'X-Box 360' }
 */
#define POWER_SUPPLY 0

#if POWER_SUPPLY > 0
  // Enable this option to leave the PSU off at startup.
  // Power to steppers and heaters will need to be turned on with M80.
  //#define PS_DEFAULT_OFF
#endif

// @section temperature

//===========================================================================
//============================= Thermal Settings ============================
//===========================================================================

/**
 * --NORMAL IS 4.7kohm PULLUP!-- 1kohm pullup can be used on hotend sensor, using correct resistor and table
 *
 * Temperature sensors available:
 *
 *    -3 : thermocouple with MAX31855 (only for sensor 0)
 *    -2 : thermocouple with MAX6675 (only for sensor 0)
 *    -1 : thermocouple with AD595
 *     0 : not used
 *     1 : 100k thermistor - best choice for EPCOS 100k (4.7k pullup)
 *     2 : 200k thermistor - ATC Semitec 204GT-2 (4.7k pullup)
 *     3 : Mendel-parts thermistor (4.7k pullup)
 *     4 : 10k thermistor !! do not use it for a hotend. It gives bad resolution at high temp. !!
 *     5 : 100K thermistor - ATC Semitec 104GT-2 (Used in ParCan & J-Head) (4.7k pullup)
 *     6 : 100k EPCOS - Not as accurate as table 1 (created using a fluke thermocouple) (4.7k pullup)
 *     7 : 100k Honeywell thermistor 135-104LAG-J01 (4.7k pullup)
 *    71 : 100k Honeywell thermistor 135-104LAF-J01 (4.7k pullup)
 *     8 : 100k 0603 SMD Vishay NTCS0603E3104FXT (4.7k pullup)
 *     9 : 100k GE Sensing AL03006-58.2K-97-G1 (4.7k pullup)
 *    10 : 100k RS thermistor 198-961 (4.7k pullup)
 *    11 : 100k beta 3950 1% thermistor (4.7k pullup)
 *    12 : 100k 0603 SMD Vishay NTCS0603E3104FXT (4.7k pullup) (calibrated for Makibox hot bed)
 *    13 : 100k Hisens 3950  1% up to 300°C for hotend "Simple ONE " & "Hotend "All In ONE"
 *    20 : the PT100 circuit found in the Ultimainboard V2.x
 *    60 : 100k Maker's Tool Works Kapton Bed Thermistor beta=3950
 *    66 : 4.7M High Temperature thermistor from Dyze Design
 *    70 : the 100K thermistor found in the bq Hephestos 2
 *    75 : 100k Generic Silicon Heat Pad with NTC 100K MGB18-104F39050L32 thermistor
 *
 *       1k ohm pullup tables - This is atypical, and requires changing out the 4.7k pullup for 1k.
 *                              (but gives greater accuracy and more stable PID)
 *    51 : 100k thermistor - EPCOS (1k pullup)
 *    52 : 200k thermistor - ATC Semitec 204GT-2 (1k pullup)
 *    55 : 100k thermistor - ATC Semitec 104GT-2 (Used in ParCan & J-Head) (1k pullup)
 *
 *  1047 : Pt1000 with 4k7 pullup
 *  1010 : Pt1000 with 1k pullup (non standard)
 *   147 : Pt100 with 4k7 pullup
 *   110 : Pt100 with 1k pullup (non standard)
 *
 *         Use these for Testing or Development purposes. NEVER for production machine.
 *   998 : Dummy Table that ALWAYS reads 25°C or the temperature defined below.
 *   999 : Dummy Table that ALWAYS reads 100°C or the temperature defined below.
 *
 * :{ '0': "Not used", '1':"100k / 4.7k - EPCOS", '2':"200k / 4.7k - ATC Semitec 204GT-2", '3':"Mendel-parts / 4.7k", '4':"10k !! do not use for a hotend. Bad resolution at high temp. !!", '5':"100K / 4.7k - ATC Semitec 104GT-2 (Used in ParCan & J-Head)", '6':"100k / 4.7k EPCOS - Not as accurate as Table 1", '7':"100k / 4.7k Honeywell 135-104LAG-J01", '8':"100k / 4.7k 0603 SMD Vishay NTCS0603E3104FXT", '9':"100k / 4.7k GE Sensing AL03006-58.2K-97-G1", '10':"100k / 4.7k RS 198-961", '11':"100k / 4.7k beta 3950 1%", '12':"100k / 4.7k 0603 SMD Vishay NTCS0603E3104FXT (calibrated for Makibox hot bed)", '13':"100k Hisens 3950  1% up to 300°C for hotend 'Simple ONE ' & hotend 'All In ONE'", '20':"PT100 (Ultimainboard V2.x)", '51':"100k / 1k - EPCOS", '52':"200k / 1k - ATC Semitec 204GT-2", '55':"100k / 1k - ATC Semitec 104GT-2 (Used in ParCan & J-Head)", '60':"100k Maker's Tool Works Kapton Bed Thermistor beta=3950", '66':"Dyze Design 4.7M High Temperature thermistor", '70':"the 100K thermistor found in the bq Hephestos 2", '71':"100k / 4.7k Honeywell 135-104LAF-J01", '147':"Pt100 / 4.7k", '1047':"Pt1000 / 4.7k", '110':"Pt100 / 1k (non-standard)", '1010':"Pt1000 / 1k (non standard)", '-3':"Thermocouple + MAX31855 (only for sensor 0)", '-2':"Thermocouple + MAX6675 (only for sensor 0)", '-1':"Thermocouple + AD595",'998':"Dummy 1", '999':"Dummy 2" }
 */
#define TEMP_SENSOR_0 71
#define TEMP_SENSOR_1 0
#define TEMP_SENSOR_2 0
#define TEMP_SENSOR_3 0
#define TEMP_SENSOR_4 0
#define TEMP_SENSOR_BED 1

// Dummy thermistor constant temperature readings, for use with 998 and 999
#define DUMMY_THERMISTOR_998_VALUE 25
#define DUMMY_THERMISTOR_999_VALUE 100

// Use temp sensor 1 as a redundant sensor with sensor 0. If the readings
// from the two sensors differ too much the print will be aborted.
//#define TEMP_SENSOR_1_AS_REDUNDANT
#define MAX_REDUNDANT_TEMP_SENSOR_DIFF 10

// Extruder temperature must be close to target for this long before M109 returns success
#define TEMP_RESIDENCY_TIME 5  // (seconds)
#define TEMP_HYSTERESIS 3       // (degC) range of +/- temperatures considered "close" to the target one
#define TEMP_WINDOW     1       // (degC) Window around target to start the residency timer x degC early.

// Bed temperature must be close to target for this long before M190 returns success
#define TEMP_BED_RESIDENCY_TIME 5  // (seconds)
#define TEMP_BED_HYSTERESIS 3       // (degC) range of +/- temperatures considered "close" to the target one
#define TEMP_BED_WINDOW     1       // (degC) Window around target to start the residency timer x degC early.

// The minimal temperature defines the temperature below which the heater will not be enabled It is used
// to check that the wiring to the thermistor is not broken.
// Otherwise this would lead to the heater being powered on all the time.
#define HEATER_0_MINTEMP 5
#define HEATER_1_MINTEMP 5
#define HEATER_2_MINTEMP 5
#define HEATER_3_MINTEMP 5
#define HEATER_4_MINTEMP 5
#define BED_MINTEMP 5

// When temperature exceeds max temp, your heater will be switched off.
// This feature exists to protect your hotend from overheating accidentally, but *NOT* from thermistor short/failure!
// You should use MINTEMP for thermistor short/failure protection.
#define HEATER_0_MAXTEMP 275
#define HEATER_1_MAXTEMP 275
#define HEATER_2_MAXTEMP 275
#define HEATER_3_MAXTEMP 275
#define HEATER_4_MAXTEMP 275
#define BED_MAXTEMP 150

//===========================================================================
//============================= PID Settings ================================
//===========================================================================
// PID Tuning Guide here: http://reprap.org/wiki/PID_Tuning

// Comment the following line to disable PID and enable bang-bang.
#define PIDTEMP
#define BANG_MAX 255 // limits current to nozzle while in bang-bang mode; 255=full current
#define PID_MAX 255 // limits current to nozzle while PID is active (see PID_FUNCTIONAL_RANGE below); 255=full current
#if ENABLED(PIDTEMP)
  //#define PID_AUTOTUNE_MENU // Add PID Autotune to the LCD "Temperature" menu to run M303 and apply the result.
  //#define PID_DEBUG // Sends debug data to the serial port.
  //#define PID_OPENLOOP 1 // Puts PID in open loop. M104/M140 sets the output power from 0 to PID_MAX
  //#define SLOW_PWM_HEATERS // PWM with very low frequency (roughly 0.125Hz=8s) and minimum state time of approximately 1s useful for heaters driven by a relay
  //#define PID_PARAMS_PER_HOTEND // Uses separate PID parameters for each extruder (useful for mismatched extruders)
                                  // Set/get with gcode: M301 E[extruder number, 0-2]
  #define PID_FUNCTIONAL_RANGE 20  // If the temperature difference between the target temperature and the actual temperature
                                  // is more than PID_FUNCTIONAL_RANGE then the PID will be shut off and the heater will be set to min/max.
  #define K1 0.95 //smoothing factor within the PID

  // If you are using a pre-configured hotend then you can use one of the value sets by uncommenting it

  // Ultimaker
  //#define  DEFAULT_Kp 22.2
  //#define  DEFAULT_Ki 1.08
  //#define  DEFAULT_Kd 114

  // MakerGear
  //#define  DEFAULT_Kp 7.0
  //#define  DEFAULT_Ki 0.1
  //#define  DEFAULT_Kd 12

  // Mendel Parts V9 on 12V
  //#define  DEFAULT_Kp 63.0
  //#define  DEFAULT_Ki 2.25
  //#define  DEFAULT_Kd 440

	// TEVO Tarantula Custom PID Settings - Hotend
	#define  DEFAULT_Kp 11.72
	#define  DEFAULT_Ki 0.60
	#define  DEFAULT_Kd 57.12

#endif // PIDTEMP

//===========================================================================
//============================= PID > Bed Temperature Control ===============
//===========================================================================
// Select PID or bang-bang with PIDTEMPBED. If bang-bang, BED_LIMIT_SWITCHING will enable hysteresis
//
// Uncomment this to enable PID on the bed. It uses the same frequency PWM as the extruder.
// If your PID_dT is the default, and correct for your hardware/configuration, that means 7.689Hz,
// which is fine for driving a square wave into a resistive load and does not significantly impact you FET heating.
// This also works fine on a Fotek SSR-10DA Solid State Relay into a 250W heater.
// If your configuration is significantly different than this and you don't understand the issues involved, you probably
// shouldn't use bed PID until someone else verifies your hardware works.
// If this is enabled, find your own PID constants below.
#define PIDTEMPBED

//#define BED_LIMIT_SWITCHING

// This sets the max power delivered to the bed, and replaces the HEATER_BED_DUTY_CYCLE_DIVIDER option.
// all forms of bed control obey this (PID, bang-bang, bang-bang with hysteresis)
// setting this to anything other than 255 enables a form of PWM to the bed just like HEATER_BED_DUTY_CYCLE_DIVIDER did,
// so you shouldn't use it unless you are OK with PWM on your bed.  (see the comment on enabling PIDTEMPBED)
#define MAX_BED_POWER 255 // limits duty cycle to bed; 255=full current

#if ENABLED(PIDTEMPBED)

  //#define PID_BED_DEBUG // Sends debug data to the serial port.

  //120V 250W silicone heater into 4mm borosilicate (MendelMax 1.5+)
  //from FOPDT model - kp=.39 Tp=405 Tdead=66, Tc set to 79.2, aggressive factor of .15 (vs .1, 1, 10)
  //#define  DEFAULT_bedKp 10.00
  //#define  DEFAULT_bedKi .023
  //#define  DEFAULT_bedKd 305.4

  //120V 250W silicone heater into 4mm borosilicate (MendelMax 1.5+)
  //from pidautotune
  //#define  DEFAULT_bedKp 97.1
  //#define  DEFAULT_bedKi 1.41
  //#define  DEFAULT_bedKd 1675.16

	// TEVO Tarantula Custom PID Settings - Heatbed
	#define  DEFAULT_bedKp 828.69
	#define  DEFAULT_bedKi 162.12
	#define  DEFAULT_bedKd 1058.97


  // FIND YOUR OWN: "M303 E-1 C8 S90" to run autotune on the bed at 90 degreesC for 8 cycles.
#endif // PIDTEMPBED

// @section extruder

// This option prevents extrusion if the temperature is below EXTRUDE_MINTEMP.
// It also enables the M302 command to set the minimum extrusion temperature
// or to allow moving the extruder regardless of the hotend temperature.
// *** IT IS HIGHLY RECOMMENDED TO LEAVE THIS OPTION ENABLED! ***
#define PREVENT_COLD_EXTRUSION
#define EXTRUDE_MINTEMP 170

// This option prevents a single extrusion longer than EXTRUDE_MAXLENGTH.
// Note that for Bowden Extruders a too-small value here may prevent loading.
#define PREVENT_LENGTHY_EXTRUDE
#define EXTRUDE_MAXLENGTH 650

//===========================================================================
//======================== Thermal Runaway Protection =======================
//===========================================================================

/**
 * Thermal Protection protects your printer from damage and fire if a
 * thermistor falls out or temperature sensors fail in any way.
 *
 * The issue: If a thermistor falls out or a temperature sensor fails,
 * Marlin can no longer sense the actual temperature. Since a disconnected
 * thermistor reads as a low temperature, the firmware will keep the heater on.
 *
 * If you get "Thermal Runaway" or "Heating failed" errors the
 * details can be tuned in Configuration_adv.h
 */

#define THERMAL_PROTECTION_HOTENDS // Enable thermal protection for all extruders
#define THERMAL_PROTECTION_BED     // Enable thermal protection for the heated bed

//===========================================================================
//============================= Mechanical Settings =========================
//===========================================================================

// @section machine

// Uncomment one of these options to enable CoreXY, CoreXZ, or CoreYZ kinematics
// either in the usual order or reversed
//#define COREXY
//#define COREXZ
//#define COREYZ
//#define COREYX
//#define COREZX
//#define COREZY

//===========================================================================
//============================== Endstop Settings ===========================
//===========================================================================

// @section homing

// Specify here all the endstop connectors that are connected to any endstop or probe.
// Almost all printers will be using one per axis. Probes will use one or more of the
// extra connectors. Leave undefined any used for non-endstop and non-probe purposes.
#define USE_XMIN_PLUG
#define USE_YMIN_PLUG
#define USE_ZMIN_PLUG
//#define USE_XMAX_PLUG
//#define USE_YMAX_PLUG
//#define USE_ZMAX_PLUG

// coarse Endstop Settings
//#define ENDSTOPPULLUPS // Comment this out (using // at the start of the line) to disable the endstop pullup resistors

#if DISABLED(ENDSTOPPULLUPS)
  // fine endstop settings: Individual pullups. will be ignored if ENDSTOPPULLUPS is defined
  //#define ENDSTOPPULLUP_XMAX
  //#define ENDSTOPPULLUP_YMAX
  //#define ENDSTOPPULLUP_ZMAX
  #define ENDSTOPPULLUP_XMIN
  #define ENDSTOPPULLUP_YMIN
  //#define ENDSTOPPULLUP_ZMIN
  #define ENDSTOPPULLUP_ZMIN_PROBE
#endif

// Mechanical endstop with COM to ground and NC to Signal uses "false" here (most common setup).
#define X_MIN_ENDSTOP_INVERTING true // set to true to invert the logic of the endstop.
#define Y_MIN_ENDSTOP_INVERTING true // set to true to invert the logic of the endstop.
//#define Z_MIN_ENDSTOP_INVERTING false // set to true to invert the logic of the endstop.
//#define X_MAX_ENDSTOP_INVERTING false // set to true to invert the logic of the endstop.
//#define Y_MAX_ENDSTOP_INVERTING false // set to true to invert the logic of the endstop.
//#define Z_MAX_ENDSTOP_INVERTING false // set to true to invert the logic of the endstop.
#define Z_MIN_PROBE_ENDSTOP_INVERTING false // set to true to invert the logic of the endstop.

// Enable this feature if all enabled endstop pins are interrupt-capable.
// This will remove the need to poll the interrupt pins, saving many CPU cycles.
//#define ENDSTOP_INTERRUPTS_FEATURE

//=============================================================================
//============================== Movement Settings ============================
//=============================================================================
// @section motion

/**
 * Default Settings
 *
 * These settings can be reset by M502
 *
 * Note that if EEPROM is enabled, saved values will override these.
 */

/**
 * With this option each E stepper can have its own factors for the
 * following movement settings. If fewer factors are given than the
 * total number of extruders, the last value applies to the rest.
 */
//#define DISTINCT_E_FACTORS

/**
 * Default Axis Steps Per Unit (steps/mm)
 * Override with M92
 *                                      X, Y, Z, E0 [, E1[, E2[, E3[, E4]]]]
 */
//#define DEFAULT_AXIS_STEPS_PER_UNIT   { 80, 80, 4000, 500 }
#define DEFAULT_AXIS_STEPS_PER_UNIT   { 80, 80, 1600, 96.1261 }  // Custom for TEVO Tarantula

/**
 * Default Max Feed Rate (mm/s)
 * Override with M203
 *                                      X, Y, Z, E0 [, E1[, E2[, E3[, E4]]]]
 */
//#define DEFAULT_MAX_FEEDRATE          { 300, 300, 5, 25 }
#define DEFAULT_MAX_FEEDRATE          { 300, 300, 7, 50 }    // Custom for TEVO Tarantula

/**
 * Default Max Acceleration (change/s) change = mm/s
 * (Maximum start speed for accelerated moves)
 * Override with M201
 *                                      X, Y, Z, E0 [, E1[, E2[, E3[, E4]]]]
 */
//#define DEFAULT_MAX_ACCELERATION      { 3000, 3000, 100, 10000 }
#define DEFAULT_MAX_ACCELERATION      { 500,  500, 50, 500 }    // Custom for TEVO Tarantula

/**
 * Default Acceleration (change/s) change = mm/s
 * Override with M204
 *
 *   M204 P    Acceleration
 *   M204 R    Retract Acceleration
 *   M204 T    Travel Acceleration
 */
//#define DEFAULT_ACCELERATION          3000    // X, Y, Z and E acceleration for printing moves
#define DEFAULT_ACCELERATION          500    // Custom for TEVO Tarantula
#define DEFAULT_RETRACT_ACCELERATION  500    // E acceleration for retracts
#define DEFAULT_TRAVEL_ACCELERATION   500    // X, Y, Z acceleration for travel (non printing) moves

/**
 * Default Jerk (mm/s)
 * Override with M205 X Y Z E
 *
 * "Jerk" specifies the minimum speed change that requires acceleration.
 * When changing speed and direction, if the difference is less than the
 * value set here, it may happen instantaneously.
 */
//#define DEFAULT_XJERK                 20.0
#define DEFAULT_XJERK                 4.0    // Custom for TEVO Tarantula
//#define DEFAULT_YJERK                 20.0
#define DEFAULT_YJERK                 7.0    // Custom for TEVO Tarantula
//#define DEFAULT_ZJERK                  0.4
#define DEFAULT_ZJERK                  0.2   // Custom for Tevo Tarantula
//#define DEFAULT_EJERK                  5.0
#define DEFAULT_EJERK                  2.5   // Custom for Tevo Tarantula


//===========================================================================
//============================= Z Probe Options =============================
//===========================================================================
// @section probes

//
// See http://marlinfw.org/configuration/probes.html
//

/**
 * Z_MIN_PROBE_USES_Z_MIN_ENDSTOP_PIN
 *
 * Enable this option for a probe connected to the Z Min endstop pin.
 */
#define Z_MIN_PROBE_USES_Z_MIN_ENDSTOP_PIN

/**
 * Z_MIN_PROBE_ENDSTOP
 *
 * Enable this option for a probe connected to any pin except Z-Min.
 * (By default Marlin assumes the Z-Max endstop pin.)
 * To use a custom Z Probe pin, set Z_MIN_PROBE_PIN below.
 *
 *  - The simplest option is to use a free endstop connector.
 *  - Use 5V for powered (usually inductive) sensors.
 *
 *  - RAMPS 1.3/1.4 boards may use the 5V, GND, and Aux4->D32 pin:
 *    - For simple switches connect...
 *      - normally-closed switches to GND and D32.
 *      - normally-open switches to 5V and D32.
 *
 * WARNING: Setting the wrong pin may have unexpected and potentially
 * disastrous consequences. Use with caution and do your homework.
 *
 */
//#define Z_MIN_PROBE_ENDSTOP

/**
 * Probe Type
 *
 * Allen Key Probes, Servo Probes, Z-Sled Probes, FIX_MOUNTED_PROBE, etc.
 * You must activate one of these to use Auto Bed Leveling below.
 */

/**
 * The "Manual Probe" provides a means to do "Auto" Bed Leveling without a probe.
 * Use G29 repeatedly, adjusting the Z height at each point with movement commands
 * or (with LCD_BED_LEVELING) the LCD controller.
 */
//#define PROBE_MANUALLY

/**
 * A Fix-Mounted Probe either doesn't deploy or needs manual deployment.
 *   (e.g., an inductive probe or a nozzle-based probe-switch.)
 */
//#define FIX_MOUNTED_PROBE

/**
 * Z Servo Probe, such as an endstop switch on a rotating arm.
 */
//#define Z_ENDSTOP_SERVO_NR 0   // Defaults to SERVO 0 connector.
//#define Z_SERVO_ANGLES {70,0}  // Z Servo Deploy and Stow angles

/**
 * The BLTouch probe uses a Hall effect sensor and emulates a servo.
 */
#define BLTOUCH
#if ENABLED(BLTOUCH)
  //#define BLTOUCH_DELAY 375   // (ms) Enable and increase if needed
#endif

/**
 * Enable if probing seems unreliable. Heaters and/or fans - consistent with the
 * options selected below - will be disabled during probing so as to minimize
 * potential EM interference by quieting/silencing the source of the 'noise' (the change
 * in current flowing through the wires).  This is likely most useful to users of the
 * BLTouch probe, but may also help those with inductive or other probe types.
 */
//#define PROBING_HEATERS_OFF       // Turn heaters off when probing
//#define PROBING_FANS_OFF          // Turn fans off when probing

// A probe that is deployed and stowed with a solenoid pin (SOL1_PIN)
//#define SOLENOID_PROBE

// A sled-mounted probe like those designed by Charles Bell.
//#define Z_PROBE_SLED
//#define SLED_DOCKING_OFFSET 5  // The extra distance the X axis must travel to pickup the sled. 0 should be fine but you can push it further if you'd like.

//
// For Z_PROBE_ALLEN_KEY see the Delta example configurations.
//

/**
 *   Z Probe to nozzle (X,Y) offset, relative to (0, 0).
 *   X and Y offsets must be integers.
 *
 *   In the following example the X and Y offsets are both positive:
 *   #define X_PROBE_OFFSET_FROM_EXTRUDER 10
 *   #define Y_PROBE_OFFSET_FROM_EXTRUDER 10
 *
 *      +-- BACK ---+
 *      |           |
 *    L |    (+) P  | R <-- probe (20,20)
 *    E |           | I
 *    F | (-) N (+) | G <-- nozzle (10,10)
 *    T |           | H
 *      |    (-)    | T
 *      |           |
 *      O-- FRONT --+
 *    (0,0)
 */
#define X_PROBE_OFFSET_FROM_EXTRUDER -1  // X offset: -left  +right  [of the nozzle]
#define Y_PROBE_OFFSET_FROM_EXTRUDER -36 // Y offset: -front +behind [the nozzle]
#define Z_PROBE_OFFSET_FROM_EXTRUDER 0   // Z offset: -below +above  [the nozzle]

// X and Y axis travel speed (mm/m) between probes
#define XY_PROBE_SPEED 13500

// Speed for the first approach when double-probing (with PROBE_DOUBLE_TOUCH)
#define Z_PROBE_SPEED_FAST HOMING_FEEDRATE_Z

// Speed for the "accurate" probe of each point
#define Z_PROBE_SPEED_SLOW (Z_PROBE_SPEED_FAST / 3)

// Use double touch for probing
#define PROBE_DOUBLE_TOUCH

/**
 * Z probes require clearance when deploying, stowing, and moving between
 * probe points to avoid hitting the bed and other hardware.
 * Servo-mounted probes require extra space for the arm to rotate.
 * Inductive probes need space to keep from triggering early.
 *
 * Use these settings to specify the distance (mm) to raise the probe (or
 * lower the bed). The values set here apply over and above any (negative)
 * probe Z Offset set with Z_PROBE_OFFSET_FROM_EXTRUDER, M851, or the LCD.
 * Only integer values >= 1 are valid here.
 *
 * Example: `M851 Z-5` with a CLEARANCE of 4  =>  9mm from bed to nozzle.
 *     But: `M851 Z+1` with a CLEARANCE of 2  =>  2mm from bed to nozzle.
 */
#define Z_CLEARANCE_DEPLOY_PROBE    5 // Z Clearance for Deploy/Stow
#define Z_CLEARANCE_BETWEEN_PROBES  4 // Z Clearance between probe points

// For M851 give a range for adjusting the Z probe offset
#define Z_PROBE_OFFSET_RANGE_MIN -20
#define Z_PROBE_OFFSET_RANGE_MAX 20

// Enable the M48 repeatability test to test probe accuracy
#define Z_MIN_PROBE_REPEATABILITY_TEST

// For Inverting Stepper Enable Pins (Active Low) use 0, Non Inverting (Active High) use 1
// :{ 0:'Low', 1:'High' }
#define X_ENABLE_ON 0
#define Y_ENABLE_ON 0
#define Z_ENABLE_ON 0
#define E_ENABLE_ON 0 // For all extruders

// Disables axis stepper immediately when it's not being used.
// WARNING: When motors turn off there is a chance of losing position accuracy!
#define DISABLE_X false
#define DISABLE_Y false
#define DISABLE_Z false
// Warn on display about possibly reduced accuracy
//#define DISABLE_REDUCED_ACCURACY_WARNING

// @section extruder

#define DISABLE_E false // For all extruders
#define DISABLE_INACTIVE_EXTRUDER true // Keep only the active extruder enabled.

// @section machine

// Invert the stepper direction. Change (or reverse the motor connector) if an axis goes the wrong way.
#define INVERT_X_DIR false
#define INVERT_Y_DIR true
#define INVERT_Z_DIR false

// Enable this option for Toshiba stepper drivers
//#define CONFIG_STEPPERS_TOSHIBA

// @section extruder

// For direct drive extruder v9 set to true, for geared extruder set to false.
#define INVERT_E0_DIR false
#define INVERT_E1_DIR false
#define INVERT_E2_DIR false
#define INVERT_E3_DIR false
#define INVERT_E4_DIR false

// @section homing

#define Z_HOMING_HEIGHT 5  // (in mm) Minimal z height before homing (G28) for Z clearance above the bed, clamps, ...
                             // Be sure you have this distance over your Z_MAX_POS in case.

// Direction of endstops when homing; 1=MAX, -1=MIN
// :[-1,1]
#define X_HOME_DIR -1
#define Y_HOME_DIR -1
#define Z_HOME_DIR -1

// @section machine

// The size of the print bed
#define X_BED_SIZE 200
#define Y_BED_SIZE 200

// Travel limits (mm) after homing, corresponding to endstop positions.
#define X_MIN_POS 0
#define Y_MIN_POS 0
#define Z_MIN_POS 0
<<<<<<< HEAD
#define X_MAX_POS 198
#define Y_MAX_POS 240
=======
#define X_MAX_POS X_BED_SIZE
#define Y_MAX_POS Y_BED_SIZE
>>>>>>> e52c1a08
#define Z_MAX_POS 200

// If enabled, axes won't move below MIN_POS in response to movement commands.
#define MIN_SOFTWARE_ENDSTOPS
// If enabled, axes won't move above MAX_POS in response to movement commands.
#define MAX_SOFTWARE_ENDSTOPS

/**
 * Filament Runout Sensor
 * A mechanical or opto endstop is used to check for the presence of filament.
 *
 * RAMPS-based boards use SERVO3_PIN.
 * For other boards you may need to define FIL_RUNOUT_PIN.
 * By default the firmware assumes HIGH = has filament, LOW = ran out
 */
//#define FILAMENT_RUNOUT_SENSOR
#if ENABLED(FILAMENT_RUNOUT_SENSOR)
  #define FIL_RUNOUT_INVERTING false // set to true to invert the logic of the sensor.
  #define ENDSTOPPULLUP_FIL_RUNOUT // Uncomment to use internal pullup for filament runout pins if the sensor is defined.
  #define FILAMENT_RUNOUT_SCRIPT "M600"
#endif

//===========================================================================
//=============================== Bed Leveling ==============================
//===========================================================================
// @section bedlevel

/**
 * Choose one of the options below to enable G29 Bed Leveling. The parameters
 * and behavior of G29 will change depending on your selection.
 *
 *  If using a Probe for Z Homing, enable Z_SAFE_HOMING also!
 *
 * - AUTO_BED_LEVELING_3POINT
 *   Probe 3 arbitrary points on the bed (that aren't collinear)
 *   You specify the XY coordinates of all 3 points.
 *   The result is a single tilted plane. Best for a flat bed.
 *
 * - AUTO_BED_LEVELING_LINEAR
 *   Probe several points in a grid.
 *   You specify the rectangle and the density of sample points.
 *   The result is a single tilted plane. Best for a flat bed.
 *
 * - AUTO_BED_LEVELING_BILINEAR
 *   Probe several points in a grid.
 *   You specify the rectangle and the density of sample points.
 *   The result is a mesh, best for large or uneven beds.
 *
 * - AUTO_BED_LEVELING_UBL (Unified Bed Leveling)
 *   A comprehensive bed leveling system combining the features and benefits
 *   of other systems. UBL also includes integrated Mesh Generation, Mesh
 *   Validation and Mesh Editing systems. Currently, UBL is only checked out
 *   for Cartesian Printers. That said, it was primarily designed to correct
 *   poor quality Delta Printers. If you feel adventurous and have a Delta,
 *   please post an issue if something doesn't work correctly. Initially,
 *   you will need to set a reduced bed size so you have a rectangular area
 *   to test on.
 *
 * - MESH_BED_LEVELING
 *   Probe a grid manually
 *   The result is a mesh, suitable for large or uneven beds. (See BILINEAR.)
 *   For machines without a probe, Mesh Bed Leveling provides a method to perform
 *   leveling in steps so you can manually adjust the Z height at each grid-point.
 *   With an LCD controller the process is guided step-by-step.
 */
//#define AUTO_BED_LEVELING_3POINT
//#define AUTO_BED_LEVELING_LINEAR
//#define AUTO_BED_LEVELING_BILINEAR
#define AUTO_BED_LEVELING_UBL
//#define MESH_BED_LEVELING

/**
 * Enable detailed logging of G28, G29, M48, etc.
 * Turn on with the command 'M111 S32'.
 * NOTE: Requires a lot of PROGMEM!
 */
//#define DEBUG_LEVELING_FEATURE

#if ENABLED(MESH_BED_LEVELING) || ENABLED(AUTO_BED_LEVELING_BILINEAR) || ENABLED(AUTO_BED_LEVELING_UBL)
  // Gradually reduce leveling correction until a set height is reached,
  // at which point movement will be level to the machine's XY plane.
  // The height can be set with M420 Z<height>
  #define ENABLE_LEVELING_FADE_HEIGHT
#endif

#if ENABLED(AUTO_BED_LEVELING_LINEAR) || ENABLED(AUTO_BED_LEVELING_BILINEAR)

  // Set the number of grid points per dimension.
  #define GRID_MAX_POINTS_X 2
  #define GRID_MAX_POINTS_Y GRID_MAX_POINTS_X

  // Set the boundaries for probing (where the probe can reach).
  #define LEFT_PROBE_BED_POSITION 5
  #define RIGHT_PROBE_BED_POSITION 195
  #define FRONT_PROBE_BED_POSITION 5
  #define BACK_PROBE_BED_POSITION 195

  // The Z probe minimum outer margin (to validate G29 parameters).
  #define MIN_PROBE_EDGE 5

  // Probe along the Y axis, advancing X after each column
  //#define PROBE_Y_FIRST

  #if ENABLED(AUTO_BED_LEVELING_BILINEAR)

    // Beyond the probed grid, continue the implied tilt?
    // Default is to maintain the height of the nearest edge.
    //#define EXTRAPOLATE_BEYOND_GRID

    //
    // Experimental Subdivision of the grid by Catmull-Rom method.
    // Synthesizes intermediate points to produce a more detailed mesh.
    //
    //#define ABL_BILINEAR_SUBDIVISION
    #if ENABLED(ABL_BILINEAR_SUBDIVISION)
      // Number of subdivisions between probe points
      #define BILINEAR_SUBDIVISIONS 3
    #endif

  #endif

#elif ENABLED(AUTO_BED_LEVELING_3POINT)

  // 3 arbitrary points to probe.
  // A simple cross-product is used to estimate the plane of the bed.
  #define ABL_PROBE_PT_1_X 5
  #define ABL_PROBE_PT_1_Y 195
  #define ABL_PROBE_PT_2_X 195
  #define ABL_PROBE_PT_2_Y 195
  #define ABL_PROBE_PT_3_X 100
  #define ABL_PROBE_PT_3_Y 5

#elif ENABLED(AUTO_BED_LEVELING_UBL)

  //===========================================================================
  //========================= Unified Bed Leveling ============================
  //===========================================================================

  #define UBL_MESH_INSET 1          // Mesh inset margin on print area
  #define GRID_MAX_POINTS_X 8      // Don't use more than 15 points per axis, implementation limited.
  #define GRID_MAX_POINTS_Y GRID_MAX_POINTS_X

  #define UBL_PROBE_PT_1_X 5        // Probing points for 3-Point leveling of the mesh
  #define UBL_PROBE_PT_1_Y 195
  #define UBL_PROBE_PT_2_X 195
  #define UBL_PROBE_PT_2_Y 195
  #define UBL_PROBE_PT_3_X 100
  #define UBL_PROBE_PT_3_Y 5

  #define UBL_G26_MESH_VALIDATION   // Enable G26 mesh validation
  #define UBL_MESH_EDIT_MOVES_Z     // Sophisticated users prefer no movement of nozzle

#elif ENABLED(MESH_BED_LEVELING)

  //===========================================================================
  //=================================== Mesh ==================================
  //===========================================================================

  #define MESH_INSET 10          // Mesh inset margin on print area
  #define GRID_MAX_POINTS_X 3    // Don't use more than 7 points per axis, implementation limited.
  #define GRID_MAX_POINTS_Y GRID_MAX_POINTS_X

  //#define MESH_G28_REST_ORIGIN // After homing all axes ('G28' or 'G28 XYZ') rest Z at Z_MIN_POS

#endif // BED_LEVELING

/**
 * Use the LCD controller for bed leveling
 * Requires MESH_BED_LEVELING or PROBE_MANUALLY
 */
//#define LCD_BED_LEVELING

#if ENABLED(LCD_BED_LEVELING)
  #define MBL_Z_STEP 0.025    // Step size while manually probing Z axis.
  #define LCD_PROBE_Z_RANGE 4 // Z Range centered on Z_MIN_POS for LCD Z adjustment
#endif

/**
 * Commands to execute at the end of G29 probing.
 * Useful to retract or move the Z probe out of the way.
 */
//#define Z_PROBE_END_SCRIPT "G1 Z10 F12000\nG1 X15 Y330\nG1 Z0.5\nG1 Z10"


// @section homing

// The center of the bed is at (X=0, Y=0)
//#define BED_CENTER_AT_0_0

// Manually set the home position. Leave these undefined for automatic settings.
// For DELTA this is the top-center of the Cartesian print volume.
#define MANUAL_X_HOME_POS -2
#define MANUAL_Y_HOME_POS -4
//#define MANUAL_Z_HOME_POS 0 // Distance between the nozzle to printbed after homing

// Use "Z Safe Homing" to avoid homing with a Z probe outside the bed area.
//
// With this feature enabled:
//
// - Allow Z homing only after X and Y homing AND stepper drivers still enabled.
// - If stepper drivers time out, it will need X and Y homing again before Z homing.
// - Move the Z probe (or nozzle) to a defined XY point before Z Homing when homing all axes (G28).
// - Prevent Z homing when the Z probe is outside bed area.
//
#define Z_SAFE_HOMING

#if ENABLED(Z_SAFE_HOMING)
<<<<<<< HEAD
//  #define Z_SAFE_HOMING_X_POINT ((X_MIN_POS + X_MAX_POS) / 2)    // X point for Z homing when homing all axis (G28).
//  #define Z_SAFE_HOMING_Y_POINT ((Y_MIN_POS + Y_MAX_POS) / 2)    // Y point for Z homing when homing all axis (G28).
  #define Z_SAFE_HOMING_X_POINT 100    // X point for Z homing when homing all axis (G28).
  #define Z_SAFE_HOMING_Y_POINT 100    // Y point for Z homing when homing all axis (G28).
=======
  #define Z_SAFE_HOMING_X_POINT ((X_BED_SIZE) / 2)    // X point for Z homing when homing all axis (G28).
  #define Z_SAFE_HOMING_Y_POINT ((Y_BED_SIZE) / 2)    // Y point for Z homing when homing all axis (G28).
>>>>>>> e52c1a08
#endif

// Homing speeds (mm/m)
#define HOMING_FEEDRATE_XY (50*60)
#define HOMING_FEEDRATE_Z  (7*60)

//=============================================================================
//============================= Additional Features ===========================
//=============================================================================

// @section extras

//
// EEPROM
//
// The microcontroller can store settings in the EEPROM, e.g. max velocity...
// M500 - stores parameters in EEPROM
// M501 - reads parameters from EEPROM (if you need reset them after you changed them temporarily).
// M502 - reverts to the default "factory settings".  You still need to store them in EEPROM afterwards if you want to.
//
#define EEPROM_SETTINGS // Enable for M500 and M501 commands
//#define DISABLE_M503    // Saves ~2700 bytes of PROGMEM. Disable for release!
#define EEPROM_CHITCHAT   // Give feedback on EEPROM commands. Disable to save PROGMEM.

//
// Host Keepalive
//
// When enabled Marlin will send a busy status message to the host
// every couple of seconds when it can't accept commands.
//
//#define HOST_KEEPALIVE_FEATURE        // Disable this if your host doesn't like keepalive messages
#define DEFAULT_KEEPALIVE_INTERVAL 2  // Number of seconds between "busy" messages. Set with M113.
#define BUSY_WHILE_HEATING            // Some hosts require "busy" messages even during heating

//
// M100 Free Memory Watcher
//
//#define M100_FREE_MEMORY_WATCHER // uncomment to add the M100 Free Memory Watcher for debug purpose

//
// G20/G21 Inch mode support
//
//#define INCH_MODE_SUPPORT

//
// M149 Set temperature units support
//
//#define TEMPERATURE_UNITS_SUPPORT

// @section temperature

// Preheat Constants
#define PREHEAT_1_TEMP_HOTEND 180
#define PREHEAT_1_TEMP_BED     70
#define PREHEAT_1_FAN_SPEED     0 // Value from 0 to 255

#define PREHEAT_2_TEMP_HOTEND 235
#define PREHEAT_2_TEMP_BED    100
#define PREHEAT_2_FAN_SPEED     0 // Value from 0 to 255

/**
 * Nozzle Park -- EXPERIMENTAL
 *
 * Park the nozzle at the given XYZ position on idle or G27.
 *
 * The "P" parameter controls the action applied to the Z axis:
 *
 *    P0  (Default) If Z is below park Z raise the nozzle.
 *    P1  Raise the nozzle always to Z-park height.
 *    P2  Raise the nozzle by Z-park amount, limited to Z_MAX_POS.
 */
#define NOZZLE_PARK_FEATURE

#if ENABLED(NOZZLE_PARK_FEATURE)
  // Specify a park position as { X, Y, Z }
  #define NOZZLE_PARK_POINT { (X_MIN_POS), (Y_MAX_POS), 5 }
#endif

/**
 * Clean Nozzle Feature -- EXPERIMENTAL
 *
 * Adds the G12 command to perform a nozzle cleaning process.
 *
 * Parameters:
 *   P  Pattern
 *   S  Strokes / Repetitions
 *   T  Triangles (P1 only)
 *
 * Patterns:
 *   P0  Straight line (default). This process requires a sponge type material
 *       at a fixed bed location. "S" specifies strokes (i.e. back-forth motions)
 *       between the start / end points.
 *
 *   P1  Zig-zag pattern between (X0, Y0) and (X1, Y1), "T" specifies the
 *       number of zig-zag triangles to do. "S" defines the number of strokes.
 *       Zig-zags are done in whichever is the narrower dimension.
 *       For example, "G12 P1 S1 T3" will execute:
 *
 *          --
 *         |  (X0, Y1) |     /\        /\        /\     | (X1, Y1)
 *         |           |    /  \      /  \      /  \    |
 *       A |           |   /    \    /    \    /    \   |
 *         |           |  /      \  /      \  /      \  |
 *         |  (X0, Y0) | /        \/        \/        \ | (X1, Y0)
 *          --         +--------------------------------+
 *                       |________|_________|_________|
 *                           T1        T2        T3
 *
 *   P2  Circular pattern with middle at NOZZLE_CLEAN_CIRCLE_MIDDLE.
 *       "R" specifies the radius. "S" specifies the stroke count.
 *       Before starting, the nozzle moves to NOZZLE_CLEAN_START_POINT.
 *
 *   Caveats: The ending Z should be the same as starting Z.
 * Attention: EXPERIMENTAL. G-code arguments may change.
 *
 */
//#define NOZZLE_CLEAN_FEATURE

#if ENABLED(NOZZLE_CLEAN_FEATURE)
  // Default number of pattern repetitions
  #define NOZZLE_CLEAN_STROKES  12

  // Default number of triangles
  #define NOZZLE_CLEAN_TRIANGLES  3

  // Specify positions as { X, Y, Z }
  #define NOZZLE_CLEAN_START_POINT { 30, 30, (Z_MIN_POS + 1)}
  #define NOZZLE_CLEAN_END_POINT   {100, 60, (Z_MIN_POS + 1)}

  // Circular pattern radius
  #define NOZZLE_CLEAN_CIRCLE_RADIUS 6.5
  // Circular pattern circle fragments number
  #define NOZZLE_CLEAN_CIRCLE_FN 10
  // Middle point of circle
  #define NOZZLE_CLEAN_CIRCLE_MIDDLE NOZZLE_CLEAN_START_POINT

  // Moves the nozzle to the initial position
  #define NOZZLE_CLEAN_GOBACK
#endif

/**
 * Print Job Timer
 *
 * Automatically start and stop the print job timer on M104/M109/M190.
 *
 *   M104 (hotend, no wait) - high temp = none,        low temp = stop timer
 *   M109 (hotend, wait)    - high temp = start timer, low temp = stop timer
 *   M190 (bed, wait)       - high temp = start timer, low temp = none
 *
 * The timer can also be controlled with the following commands:
 *
 *   M75 - Start the print job timer
 *   M76 - Pause the print job timer
 *   M77 - Stop the print job timer
 */
#define PRINTJOB_TIMER_AUTOSTART

/**
 * Print Counter
 *
 * Track statistical data such as:
 *
 *  - Total print jobs
 *  - Total successful print jobs
 *  - Total failed print jobs
 *  - Total time printing
 *
 * View the current statistics with M78.
 */
#define PRINTCOUNTER

//=============================================================================
//============================= LCD and SD support ============================
//=============================================================================

// @section lcd

/**
 * LCD LANGUAGE
 *
 * Select the language to display on the LCD. These languages are available:
 *
 *    en, an, bg, ca, cn, cz, cz_utf8, de, el, el-gr, es, eu, fi, fr, gl, hr,
 *    it, kana, kana_utf8, nl, pl, pt, pt_utf8, pt-br, pt-br_utf8, ru, tr, uk,
 *    zh_CN, zh_TW, test
 *
 * :{ 'en':'English', 'an':'Aragonese', 'bg':'Bulgarian', 'ca':'Catalan', 'cn':'Chinese', 'cz':'Czech', 'cz_utf8':'Czech (UTF8)', 'de':'German', 'el':'Greek', 'el-gr':'Greek (Greece)', 'es':'Spanish', 'eu':'Basque-Euskera', 'fi':'Finnish', 'fr':'French', 'gl':'Galician', 'hr':'Croatian', 'it':'Italian', 'kana':'Japanese', 'kana_utf8':'Japanese (UTF8)', 'nl':'Dutch', 'pl':'Polish', 'pt':'Portuguese', 'pt-br':'Portuguese (Brazilian)', 'pt-br_utf8':'Portuguese (Brazilian UTF8)', 'pt_utf8':'Portuguese (UTF8)', 'ru':'Russian', 'tr':'Turkish', 'uk':'Ukrainian', 'zh_CN':'Chinese (Simplified)', 'zh_TW':'Chinese (Taiwan)', test':'TEST' }
 */
#define LCD_LANGUAGE en

/**
 * LCD Character Set
 *
 * Note: This option is NOT applicable to Graphical Displays.
 *
 * All character-based LCDs provide ASCII plus one of these
 * language extensions:
 *
 *  - JAPANESE ... the most common
 *  - WESTERN  ... with more accented characters
 *  - CYRILLIC ... for the Russian language
 *
 * To determine the language extension installed on your controller:
 *
 *  - Compile and upload with LCD_LANGUAGE set to 'test'
 *  - Click the controller to view the LCD menu
 *  - The LCD will display Japanese, Western, or Cyrillic text
 *
 * See https://github.com/MarlinFirmware/Marlin/wiki/LCD-Language
 *
 * :['JAPANESE', 'WESTERN', 'CYRILLIC']
 */
#define DISPLAY_CHARSET_HD44780 JAPANESE

/**
 * LCD TYPE
 *
 * Enable ULTRA_LCD for a 16x2, 16x4, 20x2, or 20x4 character-based LCD.
 * Enable DOGLCD for a 128x64 (ST7565R) Full Graphical Display.
 * (These options will be enabled automatically for most displays.)
 *
 * IMPORTANT: The U8glib library is required for Full Graphic Display!
 *            https://github.com/olikraus/U8glib_Arduino
 */
//#define ULTRA_LCD   // Character based
//#define DOGLCD      // Full graphics display

/**
 * SD CARD
 *
 * SD Card support is disabled by default. If your controller has an SD slot,
 * you must uncomment the following option or it won't work.
 *
 */
//#define SDSUPPORT

/**
 * SD CARD: SPI SPEED
 *
 * Enable one of the following items for a slower SPI transfer speed.
 * This may be required to resolve "volume init" errors.
 */
//#define SPI_SPEED SPI_HALF_SPEED
//#define SPI_SPEED SPI_QUARTER_SPEED
//#define SPI_SPEED SPI_EIGHTH_SPEED

/**
 * SD CARD: ENABLE CRC
 *
 * Use CRC checks and retries on the SD communication.
 */
//#define SD_CHECK_AND_RETRY

//
// ENCODER SETTINGS
//
// This option overrides the default number of encoder pulses needed to
// produce one step. Should be increased for high-resolution encoders.
//
#define ENCODER_PULSES_PER_STEP 3

//
// Use this option to override the number of step signals required to
// move between next/prev menu items.
//
//#define ENCODER_STEPS_PER_MENU_ITEM 5

/**
 * Encoder Direction Options
 *
 * Test your encoder's behavior first with both options disabled.
 *
 *  Reversed Value Edit and Menu Nav? Enable REVERSE_ENCODER_DIRECTION.
 *  Reversed Menu Navigation only?    Enable REVERSE_MENU_DIRECTION.
 *  Reversed Value Editing only?      Enable BOTH options.
 */

//
// This option reverses the encoder direction everywhere.
//
//  Set this option if CLOCKWISE causes values to DECREASE
//
//#define REVERSE_ENCODER_DIRECTION

//
// This option reverses the encoder direction for navigating LCD menus.
//
//  If CLOCKWISE normally moves DOWN this makes it go UP.
//  If CLOCKWISE normally moves UP this makes it go DOWN.
//
//#define REVERSE_MENU_DIRECTION

//
// Individual Axis Homing
//
// Add individual axis homing items (Home X, Home Y, and Home Z) to the LCD menu.
//
//#define INDIVIDUAL_AXIS_HOMING_MENU

//
// SPEAKER/BUZZER
//
// If you have a speaker that can produce tones, enable it here.
// By default Marlin assumes you have a buzzer with a fixed frequency.
//
//#define SPEAKER

//
// The duration and frequency for the UI feedback sound.
// Set these to 0 to disable audio feedback in the LCD menus.
//
// Note: Test audio output with the G-Code:
//  M300 S<frequency Hz> P<duration ms>
//
//#define LCD_FEEDBACK_FREQUENCY_DURATION_MS 100
//#define LCD_FEEDBACK_FREQUENCY_HZ 1000

//
// CONTROLLER TYPE: Standard
//
// Marlin supports a wide variety of controllers.
// Enable one of the following options to specify your controller.
//

//
// ULTIMAKER Controller.
//
//#define ULTIMAKERCONTROLLER

//
// ULTIPANEL as seen on Thingiverse.
//
//#define ULTIPANEL

//
// Cartesio UI
// http://mauk.cc/webshop/cartesio-shop/electronics/user-interface
//
//#define CARTESIO_UI

//
// PanelOne from T3P3 (via RAMPS 1.4 AUX2/AUX3)
// http://reprap.org/wiki/PanelOne
//
//#define PANEL_ONE

//
// MaKr3d Makr-Panel with graphic controller and SD support.
// http://reprap.org/wiki/MaKr3d_MaKrPanel
//
//#define MAKRPANEL

//
// ReprapWorld Graphical LCD
// https://reprapworld.com/?products_details&products_id/1218
//
//#define REPRAPWORLD_GRAPHICAL_LCD

//
// Activate one of these if you have a Panucatt Devices
// Viki 2.0 or mini Viki with Graphic LCD
// http://panucatt.com
//
//#define VIKI2
//#define miniVIKI

//
// Adafruit ST7565 Full Graphic Controller.
// https://github.com/eboston/Adafruit-ST7565-Full-Graphic-Controller/
//
//#define ELB_FULL_GRAPHIC_CONTROLLER

//
// RepRapDiscount Smart Controller.
// http://reprap.org/wiki/RepRapDiscount_Smart_Controller
//
// Note: Usually sold with a white PCB.
//
#define REPRAP_DISCOUNT_SMART_CONTROLLER

//
// GADGETS3D G3D LCD/SD Controller
// http://reprap.org/wiki/RAMPS_1.3/1.4_GADGETS3D_Shield_with_Panel
//
// Note: Usually sold with a blue PCB.
//
//#define G3D_PANEL

//
// RepRapDiscount FULL GRAPHIC Smart Controller
// http://reprap.org/wiki/RepRapDiscount_Full_Graphic_Smart_Controller
//
//#define REPRAP_DISCOUNT_FULL_GRAPHIC_SMART_CONTROLLER

//
// MakerLab Mini Panel with graphic
// controller and SD support - http://reprap.org/wiki/Mini_panel
//
//#define MINIPANEL

//
// RepRapWorld REPRAPWORLD_KEYPAD v1.1
// http://reprapworld.com/?products_details&products_id=202&cPath=1591_1626
//
// REPRAPWORLD_KEYPAD_MOVE_STEP sets how much should the robot move when a key
// is pressed, a value of 10.0 means 10mm per click.
//
//#define REPRAPWORLD_KEYPAD
//#define REPRAPWORLD_KEYPAD_MOVE_STEP 1.0

//
// RigidBot Panel V1.0
// http://www.inventapart.com/
//
//#define RIGIDBOT_PANEL

//
// BQ LCD Smart Controller shipped by
// default with the BQ Hephestos 2 and Witbox 2.
//
//#define BQ_LCD_SMART_CONTROLLER

//
// ANET_10 Controller supported displays.
//
//#define ANET_KEYPAD_LCD         // Requires ADC_KEYPAD_PIN to be assigned to an analog pin.
                                  // This LCD is known to be susceptible to electrical interference
                                  // which scrambles the display.  Pressing any button clears it up.
//#define ANET_FULL_GRAPHICS_LCD  // Anet 128x64 full graphics lcd with rotary encoder as used on Anet A6
                                  // A clone of the RepRapDiscount full graphics display but with
                                  // different pins/wiring (see pins_ANET_10.h).

//
// LCD for Melzi Card with Graphical LCD
//
//#define LCD_FOR_MELZI

//
// CONTROLLER TYPE: I2C
//
// Note: These controllers require the installation of Arduino's LiquidCrystal_I2C
// library. For more info: https://github.com/kiyoshigawa/LiquidCrystal_I2C
//

//
// Elefu RA Board Control Panel
// http://www.elefu.com/index.php?route=product/product&product_id=53
//
//#define RA_CONTROL_PANEL

//
// Sainsmart YW Robot (LCM1602) LCD Display
//
// Note: This controller requires F.Malpartida's LiquidCrystal_I2C library
// https://bitbucket.org/fmalpartida/new-liquidcrystal/wiki/Home
//
//#define LCD_I2C_SAINSMART_YWROBOT

//
// Generic LCM1602 LCD adapter
//
//#define LCM1602

//
// PANELOLU2 LCD with status LEDs,
// separate encoder and click inputs.
//
// Note: This controller requires Arduino's LiquidTWI2 library v1.2.3 or later.
// For more info: https://github.com/lincomatic/LiquidTWI2
//
// Note: The PANELOLU2 encoder click input can either be directly connected to
// a pin (if BTN_ENC defined to != -1) or read through I2C (when BTN_ENC == -1).
//
//#define LCD_I2C_PANELOLU2

//
// Panucatt VIKI LCD with status LEDs,
// integrated click & L/R/U/D buttons, separate encoder inputs.
//
//#define LCD_I2C_VIKI

//
// SSD1306 OLED full graphics generic display
//
//#define U8GLIB_SSD1306

//
// SAV OLEd LCD module support using either SSD1306 or SH1106 based LCD modules
//
//#define SAV_3DGLCD
#if ENABLED(SAV_3DGLCD)
  //#define U8GLIB_SSD1306
  #define U8GLIB_SH1106
#endif

//
// CONTROLLER TYPE: Shift register panels
//
// 2 wire Non-latching LCD SR from https://goo.gl/aJJ4sH
// LCD configuration: http://reprap.org/wiki/SAV_3D_LCD
//
//#define SAV_3DLCD

//
// TinyBoy2 128x64 OLED / Encoder Panel
//
//#define OLED_PANEL_TINYBOY2

//=============================================================================
//=============================== Extra Features ==============================
//=============================================================================

// @section extras

// Increase the FAN PWM frequency. Removes the PWM noise but increases heating in the FET/Arduino
//#define FAST_PWM_FAN

// Use software PWM to drive the fan, as for the heaters. This uses a very low frequency
// which is not as annoying as with the hardware PWM. On the other hand, if this frequency
// is too low, you should also increment SOFT_PWM_SCALE.
//#define FAN_SOFT_PWM

// Incrementing this by 1 will double the software PWM frequency,
// affecting heaters, and the fan if FAN_SOFT_PWM is enabled.
// However, control resolution will be halved for each increment;
// at zero value, there are 128 effective control positions.
#define SOFT_PWM_SCALE 0

// If SOFT_PWM_SCALE is set to a value higher than 0, dithering can
// be used to mitigate the associated resolution loss. If enabled,
// some of the PWM cycles are stretched so on average the desired
// duty cycle is attained.
//#define SOFT_PWM_DITHER

// Temperature status LEDs that display the hotend and bed temperature.
// If all hotends, bed temperature, and target temperature are under 54C
// then the BLUE led is on. Otherwise the RED led is on. (1C hysteresis)
//#define TEMP_STAT_LEDS

// M240  Triggers a camera by emulating a Canon RC-1 Remote
// Data from: http://www.doc-diy.net/photo/rc-1_hacked/
//#define PHOTOGRAPH_PIN     23

// SkeinForge sends the wrong arc g-codes when using Arc Point as fillet procedure
//#define SF_ARC_FIX

// Support for the BariCUDA Paste Extruder
//#define BARICUDA

// Support for BlinkM/CyzRgb
//#define BLINKM

// Support for PCA9632 PWM LED driver
//#define PCA9632

/**
 * RGB LED / LED Strip Control
 *
 * Enable support for an RGB LED connected to 5V digital pins, or
 * an RGB Strip connected to MOSFETs controlled by digital pins.
 *
 * Adds the M150 command to set the LED (or LED strip) color.
 * If pins are PWM capable (e.g., 4, 5, 6, 11) then a range of
 * luminance values can be set from 0 to 255.
 *
 * *** CAUTION ***
 *  LED Strips require a MOFSET Chip between PWM lines and LEDs,
 *  as the Arduino cannot handle the current the LEDs will require.
 *  Failure to follow this precaution can destroy your Arduino!
 * *** CAUTION ***
 *
 */
//#define RGB_LED
//#define RGBW_LED
#if ENABLED(RGB_LED) || ENABLED(RGBW_LED)
  #define RGB_LED_R_PIN 34
  #define RGB_LED_G_PIN 43
  #define RGB_LED_B_PIN 35
  #define RGB_LED_W_PIN -1
#endif

// Support for Adafruit Neopixel LED driver
//#define NEOPIXEL_RGBW_LED
#if ENABLED(NEOPIXEL_RGBW_LED)
  #define NEOPIXEL_PIN    4       // D4 (EXP2-5 on Printrboard)
  #define NEOPIXEL_PIXELS 3
  //#define NEOPIXEL_STARTUP_TEST // Cycle through colors at startup
#endif

/**
 * Printer Event LEDs
 *
 * During printing, the LEDs will reflect the printer status:
 *
 *  - Gradually change from blue to violet as the heated bed gets to target temp
 *  - Gradually change from violet to red as the hotend gets to temperature
 *  - Change to white to illuminate work surface
 *  - Change to green once print has finished
 *  - Turn off after the print has finished and the user has pushed a button
 */
#if ENABLED(BLINKM) || ENABLED(RGB_LED) || ENABLED(RGBW_LED) || ENABLED(PCA9632) || ENABLED(NEOPIXEL_RGBW_LED)
  #define PRINTER_EVENT_LEDS
#endif

/*********************************************************************\
* R/C SERVO support
* Sponsored by TrinityLabs, Reworked by codexmas
**********************************************************************/

// Number of servos
//
// If you select a configuration below, this will receive a default value and does not need to be set manually
// set it manually if you have more servos than extruders and wish to manually control some
// leaving it undefined or defining as 0 will disable the servo subsystem
// If unsure, leave commented / disabled
//
//#define NUM_SERVOS 3 // Servo index starts with 0 for M280 command

// Delay (in milliseconds) before the next move will start, to give the servo time to reach its target angle.
// 300ms is a good value but you can try less delay.
// If the servo can't reach the requested position, increase it.
#define SERVO_DELAY 300

// Servo deactivation
//
// With this option servos are powered only during movement, then turned off to prevent jitter.
//#define DEACTIVATE_SERVOS_AFTER_MOVE

/**
 * Filament Width Sensor
 *
 * Measures the filament width in real-time and adjusts
 * flow rate to compensate for any irregularities.
 *
 * Also allows the measured filament diameter to set the
 * extrusion rate, so the slicer only has to specify the
 * volume.
 *
 * Only a single extruder is supported at this time.
 *
 *  34 RAMPS_14    : Analog input 5 on the AUX2 connector
 *  81 PRINTRBOARD : Analog input 2 on the Exp1 connector (version B,C,D,E)
 * 301 RAMBO       : Analog input 3
 *
 * Note: May require analog pins to be defined for other boards.
 */
//#define FILAMENT_WIDTH_SENSOR

#define DEFAULT_NOMINAL_FILAMENT_DIA 3.00   // (mm) Diameter of the filament generally used (3.0 or 1.75mm), also used in the slicer. Used to validate sensor reading.

#if ENABLED(FILAMENT_WIDTH_SENSOR)
  #define FILAMENT_SENSOR_EXTRUDER_NUM 0    // Index of the extruder that has the filament sensor (0,1,2,3)
  #define MEASUREMENT_DELAY_CM        14    // (cm) The distance from the filament sensor to the melting chamber

  #define MEASURED_UPPER_LIMIT         3.30 // (mm) Upper limit used to validate sensor reading
  #define MEASURED_LOWER_LIMIT         1.90 // (mm) Lower limit used to validate sensor reading
  #define MAX_MEASUREMENT_DELAY       20    // (bytes) Buffer size for stored measurements (1 byte per cm). Must be larger than MEASUREMENT_DELAY_CM.

  #define DEFAULT_MEASURED_FILAMENT_DIA DEFAULT_NOMINAL_FILAMENT_DIA // Set measured to nominal initially

  // Display filament width on the LCD status line. Status messages will expire after 5 seconds.
  //#define FILAMENT_LCD_DISPLAY
#endif

#endif // CONFIGURATION_H<|MERGE_RESOLUTION|>--- conflicted
+++ resolved
@@ -782,13 +782,8 @@
 #define X_MIN_POS 0
 #define Y_MIN_POS 0
 #define Z_MIN_POS 0
-<<<<<<< HEAD
-#define X_MAX_POS 198
-#define Y_MAX_POS 240
-=======
-#define X_MAX_POS X_BED_SIZE
-#define Y_MAX_POS Y_BED_SIZE
->>>>>>> e52c1a08
+#define X_MAX_POS X_BED_SIZE-2
+#define Y_MAX_POS Y_BED_SIZE+40
 #define Z_MAX_POS 200
 
 // If enabled, axes won't move below MIN_POS in response to movement commands.
@@ -996,15 +991,10 @@
 #define Z_SAFE_HOMING
 
 #if ENABLED(Z_SAFE_HOMING)
-<<<<<<< HEAD
-//  #define Z_SAFE_HOMING_X_POINT ((X_MIN_POS + X_MAX_POS) / 2)    // X point for Z homing when homing all axis (G28).
-//  #define Z_SAFE_HOMING_Y_POINT ((Y_MIN_POS + Y_MAX_POS) / 2)    // Y point for Z homing when homing all axis (G28).
+  // #define Z_SAFE_HOMING_X_POINT ((X_BED_SIZE) / 2)    // X point for Z homing when homing all axis (G28).
+  // #define Z_SAFE_HOMING_Y_POINT ((Y_BED_SIZE) / 2)    // Y point for Z homing when homing all axis (G28).
   #define Z_SAFE_HOMING_X_POINT 100    // X point for Z homing when homing all axis (G28).
   #define Z_SAFE_HOMING_Y_POINT 100    // Y point for Z homing when homing all axis (G28).
-=======
-  #define Z_SAFE_HOMING_X_POINT ((X_BED_SIZE) / 2)    // X point for Z homing when homing all axis (G28).
-  #define Z_SAFE_HOMING_Y_POINT ((Y_BED_SIZE) / 2)    // Y point for Z homing when homing all axis (G28).
->>>>>>> e52c1a08
 #endif
 
 // Homing speeds (mm/m)
