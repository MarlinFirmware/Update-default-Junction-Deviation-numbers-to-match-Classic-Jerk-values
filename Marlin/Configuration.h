/**
 * Marlin 3D Printer Firmware
 * Copyright (c) 2020 MarlinFirmware [https://github.com/MarlinFirmware/Marlin]
 *
 * Based on Sprinter and grbl.
 * Copyright (c) 2011 Camiel Gubbels / Erik van der Zalm
 *
 * This program is free software: you can redistribute it and/or modify
 * it under the terms of the GNU General Public License as published by
 * the Free Software Foundation, either version 3 of the License, or
 * (at your option) any later version.
 *
 * This program is distributed in the hope that it will be useful,
 * but WITHOUT ANY WARRANTY; without even the implied warranty of
 * MERCHANTABILITY or FITNESS FOR A PARTICULAR PURPOSE.  See the
 * GNU General Public License for more details.
 *
 * You should have received a copy of the GNU General Public License
 * along with this program.  If not, see <https://www.gnu.org/licenses/>.
 *
 */
#pragma once

/**
 * Configuration.h
 *
 * Basic settings such as:
 *
 * - Type of electronics
 * - Type of temperature sensor
 * - Printer geometry
 * - Endstop configuration
 * - LCD controller
 * - Extra features
 *
 * Advanced settings can be found in Configuration_adv.h
 */
#define CONFIGURATION_H_VERSION 02010200

//===========================================================================
//============================= Getting Started =============================
//===========================================================================

/**
 * Here are some useful links to help get your machine configured and calibrated:
 *
 * Example Configs:     https://github.com/MarlinFirmware/Configurations/branches/all
 *
 * Průša Calculator:    https://blog.prusaprinters.org/calculator_3416/
 *
 * Calibration Guides:  https://reprap.org/wiki/Calibration
 *                      https://reprap.org/wiki/Triffid_Hunter%27s_Calibration_Guide
 *                      https://sites.google.com/site/repraplogphase/calibration-of-your-reprap
 *                      https://youtu.be/wAL9d7FgInk
 *
 * Calibration Objects: https://www.thingiverse.com/thing:5573
 *                      https://www.thingiverse.com/thing:1278865
 */

// @section info

// Author info of this build printed to the host during boot and M115
#define STRING_CONFIG_H_AUTHOR "(Tommy Vanhullebusch, Anet AMT8)" // Who made the changes.
//#define CUSTOM_VERSION_FILE Version.h // Path from the root directory (no quotes)

/**
 * *** VENDORS PLEASE READ ***
 *
 * Marlin allows you to add a custom boot image for Graphical LCDs.
 * With this option Marlin will first show your custom screen followed
 * by the standard Marlin logo with version number and web URL.
 *
 * We encourage you to take advantage of this new feature and we also
 * respectfully request that you retain the unmodified Marlin boot screen.
 */

// Show the Marlin bootscreen on startup. ** ENABLE FOR PRODUCTION **
#define SHOW_BOOTSCREEN

// Show the bitmap in Marlin/_Bootscreen.h on startup.
//#define SHOW_CUSTOM_BOOTSCREEN

// Show the bitmap in Marlin/_Statusscreen.h on the status screen.
//#define CUSTOM_STATUS_SCREEN_IMAGE

// @section machine

// Choose the name from boards.h that matches your setup
#ifndef MOTHERBOARD
  #define MOTHERBOARD BOARD_BTT_SKR_V1_4_TURBO
#endif

/**
 * Select the serial port on the board to use for communication with the host.
 * This allows the connection of wireless adapters (for instance) to non-default port pins.
 * Serial port -1 is the USB emulated serial port, if available.
 * Note: The first serial port (-1 or 0) will always be used by the Arduino bootloader.
 *
 * :[-1, 0, 1, 2, 3, 4, 5, 6, 7]
 */
#define SERIAL_PORT 0

/**
 * Serial Port Baud Rate
 * This is the default communication speed for all serial ports.
 * Set the baud rate defaults for additional serial ports below.
 *
 * 250000 works in most cases, but you might try a lower speed if
 * you commonly experience drop-outs during host printing.
 * You may try up to 1000000 to speed up SD file transfer.
 *
 * :[2400, 9600, 19200, 38400, 57600, 115200, 250000, 500000, 1000000]
 */
<<<<<<< HEAD
#define BAUDRATE 115200
=======
#define BAUDRATE 250000

>>>>>>> e7c4a868
//#define BAUD_RATE_GCODE     // Enable G-code M575 to set the baud rate

/**
 * Select a secondary serial port on the board to use for communication with the host.
 * Currently Ethernet (-2) is only supported on Teensy 4.1 boards.
 * :[-2, -1, 0, 1, 2, 3, 4, 5, 6, 7]
 */
<<<<<<< HEAD
#define SERIAL_PORT_2 -1
#define BAUDRATE_2 115200   // Enable to override BAUDRATE
=======
//#define SERIAL_PORT_2 -1
//#define BAUDRATE_2 250000   // :[2400, 9600, 19200, 38400, 57600, 115200, 250000, 500000, 1000000] Enable to override BAUDRATE
>>>>>>> e7c4a868

/**
 * Select a third serial port on the board to use for communication with the host.
 * Currently only supported for AVR, DUE, LPC1768/9 and STM32/STM32F1
 * :[-1, 0, 1, 2, 3, 4, 5, 6, 7]
 */
//#define SERIAL_PORT_3 1
//#define BAUDRATE_3 250000   // :[2400, 9600, 19200, 38400, 57600, 115200, 250000, 500000, 1000000] Enable to override BAUDRATE

// Enable the Bluetooth serial interface on AT90USB devices
//#define BLUETOOTH

// Name displayed in the LCD "Ready" message and Info menu
#define CUSTOM_MACHINE_NAME "Anet AMT8"

// Printer's unique ID, used by some programs to differentiate between machines.
// Choose your own or use a service like https://www.uuidgenerator.net/version4
#define MACHINE_UUID "1ed23022-cd33-4999-9020-b964df186700"

// @section stepper drivers

/**
 * Stepper Drivers
 *
 * These settings allow Marlin to tune stepper driver timing and enable advanced options for
 * stepper drivers that support them. You may also override timing options in Configuration_adv.h.
 *
 * Use TMC2208/TMC2208_STANDALONE for TMC2225 drivers and TMC2209/TMC2209_STANDALONE for TMC2226 drivers.
 *
 * Options: A4988, A5984, DRV8825, LV8729, TB6560, TB6600, TMC2100,
 *          TMC2130, TMC2130_STANDALONE, TMC2160, TMC2160_STANDALONE,
 *          TMC2208, TMC2208_STANDALONE, TMC2209, TMC2209_STANDALONE,
 *          TMC26X,  TMC26X_STANDALONE,  TMC2660, TMC2660_STANDALONE,
 *          TMC5130, TMC5130_STANDALONE, TMC5160, TMC5160_STANDALONE
 * :['A4988', 'A5984', 'DRV8825', 'LV8729', 'TB6560', 'TB6600', 'TMC2100', 'TMC2130', 'TMC2130_STANDALONE', 'TMC2160', 'TMC2160_STANDALONE', 'TMC2208', 'TMC2208_STANDALONE', 'TMC2209', 'TMC2209_STANDALONE', 'TMC26X', 'TMC26X_STANDALONE', 'TMC2660', 'TMC2660_STANDALONE', 'TMC5130', 'TMC5130_STANDALONE', 'TMC5160', 'TMC5160_STANDALONE']
 */
#define X_DRIVER_TYPE  TMC5160
#define Y_DRIVER_TYPE  TMC5160
#define Z_DRIVER_TYPE  TMC5160
//#define X2_DRIVER_TYPE A4988
//#define Y2_DRIVER_TYPE A4988
#define Z2_DRIVER_TYPE TMC5160 //E1 wordt gebruikt voor tweede Z motor
//#define Z3_DRIVER_TYPE A4988
//#define Z4_DRIVER_TYPE A4988
//#define I_DRIVER_TYPE  A4988
//#define J_DRIVER_TYPE  A4988
//#define K_DRIVER_TYPE  A4988
//#define U_DRIVER_TYPE  A4988
//#define V_DRIVER_TYPE  A4988
//#define W_DRIVER_TYPE  A4988
#define E0_DRIVER_TYPE TMC5160
//#define E1_DRIVER_TYPE A4988
//#define E2_DRIVER_TYPE A4988
//#define E3_DRIVER_TYPE A4988
//#define E4_DRIVER_TYPE A4988
//#define E5_DRIVER_TYPE A4988
//#define E6_DRIVER_TYPE A4988
//#define E7_DRIVER_TYPE A4988

/**
 * Additional Axis Settings
 *
 * Define AXISn_ROTATES for all axes that rotate or pivot.
 * Rotational axis coordinates are expressed in degrees.
 *
 * AXISn_NAME defines the letter used to refer to the axis in (most) G-code commands.
 * By convention the names and roles are typically:
 *   'A' : Rotational axis parallel to X
 *   'B' : Rotational axis parallel to Y
 *   'C' : Rotational axis parallel to Z
 *   'U' : Secondary linear axis parallel to X
 *   'V' : Secondary linear axis parallel to Y
 *   'W' : Secondary linear axis parallel to Z
 *
 * Regardless of these settings the axes are internally named I, J, K, U, V, W.
 */
#ifdef I_DRIVER_TYPE
  #define AXIS4_NAME 'A' // :['A', 'B', 'C', 'U', 'V', 'W']
  #define AXIS4_ROTATES
#endif
#ifdef J_DRIVER_TYPE
  #define AXIS5_NAME 'B' // :['B', 'C', 'U', 'V', 'W']
  #define AXIS5_ROTATES
#endif
#ifdef K_DRIVER_TYPE
  #define AXIS6_NAME 'C' // :['C', 'U', 'V', 'W']
  #define AXIS6_ROTATES
#endif
#ifdef U_DRIVER_TYPE
  #define AXIS7_NAME 'U' // :['U', 'V', 'W']
  //#define AXIS7_ROTATES
#endif
#ifdef V_DRIVER_TYPE
  #define AXIS8_NAME 'V' // :['V', 'W']
  //#define AXIS8_ROTATES
#endif
#ifdef W_DRIVER_TYPE
  #define AXIS9_NAME 'W' // :['W']
  //#define AXIS9_ROTATES
#endif

// @section extruder

// This defines the number of extruders
// :[0, 1, 2, 3, 4, 5, 6, 7, 8]
#define EXTRUDERS 1

// Generally expected filament diameter (1.75, 2.85, 3.0, ...). Used for Volumetric, Filament Width Sensor, etc.
#define DEFAULT_NOMINAL_FILAMENT_DIA 1.75

// For Cyclops or any "multi-extruder" that shares a single nozzle.
//#define SINGLENOZZLE

// Save and restore temperature and fan speed on tool-change.
// Set standby for the unselected tool with M104/106/109 T...
#if ENABLED(SINGLENOZZLE)
  //#define SINGLENOZZLE_STANDBY_TEMP
  //#define SINGLENOZZLE_STANDBY_FAN
#endif

// @section multi-material

/**
 * Multi-Material Unit
 * Set to one of these predefined models:
 *
 *   PRUSA_MMU1           : Průša MMU1 (The "multiplexer" version)
 *   PRUSA_MMU2           : Průša MMU2
 *   PRUSA_MMU2S          : Průša MMU2S (Requires MK3S extruder with motion sensor, EXTRUDERS = 5)
 *   EXTENDABLE_EMU_MMU2  : MMU with configurable number of filaments (ERCF, SMuFF or similar with Průša MMU2 compatible firmware)
 *   EXTENDABLE_EMU_MMU2S : MMUS with configurable number of filaments (ERCF, SMuFF or similar with Průša MMU2 compatible firmware)
 *
 * Requires NOZZLE_PARK_FEATURE to park print head in case MMU unit fails.
 * See additional options in Configuration_adv.h.
 * :["PRUSA_MMU1", "PRUSA_MMU2", "PRUSA_MMU2S", "EXTENDABLE_EMU_MMU2", "EXTENDABLE_EMU_MMU2S"]
 */
//#define MMU_MODEL PRUSA_MMU2

// A dual extruder that uses a single stepper motor
//#define SWITCHING_EXTRUDER
#if ENABLED(SWITCHING_EXTRUDER)
  #define SWITCHING_EXTRUDER_SERVO_NR 0
  #define SWITCHING_EXTRUDER_SERVO_ANGLES { 0, 90 } // Angles for E0, E1[, E2, E3]
  #if EXTRUDERS > 3
    #define SWITCHING_EXTRUDER_E23_SERVO_NR 1
  #endif
#endif

// A dual-nozzle that uses a servomotor to raise/lower one (or both) of the nozzles
//#define SWITCHING_NOZZLE
#if ENABLED(SWITCHING_NOZZLE)
  #define SWITCHING_NOZZLE_SERVO_NR 0
  //#define SWITCHING_NOZZLE_E1_SERVO_NR 1          // If two servos are used, the index of the second
  #define SWITCHING_NOZZLE_SERVO_ANGLES { 0, 90 }   // Angles for E0, E1 (single servo) or lowered/raised (dual servo)
  #define SWITCHING_NOZZLE_SERVO_DWELL 2500         // Dwell time to wait for servo to make physical move
#endif

/**
 * Two separate X-carriages with extruders that connect to a moving part
 * via a solenoid docking mechanism. Requires SOL1_PIN and SOL2_PIN.
 */
//#define PARKING_EXTRUDER

/**
 * Two separate X-carriages with extruders that connect to a moving part
 * via a magnetic docking mechanism using movements and no solenoid
 *
 * project   : https://www.thingiverse.com/thing:3080893
 * movements : https://youtu.be/0xCEiG9VS3k
 *             https://youtu.be/Bqbcs0CU2FE
 */
//#define MAGNETIC_PARKING_EXTRUDER

#if EITHER(PARKING_EXTRUDER, MAGNETIC_PARKING_EXTRUDER)

  #define PARKING_EXTRUDER_PARKING_X { -78, 184 }     // X positions for parking the extruders
  #define PARKING_EXTRUDER_GRAB_DISTANCE 1            // (mm) Distance to move beyond the parking point to grab the extruder

  #if ENABLED(PARKING_EXTRUDER)

    #define PARKING_EXTRUDER_SOLENOIDS_INVERT           // If enabled, the solenoid is NOT magnetized with applied voltage
    #define PARKING_EXTRUDER_SOLENOIDS_PINS_ACTIVE LOW  // LOW or HIGH pin signal energizes the coil
    #define PARKING_EXTRUDER_SOLENOIDS_DELAY 250        // (ms) Delay for magnetic field. No delay if 0 or not defined.
    //#define MANUAL_SOLENOID_CONTROL                   // Manual control of docking solenoids with M380 S / M381

  #elif ENABLED(MAGNETIC_PARKING_EXTRUDER)

    #define MPE_FAST_SPEED      9000      // (mm/min) Speed for travel before last distance point
    #define MPE_SLOW_SPEED      4500      // (mm/min) Speed for last distance travel to park and couple
    #define MPE_TRAVEL_DISTANCE   10      // (mm) Last distance point
    #define MPE_COMPENSATION       0      // Offset Compensation -1 , 0 , 1 (multiplier) only for coupling

  #endif

#endif

/**
 * Switching Toolhead
 *
 * Support for swappable and dockable toolheads, such as
 * the E3D Tool Changer. Toolheads are locked with a servo.
 */
//#define SWITCHING_TOOLHEAD

/**
 * Magnetic Switching Toolhead
 *
 * Support swappable and dockable toolheads with a magnetic
 * docking mechanism using movement and no servo.
 */
//#define MAGNETIC_SWITCHING_TOOLHEAD

/**
 * Electromagnetic Switching Toolhead
 *
 * Parking for CoreXY / HBot kinematics.
 * Toolheads are parked at one edge and held with an electromagnet.
 * Supports more than 2 Toolheads. See https://youtu.be/JolbsAKTKf4
 */
//#define ELECTROMAGNETIC_SWITCHING_TOOLHEAD

#if ANY(SWITCHING_TOOLHEAD, MAGNETIC_SWITCHING_TOOLHEAD, ELECTROMAGNETIC_SWITCHING_TOOLHEAD)
  #define SWITCHING_TOOLHEAD_Y_POS          235         // (mm) Y position of the toolhead dock
  #define SWITCHING_TOOLHEAD_Y_SECURITY      10         // (mm) Security distance Y axis
  #define SWITCHING_TOOLHEAD_Y_CLEAR         60         // (mm) Minimum distance from dock for unobstructed X axis
  #define SWITCHING_TOOLHEAD_X_POS          { 215, 0 }  // (mm) X positions for parking the extruders
  #if ENABLED(SWITCHING_TOOLHEAD)
    #define SWITCHING_TOOLHEAD_SERVO_NR       2         // Index of the servo connector
    #define SWITCHING_TOOLHEAD_SERVO_ANGLES { 0, 180 }  // (degrees) Angles for Lock, Unlock
  #elif ENABLED(MAGNETIC_SWITCHING_TOOLHEAD)
    #define SWITCHING_TOOLHEAD_Y_RELEASE      5         // (mm) Security distance Y axis
    #define SWITCHING_TOOLHEAD_X_SECURITY   { 90, 150 } // (mm) Security distance X axis (T0,T1)
    //#define PRIME_BEFORE_REMOVE                       // Prime the nozzle before release from the dock
    #if ENABLED(PRIME_BEFORE_REMOVE)
      #define SWITCHING_TOOLHEAD_PRIME_MM           20  // (mm)   Extruder prime length
      #define SWITCHING_TOOLHEAD_RETRACT_MM         10  // (mm)   Retract after priming length
      #define SWITCHING_TOOLHEAD_PRIME_FEEDRATE    300  // (mm/min) Extruder prime feedrate
      #define SWITCHING_TOOLHEAD_RETRACT_FEEDRATE 2400  // (mm/min) Extruder retract feedrate
    #endif
  #elif ENABLED(ELECTROMAGNETIC_SWITCHING_TOOLHEAD)
    #define SWITCHING_TOOLHEAD_Z_HOP          2         // (mm) Z raise for switching
  #endif
#endif

/**
 * "Mixing Extruder"
 *   - Adds G-codes M163 and M164 to set and "commit" the current mix factors.
 *   - Extends the stepping routines to move multiple steppers in proportion to the mix.
 *   - Optional support for Repetier Firmware's 'M164 S<index>' supporting virtual tools.
 *   - This implementation supports up to two mixing extruders.
 *   - Enable DIRECT_MIXING_IN_G1 for M165 and mixing in G1 (from Pia Taubert's reference implementation).
 */
//#define MIXING_EXTRUDER
#if ENABLED(MIXING_EXTRUDER)
  #define MIXING_STEPPERS 2        // Number of steppers in your mixing extruder
  #define MIXING_VIRTUAL_TOOLS 16  // Use the Virtual Tool method with M163 and M164
  //#define DIRECT_MIXING_IN_G1    // Allow ABCDHI mix factors in G1 movement commands
  //#define GRADIENT_MIX           // Support for gradient mixing with M166 and LCD
  //#define MIXING_PRESETS         // Assign 8 default V-tool presets for 2 or 3 MIXING_STEPPERS
  #if ENABLED(GRADIENT_MIX)
    //#define GRADIENT_VTOOL       // Add M166 T to use a V-tool index as a Gradient alias
  #endif
#endif

// Offset of the extruders (uncomment if using more than one and relying on firmware to position when changing).
// The offset has to be X=0, Y=0 for the extruder 0 hotend (default extruder).
// For the other hotends it is their distance from the extruder 0 hotend.
//#define HOTEND_OFFSET_X { 0.0, 20.00 } // (mm) relative X-offset for each nozzle
//#define HOTEND_OFFSET_Y { 0.0, 5.00 }  // (mm) relative Y-offset for each nozzle
//#define HOTEND_OFFSET_Z { 0.0, 0.00 }  // (mm) relative Z-offset for each nozzle

// @section psu control

/**
 * Power Supply Control
 *
 * Enable and connect the power supply to the PS_ON_PIN.
 * Specify whether the power supply is active HIGH or active LOW.
 */
//#define PSU_CONTROL
//#define PSU_NAME "Power Supply"

#if ENABLED(PSU_CONTROL)
  //#define MKS_PWC                 // Using the MKS PWC add-on
  //#define PS_OFF_CONFIRM          // Confirm dialog when power off
  //#define PS_OFF_SOUND            // Beep 1s when power off
  #define PSU_ACTIVE_STATE LOW      // Set 'LOW' for ATX, 'HIGH' for X-Box

  //#define PSU_DEFAULT_OFF               // Keep power off until enabled directly with M80
  //#define PSU_POWERUP_DELAY      250    // (ms) Delay for the PSU to warm up to full power
  //#define LED_POWEROFF_TIMEOUT 10000    // (ms) Turn off LEDs after power-off, with this amount of delay

  //#define POWER_OFF_TIMER               // Enable M81 D<seconds> to power off after a delay
  //#define POWER_OFF_WAIT_FOR_COOLDOWN   // Enable M81 S to power off only after cooldown

  //#define PSU_POWERUP_GCODE  "M355 S1"  // G-code to run after power-on (e.g., case light on)
  //#define PSU_POWEROFF_GCODE "M355 S0"  // G-code to run before power-off (e.g., case light off)

  //#define AUTO_POWER_CONTROL      // Enable automatic control of the PS_ON pin
  #if ENABLED(AUTO_POWER_CONTROL)
    #define AUTO_POWER_FANS         // Turn on PSU if fans need power
    #define AUTO_POWER_E_FANS
    #define AUTO_POWER_CONTROLLERFAN
    #define AUTO_POWER_CHAMBER_FAN
    #define AUTO_POWER_COOLER_FAN
    #define POWER_TIMEOUT              30 // (s) Turn off power if the machine is idle for this duration
    //#define POWER_OFF_DELAY          60 // (s) Delay of poweroff after M81 command. Useful to let fans run for extra time.
  #endif
  #if EITHER(AUTO_POWER_CONTROL, POWER_OFF_WAIT_FOR_COOLDOWN)
    //#define AUTO_POWER_E_TEMP        50 // (°C) PSU on if any extruder is over this temperature
    //#define AUTO_POWER_CHAMBER_TEMP  30 // (°C) PSU on if the chamber is over this temperature
    //#define AUTO_POWER_COOLER_TEMP   26 // (°C) PSU on if the cooler is over this temperature
  #endif
#endif

//===========================================================================
//============================= Thermal Settings ============================
//===========================================================================
// @section temperature

/**
 * --NORMAL IS 4.7kΩ PULLUP!-- 1kΩ pullup can be used on hotend sensor, using correct resistor and table
 *
 * Temperature sensors available:
 *
 *  SPI RTD/Thermocouple Boards - IMPORTANT: Read the NOTE below!
 *  -------
 *    -5 : MAX31865 with Pt100/Pt1000, 2, 3, or 4-wire  (only for sensors 0-1)
 *                  NOTE: You must uncomment/set the MAX31865_*_OHMS_n defines below.
 *    -3 : MAX31855 with Thermocouple, -200°C to +700°C (only for sensors 0-1)
 *    -2 : MAX6675  with Thermocouple, 0°C to +700°C    (only for sensors 0-1)
 *
 *  NOTE: Ensure TEMP_n_CS_PIN is set in your pins file for each TEMP_SENSOR_n using an SPI Thermocouple. By default,
 *        Hardware SPI on the default serial bus is used. If you have also set TEMP_n_SCK_PIN and TEMP_n_MISO_PIN,
 *        Software SPI will be used on those ports instead. You can force Hardware SPI on the default bus in the
 *        Configuration_adv.h file. At this time, separate Hardware SPI buses for sensors are not supported.
 *
 *  Analog Themocouple Boards
 *  -------
 *    -4 : AD8495 with Thermocouple
 *    -1 : AD595  with Thermocouple
 *
 *  Analog Thermistors - 4.7kΩ pullup - Normal
 *  -------
 *     1 : 100kΩ  EPCOS - Best choice for EPCOS thermistors
 *   331 : 100kΩ  Same as #1, but 3.3V scaled for MEGA
 *   332 : 100kΩ  Same as #1, but 3.3V scaled for DUE
 *     2 : 200kΩ  ATC Semitec 204GT-2
 *   202 : 200kΩ  Copymaster 3D
 *     3 : ???Ω   Mendel-parts thermistor
 *     4 : 10kΩ   Generic Thermistor !! DO NOT use for a hotend - it gives bad resolution at high temp. !!
 *     5 : 100kΩ  ATC Semitec 104GT-2/104NT-4-R025H42G - Used in ParCan, J-Head, and E3D, SliceEngineering 300°C
 *   501 : 100kΩ  Zonestar - Tronxy X3A
 *   502 : 100kΩ  Zonestar - used by hot bed in Zonestar Průša P802M
 *   503 : 100kΩ  Zonestar (Z8XM2) Heated Bed thermistor
 *   504 : 100kΩ  Zonestar P802QR2 (Part# QWG-104F-B3950) Hotend Thermistor
 *   505 : 100kΩ  Zonestar P802QR2 (Part# QWG-104F-3950) Bed Thermistor
 *   512 : 100kΩ  RPW-Ultra hotend
 *     6 : 100kΩ  EPCOS - Not as accurate as table #1 (created using a fluke thermocouple)
 *     7 : 100kΩ  Honeywell 135-104LAG-J01
 *    71 : 100kΩ  Honeywell 135-104LAF-J01
 *     8 : 100kΩ  Vishay 0603 SMD NTCS0603E3104FXT
 *     9 : 100kΩ  GE Sensing AL03006-58.2K-97-G1
 *    10 : 100kΩ  RS PRO 198-961
 *    11 : 100kΩ  Keenovo AC silicone mats, most Wanhao i3 machines - beta 3950, 1%
 *    12 : 100kΩ  Vishay 0603 SMD NTCS0603E3104FXT (#8) - calibrated for Makibox hot bed
 *    13 : 100kΩ  Hisens up to 300°C - for "Simple ONE" & "All In ONE" hotend - beta 3950, 1%
 *    15 : 100kΩ  Calibrated for JGAurora A5 hotend
 *    18 : 200kΩ  ATC Semitec 204GT-2 Dagoma.Fr - MKS_Base_DKU001327
 *    22 : 100kΩ  GTM32 Pro vB - hotend - 4.7kΩ pullup to 3.3V and 220Ω to analog input
 *    23 : 100kΩ  GTM32 Pro vB - bed - 4.7kΩ pullup to 3.3v and 220Ω to analog input
 *    30 : 100kΩ  Kis3d Silicone heating mat 200W/300W with 6mm precision cast plate (EN AW 5083) NTC100K - beta 3950
 *    60 : 100kΩ  Maker's Tool Works Kapton Bed Thermistor - beta 3950
 *    61 : 100kΩ  Formbot/Vivedino 350°C Thermistor - beta 3950
 *    66 : 4.7MΩ  Dyze Design / Trianglelab T-D500 500°C High Temperature Thermistor
 *    67 : 500kΩ  SliceEngineering 450°C Thermistor
 *    68 : PT100 amplifier board from Dyze Design
 *    70 : 100kΩ  bq Hephestos 2
 *    75 : 100kΩ  Generic Silicon Heat Pad with NTC100K MGB18-104F39050L32
 *  2000 : 100kΩ  Ultimachine Rambo TDK NTCG104LH104KT1 NTC100K motherboard Thermistor
 *
 *  Analog Thermistors - 1kΩ pullup - Atypical, and requires changing out the 4.7kΩ pullup for 1kΩ.
 *  -------                           (but gives greater accuracy and more stable PID)
 *    51 : 100kΩ  EPCOS (1kΩ pullup)
 *    52 : 200kΩ  ATC Semitec 204GT-2 (1kΩ pullup)
 *    55 : 100kΩ  ATC Semitec 104GT-2 - Used in ParCan & J-Head (1kΩ pullup)
 *
 *  Analog Thermistors - 10kΩ pullup - Atypical
 *  -------
 *    99 : 100kΩ  Found on some Wanhao i3 machines with a 10kΩ pull-up resistor
 *
 *  Analog RTDs (Pt100/Pt1000)
 *  -------
 *   110 : Pt100  with 1kΩ pullup (atypical)
 *   147 : Pt100  with 4.7kΩ pullup
 *  1010 : Pt1000 with 1kΩ pullup (atypical)
 *  1022 : Pt1000 with 2.2kΩ pullup
 *  1047 : Pt1000 with 4.7kΩ pullup (E3D)
 *    20 : Pt100  with circuit in the Ultimainboard V2.x with mainboard ADC reference voltage = INA826 amplifier-board supply voltage.
 *                NOTE: (1) Must use an ADC input with no pullup. (2) Some INA826 amplifiers are unreliable at 3.3V so consider using sensor 147, 110, or 21.
 *    21 : Pt100  with circuit in the Ultimainboard V2.x with 3.3v ADC reference voltage (STM32, LPC176x....) and 5V INA826 amplifier board supply.
 *                NOTE: ADC pins are not 5V tolerant. Not recommended because it's possible to damage the CPU by going over 500°C.
 *   201 : Pt100  with circuit in Overlord, similar to Ultimainboard V2.x
 *
 *  Custom/Dummy/Other Thermal Sensors
 *  ------
 *     0 : not used
 *  1000 : Custom - Specify parameters in Configuration_adv.h
 *
 *   !!! Use these for Testing or Development purposes. NEVER for production machine. !!!
 *   998 : Dummy Table that ALWAYS reads 25°C or the temperature defined below.
 *   999 : Dummy Table that ALWAYS reads 100°C or the temperature defined below.
 *
 */
#define TEMP_SENSOR_0 13 // Was 1
#define TEMP_SENSOR_1 0
#define TEMP_SENSOR_2 0
#define TEMP_SENSOR_3 0
#define TEMP_SENSOR_4 0
#define TEMP_SENSOR_5 0
#define TEMP_SENSOR_6 0
#define TEMP_SENSOR_7 0
#define TEMP_SENSOR_BED 5 // Was 0
#define TEMP_SENSOR_PROBE 0
#define TEMP_SENSOR_CHAMBER 0
#define TEMP_SENSOR_COOLER 0
#define TEMP_SENSOR_BOARD 0
#define TEMP_SENSOR_REDUNDANT 0

// Dummy thermistor constant temperature readings, for use with 998 and 999
#define DUMMY_THERMISTOR_998_VALUE  25
#define DUMMY_THERMISTOR_999_VALUE 100

// Resistor values when using MAX31865 sensors (-5) on TEMP_SENSOR_0 / 1
#if TEMP_SENSOR_IS_MAX_TC(0)
  #define MAX31865_SENSOR_OHMS_0      100 // (Ω) Typically 100 or 1000 (PT100 or PT1000)
  #define MAX31865_CALIBRATION_OHMS_0 430 // (Ω) Typically 430 for Adafruit PT100; 4300 for Adafruit PT1000
#endif
#if TEMP_SENSOR_IS_MAX_TC(1)
  #define MAX31865_SENSOR_OHMS_1      100
  #define MAX31865_CALIBRATION_OHMS_1 430
#endif
#if TEMP_SENSOR_IS_MAX_TC(2)
  #define MAX31865_SENSOR_OHMS_2      100
  #define MAX31865_CALIBRATION_OHMS_2 430
#endif

#if HAS_E_TEMP_SENSOR
  #define TEMP_RESIDENCY_TIME         10  // (seconds) Time to wait for hotend to "settle" in M109
  #define TEMP_WINDOW                  1  // (°C) Temperature proximity for the "temperature reached" timer
  #define TEMP_HYSTERESIS              3  // (°C) Temperature proximity considered "close enough" to the target
#endif

#if TEMP_SENSOR_BED
  #define TEMP_BED_RESIDENCY_TIME     10  // (seconds) Time to wait for bed to "settle" in M190
  #define TEMP_BED_WINDOW              1  // (°C) Temperature proximity for the "temperature reached" timer
  #define TEMP_BED_HYSTERESIS          3  // (°C) Temperature proximity considered "close enough" to the target
#endif

#if TEMP_SENSOR_CHAMBER
  #define TEMP_CHAMBER_RESIDENCY_TIME 10  // (seconds) Time to wait for chamber to "settle" in M191
  #define TEMP_CHAMBER_WINDOW          1  // (°C) Temperature proximity for the "temperature reached" timer
  #define TEMP_CHAMBER_HYSTERESIS      3  // (°C) Temperature proximity considered "close enough" to the target
#endif

/**
 * Redundant Temperature Sensor (TEMP_SENSOR_REDUNDANT)
 *
 * Use a temp sensor as a redundant sensor for another reading. Select an unused temperature sensor, and another
 * sensor you'd like it to be redundant for. If the two thermistors differ by TEMP_SENSOR_REDUNDANT_MAX_DIFF (°C),
 * the print will be aborted. Whichever sensor is selected will have its normal functions disabled; i.e. selecting
 * the Bed sensor (-1) will disable bed heating/monitoring.
 *
 * For selecting source/target use: COOLER, PROBE, BOARD, CHAMBER, BED, E0, E1, E2, E3, E4, E5, E6, E7
 */
#if TEMP_SENSOR_REDUNDANT
  #define TEMP_SENSOR_REDUNDANT_SOURCE    E1  // The sensor that will provide the redundant reading.
  #define TEMP_SENSOR_REDUNDANT_TARGET    E0  // The sensor that we are providing a redundant reading for.
  #define TEMP_SENSOR_REDUNDANT_MAX_DIFF  10  // (°C) Temperature difference that will trigger a print abort.
#endif

// Below this temperature the heater will be switched off
// because it probably indicates a broken thermistor wire.
#define HEATER_0_MINTEMP   5
#define HEATER_1_MINTEMP   5
#define HEATER_2_MINTEMP   5
#define HEATER_3_MINTEMP   5
#define HEATER_4_MINTEMP   5
#define HEATER_5_MINTEMP   5
#define HEATER_6_MINTEMP   5
#define HEATER_7_MINTEMP   5
#define BED_MINTEMP        5
#define CHAMBER_MINTEMP    5

// Above this temperature the heater will be switched off.
// This can protect components from overheating, but NOT from shorts and failures.
// (Use MINTEMP for thermistor short/failure protection.)
#define HEATER_0_MAXTEMP 275
#define HEATER_1_MAXTEMP 275
#define HEATER_2_MAXTEMP 275
#define HEATER_3_MAXTEMP 275
#define HEATER_4_MAXTEMP 275
#define HEATER_5_MAXTEMP 275
#define HEATER_6_MAXTEMP 275
#define HEATER_7_MAXTEMP 275
#define BED_MAXTEMP      150
#define CHAMBER_MAXTEMP  60

/**
 * Thermal Overshoot
 * During heatup (and printing) the temperature can often "overshoot" the target by many degrees
 * (especially before PID tuning). Setting the target temperature too close to MAXTEMP guarantees
 * a MAXTEMP shutdown! Use these values to forbid temperatures being set too close to MAXTEMP.
 */
#define HOTEND_OVERSHOOT 15   // (°C) Forbid temperatures over MAXTEMP - OVERSHOOT
#define BED_OVERSHOOT    10   // (°C) Forbid temperatures over MAXTEMP - OVERSHOOT
#define COOLER_OVERSHOOT  2   // (°C) Forbid temperatures closer than OVERSHOOT

//===========================================================================
//============================= PID Settings ================================
//===========================================================================

// @section hotend temp

// Enable PIDTEMP for PID control or MPCTEMP for Predictive Model.
// temperature control. Disable both for bang-bang heating.
#define PIDTEMP          // See the PID Tuning Guide at https://reprap.org/wiki/PID_Tuning
//#define MPCTEMP        // ** EXPERIMENTAL **

#define BANG_MAX 255     // Limits current to nozzle while in bang-bang mode; 255=full current
#define PID_MAX BANG_MAX // Limits current to nozzle while PID is active (see PID_FUNCTIONAL_RANGE below); 255=full current
#define PID_K1 0.95      // Smoothing factor within any PID loop

#if ENABLED(PIDTEMP)
  //#define PID_DEBUG             // Print PID debug data to the serial port. Use 'M303 D' to toggle activation.
  //#define PID_PARAMS_PER_HOTEND // Use separate PID parameters for each extruder (useful for mismatched extruders)
                                  // Set/get with G-code: M301 E[extruder number, 0-2]

  #if ENABLED(PID_PARAMS_PER_HOTEND)
    // Specify up to one value per hotend here, according to your setup.
    // If there are fewer values, the last one applies to the remaining hotends.
    #define DEFAULT_Kp_LIST {  22.20,  22.20 }
    #define DEFAULT_Ki_LIST {   1.08,   1.08 }
    #define DEFAULT_Kd_LIST { 114.00, 114.00 }
  #else
    // PID settings voor Anet AMT8.
    #define DEFAULT_Kp 20.11
    #define DEFAULT_Ki 2.16
    #define DEFAULT_Kd 46.72
  #endif
#endif

/**
 * Model Predictive Control for hotend
 *
 * Use a physical model of the hotend to control temperature. When configured correctly
 * this gives better responsiveness and stability than PID and it also removes the need
 * for PID_EXTRUSION_SCALING and PID_FAN_SCALING. Use M306 T to autotune the model.
 * @section mpctemp
 */
#if ENABLED(MPCTEMP)
  //#define MPC_EDIT_MENU                             // Add MPC editing to the "Advanced Settings" menu. (~1300 bytes of flash)
  //#define MPC_AUTOTUNE_MENU                         // Add MPC auto-tuning to the "Advanced Settings" menu. (~350 bytes of flash)

  #define MPC_MAX BANG_MAX                            // (0..255) Current to nozzle while MPC is active.
  #define MPC_HEATER_POWER { 40.0f }                  // (W) Heat cartridge powers.

  #define MPC_INCLUDE_FAN                             // Model the fan speed?

  // Measured physical constants from M306
  #define MPC_BLOCK_HEAT_CAPACITY { 16.7f }           // (J/K) Heat block heat capacities.
  #define MPC_SENSOR_RESPONSIVENESS { 0.22f }         // (K/s per ∆K) Rate of change of sensor temperature from heat block.
  #define MPC_AMBIENT_XFER_COEFF { 0.068f }           // (W/K) Heat transfer coefficients from heat block to room air with fan off.
  #if ENABLED(MPC_INCLUDE_FAN)
    #define MPC_AMBIENT_XFER_COEFF_FAN255 { 0.097f }  // (W/K) Heat transfer coefficients from heat block to room air with fan on full.
  #endif

  // For one fan and multiple hotends MPC needs to know how to apply the fan cooling effect.
  #if ENABLED(MPC_INCLUDE_FAN)
    //#define MPC_FAN_0_ALL_HOTENDS
    //#define MPC_FAN_0_ACTIVE_HOTEND
  #endif

  #define FILAMENT_HEAT_CAPACITY_PERMM { 5.6e-3f }    // 0.0056 J/K/mm for 1.75mm PLA (0.0149 J/K/mm for 2.85mm PLA).
  //#define FILAMENT_HEAT_CAPACITY_PERMM { 3.6e-3f }  // 0.0036 J/K/mm for 1.75mm PETG (0.0094 J/K/mm for 2.85mm PETG).

  // Advanced options
  #define MPC_SMOOTHING_FACTOR 0.5f                   // (0.0...1.0) Noisy temperature sensors may need a lower value for stabilization.
  #define MPC_MIN_AMBIENT_CHANGE 1.0f                 // (K/s) Modeled ambient temperature rate of change, when correcting model inaccuracies.
  #define MPC_STEADYSTATE 0.5f                        // (K/s) Temperature change rate for steady state logic to be enforced.

  #define MPC_TUNING_POS { X_CENTER, Y_CENTER, 1.0f } // (mm) M306 Autotuning position, ideally bed center at first layer height.
  #define MPC_TUNING_END_Z 10.0f                      // (mm) M306 Autotuning final Z position.
#endif

//===========================================================================
//====================== PID > Bed Temperature Control ======================
//===========================================================================

/**
 * PID Bed Heating
 *
 * If this option is enabled set PID constants below.
 * If this option is disabled, bang-bang will be used and BED_LIMIT_SWITCHING will enable hysteresis.
 *
 * The PID frequency will be the same as the extruder PWM.
 * If PID_dT is the default, and correct for the hardware/configuration, that means 7.689Hz,
 * which is fine for driving a square wave into a resistive load and does not significantly
 * impact FET heating. This also works fine on a Fotek SSR-10DA Solid State Relay into a 250W
 * heater. If your configuration is significantly different than this and you don't understand
 * the issues involved, don't use bed PID until someone else verifies that your hardware works.
 * @section bed temp
 */
#define PIDTEMPBED

//#define BED_LIMIT_SWITCHING

/**
 * Max Bed Power
 * Applies to all forms of bed control (PID, bang-bang, and bang-bang with hysteresis).
 * When set to any value below 255, enables a form of PWM to the bed that acts like a divider
 * so don't use it unless you are OK with PWM on your bed. (See the comment on enabling PIDTEMPBED)
 */
#define MAX_BED_POWER 255 // limits duty cycle to bed; 255=full current

#if ENABLED(PIDTEMPBED)
  //#define MIN_BED_POWER 0
  //#define PID_BED_DEBUG // Print Bed PID debug data to the serial port.

  // 120V 250W silicone heater into 4mm borosilicate (MendelMax 1.5+)
  // from FOPDT model - kp=.39 Tp=405 Tdead=66, Tc set to 79.2, aggressive factor of .15 (vs .1, 1, 10)
  // PID settings voor Anet AMT8.  
  #define DEFAULT_bedKp 180.09
  #define DEFAULT_bedKi 33.82
  #define DEFAULT_bedKd 639.33

  // FIND YOUR OWN: "M303 E-1 C8 S90" to run autotune on the bed at 90 degreesC for 8 cycles.
#endif // PIDTEMPBED

//===========================================================================
//==================== PID > Chamber Temperature Control ====================
//===========================================================================

/**
 * PID Chamber Heating
 *
 * If this option is enabled set PID constants below.
 * If this option is disabled, bang-bang will be used and CHAMBER_LIMIT_SWITCHING will enable
 * hysteresis.
 *
 * The PID frequency will be the same as the extruder PWM.
 * If PID_dT is the default, and correct for the hardware/configuration, that means 7.689Hz,
 * which is fine for driving a square wave into a resistive load and does not significantly
 * impact FET heating. This also works fine on a Fotek SSR-10DA Solid State Relay into a 200W
 * heater. If your configuration is significantly different than this and you don't understand
 * the issues involved, don't use chamber PID until someone else verifies that your hardware works.
 * @section chamber temp
 */
//#define PIDTEMPCHAMBER
//#define CHAMBER_LIMIT_SWITCHING

/**
 * Max Chamber Power
 * Applies to all forms of chamber control (PID, bang-bang, and bang-bang with hysteresis).
 * When set to any value below 255, enables a form of PWM to the chamber heater that acts like a divider
 * so don't use it unless you are OK with PWM on your heater. (See the comment on enabling PIDTEMPCHAMBER)
 */
#define MAX_CHAMBER_POWER 255 // limits duty cycle to chamber heater; 255=full current

#if ENABLED(PIDTEMPCHAMBER)
  #define MIN_CHAMBER_POWER 0
  //#define PID_CHAMBER_DEBUG // Print Chamber PID debug data to the serial port.

  // Lasko "MyHeat Personal Heater" (200w) modified with a Fotek SSR-10DA to control only the heating element
  // and placed inside the small Creality printer enclosure tent.
  //
  #define DEFAULT_chamberKp 37.04
  #define DEFAULT_chamberKi 1.40
  #define DEFAULT_chamberKd 655.17
  // M309 P37.04 I1.04 D655.17

  // FIND YOUR OWN: "M303 E-2 C8 S50" to run autotune on the chamber at 50 degreesC for 8 cycles.
#endif // PIDTEMPCHAMBER

#if ANY(PIDTEMP, PIDTEMPBED, PIDTEMPCHAMBER)
  //#define PID_OPENLOOP          // Puts PID in open loop. M104/M140 sets the output power from 0 to PID_MAX
  //#define SLOW_PWM_HEATERS      // PWM with very low frequency (roughly 0.125Hz=8s) and minimum state time of approximately 1s useful for heaters driven by a relay
  #define PID_FUNCTIONAL_RANGE 10 // If the temperature difference between the target temperature and the actual temperature
                                  // is more than PID_FUNCTIONAL_RANGE then the PID will be shut off and the heater will be set to min/max.

  #define PID_EDIT_MENU         // Add PID editing to the "Advanced Settings" menu. (~700 bytes of flash)
  #define PID_AUTOTUNE_MENU     // Add PID auto-tuning to the "Advanced Settings" menu. (~250 bytes of flash)
#endif

// @section safety

/**
 * Prevent extrusion if the temperature is below EXTRUDE_MINTEMP.
 * Add M302 to set the minimum extrusion temperature and/or turn
 * cold extrusion prevention on and off.
 *
 * *** IT IS HIGHLY RECOMMENDED TO LEAVE THIS OPTION ENABLED! ***
 */
#define PREVENT_COLD_EXTRUSION
#define EXTRUDE_MINTEMP 160

/**
 * Prevent a single extrusion longer than EXTRUDE_MAXLENGTH.
 * Note: For Bowden Extruders make this large enough to allow load/unload.
 */
#define PREVENT_LENGTHY_EXTRUDE
#define EXTRUDE_MAXLENGTH 200

//===========================================================================
//======================== Thermal Runaway Protection =======================
//===========================================================================

/**
 * Thermal Protection provides additional protection to your printer from damage
 * and fire. Marlin always includes safe min and max temperature ranges which
 * protect against a broken or disconnected thermistor wire.
 *
 * The issue: If a thermistor falls out, it will report the much lower
 * temperature of the air in the room, and the the firmware will keep
 * the heater on.
 *
 * If you get "Thermal Runaway" or "Heating failed" errors the
 * details can be tuned in Configuration_adv.h
 */

#define THERMAL_PROTECTION_HOTENDS // Enable thermal protection for all extruders
#define THERMAL_PROTECTION_BED     // Enable thermal protection for the heated bed
#define THERMAL_PROTECTION_CHAMBER // Enable thermal protection for the heated chamber
#define THERMAL_PROTECTION_COOLER  // Enable thermal protection for the laser cooling

//===========================================================================
//============================= Mechanical Settings =========================
//===========================================================================

// @section machine

// Enable one of the options below for CoreXY, CoreXZ, or CoreYZ kinematics,
// either in the usual order or reversed
//#define COREXY
//#define COREXZ
//#define COREYZ
//#define COREYX
//#define COREZX
//#define COREZY
//#define MARKFORGED_XY  // MarkForged. See https://reprap.org/forum/read.php?152,504042
//#define MARKFORGED_YX

// Enable for a belt style printer with endless "Z" motion
//#define BELTPRINTER

// Enable for Polargraph Kinematics
//#define POLARGRAPH
#if ENABLED(POLARGRAPH)
  #define POLARGRAPH_MAX_BELT_LEN 1035.0
  #define DEFAULT_SEGMENTS_PER_SECOND 5
#endif

// @section delta

// Enable for DELTA kinematics and configure below
//#define DELTA
#if ENABLED(DELTA)

  // Make delta curves from many straight lines (linear interpolation).
  // This is a trade-off between visible corners (not enough segments)
  // and processor overload (too many expensive sqrt calls).
  #define DEFAULT_SEGMENTS_PER_SECOND 200

  // After homing move down to a height where XY movement is unconstrained
  //#define DELTA_HOME_TO_SAFE_ZONE

  // Delta calibration menu
  // Add three-point calibration to the MarlinUI menu.
  // See http://minow.blogspot.com/index.html#4918805519571907051
  //#define DELTA_CALIBRATION_MENU

  // G33 Delta Auto-Calibration. Enable EEPROM_SETTINGS to store results.
  //#define DELTA_AUTO_CALIBRATION

  #if ENABLED(DELTA_AUTO_CALIBRATION)
    // Default number of probe points : n*n (1 -> 7)
    #define DELTA_CALIBRATION_DEFAULT_POINTS 4
  #endif

  #if EITHER(DELTA_AUTO_CALIBRATION, DELTA_CALIBRATION_MENU)
    // Step size for paper-test probing
    #define PROBE_MANUALLY_STEP 0.05      // (mm)
  #endif

  // Print surface diameter/2 minus unreachable space (avoid collisions with vertical towers).
  #define DELTA_PRINTABLE_RADIUS 140.0    // (mm)

  // Maximum reachable area
  #define DELTA_MAX_RADIUS       140.0    // (mm)

  // Center-to-center distance of the holes in the diagonal push rods.
  #define DELTA_DIAGONAL_ROD 250.0        // (mm)

  // Distance between bed and nozzle Z home position
  #define DELTA_HEIGHT 250.00             // (mm) Get this value from G33 auto calibrate

  #define DELTA_ENDSTOP_ADJ { 0.0, 0.0, 0.0 } // Get these values from G33 auto calibrate

  // Horizontal distance bridged by diagonal push rods when effector is centered.
  #define DELTA_RADIUS 124.0              // (mm) Get this value from G33 auto calibrate

  // Trim adjustments for individual towers
  // tower angle corrections for X and Y tower / rotate XYZ so Z tower angle = 0
  // measured in degrees anticlockwise looking from above the printer
  #define DELTA_TOWER_ANGLE_TRIM { 0.0, 0.0, 0.0 } // Get these values from G33 auto calibrate

  // Delta radius and diagonal rod adjustments (mm)
  //#define DELTA_RADIUS_TRIM_TOWER { 0.0, 0.0, 0.0 }
  //#define DELTA_DIAGONAL_ROD_TRIM_TOWER { 0.0, 0.0, 0.0 }
#endif

// @section scara

/**
 * MORGAN_SCARA was developed by QHARLEY in South Africa in 2012-2013.
 * Implemented and slightly reworked by JCERNY in June, 2014.
 *
 * Mostly Printed SCARA is an open source design by Tyler Williams. See:
 *   https://www.thingiverse.com/thing:2487048
 *   https://www.thingiverse.com/thing:1241491
 */
//#define MORGAN_SCARA
//#define MP_SCARA
#if EITHER(MORGAN_SCARA, MP_SCARA)
  // If movement is choppy try lowering this value
  #define DEFAULT_SEGMENTS_PER_SECOND 200

  // Length of inner and outer support arms. Measure arm lengths precisely.
  #define SCARA_LINKAGE_1 150       // (mm)
  #define SCARA_LINKAGE_2 150       // (mm)

  // SCARA tower offset (position of Tower relative to bed zero position)
  // This needs to be reasonably accurate as it defines the printbed position in the SCARA space.
  #define SCARA_OFFSET_X  100       // (mm)
  #define SCARA_OFFSET_Y  -56       // (mm)

  #if ENABLED(MORGAN_SCARA)

    //#define DEBUG_SCARA_KINEMATICS
    #define SCARA_FEEDRATE_SCALING  // Convert XY feedrate from mm/s to degrees/s on the fly

    // Radius around the center where the arm cannot reach
    #define MIDDLE_DEAD_ZONE_R   0  // (mm)

    #define THETA_HOMING_OFFSET  0  // Calculated from Calibration Guide and M360 / M114. See http://reprap.harleystudio.co.za/?page_id=1073
    #define PSI_HOMING_OFFSET    0  // Calculated from Calibration Guide and M364 / M114. See http://reprap.harleystudio.co.za/?page_id=1073

  #elif ENABLED(MP_SCARA)

    #define SCARA_OFFSET_THETA1  12 // degrees
    #define SCARA_OFFSET_THETA2 131 // degrees

  #endif

#endif

// @section tpara

// Enable for TPARA kinematics and configure below
//#define AXEL_TPARA
#if ENABLED(AXEL_TPARA)
  #define DEBUG_TPARA_KINEMATICS
  #define DEFAULT_SEGMENTS_PER_SECOND 200

  // Length of inner and outer support arms. Measure arm lengths precisely.
  #define TPARA_LINKAGE_1 120       // (mm)
  #define TPARA_LINKAGE_2 120       // (mm)

  // SCARA tower offset (position of Tower relative to bed zero position)
  // This needs to be reasonably accurate as it defines the printbed position in the SCARA space.
  #define TPARA_OFFSET_X    0       // (mm)
  #define TPARA_OFFSET_Y    0       // (mm)
  #define TPARA_OFFSET_Z    0       // (mm)

  #define SCARA_FEEDRATE_SCALING  // Convert XY feedrate from mm/s to degrees/s on the fly

  // Radius around the center where the arm cannot reach
  #define MIDDLE_DEAD_ZONE_R   0  // (mm)

  // Calculated from Calibration Guide and M360 / M114. See http://reprap.harleystudio.co.za/?page_id=1073
  #define THETA_HOMING_OFFSET  0
  #define PSI_HOMING_OFFSET    0
#endif

// @section machine

// Articulated robot (arm). Joints are directly mapped to axes with no kinematics.
//#define ARTICULATED_ROBOT_ARM

// For a hot wire cutter with parallel horizontal axes (X, I) where the heights of the two wire
// ends are controlled by parallel axes (Y, J). Joints are directly mapped to axes (no kinematics).
//#define FOAMCUTTER_XYUV

//===========================================================================
//============================== Endstop Settings ===========================
//===========================================================================

// @section endstops

// Specify here all the endstop connectors that are connected to any endstop or probe.
// Almost all printers will be using one per axis. Probes will use one or more of the
// extra connectors. Leave undefined any used for non-endstop and non-probe purposes.
#define USE_XMIN_PLUG
#define USE_YMIN_PLUG
//#define USE_ZMIN_PLUG
//#define USE_IMIN_PLUG
//#define USE_JMIN_PLUG
//#define USE_KMIN_PLUG
//#define USE_UMIN_PLUG
//#define USE_VMIN_PLUG
//#define USE_WMIN_PLUG
//#define USE_XMAX_PLUG
//#define USE_YMAX_PLUG
//#define USE_ZMAX_PLUG
//#define USE_IMAX_PLUG
//#define USE_JMAX_PLUG
//#define USE_KMAX_PLUG
//#define USE_UMAX_PLUG
//#define USE_VMAX_PLUG
//#define USE_WMAX_PLUG

// Enable pullup for all endstops to prevent a floating state
#define ENDSTOPPULLUPS
#if DISABLED(ENDSTOPPULLUPS)
  // Disable ENDSTOPPULLUPS to set pullups individually
  //#define ENDSTOPPULLUP_XMIN
  //#define ENDSTOPPULLUP_YMIN
  //#define ENDSTOPPULLUP_ZMIN
  //#define ENDSTOPPULLUP_IMIN
  //#define ENDSTOPPULLUP_JMIN
  //#define ENDSTOPPULLUP_KMIN
  //#define ENDSTOPPULLUP_UMIN
  //#define ENDSTOPPULLUP_VMIN
  //#define ENDSTOPPULLUP_WMIN
  //#define ENDSTOPPULLUP_XMAX
  //#define ENDSTOPPULLUP_YMAX
  //#define ENDSTOPPULLUP_ZMAX
  //#define ENDSTOPPULLUP_IMAX
  //#define ENDSTOPPULLUP_JMAX
  //#define ENDSTOPPULLUP_KMAX
  //#define ENDSTOPPULLUP_UMAX
  //#define ENDSTOPPULLUP_VMAX
  //#define ENDSTOPPULLUP_WMAX
  //#define ENDSTOPPULLUP_ZMIN_PROBE
#endif

// Enable pulldown for all endstops to prevent a floating state
//#define ENDSTOPPULLDOWNS
#if DISABLED(ENDSTOPPULLDOWNS)
  // Disable ENDSTOPPULLDOWNS to set pulldowns individually
  //#define ENDSTOPPULLDOWN_XMIN
  //#define ENDSTOPPULLDOWN_YMIN
  //#define ENDSTOPPULLDOWN_ZMIN
  //#define ENDSTOPPULLDOWN_IMIN
  //#define ENDSTOPPULLDOWN_JMIN
  //#define ENDSTOPPULLDOWN_KMIN
  //#define ENDSTOPPULLDOWN_UMIN
  //#define ENDSTOPPULLDOWN_VMIN
  //#define ENDSTOPPULLDOWN_WMIN
  //#define ENDSTOPPULLDOWN_XMAX
  //#define ENDSTOPPULLDOWN_YMAX
  //#define ENDSTOPPULLDOWN_ZMAX
  //#define ENDSTOPPULLDOWN_IMAX
  //#define ENDSTOPPULLDOWN_JMAX
  //#define ENDSTOPPULLDOWN_KMAX
  //#define ENDSTOPPULLDOWN_UMAX
  //#define ENDSTOPPULLDOWN_VMAX
  //#define ENDSTOPPULLDOWN_WMAX
  //#define ENDSTOPPULLDOWN_ZMIN_PROBE
#endif

// Mechanical endstop with COM to ground and NC to Signal uses "false" here (most common setup).
#define X_MIN_ENDSTOP_INVERTING true // Set to true to invert the logic of the endstop. // Was false
#define Y_MIN_ENDSTOP_INVERTING true // Set to true to invert the logic of the endstop. // Was false
#define Z_MIN_ENDSTOP_INVERTING false // Set to true to invert the logic of the endstop.
#define I_MIN_ENDSTOP_INVERTING false // Set to true to invert the logic of the endstop.
#define J_MIN_ENDSTOP_INVERTING false // Set to true to invert the logic of the endstop.
#define K_MIN_ENDSTOP_INVERTING false // Set to true to invert the logic of the endstop.
#define U_MIN_ENDSTOP_INVERTING false // Set to true to invert the logic of the endstop.
#define V_MIN_ENDSTOP_INVERTING false // Set to true to invert the logic of the endstop.
#define W_MIN_ENDSTOP_INVERTING false // Set to true to invert the logic of the endstop.
#define X_MAX_ENDSTOP_INVERTING false // Set to true to invert the logic of the endstop.
#define Y_MAX_ENDSTOP_INVERTING false // Set to true to invert the logic of the endstop.
#define Z_MAX_ENDSTOP_INVERTING false // Set to true to invert the logic of the endstop.
#define I_MAX_ENDSTOP_INVERTING false // Set to true to invert the logic of the endstop.
#define J_MAX_ENDSTOP_INVERTING false // Set to true to invert the logic of the endstop.
#define K_MAX_ENDSTOP_INVERTING false // Set to true to invert the logic of the endstop.
#define U_MAX_ENDSTOP_INVERTING false // Set to true to invert the logic of the endstop.
#define V_MAX_ENDSTOP_INVERTING false // Set to true to invert the logic of the endstop.
#define W_MAX_ENDSTOP_INVERTING false // Set to true to invert the logic of the endstop.
#define Z_MIN_PROBE_ENDSTOP_INVERTING false // Set to true to invert the logic of the probe.

// Enable this feature if all enabled endstop pins are interrupt-capable.
// This will remove the need to poll the interrupt pins, saving many CPU cycles.
//#define ENDSTOP_INTERRUPTS_FEATURE // Pinnen zouden interrupts moeten ondersteunen

/**
 * Endstop Noise Threshold
 *
 * Enable if your probe or endstops falsely trigger due to noise.
 *
 * - Higher values may affect repeatability or accuracy of some bed probes.
 * - To fix noise install a 100nF ceramic capacitor in parallel with the switch.
 * - This feature is not required for common micro-switches mounted on PCBs
 *   based on the Makerbot design, which already have the 100nF capacitor.
 *
 * :[2,3,4,5,6,7]
 */
//#define ENDSTOP_NOISE_THRESHOLD 2

// Check for stuck or disconnected endstops during homing moves.
//#define DETECT_BROKEN_ENDSTOP

//=============================================================================
//============================== Movement Settings ============================
//=============================================================================
// @section motion

/**
 * Default Settings
 *
 * These settings can be reset by M502
 *
 * Note that if EEPROM is enabled, saved values will override these.
 */

/**
 * With this option each E stepper can have its own factors for the
 * following movement settings. If fewer factors are given than the
 * total number of extruders, the last value applies to the rest.
 */
//#define DISTINCT_E_FACTORS

/**
 * Default Axis Steps Per Unit (linear=steps/mm, rotational=steps/°)
 * Override with M92
 *                                      X, Y, Z [, I [, J [, K...]]], E0 [, E1[, E2...]]
 */
#define DEFAULT_AXIS_STEPS_PER_UNIT   { 100.92, 100.00, 399.09, 412.37 }

/**
 * Default Max Feed Rate (linear=mm/s, rotational=°/s)
 * Override with M203
 *                                      X, Y, Z [, I [, J [, K...]]], E0 [, E1[, E2...]]
 */
#define DEFAULT_MAX_FEEDRATE          { 300, 300, 10, 25 }

//#define LIMITED_MAX_FR_EDITING        // Limit edit via M203 or LCD to DEFAULT_MAX_FEEDRATE * 2
#if ENABLED(LIMITED_MAX_FR_EDITING)
  #define MAX_FEEDRATE_EDIT_VALUES    { 600, 600, 10, 50 } // ...or, set your own edit limits
#endif

/**
 * Default Max Acceleration (speed change with time) (linear=mm/(s^2), rotational=°/(s^2))
 * (Maximum start speed for accelerated moves)
 * Override with M201
 *                                      X, Y, Z [, I [, J [, K...]]], E0 [, E1[, E2...]]
 */
#define DEFAULT_MAX_ACCELERATION      { 2000, 2000, 100, 10000 }

//#define LIMITED_MAX_ACCEL_EDITING     // Limit edit via M201 or LCD to DEFAULT_MAX_ACCELERATION * 2
#if ENABLED(LIMITED_MAX_ACCEL_EDITING)
  #define MAX_ACCEL_EDIT_VALUES       { 6000, 6000, 200, 20000 } // ...or, set your own edit limits
#endif

/**
 * Default Acceleration (speed change with time) (linear=mm/(s^2), rotational=°/(s^2))
 * Override with M204
 *
 *   M204 P    Acceleration
 *   M204 R    Retract Acceleration
 *   M204 T    Travel Acceleration
 */
#define DEFAULT_ACCELERATION          400    // X, Y, Z and E acceleration for printing moves
#define DEFAULT_RETRACT_ACCELERATION  1000    // E acceleration for retracts
#define DEFAULT_TRAVEL_ACCELERATION   1000    // X, Y, Z acceleration for travel (non printing) moves

/**
 * Default Jerk limits (mm/s)
 * Override with M205 X Y Z . . . E
 *
 * "Jerk" specifies the minimum speed change that requires acceleration.
 * When changing speed and direction, if the difference is less than the
 * value set here, it may happen instantaneously.
 */
//#define CLASSIC_JERK
#if ENABLED(CLASSIC_JERK)
  #define DEFAULT_XJERK 10.0
  #define DEFAULT_YJERK 10.0
  #define DEFAULT_ZJERK  0.3
  //#define DEFAULT_IJERK  0.3
  //#define DEFAULT_JJERK  0.3
  //#define DEFAULT_KJERK  0.3
  //#define DEFAULT_UJERK  0.3
  //#define DEFAULT_VJERK  0.3
  //#define DEFAULT_WJERK  0.3

  //#define TRAVEL_EXTRA_XYJERK 0.0     // Additional jerk allowance for all travel moves

  //#define LIMITED_JERK_EDITING        // Limit edit via M205 or LCD to DEFAULT_aJERK * 2
  #if ENABLED(LIMITED_JERK_EDITING)
    #define MAX_JERK_EDIT_VALUES { 20, 20, 0.6, 10 } // ...or, set your own edit limits
  #endif
#endif

#define DEFAULT_EJERK    5.0  // May be used by Linear Advance

/**
 * Junction Deviation Factor
 *
 * See:
 *   https://reprap.org/forum/read.php?1,739819
 *   https://blog.kyneticcnc.com/2018/10/computing-junction-deviation-for-marlin.html
 */
#if DISABLED(CLASSIC_JERK)
  #define JUNCTION_DEVIATION_MM 0.013 // (mm) Distance from real junction edge
  #define JD_HANDLE_SMALL_SEGMENTS    // Use curvature estimation instead of just the junction angle
                                      // for small segments (< 1mm) with large junction angles (> 135°).
#endif

/**
 * S-Curve Acceleration
 *
 * This option eliminates vibration during printing by fitting a Bézier
 * curve to move acceleration, producing much smoother direction changes.
 *
 * See https://github.com/synthetos/TinyG/wiki/Jerk-Controlled-Motion-Explained
 */
//#define S_CURVE_ACCELERATION

//===========================================================================
//============================= Z Probe Options =============================
//===========================================================================
// @section probes

//
// See https://marlinfw.org/docs/configuration/probes.html
//

/**
 * Enable this option for a probe connected to the Z-MIN pin.
 * The probe replaces the Z-MIN endstop and is used for Z homing.
 * (Automatically enables USE_PROBE_FOR_Z_HOMING.)
 */
//#define Z_MIN_PROBE_USES_Z_MIN_ENDSTOP_PIN

// Force the use of the probe for Z-axis homing
#define USE_PROBE_FOR_Z_HOMING

/**
 * Z_MIN_PROBE_PIN
 *
 * Define this pin if the probe is not connected to Z_MIN_PIN.
 * If not defined the default pin for the selected MOTHERBOARD
 * will be used. Most of the time the default is what you want.
 *
 *  - The simplest option is to use a free endstop connector.
 *  - Use 5V for powered (usually inductive) sensors.
 *
 *  - RAMPS 1.3/1.4 boards may use the 5V, GND, and Aux4->D32 pin:
 *    - For simple switches connect...
 *      - normally-closed switches to GND and D32.
 *      - normally-open switches to 5V and D32.
 */
#define Z_MIN_PROBE_PIN P0_10 // Pin 0.10 is the SKR1.4 default

/**
 * Probe Type
 *
 * Allen Key Probes, Servo Probes, Z-Sled Probes, FIX_MOUNTED_PROBE, etc.
 * Activate one of these to use Auto Bed Leveling below.
 */

/**
 * The "Manual Probe" provides a means to do "Auto" Bed Leveling without a probe.
 * Use G29 repeatedly, adjusting the Z height at each point with movement commands
 * or (with LCD_BED_LEVELING) the LCD controller.
 */
//#define PROBE_MANUALLY

/**
 * A Fix-Mounted Probe either doesn't deploy or needs manual deployment.
 *   (e.g., an inductive probe or a nozzle-based probe-switch.)
 */
//#define FIX_MOUNTED_PROBE

/**
 * Use the nozzle as the probe, as with a conductive
 * nozzle system or a piezo-electric smart effector.
 */
//#define NOZZLE_AS_PROBE

/**
 * Z Servo Probe, such as an endstop switch on a rotating arm.
 */
//#define Z_PROBE_SERVO_NR 0       // Defaults to SERVO 0 connector.
//#define Z_SERVO_ANGLES { 70, 0 } // Z Servo Deploy and Stow angles

/**
 * The BLTouch probe uses a Hall effect sensor and emulates a servo.
 */
#define BLTOUCH

/**
 * MagLev V4 probe by MDD
 *
 * This probe is deployed and activated by powering a built-in electromagnet.
 */
//#define MAGLEV4
#if ENABLED(MAGLEV4)
  //#define MAGLEV_TRIGGER_PIN 11     // Set to the connected digital output
  #define MAGLEV_TRIGGER_DELAY 15     // Changing this risks overheating the coil
#endif

/**
 * Touch-MI Probe by hotends.fr
 *
 * This probe is deployed and activated by moving the X-axis to a magnet at the edge of the bed.
 * By default, the magnet is assumed to be on the left and activated by a home. If the magnet is
 * on the right, enable and set TOUCH_MI_DEPLOY_XPOS to the deploy position.
 *
 * Also requires: BABYSTEPPING, BABYSTEP_ZPROBE_OFFSET, Z_SAFE_HOMING,
 *                and a minimum Z_HOMING_HEIGHT of 10.
 */
//#define TOUCH_MI_PROBE
#if ENABLED(TOUCH_MI_PROBE)
  #define TOUCH_MI_RETRACT_Z 0.5                  // Height at which the probe retracts
  //#define TOUCH_MI_DEPLOY_XPOS (X_MAX_BED + 2)  // For a magnet on the right side of the bed
  //#define TOUCH_MI_MANUAL_DEPLOY                // For manual deploy (LCD menu)
#endif

// A probe that is deployed and stowed with a solenoid pin (SOL1_PIN)
//#define SOLENOID_PROBE

// A sled-mounted probe like those designed by Charles Bell.
//#define Z_PROBE_SLED
//#define SLED_DOCKING_OFFSET 5  // The extra distance the X axis must travel to pickup the sled. 0 should be fine but you can push it further if you'd like.

// A probe deployed by moving the x-axis, such as the Wilson II's rack-and-pinion probe designed by Marty Rice.
//#define RACK_AND_PINION_PROBE
#if ENABLED(RACK_AND_PINION_PROBE)
  #define Z_PROBE_DEPLOY_X  X_MIN_POS
  #define Z_PROBE_RETRACT_X X_MAX_POS
#endif

/**
 * Magnetically Mounted Probe
 * For probes such as Euclid, Klicky, Klackender, etc.
 */
//#define MAG_MOUNTED_PROBE
#if ENABLED(MAG_MOUNTED_PROBE)
  #define PROBE_DEPLOY_FEEDRATE (133*60)  // (mm/min) Probe deploy speed
  #define PROBE_STOW_FEEDRATE   (133*60)  // (mm/min) Probe stow speed

  #define MAG_MOUNTED_DEPLOY_1 { PROBE_DEPLOY_FEEDRATE, { 245, 114, 30 } }  // Move to side Dock & Attach probe
  #define MAG_MOUNTED_DEPLOY_2 { PROBE_DEPLOY_FEEDRATE, { 210, 114, 30 } }  // Move probe off dock
  #define MAG_MOUNTED_DEPLOY_3 { PROBE_DEPLOY_FEEDRATE, {   0,   0,  0 } }  // Extra move if needed
  #define MAG_MOUNTED_DEPLOY_4 { PROBE_DEPLOY_FEEDRATE, {   0,   0,  0 } }  // Extra move if needed
  #define MAG_MOUNTED_DEPLOY_5 { PROBE_DEPLOY_FEEDRATE, {   0,   0,  0 } }  // Extra move if needed
  #define MAG_MOUNTED_STOW_1   { PROBE_STOW_FEEDRATE,   { 245, 114, 20 } }  // Move to dock
  #define MAG_MOUNTED_STOW_2   { PROBE_STOW_FEEDRATE,   { 245, 114,  0 } }  // Place probe beside remover
  #define MAG_MOUNTED_STOW_3   { PROBE_STOW_FEEDRATE,   { 230, 114,  0 } }  // Side move to remove probe
  #define MAG_MOUNTED_STOW_4   { PROBE_STOW_FEEDRATE,   { 210, 114, 20 } }  // Side move to remove probe
  #define MAG_MOUNTED_STOW_5   { PROBE_STOW_FEEDRATE,   {   0,   0,  0 } }  // Extra move if needed
#endif

// Duet Smart Effector (for delta printers) - https://bit.ly/2ul5U7J
// When the pin is defined you can use M672 to set/reset the probe sensitivity.
//#define DUET_SMART_EFFECTOR
#if ENABLED(DUET_SMART_EFFECTOR)
  #define SMART_EFFECTOR_MOD_PIN  -1  // Connect a GPIO pin to the Smart Effector MOD pin
#endif

/**
 * Use StallGuard2 to probe the bed with the nozzle.
 * Requires stallGuard-capable Trinamic stepper drivers.
 * CAUTION: This can damage machines with Z lead screws.
 *          Take extreme care when setting up this feature.
 */
//#define SENSORLESS_PROBING

/**
 * Allen key retractable z-probe as seen on many Kossel delta printers - https://reprap.org/wiki/Kossel#Automatic_bed_leveling_probe
 * Deploys by touching z-axis belt. Retracts by pushing the probe down.
 */
//#define Z_PROBE_ALLEN_KEY
#if ENABLED(Z_PROBE_ALLEN_KEY)
  // 2 or 3 sets of coordinates for deploying and retracting the spring loaded touch probe on G29,
  // if servo actuated touch probe is not defined. Uncomment as appropriate for your printer/probe.

  #define Z_PROBE_ALLEN_KEY_DEPLOY_1 { 30.0, DELTA_PRINTABLE_RADIUS, 100.0 }
  #define Z_PROBE_ALLEN_KEY_DEPLOY_1_FEEDRATE XY_PROBE_FEEDRATE

  #define Z_PROBE_ALLEN_KEY_DEPLOY_2 { 0.0, DELTA_PRINTABLE_RADIUS, 100.0 }
  #define Z_PROBE_ALLEN_KEY_DEPLOY_2_FEEDRATE (XY_PROBE_FEEDRATE)/10

  #define Z_PROBE_ALLEN_KEY_DEPLOY_3 { 0.0, (DELTA_PRINTABLE_RADIUS) * 0.75, 100.0 }
  #define Z_PROBE_ALLEN_KEY_DEPLOY_3_FEEDRATE XY_PROBE_FEEDRATE

  #define Z_PROBE_ALLEN_KEY_STOW_1 { -64.0, 56.0, 23.0 } // Move the probe into position
  #define Z_PROBE_ALLEN_KEY_STOW_1_FEEDRATE XY_PROBE_FEEDRATE

  #define Z_PROBE_ALLEN_KEY_STOW_2 { -64.0, 56.0, 3.0 } // Push it down
  #define Z_PROBE_ALLEN_KEY_STOW_2_FEEDRATE (XY_PROBE_FEEDRATE)/10

  #define Z_PROBE_ALLEN_KEY_STOW_3 { -64.0, 56.0, 50.0 } // Move it up to clear
  #define Z_PROBE_ALLEN_KEY_STOW_3_FEEDRATE XY_PROBE_FEEDRATE

  #define Z_PROBE_ALLEN_KEY_STOW_4 { 0.0, 0.0, 50.0 }
  #define Z_PROBE_ALLEN_KEY_STOW_4_FEEDRATE XY_PROBE_FEEDRATE

#endif // Z_PROBE_ALLEN_KEY

/**
 * Nozzle-to-Probe offsets { X, Y, Z }
 *
 * X and Y offset
 *   Use a caliper or ruler to measure the distance from the tip of
 *   the Nozzle to the center-point of the Probe in the X and Y axes.
 *
 * Z offset
 * - For the Z offset use your best known value and adjust at runtime.
 * - Common probes trigger below the nozzle and have negative values for Z offset.
 * - Probes triggering above the nozzle height are uncommon but do exist. When using
 *   probes such as this, carefully set Z_CLEARANCE_DEPLOY_PROBE and Z_CLEARANCE_BETWEEN_PROBES
 *   to avoid collisions during probing.
 *
 * Tune and Adjust
 * -  Probe Offsets can be tuned at runtime with 'M851', LCD menus, babystepping, etc.
 * -  PROBE_OFFSET_WIZARD (configuration_adv.h) can be used for setting the Z offset.
 *
 * Assuming the typical work area orientation:
 *  - Probe to RIGHT of the Nozzle has a Positive X offset
 *  - Probe to LEFT  of the Nozzle has a Negative X offset
 *  - Probe in BACK  of the Nozzle has a Positive Y offset
 *  - Probe in FRONT of the Nozzle has a Negative Y offset
 *
 * Some examples:
 *   #define NOZZLE_TO_PROBE_OFFSET { 10, 10, -1 }   // Example "1"
 *   #define NOZZLE_TO_PROBE_OFFSET {-10,  5, -1 }   // Example "2"
 *   #define NOZZLE_TO_PROBE_OFFSET {  5, -5, -1 }   // Example "3"
 *   #define NOZZLE_TO_PROBE_OFFSET {-15,-10, -1 }   // Example "4"
 *
 *     +-- BACK ---+
 *     |    [+]    |
 *   L |        1  | R <-- Example "1" (right+,  back+)
 *   E |  2        | I <-- Example "2" ( left-,  back+)
 *   F |[-]  N  [+]| G <-- Nozzle
 *   T |       3   | H <-- Example "3" (right+, front-)
 *     | 4         | T <-- Example "4" ( left-, front-)
 *     |    [-]    |
 *     O-- FRONT --+
 */
#define NOZZLE_TO_PROBE_OFFSET { 37, 1, -1.53 } // Aan te passen na definitieve installatie

// Most probes should stay away from the edges of the bed, but
// with NOZZLE_AS_PROBE this can be negative for a wider probing area.
#define PROBING_MARGIN 20

// X and Y axis travel speed (mm/min) between probes
#define XY_PROBE_FEEDRATE (133*60)

// Feedrate (mm/min) for the first approach when double-probing (MULTIPLE_PROBING == 2)
#define Z_PROBE_FEEDRATE_FAST (4*60)

// Feedrate (mm/min) for the "accurate" probe of each point
#define Z_PROBE_FEEDRATE_SLOW (Z_PROBE_FEEDRATE_FAST / 2)

/**
 * Probe Activation Switch
 * A switch indicating proper deployment, or an optical
 * switch triggered when the carriage is near the bed.
 */
//#define PROBE_ACTIVATION_SWITCH
#if ENABLED(PROBE_ACTIVATION_SWITCH)
  #define PROBE_ACTIVATION_SWITCH_STATE LOW // State indicating probe is active
  //#define PROBE_ACTIVATION_SWITCH_PIN PC6 // Override default pin
#endif

/**
 * Tare Probe (determine zero-point) prior to each probe.
 * Useful for a strain gauge or piezo sensor that needs to factor out
 * elements such as cables pulling on the carriage.
 */
//#define PROBE_TARE
#if ENABLED(PROBE_TARE)
  #define PROBE_TARE_TIME  200    // (ms) Time to hold tare pin
  #define PROBE_TARE_DELAY 200    // (ms) Delay after tare before
  #define PROBE_TARE_STATE HIGH   // State to write pin for tare
  //#define PROBE_TARE_PIN PA5    // Override default pin
  #if ENABLED(PROBE_ACTIVATION_SWITCH)
    //#define PROBE_TARE_ONLY_WHILE_INACTIVE  // Fail to tare/probe if PROBE_ACTIVATION_SWITCH is active
  #endif
#endif

/**
 * Probe Enable / Disable
 * The probe only provides a triggered signal when enabled.
 */
//#define PROBE_ENABLE_DISABLE
#if ENABLED(PROBE_ENABLE_DISABLE)
  //#define PROBE_ENABLE_PIN -1   // Override the default pin here
#endif

/**
 * Multiple Probing
 *
 * You may get improved results by probing 2 or more times.
 * With EXTRA_PROBING the more atypical reading(s) will be disregarded.
 *
 * A total of 2 does fast/slow probes with a weighted average.
 * A total of 3 or more adds more slow probes, taking the average.
 */
//#define MULTIPLE_PROBING 2
//#define EXTRA_PROBING    1

/**
 * Z probes require clearance when deploying, stowing, and moving between
 * probe points to avoid hitting the bed and other hardware.
 * Servo-mounted probes require extra space for the arm to rotate.
 * Inductive probes need space to keep from triggering early.
 *
 * Use these settings to specify the distance (mm) to raise the probe (or
 * lower the bed). The values set here apply over and above any (negative)
 * probe Z Offset set with NOZZLE_TO_PROBE_OFFSET, M851, or the LCD.
 * Only integer values >= 1 are valid here.
 *
 * Example: `M851 Z-5` with a CLEARANCE of 4  =>  9mm from bed to nozzle.
 *     But: `M851 Z+1` with a CLEARANCE of 2  =>  2mm from bed to nozzle.
 */
#define Z_CLEARANCE_DEPLOY_PROBE   10 // Z Clearance for Deploy/Stow
#define Z_CLEARANCE_BETWEEN_PROBES  5 // Z Clearance between probe points
#define Z_CLEARANCE_MULTI_PROBE     5 // Z Clearance between multiple probes
//#define Z_AFTER_PROBING           5 // Z position after probing is done

#define Z_PROBE_LOW_POINT          -2 // Farthest distance below the trigger-point to go before stopping

// For M851 give a range for adjusting the Z probe offset
#define Z_PROBE_OFFSET_RANGE_MIN -20
#define Z_PROBE_OFFSET_RANGE_MAX 20

// Enable the M48 repeatability test to test probe accuracy
#define Z_MIN_PROBE_REPEATABILITY_TEST

// Before deploy/stow pause for user confirmation
//#define PAUSE_BEFORE_DEPLOY_STOW
#if ENABLED(PAUSE_BEFORE_DEPLOY_STOW)
  //#define PAUSE_PROBE_DEPLOY_WHEN_TRIGGERED // For Manual Deploy Allenkey Probe
#endif

/**
 * Enable one or more of the following if probing seems unreliable.
 * Heaters and/or fans can be disabled during probing to minimize electrical
 * noise. A delay can also be added to allow noise and vibration to settle.
 * These options are most useful for the BLTouch probe, but may also improve
 * readings with inductive probes and piezo sensors.
 */
//#define PROBING_HEATERS_OFF       // Turn heaters off when probing
#if ENABLED(PROBING_HEATERS_OFF)
  //#define WAIT_FOR_BED_HEATER     // Wait for bed to heat back up between probes (to improve accuracy)
  //#define WAIT_FOR_HOTEND         // Wait for hotend to heat back up between probes (to improve accuracy & prevent cold extrude)
#endif
//#define PROBING_FANS_OFF          // Turn fans off when probing
//#define PROBING_ESTEPPERS_OFF     // Turn all extruder steppers off when probing
//#define PROBING_STEPPERS_OFF      // Turn all steppers off (unless needed to hold position) when probing (including extruders)
//#define DELAY_BEFORE_PROBING 200  // (ms) To prevent vibrations from triggering piezo sensors

// Require minimum nozzle and/or bed temperature for probing
//#define PREHEAT_BEFORE_PROBING
#if ENABLED(PREHEAT_BEFORE_PROBING)
  #define PROBING_NOZZLE_TEMP 120   // (°C) Only applies to E0 at this time
  #define PROBING_BED_TEMP     50
#endif

// For Inverting Stepper Enable Pins (Active Low) use 0, Non Inverting (Active High) use 1
// :{ 0:'Low', 1:'High' }
#define X_ENABLE_ON 0
#define Y_ENABLE_ON 0
#define Z_ENABLE_ON 0
#define E_ENABLE_ON 0 // For all extruders
//#define I_ENABLE_ON 0
//#define J_ENABLE_ON 0
//#define K_ENABLE_ON 0
//#define U_ENABLE_ON 0
//#define V_ENABLE_ON 0
//#define W_ENABLE_ON 0

// Disable axis steppers immediately when they're not being stepped.
// WARNING: When motors turn off there is a chance of losing position accuracy!
#define DISABLE_X false
#define DISABLE_Y false
#define DISABLE_Z false
//#define DISABLE_I false
//#define DISABLE_J false
//#define DISABLE_K false
//#define DISABLE_U false
//#define DISABLE_V false
//#define DISABLE_W false

// Turn off the display blinking that warns about possible accuracy reduction
//#define DISABLE_REDUCED_ACCURACY_WARNING

// @section extruder

#define DISABLE_E false             // Disable the extruder when not stepping
#define DISABLE_INACTIVE_EXTRUDER   // Keep only the active extruder enabled

// @section motion

// Invert the stepper direction. Change (or reverse the motor connector) if an axis goes the wrong way.
#define INVERT_X_DIR true
#define INVERT_Y_DIR true
#define INVERT_Z_DIR false
//#define INVERT_I_DIR false
//#define INVERT_J_DIR false
//#define INVERT_K_DIR false
//#define INVERT_U_DIR false
//#define INVERT_V_DIR false
//#define INVERT_W_DIR false

// @section extruder

// For direct drive extruder v9 set to true, for geared extruder set to false.
#define INVERT_E0_DIR true  // Het is een geared extruder
#define INVERT_E1_DIR false // Motor 2de Z-as
#define INVERT_E2_DIR false
#define INVERT_E3_DIR false
#define INVERT_E4_DIR false
#define INVERT_E5_DIR false
#define INVERT_E6_DIR false
#define INVERT_E7_DIR false

// @section homing

//#define NO_MOTION_BEFORE_HOMING // Inhibit movement until all axes have been homed. Also enable HOME_AFTER_DEACTIVATE for extra safety.
//#define HOME_AFTER_DEACTIVATE   // Require rehoming after steppers are deactivated. Also enable NO_MOTION_BEFORE_HOMING for extra safety.

/**
 * Set Z_IDLE_HEIGHT if the Z-Axis moves on its own when steppers are disabled.
 *  - Use a low value (i.e., Z_MIN_POS) if the nozzle falls down to the bed.
 *  - Use a large value (i.e., Z_MAX_POS) if the bed falls down, away from the nozzle.
 */
//#define Z_IDLE_HEIGHT Z_HOME_POS

//#define Z_HOMING_HEIGHT  4      // (mm) Minimal Z height before homing (G28) for Z clearance above the bed, clamps, ...
                                  // Be sure to have this much clearance over your Z_MAX_POS to prevent grinding.

//#define Z_AFTER_HOMING  10      // (mm) Height to move to after homing Z

// Direction of endstops when homing; 1=MAX, -1=MIN
// :[-1,1]
#define X_HOME_DIR -1
#define Y_HOME_DIR -1
#define Z_HOME_DIR -1
//#define I_HOME_DIR -1
//#define J_HOME_DIR -1
//#define K_HOME_DIR -1
//#define U_HOME_DIR -1
//#define V_HOME_DIR -1
//#define W_HOME_DIR -1

// @section geometry

// The size of the printable area
#define X_BED_SIZE 220
#define Y_BED_SIZE 220

// Travel limits (linear=mm, rotational=°) after homing, corresponding to endstop positions.
#define X_MIN_POS -15
#define Y_MIN_POS 0
#define Z_MIN_POS 0
#define X_MAX_POS (X_BED_SIZE + 20)
#define Y_MAX_POS Y_BED_SIZE
#define Z_MAX_POS 240
//#define I_MIN_POS 0
//#define I_MAX_POS 50
//#define J_MIN_POS 0
//#define J_MAX_POS 50
//#define K_MIN_POS 0
//#define K_MAX_POS 50
//#define U_MIN_POS 0
//#define U_MAX_POS 50
//#define V_MIN_POS 0
//#define V_MAX_POS 50
//#define W_MIN_POS 0
//#define W_MAX_POS 50

/**
 * Software Endstops
 *
 * - Prevent moves outside the set machine bounds.
 * - Individual axes can be disabled, if desired.
 * - X and Y only apply to Cartesian robots.
 * - Use 'M211' to set software endstops on/off or report current state
 */

// Min software endstops constrain movement within minimum coordinate bounds
#define MIN_SOFTWARE_ENDSTOPS
#if ENABLED(MIN_SOFTWARE_ENDSTOPS)
  #define MIN_SOFTWARE_ENDSTOP_X
  #define MIN_SOFTWARE_ENDSTOP_Y
  #define MIN_SOFTWARE_ENDSTOP_Z
  #define MIN_SOFTWARE_ENDSTOP_I
  #define MIN_SOFTWARE_ENDSTOP_J
  #define MIN_SOFTWARE_ENDSTOP_K
  #define MIN_SOFTWARE_ENDSTOP_U
  #define MIN_SOFTWARE_ENDSTOP_V
  #define MIN_SOFTWARE_ENDSTOP_W
#endif

// Max software endstops constrain movement within maximum coordinate bounds
#define MAX_SOFTWARE_ENDSTOPS
#if ENABLED(MAX_SOFTWARE_ENDSTOPS)
  #define MAX_SOFTWARE_ENDSTOP_X
  #define MAX_SOFTWARE_ENDSTOP_Y
  #define MAX_SOFTWARE_ENDSTOP_Z
  #define MAX_SOFTWARE_ENDSTOP_I
  #define MAX_SOFTWARE_ENDSTOP_J
  #define MAX_SOFTWARE_ENDSTOP_K
  #define MAX_SOFTWARE_ENDSTOP_U
  #define MAX_SOFTWARE_ENDSTOP_V
  #define MAX_SOFTWARE_ENDSTOP_W
#endif

#if EITHER(MIN_SOFTWARE_ENDSTOPS, MAX_SOFTWARE_ENDSTOPS)
  //#define SOFT_ENDSTOPS_MENU_ITEM  // Enable/Disable software endstops from the LCD
#endif

/**
 * Filament Runout Sensors
 * Mechanical or opto endstops are used to check for the presence of filament.
 *
 * IMPORTANT: Runout will only trigger if Marlin is aware that a print job is running.
 * Marlin knows a print job is running when:
 *  1. Running a print job from media started with M24.
 *  2. The Print Job Timer has been started with M75.
 *  3. The heaters were turned on and PRINTJOB_TIMER_AUTOSTART is enabled.
 *
 * RAMPS-based boards use SERVO3_PIN for the first runout sensor.
 * For other boards you may need to define FIL_RUNOUT_PIN, FIL_RUNOUT2_PIN, etc.
 */
//#define FILAMENT_RUNOUT_SENSOR
#if ENABLED(FILAMENT_RUNOUT_SENSOR)
  #define FIL_RUNOUT_ENABLED_DEFAULT true // Enable the sensor on startup. Override with M412 followed by M500.
  #define NUM_RUNOUT_SENSORS   1          // Number of sensors, up to one per extruder. Define a FIL_RUNOUT#_PIN for each.

  #define FIL_RUNOUT_STATE     LOW        // Pin state indicating that filament is NOT present.
  #define FIL_RUNOUT_PULLUP               // Use internal pullup for filament runout pins.
  //#define FIL_RUNOUT_PULLDOWN           // Use internal pulldown for filament runout pins.
  //#define WATCH_ALL_RUNOUT_SENSORS      // Execute runout script on any triggering sensor, not only for the active extruder.
                                          // This is automatically enabled for MIXING_EXTRUDERs.

  // Override individually if the runout sensors vary
  //#define FIL_RUNOUT1_STATE LOW
  //#define FIL_RUNOUT1_PULLUP
  //#define FIL_RUNOUT1_PULLDOWN

  //#define FIL_RUNOUT2_STATE LOW
  //#define FIL_RUNOUT2_PULLUP
  //#define FIL_RUNOUT2_PULLDOWN

  //#define FIL_RUNOUT3_STATE LOW
  //#define FIL_RUNOUT3_PULLUP
  //#define FIL_RUNOUT3_PULLDOWN

  //#define FIL_RUNOUT4_STATE LOW
  //#define FIL_RUNOUT4_PULLUP
  //#define FIL_RUNOUT4_PULLDOWN

  //#define FIL_RUNOUT5_STATE LOW
  //#define FIL_RUNOUT5_PULLUP
  //#define FIL_RUNOUT5_PULLDOWN

  //#define FIL_RUNOUT6_STATE LOW
  //#define FIL_RUNOUT6_PULLUP
  //#define FIL_RUNOUT6_PULLDOWN

  //#define FIL_RUNOUT7_STATE LOW
  //#define FIL_RUNOUT7_PULLUP
  //#define FIL_RUNOUT7_PULLDOWN

  //#define FIL_RUNOUT8_STATE LOW
  //#define FIL_RUNOUT8_PULLUP
  //#define FIL_RUNOUT8_PULLDOWN

  // Commands to execute on filament runout.
  // With multiple runout sensors use the %c placeholder for the current tool in commands (e.g., "M600 T%c")
  // NOTE: After 'M412 H1' the host handles filament runout and this script does not apply.
  #define FILAMENT_RUNOUT_SCRIPT "M600"

  // After a runout is detected, continue printing this length of filament
  // before executing the runout script. Useful for a sensor at the end of
  // a feed tube. Requires 4 bytes SRAM per sensor, plus 4 bytes overhead.
  //#define FILAMENT_RUNOUT_DISTANCE_MM 25

  #ifdef FILAMENT_RUNOUT_DISTANCE_MM
    // Enable this option to use an encoder disc that toggles the runout pin
    // as the filament moves. (Be sure to set FILAMENT_RUNOUT_DISTANCE_MM
    // large enough to avoid false positives.)
    //#define FILAMENT_MOTION_SENSOR
  #endif
#endif

//===========================================================================
//=============================== Bed Leveling ==============================
//===========================================================================
// @section calibrate

/**
 * Choose one of the options below to enable G29 Bed Leveling. The parameters
 * and behavior of G29 will change depending on your selection.
 *
 *  If using a Probe for Z Homing, enable Z_SAFE_HOMING also!
 *
 * - AUTO_BED_LEVELING_3POINT
 *   Probe 3 arbitrary points on the bed (that aren't collinear)
 *   You specify the XY coordinates of all 3 points.
 *   The result is a single tilted plane. Best for a flat bed.
 *
 * - AUTO_BED_LEVELING_LINEAR
 *   Probe several points in a grid.
 *   You specify the rectangle and the density of sample points.
 *   The result is a single tilted plane. Best for a flat bed.
 *
 * - AUTO_BED_LEVELING_BILINEAR
 *   Probe several points in a grid.
 *   You specify the rectangle and the density of sample points.
 *   The result is a mesh, best for large or uneven beds.
 *
 * - AUTO_BED_LEVELING_UBL (Unified Bed Leveling)
 *   A comprehensive bed leveling system combining the features and benefits
 *   of other systems. UBL also includes integrated Mesh Generation, Mesh
 *   Validation and Mesh Editing systems.
 *
 * - MESH_BED_LEVELING
 *   Probe a grid manually
 *   The result is a mesh, suitable for large or uneven beds. (See BILINEAR.)
 *   For machines without a probe, Mesh Bed Leveling provides a method to perform
 *   leveling in steps so you can manually adjust the Z height at each grid-point.
 *   With an LCD controller the process is guided step-by-step.
 */
//#define AUTO_BED_LEVELING_3POINT
//#define AUTO_BED_LEVELING_LINEAR
#define AUTO_BED_LEVELING_BILINEAR
//#define AUTO_BED_LEVELING_UBL
//#define MESH_BED_LEVELING

/**
 * Normally G28 leaves leveling disabled on completion. Enable one of
 * these options to restore the prior leveling state or to always enable
 * leveling immediately after G28.
 */
#define RESTORE_LEVELING_AFTER_G28
//#define ENABLE_LEVELING_AFTER_G28

/**
 * Auto-leveling needs preheating
 */
//#define PREHEAT_BEFORE_LEVELING
#if ENABLED(PREHEAT_BEFORE_LEVELING)
  #define LEVELING_NOZZLE_TEMP 120   // (°C) Only applies to E0 at this time
  #define LEVELING_BED_TEMP     50
#endif

/**
 * Bed Distance Sensor
 *
 * Measures the distance from bed to nozzle with accuracy of 0.01mm.
 * For information about this sensor https://github.com/markniu/Bed_Distance_sensor
 * Uses I2C port, so it requires I2C library markyue/Panda_SoftMasterI2C.
 */
//#define BD_SENSOR

/**
 * Enable detailed logging of G28, G29, M48, etc.
 * Turn on with the command 'M111 S32'.
 * NOTE: Requires a lot of PROGMEM!
 */
//#define DEBUG_LEVELING_FEATURE

#if ANY(MESH_BED_LEVELING, AUTO_BED_LEVELING_UBL, PROBE_MANUALLY)
  // Set a height for the start of manual adjustment
  #define MANUAL_PROBE_START_Z 0.2  // (mm) Comment out to use the last-measured height
#endif

#if ANY(MESH_BED_LEVELING, AUTO_BED_LEVELING_BILINEAR, AUTO_BED_LEVELING_UBL)
  /**
   * Gradually reduce leveling correction until a set height is reached,
   * at which point movement will be level to the machine's XY plane.
   * The height can be set with M420 Z<height>
   */
  #define ENABLE_LEVELING_FADE_HEIGHT
  #if ENABLED(ENABLE_LEVELING_FADE_HEIGHT)
    #define DEFAULT_LEVELING_FADE_HEIGHT 10.0 // (mm) Default fade height.
  #endif

  /**
   * For Cartesian machines, instead of dividing moves on mesh boundaries,
   * split up moves into short segments like a Delta. This follows the
   * contours of the bed more closely than edge-to-edge straight moves.
   */
  #define SEGMENT_LEVELED_MOVES
  #define LEVELED_SEGMENT_LENGTH 5.0 // (mm) Length of all segments (except the last one)

  /**
   * Enable the G26 Mesh Validation Pattern tool.
   */
  #define G26_MESH_VALIDATION
  #if ENABLED(G26_MESH_VALIDATION)
    #define MESH_TEST_NOZZLE_SIZE    0.4  // (mm) Diameter of primary nozzle.
    #define MESH_TEST_LAYER_HEIGHT   0.2  // (mm) Default layer height for G26.
    #define MESH_TEST_HOTEND_TEMP  205    // (°C) Default nozzle temperature for G26.
    #define MESH_TEST_BED_TEMP      65    // (°C) Default bed temperature for G26.
    #define G26_XY_FEEDRATE         20    // (mm/s) Feedrate for G26 XY moves.
    #define G26_XY_FEEDRATE_TRAVEL 100    // (mm/s) Feedrate for G26 XY travel moves.
    #define G26_RETRACT_MULTIPLIER   1.0  // G26 Q (retraction) used by default between mesh test elements.
  #endif

#endif

#if EITHER(AUTO_BED_LEVELING_LINEAR, AUTO_BED_LEVELING_BILINEAR)

  // Set the number of grid points per dimension.
  #define GRID_MAX_POINTS_X 5
  #define GRID_MAX_POINTS_Y GRID_MAX_POINTS_X

  // Probe along the Y axis, advancing X after each column
  //#define PROBE_Y_FIRST

  #if ENABLED(AUTO_BED_LEVELING_BILINEAR)

    // Beyond the probed grid, continue the implied tilt?
    // Default is to maintain the height of the nearest edge.
    //#define EXTRAPOLATE_BEYOND_GRID

    //
    // Experimental Subdivision of the grid by Catmull-Rom method.
    // Synthesizes intermediate points to produce a more detailed mesh.
    //
    //#define ABL_BILINEAR_SUBDIVISION
    #if ENABLED(ABL_BILINEAR_SUBDIVISION)
      // Number of subdivisions between probe points
      #define BILINEAR_SUBDIVISIONS 3
    #endif

  #endif

#elif ENABLED(AUTO_BED_LEVELING_UBL)

  //===========================================================================
  //========================= Unified Bed Leveling ============================
  //===========================================================================

  //#define MESH_EDIT_GFX_OVERLAY   // Display a graphics overlay while editing the mesh

  #define MESH_INSET 1              // Set Mesh bounds as an inset region of the bed
  #define GRID_MAX_POINTS_X 10      // Don't use more than 15 points per axis, implementation limited.
  #define GRID_MAX_POINTS_Y GRID_MAX_POINTS_X

  //#define UBL_HILBERT_CURVE       // Use Hilbert distribution for less travel when probing multiple points

  #define UBL_MESH_EDIT_MOVES_Z     // Sophisticated users prefer no movement of nozzle
  #define UBL_SAVE_ACTIVE_ON_M500   // Save the currently active mesh in the current slot on M500

  //#define UBL_Z_RAISE_WHEN_OFF_MESH 2.5 // When the nozzle is off the mesh, this value is used
                                          // as the Z-Height correction value.

  //#define UBL_MESH_WIZARD         // Run several commands in a row to get a complete mesh

#elif ENABLED(MESH_BED_LEVELING)

  //===========================================================================
  //=================================== Mesh ==================================
  //===========================================================================

  #define MESH_INSET 10          // Set Mesh bounds as an inset region of the bed
  #define GRID_MAX_POINTS_X 3    // Don't use more than 7 points per axis, implementation limited.
  #define GRID_MAX_POINTS_Y GRID_MAX_POINTS_X

  //#define MESH_G28_REST_ORIGIN // After homing all axes ('G28' or 'G28 XYZ') rest Z at Z_MIN_POS

#endif // BED_LEVELING

/**
 * Add a bed leveling sub-menu for ABL or MBL.
 * Include a guided procedure if manual probing is enabled.
 */
//#define LCD_BED_LEVELING

#if ENABLED(LCD_BED_LEVELING)
  #define MESH_EDIT_Z_STEP  0.025 // (mm) Step size while manually probing Z axis.
  #define LCD_PROBE_Z_RANGE 4     // (mm) Z Range centered on Z_MIN_POS for LCD Z adjustment
  //#define MESH_EDIT_MENU        // Add a menu to edit mesh points
#endif

// Add a menu item to move between bed corners for manual bed adjustment
//#define LCD_BED_TRAMMING

#if ENABLED(LCD_BED_TRAMMING)
  #define BED_TRAMMING_INSET_LFRB { 30, 30, 30, 30 } // (mm) Left, Front, Right, Back insets
  #define BED_TRAMMING_HEIGHT      0.0        // (mm) Z height of nozzle at leveling points
  #define BED_TRAMMING_Z_HOP       4.0        // (mm) Z height of nozzle between leveling points
  //#define BED_TRAMMING_INCLUDE_CENTER       // Move to the center after the last corner
  //#define BED_TRAMMING_USE_PROBE
  #if ENABLED(BED_TRAMMING_USE_PROBE)
    #define BED_TRAMMING_PROBE_TOLERANCE 0.1  // (mm)
    #define BED_TRAMMING_VERIFY_RAISED        // After adjustment triggers the probe, re-probe to verify
    //#define BED_TRAMMING_AUDIO_FEEDBACK
  #endif

  /**
   * Corner Leveling Order
   *
   * Set 2 or 4 points. When 2 points are given, the 3rd is the center of the opposite edge.
   *
   *  LF  Left-Front    RF  Right-Front
   *  LB  Left-Back     RB  Right-Back
   *
   * Examples:
   *
   *      Default        {LF,RB,LB,RF}         {LF,RF}           {LB,LF}
   *  LB --------- RB   LB --------- RB    LB --------- RB   LB --------- RB
   *  |  4       3  |   | 3         2 |    |     <3>     |   | 1           |
   *  |             |   |             |    |             |   |          <3>|
   *  |  1       2  |   | 1         4 |    | 1         2 |   | 2           |
   *  LF --------- RF   LF --------- RF    LF --------- RF   LF --------- RF
   */
  #define BED_TRAMMING_LEVELING_ORDER { LF, RF, RB, LB }
#endif

/**
 * Commands to execute at the end of G29 probing.
 * Useful to retract or move the Z probe out of the way.
 */
//#define Z_PROBE_END_SCRIPT "G1 Z10 F12000\nG1 X15 Y330\nG1 Z0.5\nG1 Z10"

// @section homing

// The center of the bed is at (X=0, Y=0)
//#define BED_CENTER_AT_0_0

// Manually set the home position. Leave these undefined for automatic settings.
// For DELTA this is the top-center of the Cartesian print volume.
//#define MANUAL_X_HOME_POS 0
//#define MANUAL_Y_HOME_POS 0
//#define MANUAL_Z_HOME_POS 0
//#define MANUAL_I_HOME_POS 0
//#define MANUAL_J_HOME_POS 0
//#define MANUAL_K_HOME_POS 0
//#define MANUAL_U_HOME_POS 0
//#define MANUAL_V_HOME_POS 0
//#define MANUAL_W_HOME_POS 0

/**
 * Use "Z Safe Homing" to avoid homing with a Z probe outside the bed area.
 *
 * - Moves the Z probe (or nozzle) to a defined XY point before Z homing.
 * - Allows Z homing only when XY positions are known and trusted.
 * - If stepper drivers sleep, XY homing may be required again before Z homing.
 */
#define Z_SAFE_HOMING

#if ENABLED(Z_SAFE_HOMING)
  #define Z_SAFE_HOMING_X_POINT X_CENTER  // X point for Z homing
  #define Z_SAFE_HOMING_Y_POINT Y_CENTER  // Y point for Z homing
#endif

// Homing speeds (linear=mm/min, rotational=°/min)
#define HOMING_FEEDRATE_MM_M { (50*60), (50*60), (4*60) }

// Validate that endstops are triggered on homing moves
#define VALIDATE_HOMING_ENDSTOPS

// @section calibrate

/**
 * Bed Skew Compensation
 *
 * This feature corrects for misalignment in the XYZ axes.
 *
 * Take the following steps to get the bed skew in the XY plane:
 *  1. Print a test square (e.g., https://www.thingiverse.com/thing:2563185)
 *  2. For XY_DIAG_AC measure the diagonal A to C
 *  3. For XY_DIAG_BD measure the diagonal B to D
 *  4. For XY_SIDE_AD measure the edge A to D
 *
 * Marlin automatically computes skew factors from these measurements.
 * Skew factors may also be computed and set manually:
 *
 *  - Compute AB     : SQRT(2*AC*AC+2*BD*BD-4*AD*AD)/2
 *  - XY_SKEW_FACTOR : TAN(PI/2-ACOS((AC*AC-AB*AB-AD*AD)/(2*AB*AD)))
 *
 * If desired, follow the same procedure for XZ and YZ.
 * Use these diagrams for reference:
 *
 *    Y                     Z                     Z
 *    ^     B-------C       ^     B-------C       ^     B-------C
 *    |    /       /        |    /       /        |    /       /
 *    |   /       /         |   /       /         |   /       /
 *    |  A-------D          |  A-------D          |  A-------D
 *    +-------------->X     +-------------->X     +-------------->Y
 *     XY_SKEW_FACTOR        XZ_SKEW_FACTOR        YZ_SKEW_FACTOR
 */
//#define SKEW_CORRECTION

#if ENABLED(SKEW_CORRECTION)
  // Input all length measurements here:
  #define XY_DIAG_AC 282.8427124746
  #define XY_DIAG_BD 282.8427124746
  #define XY_SIDE_AD 200

  // Or, set the XY skew factor directly:
  //#define XY_SKEW_FACTOR 0.0

  //#define SKEW_CORRECTION_FOR_Z
  #if ENABLED(SKEW_CORRECTION_FOR_Z)
    #define XZ_DIAG_AC 282.8427124746
    #define XZ_DIAG_BD 282.8427124746
    #define YZ_DIAG_AC 282.8427124746
    #define YZ_DIAG_BD 282.8427124746
    #define YZ_SIDE_AD 200

    // Or, set the Z skew factors directly:
    //#define XZ_SKEW_FACTOR 0.0
    //#define YZ_SKEW_FACTOR 0.0
  #endif

  // Enable this option for M852 to set skew at runtime
  //#define SKEW_CORRECTION_GCODE
#endif

//=============================================================================
//============================= Additional Features ===========================
//=============================================================================

// @section eeprom

/**
 * EEPROM
 *
 * Persistent storage to preserve configurable settings across reboots.
 *
 *   M500 - Store settings to EEPROM.
 *   M501 - Read settings from EEPROM. (i.e., Throw away unsaved changes)
 *   M502 - Revert settings to "factory" defaults. (Follow with M500 to init the EEPROM.)
 */
#define EEPROM_SETTINGS     // Persistent storage with M500 and M501
//#define DISABLE_M503        // Saves ~2700 bytes of flash. Disable for release!
#define EEPROM_CHITCHAT       // Give feedback on EEPROM commands. Disable to save PROGMEM.
#define EEPROM_BOOT_SILENT    // Keep M503 quiet and only give errors during first load
#if ENABLED(EEPROM_SETTINGS)
  //#define EEPROM_AUTO_INIT  // Init EEPROM automatically on any errors.
  //#define EEPROM_INIT_NOW   // Init EEPROM on first boot after a new build.
#endif

// @section host

//
// Host Keepalive
//
// When enabled Marlin will send a busy status message to the host
// every couple of seconds when it can't accept commands.
//
#define HOST_KEEPALIVE_FEATURE        // Disable this if your host doesn't like keepalive messages
#define DEFAULT_KEEPALIVE_INTERVAL 2  // Number of seconds between "busy" messages. Set with M113.
#define BUSY_WHILE_HEATING            // Some hosts require "busy" messages even during heating

// @section units

//
// G20/G21 Inch mode support
//
//#define INCH_MODE_SUPPORT

//
// M149 Set temperature units support
//
//#define TEMPERATURE_UNITS_SUPPORT

// @section temperature

//
// Preheat Constants - Up to 10 are supported without changes
//
#define PREHEAT_1_LABEL       "PLA"
#define PREHEAT_1_TEMP_HOTEND 190
#define PREHEAT_1_TEMP_BED     65
#define PREHEAT_1_TEMP_CHAMBER 35
#define PREHEAT_1_FAN_SPEED     0 // Value from 0 to 255

#define PREHEAT_2_LABEL       "PETG"
#define PREHEAT_2_TEMP_HOTEND 230
#define PREHEAT_2_TEMP_BED    75
#define PREHEAT_2_TEMP_CHAMBER 35
#define PREHEAT_2_FAN_SPEED     0 // Value from 0 to 255

// @section motion

/**
 * Nozzle Park
 *
 * Park the nozzle at the given XYZ position on idle or G27.
 *
 * The "P" parameter controls the action applied to the Z axis:
 *
 *    P0  (Default) If Z is below park Z raise the nozzle.
 *    P1  Raise the nozzle always to Z-park height.
 *    P2  Raise the nozzle by Z-park amount, limited to Z_MAX_POS.
 */
#define NOZZLE_PARK_FEATURE

#if ENABLED(NOZZLE_PARK_FEATURE)
  // Specify a park position as { X, Y, Z_raise }
  #define NOZZLE_PARK_POINT { (X_MIN_POS + 10), (Y_MAX_POS - 10), 20 }
  #define NOZZLE_PARK_MOVE          0   // Park motion: 0 = XY Move, 1 = X Only, 2 = Y Only, 3 = X before Y, 4 = Y before X
  #define NOZZLE_PARK_Z_RAISE_MIN   2   // (mm) Always raise Z by at least this distance
  #define NOZZLE_PARK_XY_FEEDRATE 100   // (mm/s) X and Y axes feedrate (also used for delta Z axis)
  #define NOZZLE_PARK_Z_FEEDRATE    5   // (mm/s) Z axis feedrate (not used for delta printers)
#endif

/**
 * Clean Nozzle Feature -- EXPERIMENTAL
 *
 * Adds the G12 command to perform a nozzle cleaning process.
 *
 * Parameters:
 *   P  Pattern
 *   S  Strokes / Repetitions
 *   T  Triangles (P1 only)
 *
 * Patterns:
 *   P0  Straight line (default). This process requires a sponge type material
 *       at a fixed bed location. "S" specifies strokes (i.e. back-forth motions)
 *       between the start / end points.
 *
 *   P1  Zig-zag pattern between (X0, Y0) and (X1, Y1), "T" specifies the
 *       number of zig-zag triangles to do. "S" defines the number of strokes.
 *       Zig-zags are done in whichever is the narrower dimension.
 *       For example, "G12 P1 S1 T3" will execute:
 *
 *          --
 *         |  (X0, Y1) |     /\        /\        /\     | (X1, Y1)
 *         |           |    /  \      /  \      /  \    |
 *       A |           |   /    \    /    \    /    \   |
 *         |           |  /      \  /      \  /      \  |
 *         |  (X0, Y0) | /        \/        \/        \ | (X1, Y0)
 *          --         +--------------------------------+
 *                       |________|_________|_________|
 *                           T1        T2        T3
 *
 *   P2  Circular pattern with middle at NOZZLE_CLEAN_CIRCLE_MIDDLE.
 *       "R" specifies the radius. "S" specifies the stroke count.
 *       Before starting, the nozzle moves to NOZZLE_CLEAN_START_POINT.
 *
 *   Caveats: The ending Z should be the same as starting Z.
 * Attention: EXPERIMENTAL. G-code arguments may change.
 */
//#define NOZZLE_CLEAN_FEATURE

#if ENABLED(NOZZLE_CLEAN_FEATURE)
  // Default number of pattern repetitions
  #define NOZZLE_CLEAN_STROKES  12

  // Default number of triangles
  #define NOZZLE_CLEAN_TRIANGLES  3

  // Specify positions for each tool as { { X, Y, Z }, { X, Y, Z } }
  // Dual hotend system may use { {  -20, (Y_BED_SIZE / 2), (Z_MIN_POS + 1) },  {  420, (Y_BED_SIZE / 2), (Z_MIN_POS + 1) }}
  #define NOZZLE_CLEAN_START_POINT { {  30, 30, (Z_MIN_POS + 1) } }
  #define NOZZLE_CLEAN_END_POINT   { { 100, 60, (Z_MIN_POS + 1) } }

  // Circular pattern radius
  #define NOZZLE_CLEAN_CIRCLE_RADIUS 6.5
  // Circular pattern circle fragments number
  #define NOZZLE_CLEAN_CIRCLE_FN 10
  // Middle point of circle
  #define NOZZLE_CLEAN_CIRCLE_MIDDLE NOZZLE_CLEAN_START_POINT

  // Move the nozzle to the initial position after cleaning
  #define NOZZLE_CLEAN_GOBACK

  // For a purge/clean station that's always at the gantry height (thus no Z move)
  //#define NOZZLE_CLEAN_NO_Z

  // For a purge/clean station mounted on the X axis
  //#define NOZZLE_CLEAN_NO_Y

  // Require a minimum hotend temperature for cleaning
  #define NOZZLE_CLEAN_MIN_TEMP 170
  //#define NOZZLE_CLEAN_HEATUP       // Heat up the nozzle instead of skipping wipe

  // Explicit wipe G-code script applies to a G12 with no arguments.
  //#define WIPE_SEQUENCE_COMMANDS "G1 X-17 Y25 Z10 F4000\nG1 Z1\nM114\nG1 X-17 Y25\nG1 X-17 Y95\nG1 X-17 Y25\nG1 X-17 Y95\nG1 X-17 Y25\nG1 X-17 Y95\nG1 X-17 Y25\nG1 X-17 Y95\nG1 X-17 Y25\nG1 X-17 Y95\nG1 X-17 Y25\nG1 X-17 Y95\nG1 Z15\nM400\nG0 X-10.0 Y-9.0"

#endif

// @section host

/**
 * Print Job Timer
 *
 * Automatically start and stop the print job timer on M104/M109/M140/M190/M141/M191.
 * The print job timer will only be stopped if the bed/chamber target temp is
 * below BED_MINTEMP/CHAMBER_MINTEMP.
 *
 *   M104 (hotend, no wait)  - high temp = none,        low temp = stop timer
 *   M109 (hotend, wait)     - high temp = start timer, low temp = stop timer
 *   M140 (bed, no wait)     - high temp = none,        low temp = stop timer
 *   M190 (bed, wait)        - high temp = start timer, low temp = none
 *   M141 (chamber, no wait) - high temp = none,        low temp = stop timer
 *   M191 (chamber, wait)    - high temp = start timer, low temp = none
 *
 * For M104/M109, high temp is anything over EXTRUDE_MINTEMP / 2.
 * For M140/M190, high temp is anything over BED_MINTEMP.
 * For M141/M191, high temp is anything over CHAMBER_MINTEMP.
 *
 * The timer can also be controlled with the following commands:
 *
 *   M75 - Start the print job timer
 *   M76 - Pause the print job timer
 *   M77 - Stop the print job timer
 */
#define PRINTJOB_TIMER_AUTOSTART

// @section stats

/**
 * Print Counter
 *
 * Track statistical data such as:
 *
 *  - Total print jobs
 *  - Total successful print jobs
 *  - Total failed print jobs
 *  - Total time printing
 *
 * View the current statistics with M78.
 */
//#define PRINTCOUNTER
#if ENABLED(PRINTCOUNTER)
  #define PRINTCOUNTER_SAVE_INTERVAL 60 // (minutes) EEPROM save interval during print. A value of 0 will save stats at end of print.
#endif

// @section security

/**
 * Password
 *
 * Set a numerical password for the printer which can be requested:
 *
 *  - When the printer boots up
 *  - Upon opening the 'Print from Media' Menu
 *  - When SD printing is completed or aborted
 *
 * The following G-codes can be used:
 *
 *  M510 - Lock Printer. Blocks all commands except M511.
 *  M511 - Unlock Printer.
 *  M512 - Set, Change and Remove Password.
 *
 * If you forget the password and get locked out you'll need to re-flash
 * the firmware with the feature disabled, reset EEPROM, and (optionally)
 * re-flash the firmware again with this feature enabled.
 */
//#define PASSWORD_FEATURE
#if ENABLED(PASSWORD_FEATURE)
  #define PASSWORD_LENGTH 4                 // (#) Number of digits (1-9). 3 or 4 is recommended
  #define PASSWORD_ON_STARTUP
  #define PASSWORD_UNLOCK_GCODE             // Unlock with the M511 P<password> command. Disable to prevent brute-force attack.
  #define PASSWORD_CHANGE_GCODE             // Change the password with M512 P<old> S<new>.
  //#define PASSWORD_ON_SD_PRINT_MENU       // This does not prevent gcodes from running
  //#define PASSWORD_AFTER_SD_PRINT_END
  //#define PASSWORD_AFTER_SD_PRINT_ABORT
  //#include "Configuration_Secure.h"       // External file with PASSWORD_DEFAULT_VALUE
#endif

//=============================================================================
//============================= LCD and SD support ============================
//=============================================================================

// @section interface

/**
 * LCD LANGUAGE
 *
 * Select the language to display on the LCD. These languages are available:
 *
 *   en, an, bg, ca, cz, da, de, el, el_CY, es, eu, fi, fr, gl, hr, hu, it,
 *   jp_kana, ko_KR, nl, pl, pt, pt_br, ro, ru, sk, sv, tr, uk, vi, zh_CN, zh_TW
 *
 * :{ 'en':'English', 'an':'Aragonese', 'bg':'Bulgarian', 'ca':'Catalan', 'cz':'Czech', 'da':'Danish', 'de':'German', 'el':'Greek (Greece)', 'el_CY':'Greek (Cyprus)', 'es':'Spanish', 'eu':'Basque-Euskera', 'fi':'Finnish', 'fr':'French', 'gl':'Galician', 'hr':'Croatian', 'hu':'Hungarian', 'it':'Italian', 'jp_kana':'Japanese', 'ko_KR':'Korean (South Korea)', 'nl':'Dutch', 'pl':'Polish', 'pt':'Portuguese', 'pt_br':'Portuguese (Brazilian)', 'ro':'Romanian', 'ru':'Russian', 'sk':'Slovak', 'sv':'Swedish', 'tr':'Turkish', 'uk':'Ukrainian', 'vi':'Vietnamese', 'zh_CN':'Chinese (Simplified)', 'zh_TW':'Chinese (Traditional)' }
 */
#define LCD_LANGUAGE nl

/**
 * LCD Character Set
 *
 * Note: This option is NOT applicable to Graphical Displays.
 *
 * All character-based LCDs provide ASCII plus one of these
 * language extensions:
 *
 *  - JAPANESE ... the most common
 *  - WESTERN  ... with more accented characters
 *  - CYRILLIC ... for the Russian language
 *
 * To determine the language extension installed on your controller:
 *
 *  - Compile and upload with LCD_LANGUAGE set to 'test'
 *  - Click the controller to view the LCD menu
 *  - The LCD will display Japanese, Western, or Cyrillic text
 *
 * See https://marlinfw.org/docs/development/lcd_language.html
 *
 * :['JAPANESE', 'WESTERN', 'CYRILLIC']
 */
#define DISPLAY_CHARSET_HD44780 JAPANESE

/**
 * Info Screen Style (0:Classic, 1:Průša)
 *
 * :[0:'Classic', 1:'Průša']
 */
#define LCD_INFO_SCREEN_STYLE 0

/**
 * SD CARD
 *
 * SD Card support is disabled by default. If your controller has an SD slot,
 * you must uncomment the following option or it won't work.
 */
#define SDSUPPORT

/**
 * SD CARD: ENABLE CRC
 *
 * Use CRC checks and retries on the SD communication.
 */
//#define SD_CHECK_AND_RETRY

/**
 * LCD Menu Items
 *
 * Disable all menus and only display the Status Screen, or
 * just remove some extraneous menu items to recover space.
 */
//#define NO_LCD_MENUS
//#define SLIM_LCD_MENUS

//
// ENCODER SETTINGS
//
// This option overrides the default number of encoder pulses needed to
// produce one step. Should be increased for high-resolution encoders.
//
//#define ENCODER_PULSES_PER_STEP 4

//
// Use this option to override the number of step signals required to
// move between next/prev menu items.
//
//#define ENCODER_STEPS_PER_MENU_ITEM 1

/**
 * Encoder Direction Options
 *
 * Test your encoder's behavior first with both options disabled.
 *
 *  Reversed Value Edit and Menu Nav? Enable REVERSE_ENCODER_DIRECTION.
 *  Reversed Menu Navigation only?    Enable REVERSE_MENU_DIRECTION.
 *  Reversed Value Editing only?      Enable BOTH options.
 */

//
// This option reverses the encoder direction everywhere.
//
//  Set this option if CLOCKWISE causes values to DECREASE
//
//#define REVERSE_ENCODER_DIRECTION //Werking encoder is natuurlijker zo.

//
// This option reverses the encoder direction for navigating LCD menus.
//
//  If CLOCKWISE normally moves DOWN this makes it go UP.
//  If CLOCKWISE normally moves UP this makes it go DOWN.
//
//#define REVERSE_MENU_DIRECTION

//
// This option reverses the encoder direction for Select Screen.
//
//  If CLOCKWISE normally moves LEFT this makes it go RIGHT.
//  If CLOCKWISE normally moves RIGHT this makes it go LEFT.
//
//#define REVERSE_SELECT_DIRECTION

//
// Encoder EMI Noise Filter
//
// This option increases encoder samples to filter out phantom encoder clicks caused by EMI noise.
//
//#define ENCODER_NOISE_FILTER
#if ENABLED(ENCODER_NOISE_FILTER)
  #define ENCODER_SAMPLES 10
#endif

//
// Individual Axis Homing
//
// Add individual axis homing items (Home X, Home Y, and Home Z) to the LCD menu.
//
#define INDIVIDUAL_AXIS_HOMING_MENU
#define INDIVIDUAL_AXIS_HOMING_SUBMENU

//
// SPEAKER/BUZZER
//
// If you have a speaker that can produce tones, enable it here.
// By default Marlin assumes you have a buzzer with a fixed frequency.
//
//#define SPEAKER

//
// The duration and frequency for the UI feedback sound.
// Set these to 0 to disable audio feedback in the LCD menus.
//
// Note: Test audio output with the G-Code:
//  M300 S<frequency Hz> P<duration ms>
//
//#define LCD_FEEDBACK_FREQUENCY_DURATION_MS 2
//#define LCD_FEEDBACK_FREQUENCY_HZ 5000

//=============================================================================
//======================== LCD / Controller Selection =========================
//========================   (Character-based LCDs)   =========================
//=============================================================================
// @section lcd

//
// RepRapDiscount Smart Controller.
// https://reprap.org/wiki/RepRapDiscount_Smart_Controller
//
// Note: Usually sold with a white PCB.
//
//#define REPRAP_DISCOUNT_SMART_CONTROLLER

//
// GT2560 (YHCB2004) LCD Display
//
// Requires Testato, Koepel softwarewire library and
// Andriy Golovnya's LiquidCrystal_AIP31068 library.
//
//#define YHCB2004

//
// Original RADDS LCD Display+Encoder+SDCardReader
// http://doku.radds.org/dokumentation/lcd-display/
//
//#define RADDS_DISPLAY

//
// ULTIMAKER Controller.
//
//#define ULTIMAKERCONTROLLER

//
// ULTIPANEL as seen on Thingiverse.
//
//#define ULTIPANEL

//
// PanelOne from T3P3 (via RAMPS 1.4 AUX2/AUX3)
// https://reprap.org/wiki/PanelOne
//
//#define PANEL_ONE

//
// GADGETS3D G3D LCD/SD Controller
// https://reprap.org/wiki/RAMPS_1.3/1.4_GADGETS3D_Shield_with_Panel
//
// Note: Usually sold with a blue PCB.
//
//#define G3D_PANEL

//
// RigidBot Panel V1.0
// http://www.inventapart.com/
//
//#define RIGIDBOT_PANEL

//
// Makeboard 3D Printer Parts 3D Printer Mini Display 1602 Mini Controller
// https://www.aliexpress.com/item/32765887917.html
//
//#define MAKEBOARD_MINI_2_LINE_DISPLAY_1602

//
// ANET and Tronxy 20x4 Controller
//
//#define ZONESTAR_LCD            // Requires ADC_KEYPAD_PIN to be assigned to an analog pin.
                                  // This LCD is known to be susceptible to electrical interference
                                  // which scrambles the display.  Pressing any button clears it up.
                                  // This is a LCD2004 display with 5 analog buttons.

//
// Generic 16x2, 16x4, 20x2, or 20x4 character-based LCD.
//
//#define ULTRA_LCD

//=============================================================================
//======================== LCD / Controller Selection =========================
//=====================   (I2C and Shift-Register LCDs)   =====================
//=============================================================================

//
// CONTROLLER TYPE: I2C
//
// Note: These controllers require the installation of Arduino's LiquidCrystal_I2C
// library. For more info: https://github.com/kiyoshigawa/LiquidCrystal_I2C
//

//
// Elefu RA Board Control Panel
// http://www.elefu.com/index.php?route=product/product&product_id=53
//
//#define RA_CONTROL_PANEL

//
// Sainsmart (YwRobot) LCD Displays
//
// These require F.Malpartida's LiquidCrystal_I2C library
// https://bitbucket.org/fmalpartida/new-liquidcrystal/wiki/Home
//
//#define LCD_SAINSMART_I2C_1602
//#define LCD_SAINSMART_I2C_2004

//
// Generic LCM1602 LCD adapter
//
//#define LCM1602

//
// PANELOLU2 LCD with status LEDs,
// separate encoder and click inputs.
//
// Note: This controller requires Arduino's LiquidTWI2 library v1.2.3 or later.
// For more info: https://github.com/lincomatic/LiquidTWI2
//
// Note: The PANELOLU2 encoder click input can either be directly connected to
// a pin (if BTN_ENC defined to != -1) or read through I2C (when BTN_ENC == -1).
//
//#define LCD_I2C_PANELOLU2

//
// Panucatt VIKI LCD with status LEDs,
// integrated click & L/R/U/D buttons, separate encoder inputs.
//
//#define LCD_I2C_VIKI

//
// CONTROLLER TYPE: Shift register panels
//

//
// 2-wire Non-latching LCD SR from https://goo.gl/aJJ4sH
// LCD configuration: https://reprap.org/wiki/SAV_3D_LCD
//
//#define SAV_3DLCD

//
// 3-wire SR LCD with strobe using 74HC4094
// https://github.com/mikeshub/SailfishLCD
// Uses the code directly from Sailfish
//
//#define FF_INTERFACEBOARD

//
// TFT GLCD Panel with Marlin UI
// Panel connected to main board by SPI or I2C interface.
// See https://github.com/Serhiy-K/TFTGLCDAdapter
//
//#define TFTGLCD_PANEL_SPI
//#define TFTGLCD_PANEL_I2C

//=============================================================================
//=======================   LCD / Controller Selection  =======================
//=========================      (Graphical LCDs)      ========================
//=============================================================================

//
// CONTROLLER TYPE: Graphical 128x64 (DOGM)
//
// IMPORTANT: The U8glib library is required for Graphical Display!
//            https://github.com/olikraus/U8glib_Arduino
//
// NOTE: If the LCD is unresponsive you may need to reverse the plugs.
//

//
// RepRapDiscount FULL GRAPHIC Smart Controller
// https://reprap.org/wiki/RepRapDiscount_Full_Graphic_Smart_Controller
//
#define REPRAP_DISCOUNT_FULL_GRAPHIC_SMART_CONTROLLER

//
// K.3D Full Graphic Smart Controller
//
//#define K3D_FULL_GRAPHIC_SMART_CONTROLLER

//
// ReprapWorld Graphical LCD
// https://reprapworld.com/electronics/3d-printer-modules/autonomous-printing/graphical-lcd-screen-v1-0/
//
//#define REPRAPWORLD_GRAPHICAL_LCD

//
// Activate one of these if you have a Panucatt Devices
// Viki 2.0 or mini Viki with Graphic LCD
// https://www.panucatt.com
//
//#define VIKI2
//#define miniVIKI

//
// Alfawise Ex8 printer LCD marked as WYH L12864 COG
//
//#define WYH_L12864

//
// MakerLab Mini Panel with graphic
// controller and SD support - https://reprap.org/wiki/Mini_panel
//
//#define MINIPANEL

//
// MaKr3d Makr-Panel with graphic controller and SD support.
// https://reprap.org/wiki/MaKr3d_MaKrPanel
//
//#define MAKRPANEL

//
// Adafruit ST7565 Full Graphic Controller.
// https://github.com/eboston/Adafruit-ST7565-Full-Graphic-Controller/
//
//#define ELB_FULL_GRAPHIC_CONTROLLER

//
// BQ LCD Smart Controller shipped by
// default with the BQ Hephestos 2 and Witbox 2.
//
//#define BQ_LCD_SMART_CONTROLLER

//
// Cartesio UI
// http://mauk.cc/webshop/cartesio-shop/electronics/user-interface
//
//#define CARTESIO_UI

//
// LCD for Melzi Card with Graphical LCD
//
//#define LCD_FOR_MELZI

//
// Original Ulticontroller from Ultimaker 2 printer with SSD1309 I2C display and encoder
// https://github.com/Ultimaker/Ultimaker2/tree/master/1249_Ulticontroller_Board_(x1)
//
//#define ULTI_CONTROLLER

//
// MKS MINI12864 with graphic controller and SD support
// https://reprap.org/wiki/MKS_MINI_12864
//
//#define MKS_MINI_12864

//
// MKS MINI12864 V3 is an alias for FYSETC_MINI_12864_2_1. Type A/B. NeoPixel RGB Backlight.
//
//#define MKS_MINI_12864_V3

//
// MKS LCD12864A/B with graphic controller and SD support. Follows MKS_MINI_12864 pinout.
// https://www.aliexpress.com/item/33018110072.html
//
//#define MKS_LCD12864A
//#define MKS_LCD12864B

//
// FYSETC variant of the MINI12864 graphic controller with SD support
// https://wiki.fysetc.com/Mini12864_Panel/
//
//#define FYSETC_MINI_12864_X_X    // Type C/D/E/F. No tunable RGB Backlight by default
//#define FYSETC_MINI_12864_1_2    // Type C/D/E/F. Simple RGB Backlight (always on)
//#define FYSETC_MINI_12864_2_0    // Type A/B. Discreet RGB Backlight
//#define FYSETC_MINI_12864_2_1    // Type A/B. NeoPixel RGB Backlight
//#define FYSETC_GENERIC_12864_1_1 // Larger display with basic ON/OFF backlight.

//
// BigTreeTech Mini 12864 V1.0 is an alias for FYSETC_MINI_12864_2_1. Type A/B. NeoPixel RGB Backlight.
//
//#define BTT_MINI_12864_V1

//
// Factory display for Creality CR-10
// https://www.aliexpress.com/item/32833148327.html
//
// This is RAMPS-compatible using a single 10-pin connector.
// (For CR-10 owners who want to replace the Melzi Creality board but retain the display)
//
//#define CR10_STOCKDISPLAY

//
// Ender-2 OEM display, a variant of the MKS_MINI_12864
//
//#define ENDER2_STOCKDISPLAY

//
// ANET and Tronxy Graphical Controller
//
// Anet 128x64 full graphics lcd with rotary encoder as used on Anet A6
// A clone of the RepRapDiscount full graphics display but with
// different pins/wiring (see pins_ANET_10.h). Enable one of these.
//
//#define ANET_FULL_GRAPHICS_LCD
//#define ANET_FULL_GRAPHICS_LCD_ALT_WIRING

//
// AZSMZ 12864 LCD with SD
// https://www.aliexpress.com/item/32837222770.html
//
//#define AZSMZ_12864

//
// Silvergate GLCD controller
// https://github.com/android444/Silvergate
//
//#define SILVER_GATE_GLCD_CONTROLLER

//
// eMotion Tech LCD with SD
// https://www.reprap-france.com/produit/1234568748-ecran-graphique-128-x-64-points-2-1
//
//#define EMOTION_TECH_LCD

//=============================================================================
//==============================  OLED Displays  ==============================
//=============================================================================

//
// SSD1306 OLED full graphics generic display
//
//#define U8GLIB_SSD1306

//
// SAV OLEd LCD module support using either SSD1306 or SH1106 based LCD modules
//
//#define SAV_3DGLCD
#if ENABLED(SAV_3DGLCD)
  #define U8GLIB_SSD1306
  //#define U8GLIB_SH1106
#endif

//
// TinyBoy2 128x64 OLED / Encoder Panel
//
//#define OLED_PANEL_TINYBOY2

//
// MKS OLED 1.3" 128×64 Full Graphics Controller
// https://reprap.org/wiki/MKS_12864OLED
//
// Tiny, but very sharp OLED display
//
//#define MKS_12864OLED          // Uses the SH1106 controller (default)
//#define MKS_12864OLED_SSD1306  // Uses the SSD1306 controller

//
// Zonestar OLED 128×64 Full Graphics Controller
//
//#define ZONESTAR_12864LCD           // Graphical (DOGM) with ST7920 controller
//#define ZONESTAR_12864OLED          // 1.3" OLED with SH1106 controller (default)
//#define ZONESTAR_12864OLED_SSD1306  // 0.96" OLED with SSD1306 controller

//
// Einstart S OLED SSD1306
//
//#define U8GLIB_SH1106_EINSTART

//
// Overlord OLED display/controller with i2c buzzer and LEDs
//
//#define OVERLORD_OLED

//
// FYSETC OLED 2.42" 128×64 Full Graphics Controller with WS2812 RGB
// Where to find : https://www.aliexpress.com/item/4000345255731.html
//#define FYSETC_242_OLED_12864   // Uses the SSD1309 controller

//
// K.3D SSD1309 OLED 2.42" 128×64 Full Graphics Controller
//
//#define K3D_242_OLED_CONTROLLER   // Software SPI

//=============================================================================
//========================== Extensible UI Displays ===========================
//=============================================================================

/**
 * DGUS Touch Display with DWIN OS. (Choose one.)
 * ORIGIN : https://www.aliexpress.com/item/32993409517.html
 * FYSETC : https://www.aliexpress.com/item/32961471929.html
 * MKS    : https://www.aliexpress.com/item/1005002008179262.html
 *
 * Flash display with DGUS Displays for Marlin:
 *  - Format the SD card to FAT32 with an allocation size of 4kb.
 *  - Download files as specified for your type of display.
 *  - Plug the microSD card into the back of the display.
 *  - Boot the display and wait for the update to complete.
 *
 * ORIGIN (Marlin DWIN_SET)
 *  - Download https://github.com/coldtobi/Marlin_DGUS_Resources
 *  - Copy the downloaded DWIN_SET folder to the SD card.
 *
 * FYSETC (Supplier default)
 *  - Download https://github.com/FYSETC/FYSTLCD-2.0
 *  - Copy the downloaded SCREEN folder to the SD card.
 *
 * HIPRECY (Supplier default)
 *  - Download https://github.com/HiPrecy/Touch-Lcd-LEO
 *  - Copy the downloaded DWIN_SET folder to the SD card.
 *
 * MKS (MKS-H43) (Supplier default)
 *  - Download https://github.com/makerbase-mks/MKS-H43
 *  - Copy the downloaded DWIN_SET folder to the SD card.
 *
 * RELOADED (T5UID1)
 *  - Download https://github.com/Desuuuu/DGUS-reloaded/releases
 *  - Copy the downloaded DWIN_SET folder to the SD card.
 */
//#define DGUS_LCD_UI_ORIGIN
//#define DGUS_LCD_UI_FYSETC
//#define DGUS_LCD_UI_HIPRECY
//#define DGUS_LCD_UI_MKS
//#define DGUS_LCD_UI_RELOADED
#if ENABLED(DGUS_LCD_UI_MKS)
  #define USE_MKS_GREEN_UI
#endif

//
// Touch-screen LCD for Malyan M200/M300 printers
//
//#define MALYAN_LCD

//
// Touch UI for FTDI EVE (FT800/FT810) displays
// See Configuration_adv.h for all configuration options.
//
//#define TOUCH_UI_FTDI_EVE

//
// Touch-screen LCD for Anycubic printers
//
//#define ANYCUBIC_LCD_I3MEGA
//#define ANYCUBIC_LCD_CHIRON
#if EITHER(ANYCUBIC_LCD_I3MEGA, ANYCUBIC_LCD_CHIRON)
  //#define ANYCUBIC_LCD_DEBUG
  //#define ANYCUBIC_LCD_GCODE_EXT  // Add ".gcode" to menu entries for DGUS clone compatibility
#endif

//
// 320x240 Nextion 2.8" serial TFT Resistive Touch Screen NX3224T028
//
//#define NEXTION_TFT

//
// Third-party or vendor-customized controller interfaces.
// Sources should be installed in 'src/lcd/extui'.
//
//#define EXTENSIBLE_UI

#if ENABLED(EXTENSIBLE_UI)
  //#define EXTUI_LOCAL_BEEPER // Enables use of local Beeper pin with external display
#endif

//=============================================================================
//=============================== Graphical TFTs ==============================
//=============================================================================

/**
 * Specific TFT Model Presets. Enable one of the following options
 * or enable TFT_GENERIC and set sub-options.
 */

//
// 480x320, 3.5", SPI Display with Rotary Encoder from MKS
// Usually paired with MKS Robin Nano V2 & V3
//
//#define MKS_TS35_V2_0

//
// 320x240, 2.4", FSMC Display From MKS
// Usually paired with MKS Robin Nano V1.2
//
//#define MKS_ROBIN_TFT24

//
// 320x240, 2.8", FSMC Display From MKS
// Usually paired with MKS Robin Nano V1.2
//
//#define MKS_ROBIN_TFT28

//
// 320x240, 3.2", FSMC Display From MKS
// Usually paired with MKS Robin Nano V1.2
//
//#define MKS_ROBIN_TFT32

//
// 480x320, 3.5", FSMC Display From MKS
// Usually paired with MKS Robin Nano V1.2
//
//#define MKS_ROBIN_TFT35

//
// 480x272, 4.3", FSMC Display From MKS
//
//#define MKS_ROBIN_TFT43

//
// 320x240, 3.2", FSMC Display From MKS
// Usually paired with MKS Robin
//
//#define MKS_ROBIN_TFT_V1_1R

//
// 480x320, 3.5", FSMC Stock Display from Tronxy
//
//#define TFT_TRONXY_X5SA

//
// 480x320, 3.5", FSMC Stock Display from AnyCubic
//
//#define ANYCUBIC_TFT35

//
// 320x240, 2.8", FSMC Stock Display from Longer/Alfawise
//
//#define LONGER_LK_TFT28

//
// 320x240, 2.8", FSMC Stock Display from ET4
//
//#define ANET_ET4_TFT28

//
// 480x320, 3.5", FSMC Stock Display from ET5
//
//#define ANET_ET5_TFT35

//
// 1024x600, 7", RGB Stock Display with Rotary Encoder from BIQU-BX
//
//#define BIQU_BX_TFT70

//
// 480x320, 3.5", SPI Stock Display with Rotary Encoder from BIQU B1 SE Series
//
//#define BTT_TFT35_SPI_V1_0

//
// Generic TFT with detailed options
//
//#define TFT_GENERIC
#if ENABLED(TFT_GENERIC)
  // :[ 'AUTO', 'ST7735', 'ST7789', 'ST7796', 'R61505', 'ILI9328', 'ILI9341', 'ILI9488' ]
  #define TFT_DRIVER AUTO

  // Interface. Enable one of the following options:
  //#define TFT_INTERFACE_FSMC
  //#define TFT_INTERFACE_SPI

  // TFT Resolution. Enable one of the following options:
  //#define TFT_RES_320x240
  //#define TFT_RES_480x272
  //#define TFT_RES_480x320
  //#define TFT_RES_1024x600
#endif

/**
 * TFT UI - User Interface Selection. Enable one of the following options:
 *
 *   TFT_CLASSIC_UI - Emulated DOGM - 128x64 Upscaled
 *   TFT_COLOR_UI   - Marlin Default Menus, Touch Friendly, using full TFT capabilities
 *   TFT_LVGL_UI    - A Modern UI using LVGL
 *
 *   For LVGL_UI also copy the 'assets' folder from the build directory to the
 *   root of your SD card, together with the compiled firmware.
 */
//#define TFT_CLASSIC_UI
//#define TFT_COLOR_UI
//#define TFT_LVGL_UI

#if ENABLED(TFT_COLOR_UI)
  //#define TFT_SHARED_SPI   // SPI is shared between TFT display and other devices. Disable async data transfer
#endif

#if ENABLED(TFT_LVGL_UI)
  //#define MKS_WIFI_MODULE  // MKS WiFi module
#endif

/**
 * TFT Rotation. Set to one of the following values:
 *
 *   TFT_ROTATE_90,  TFT_ROTATE_90_MIRROR_X,  TFT_ROTATE_90_MIRROR_Y,
 *   TFT_ROTATE_180, TFT_ROTATE_180_MIRROR_X, TFT_ROTATE_180_MIRROR_Y,
 *   TFT_ROTATE_270, TFT_ROTATE_270_MIRROR_X, TFT_ROTATE_270_MIRROR_Y,
 *   TFT_MIRROR_X, TFT_MIRROR_Y, TFT_NO_ROTATION
 */
//#define TFT_ROTATION TFT_NO_ROTATION

//=============================================================================
//============================  Other Controllers  ============================
//=============================================================================

//
// Ender-3 v2 OEM display. A DWIN display with Rotary Encoder.
//
//#define DWIN_CREALITY_LCD           // Creality UI
//#define DWIN_LCD_PROUI              // Pro UI by MRiscoC
//#define DWIN_CREALITY_LCD_JYERSUI   // Jyers UI by Jacob Myers
//#define DWIN_MARLINUI_PORTRAIT      // MarlinUI (portrait orientation)
//#define DWIN_MARLINUI_LANDSCAPE     // MarlinUI (landscape orientation)

//
// Touch Screen Settings
//
//#define TOUCH_SCREEN
#if ENABLED(TOUCH_SCREEN)
  #define BUTTON_DELAY_EDIT      50 // (ms) Button repeat delay for edit screens
  #define BUTTON_DELAY_MENU     250 // (ms) Button repeat delay for menus

  //#define DISABLE_ENCODER         // Disable the click encoder, if any
  //#define TOUCH_IDLE_SLEEP_MINS 5 // (minutes) Display Sleep after a period of inactivity. Set with M255 S.

  #define TOUCH_SCREEN_CALIBRATION

  //#define TOUCH_CALIBRATION_X 12316
  //#define TOUCH_CALIBRATION_Y -8981
  //#define TOUCH_OFFSET_X        -43
  //#define TOUCH_OFFSET_Y        257
  //#define TOUCH_ORIENTATION TOUCH_LANDSCAPE

  #if BOTH(TOUCH_SCREEN_CALIBRATION, EEPROM_SETTINGS)
    #define TOUCH_CALIBRATION_AUTO_SAVE // Auto save successful calibration values to EEPROM
  #endif

  #if ENABLED(TFT_COLOR_UI)
    //#define SINGLE_TOUCH_NAVIGATION
  #endif
#endif

//
// RepRapWorld REPRAPWORLD_KEYPAD v1.1
// https://reprapworld.com/products/electronics/ramps/keypad_v1_0_fully_assembled/
//
//#define REPRAPWORLD_KEYPAD
//#define REPRAPWORLD_KEYPAD_MOVE_STEP 10.0 // (mm) Distance to move per key-press

//
// EasyThreeD ET-4000+ with button input and status LED
//
//#define EASYTHREED_UI

//=============================================================================
//=============================== Extra Features ==============================
//=============================================================================

// @section fans

// Set number of user-controlled fans. Disable to use all board-defined fans.
// :[1,2,3,4,5,6,7,8]
//#define NUM_M106_FANS 1

// Use software PWM to drive the fan, as for the heaters. This uses a very low frequency
// which is not as annoying as with the hardware PWM. On the other hand, if this frequency
// is too low, you should also increment SOFT_PWM_SCALE.
//#define FAN_SOFT_PWM

// Incrementing this by 1 will double the software PWM frequency,
// affecting heaters, and the fan if FAN_SOFT_PWM is enabled.
// However, control resolution will be halved for each increment;
// at zero value, there are 128 effective control positions.
// :[0,1,2,3,4,5,6,7]
#define SOFT_PWM_SCALE 0

// If SOFT_PWM_SCALE is set to a value higher than 0, dithering can
// be used to mitigate the associated resolution loss. If enabled,
// some of the PWM cycles are stretched so on average the desired
// duty cycle is attained.
//#define SOFT_PWM_DITHER

// @section extras

// Support for the BariCUDA Paste Extruder
//#define BARICUDA

// @section lights

// Temperature status LEDs that display the hotend and bed temperature.
// If all hotends, bed temperature, and target temperature are under 54C
// then the BLUE led is on. Otherwise the RED led is on. (1C hysteresis)
//#define TEMP_STAT_LEDS

// Support for BlinkM/CyzRgb
//#define BLINKM

// Support for PCA9632 PWM LED driver
//#define PCA9632

// Support for PCA9533 PWM LED driver
//#define PCA9533

/**
 * RGB LED / LED Strip Control
 *
 * Enable support for an RGB LED connected to 5V digital pins, or
 * an RGB Strip connected to MOSFETs controlled by digital pins.
 *
 * Adds the M150 command to set the LED (or LED strip) color.
 * If pins are PWM capable (e.g., 4, 5, 6, 11) then a range of
 * luminance values can be set from 0 to 255.
 * For NeoPixel LED an overall brightness parameter is also available.
 *
 *  === CAUTION ===
 *  LED Strips require a MOSFET Chip between PWM lines and LEDs,
 *  as the Arduino cannot handle the current the LEDs will require.
 *  Failure to follow this precaution can destroy your Arduino!
 *
 *  NOTE: A separate 5V power supply is required! The NeoPixel LED needs
 *  more current than the Arduino 5V linear regulator can produce.
 *
 *  Requires PWM frequency between 50 <> 100Hz (Check HAL or variant)
 *  Use FAST_PWM_FAN, if possible, to reduce fan noise.
 */

// LED Type. Enable only one of the following two options:
//#define RGB_LED
//#define RGBW_LED

#if EITHER(RGB_LED, RGBW_LED)
  //#define RGB_LED_R_PIN 34
  //#define RGB_LED_G_PIN 43
  //#define RGB_LED_B_PIN 35
  //#define RGB_LED_W_PIN -1
  //#define RGB_STARTUP_TEST              // For PWM pins, fade between all colors
  #if ENABLED(RGB_STARTUP_TEST)
    #define RGB_STARTUP_TEST_INNER_MS 10  // (ms) Reduce or increase fading speed
  #endif
#endif

// Support for Adafruit NeoPixel LED driver
//#define NEOPIXEL_LED
#if ENABLED(NEOPIXEL_LED)
  #define NEOPIXEL_TYPE          NEO_GRBW // NEO_GRBW, NEO_RGBW, NEO_GRB, NEO_RBG, etc.
                                          // See https://github.com/adafruit/Adafruit_NeoPixel/blob/master/Adafruit_NeoPixel.h
  //#define NEOPIXEL_PIN                4 // LED driving pin
  //#define NEOPIXEL2_TYPE  NEOPIXEL_TYPE
  //#define NEOPIXEL2_PIN               5
  #define NEOPIXEL_PIXELS              30 // Number of LEDs in the strip. (Longest strip when NEOPIXEL2_SEPARATE is disabled.)
  #define NEOPIXEL_IS_SEQUENTIAL          // Sequential display for temperature change - LED by LED. Disable to change all LEDs at once.
  #define NEOPIXEL_BRIGHTNESS         127 // Initial brightness (0-255)
  //#define NEOPIXEL_STARTUP_TEST         // Cycle through colors at startup

  // Support for second Adafruit NeoPixel LED driver controlled with M150 S1 ...
  //#define NEOPIXEL2_SEPARATE
  #if ENABLED(NEOPIXEL2_SEPARATE)
    #define NEOPIXEL2_PIXELS           15 // Number of LEDs in the second strip
    #define NEOPIXEL2_BRIGHTNESS      127 // Initial brightness (0-255)
    #define NEOPIXEL2_STARTUP_TEST        // Cycle through colors at startup
    #define NEOPIXEL_M150_DEFAULT      -1 // Default strip for M150 without 'S'. Use -1 to set all by default.
  #else
    //#define NEOPIXEL2_INSERIES          // Default behavior is NeoPixel 2 in parallel
  #endif

  // Use some of the NeoPixel LEDs for static (background) lighting
  //#define NEOPIXEL_BKGD_INDEX_FIRST   0 // Index of the first background LED
  //#define NEOPIXEL_BKGD_INDEX_LAST    5 // Index of the last background LED
  //#define NEOPIXEL_BKGD_COLOR { 255, 255, 255, 0 }  // R, G, B, W
  //#define NEOPIXEL_BKGD_ALWAYS_ON       // Keep the backlight on when other NeoPixels are off
#endif

/**
 * Printer Event LEDs
 *
 * During printing, the LEDs will reflect the printer status:
 *
 *  - Gradually change from blue to violet as the heated bed gets to target temp
 *  - Gradually change from violet to red as the hotend gets to temperature
 *  - Change to white to illuminate work surface
 *  - Change to green once print has finished
 *  - Turn off after the print has finished and the user has pushed a button
 */
#if ANY(BLINKM, RGB_LED, RGBW_LED, PCA9632, PCA9533, NEOPIXEL_LED)
  #define PRINTER_EVENT_LEDS
#endif

// @section servos

/**
 * Number of servos
 *
 * For some servo-related options NUM_SERVOS will be set automatically.
 * Set this manually if there are extra servos needing manual control.
 * Set to 0 to turn off servo support.
 */
//#define NUM_SERVOS 3 // Note: Servo index starts with 0 for M280-M282 commands

// (ms) Delay before the next move will start, to give the servo time to reach its target angle.
// 300ms is a good value but you can try less delay.
// If the servo can't reach the requested position, increase it.
#define SERVO_DELAY { 300 }

// Only power servos during movement, otherwise leave off to prevent jitter
//#define DEACTIVATE_SERVOS_AFTER_MOVE

// Edit servo angles with M281 and save to EEPROM with M500
//#define EDITABLE_SERVO_ANGLES

// Disable servo with M282 to reduce power consumption, noise, and heat when not in use
//#define SERVO_DETACH_GCODE<|MERGE_RESOLUTION|>--- conflicted
+++ resolved
@@ -111,12 +111,7 @@
  *
  * :[2400, 9600, 19200, 38400, 57600, 115200, 250000, 500000, 1000000]
  */
-<<<<<<< HEAD
 #define BAUDRATE 115200
-=======
-#define BAUDRATE 250000
-
->>>>>>> e7c4a868
 //#define BAUD_RATE_GCODE     // Enable G-code M575 to set the baud rate
 
 /**
@@ -124,13 +119,8 @@
  * Currently Ethernet (-2) is only supported on Teensy 4.1 boards.
  * :[-2, -1, 0, 1, 2, 3, 4, 5, 6, 7]
  */
-<<<<<<< HEAD
 #define SERIAL_PORT_2 -1
 #define BAUDRATE_2 115200   // Enable to override BAUDRATE
-=======
-//#define SERIAL_PORT_2 -1
-//#define BAUDRATE_2 250000   // :[2400, 9600, 19200, 38400, 57600, 115200, 250000, 500000, 1000000] Enable to override BAUDRATE
->>>>>>> e7c4a868
 
 /**
  * Select a third serial port on the board to use for communication with the host.
