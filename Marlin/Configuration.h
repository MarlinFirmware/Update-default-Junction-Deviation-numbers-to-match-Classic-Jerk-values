--- conflicted
+++ resolved
@@ -916,13 +916,7 @@
  *
  * Specify a Probe position as { X, Y, Z }
  */
-<<<<<<< HEAD
-#define X_PROBE_OFFSET_FROM_EXTRUDER -31  // X offset: -left  +right  [of the nozzle]
-#define Y_PROBE_OFFSET_FROM_EXTRUDER 10  // Y offset: -front +behind [the nozzle]
-#define Z_PROBE_OFFSET_FROM_EXTRUDER -2.10   // Z offset: -below +above  [the nozzle]
-=======
-#define NOZZLE_TO_PROBE_OFFSET { 10, 10, 0 }
->>>>>>> 4c166611
+#define NOZZLE_TO_PROBE_OFFSET { -31, 10, -2.10 }
 
 // Certain types of probes need to stay away from edges
 #define MIN_PROBE_EDGE 10
