--- conflicted
+++ resolved
@@ -2358,7 +2358,6 @@
 // Support for Adafruit NeoPixel LED driver
 //#define NEOPIXEL_LED
 #if ENABLED(NEOPIXEL_LED)
-<<<<<<< HEAD
   #define NEOPIXEL_TYPE   NEO_GRB     // NEO_GRBW / NEO_GRB - four/three channel driver type (defined in Adafruit_NeoPixel.h)
   #define NEOPIXEL_PIN     4          // LED driving pin
   #define NEOPIXEL_PIXELS 12          // Number of LEDs in the strip, larger of 2 strips if 2 neopixel strips are used
@@ -2376,25 +2375,6 @@
   #define NEOPIXEL2_BRIGHTNESS 127    // Initial brightness (0-255)
   //#define NEOPIXEL2_STARTUP_TEST    // Cycle through colors at startup on the seperate channel
 #endif
-=======
-  #define NEOPIXEL_TYPE   NEO_GRBW // NEO_GRBW / NEO_GRB - four/three channel driver type (defined in Adafruit_NeoPixel.h)
-  #define NEOPIXEL_PIN     4       // LED driving pin
-  //#define NEOPIXEL2_TYPE NEOPIXEL_TYPE
-  //#define NEOPIXEL2_PIN    5
-  //#define NEOPIXEL2_INSERIES     // Default behavior is NeoPixel 2 in parallel
-  #define NEOPIXEL_PIXELS 30       // Number of LEDs in the strip, larger of 2 strips if 2 neopixel strips are used
-  #define NEOPIXEL_IS_SEQUENTIAL   // Sequential display for temperature change - LED by LED. Disable to change all LEDs at once.
-  #define NEOPIXEL_BRIGHTNESS 127  // Initial brightness (0-255)
-  //#define NEOPIXEL_STARTUP_TEST  // Cycle through colors at startup
-
-  // Support for second Adafruit NeoPixel LED driver controlled with M150 S1 ...
-  //#define NEOPIXEL2_SEPARATE
-  #if ENABLED(NEOPIXEL2_SEPARATE)
-    #define NEOPIXEL2_PIXELS 12         // Number of LEDs in the second strip, larger of 2 strips if 2 neopixel strips are used
-    #define NEOPIXEL2_BRIGHTNESS 127    // Initial brightness (0-255)
-    //#define NEOPIXEL2_STARTUP_TEST    // Cycle through colors at startup on the separate channel
-  #endif
->>>>>>> ffb781c9
 
   // Use a single NeoPixel LED for static (background) lighting
   //#define NEOPIXEL_BKGD_LED_INDEX  0               // Index of the LED to use
