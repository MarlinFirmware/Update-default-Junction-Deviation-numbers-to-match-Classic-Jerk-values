--- conflicted
+++ resolved
@@ -86,21 +86,14 @@
 
 // If you are using a preconfigured hotend then you can use one of the value sets by uncommenting it
 // Ultimaker
-<<<<<<< HEAD
 //    #define  DEFAULT_Kp  22.2
-//    #define  DEFAULT_Ki (1.25*PID_dT)  
-//    #define  DEFAULT_Kd (99/PID_dT)  
+//    #define  DEFAULT_Ki (1.08*PID_dT)  
+//    #define  DEFAULT_Kd (114/PID_dT)  
 
 // RepRapPro Huxley
   #define  DEFAULT_Kp 3.0
   #define  DEFAULT_Ki (2*PID_dT)
   #define  DEFAULT_Kd (80/PID_dT)
-
-=======
-    #define  DEFAULT_Kp  22.2
-    #define  DEFAULT_Ki (1.08*PID_dT)  
-    #define  DEFAULT_Kd (114/PID_dT)  
->>>>>>> 2e749d60
 
 // Makergear
 //    #define  DEFAULT_Kp 7.0
@@ -127,16 +120,10 @@
 #define ENDSTOPPULLUPS // Comment this out (using // at the start of the line) to disable the endstop pullup resistors
 
 // The pullups are needed if you directly connect a mechanical endswitch between the signal and ground pins.
-<<<<<<< HEAD
 const bool X_ENDSTOPS_INVERTING = false; // set to true to invert the logic of the endstops. 
 const bool Y_ENDSTOPS_INVERTING = false; // set to true to invert the logic of the endstops. 
 const bool Z_ENDSTOPS_INVERTING = false; // set to true to invert the logic of the endstops. 
-=======
-const bool X_ENDSTOPS_INVERTING = true; // set to true to invert the logic of the endstops. 
-const bool Y_ENDSTOPS_INVERTING = true; // set to true to invert the logic of the endstops. 
-const bool Z_ENDSTOPS_INVERTING = true; // set to true to invert the logic of the endstops. 
 #define DISABLE_MAX_ENDSTOPS
->>>>>>> 2e749d60
 
 // For Inverting Stepper Enable Pins (Active Low) use 0, Non Inverting (Active High) use 1
 #define X_ENABLE_ON 0
