/**
 * Marlin 3D Printer Firmware
 * Copyright (c) 2020 MarlinFirmware [https://github.com/MarlinFirmware/Marlin]
 *
 * Based on Sprinter and grbl.
 * Copyright (c) 2011 Camiel Gubbels / Erik van der Zalm
 *
 * This program is free software: you can redistribute it and/or modify
 * it under the terms of the GNU General Public License as published by
 * the Free Software Foundation, either version 3 of the License, or
 * (at your option) any later version.
 *
 * This program is distributed in the hope that it will be useful,
 * but WITHOUT ANY WARRANTY; without even the implied warranty of
 * MERCHANTABILITY or FITNESS FOR A PARTICULAR PURPOSE.  See the
 * GNU General Public License for more details.
 *
 * You should have received a copy of the GNU General Public License
 * along with this program.  If not, see <https://www.gnu.org/licenses/>.
 *
 */
#pragma once

#define CONFIG_EXAMPLES_DIR "BIQU/B1-BLTouch"

/**
 * Configuration.h
 *
 * Basic settings such as:
 *
 * - Type of electronics
 * - Type of temperature sensor
 * - Printer geometry
 * - Endstop configuration
 * - LCD controller
 * - Extra features
 *
 * Advanced settings can be found in Configuration_adv.h
 */
#define CONFIGURATION_H_VERSION 020007

//===========================================================================
//============================= Getting Started =============================
//===========================================================================

/**
 * Here are some standard links for getting your machine calibrated:
 *
 * https://reprap.org/wiki/Calibration
 * https://youtu.be/wAL9d7FgInk
 * http://calculator.josefprusa.cz
 * https://reprap.org/wiki/Triffid_Hunter%27s_Calibration_Guide
 * https://www.thingiverse.com/thing:5573
 * https://sites.google.com/site/repraplogphase/calibration-of-your-reprap
 * https://www.thingiverse.com/thing:298812
 */

//===========================================================================
//============================= DELTA Printer ===============================
//===========================================================================
// For a Delta printer start with one of the configuration files in the
// config/examples/delta directory and customize for your machine.
//

//===========================================================================
//============================= SCARA Printer ===============================
//===========================================================================
// For a SCARA printer start with the configuration files in
// config/examples/SCARA and customize for your machine.
//

// @section info

// Author info of this build printed to the host during boot and M115
#define STRING_CONFIG_H_AUTHOR "(thisiskeithb, BIQU B1 BLTouch)" // Who made the changes.
//#define CUSTOM_VERSION_FILE Version.h // Path from the root directory (no quotes)

/**
 * *** VENDORS PLEASE READ ***
 *
 * Marlin allows you to add a custom boot image for Graphical LCDs.
 * With this option Marlin will first show your custom screen followed
 * by the standard Marlin logo with version number and web URL.
 *
 * We encourage you to take advantage of this new feature and we also
 * respectfully request that you retain the unmodified Marlin boot screen.
 */

// Show the Marlin bootscreen on startup. ** ENABLE FOR PRODUCTION **
#define SHOW_BOOTSCREEN

// Show the bitmap in Marlin/_Bootscreen.h on startup.
//#define SHOW_CUSTOM_BOOTSCREEN

// Show the bitmap in Marlin/_Statusscreen.h on the status screen.
//#define CUSTOM_STATUS_SCREEN_IMAGE

// @section machine

/**
 * Select the serial port on the board to use for communication with the host.
 * This allows the connection of wireless adapters (for instance) to non-default port pins.
 * Serial port -1 is the USB emulated serial port, if available.
 * Note: The first serial port (-1 or 0) will always be used by the Arduino bootloader.
 *
 * :[-1, 0, 1, 2, 3, 4, 5, 6, 7]
 */
#define SERIAL_PORT 0

/**
 * Select a secondary serial port on the board to use for communication with the host.
 * :[-1, 0, 1, 2, 3, 4, 5, 6, 7]
 */
#define SERIAL_PORT_2 -1

/**
 * This setting determines the communication speed of the printer.
 *
 * 250000 works in most cases, but you might try a lower speed if
 * you commonly experience drop-outs during host printing.
 * You may try up to 1000000 to speed up SD file transfer.
 *
 * :[2400, 9600, 19200, 38400, 57600, 115200, 250000, 500000, 1000000]
 */
#define BAUDRATE 115200

// Enable the Bluetooth serial interface on AT90USB devices
//#define BLUETOOTH

// Choose the name from boards.h that matches your setup
#ifndef MOTHERBOARD
  #define MOTHERBOARD BOARD_BTT_SKR_V1_4
#endif

// Name displayed in the LCD "Ready" message and Info menu
#define CUSTOM_MACHINE_NAME "BIQU B1"

// Printer's unique ID, used by some programs to differentiate between machines.
// Choose your own or use a service like https://www.uuidgenerator.net/version4
//#define MACHINE_UUID "00000000-0000-0000-0000-000000000000"

// @section extruder

// This defines the number of extruders
// :[0, 1, 2, 3, 4, 5, 6, 7, 8]
#define EXTRUDERS 1

// Generally expected filament diameter (1.75, 2.85, 3.0, ...). Used for Volumetric, Filament Width Sensor, etc.
#define DEFAULT_NOMINAL_FILAMENT_DIA 1.75

// For Cyclops or any "multi-extruder" that shares a single nozzle.
//#define SINGLENOZZLE

// Save and restore temperature and fan speed on tool-change.
// Set standby for the unselected tool with M104/106/109 T...
#if ENABLED(SINGLENOZZLE)
  //#define SINGLENOZZLE_STANDBY_TEMP
  //#define SINGLENOZZLE_STANDBY_FAN
#endif

/**
 * Průša MK2 Single Nozzle Multi-Material Multiplexer, and variants.
 *
 * This device allows one stepper driver on a control board to drive
 * two to eight stepper motors, one at a time, in a manner suitable
 * for extruders.
 *
 * This option only allows the multiplexer to switch on tool-change.
 * Additional options to configure custom E moves are pending.
 */
//#define MK2_MULTIPLEXER
#if ENABLED(MK2_MULTIPLEXER)
  // Override the default DIO selector pins here, if needed.
  // Some pins files may provide defaults for these pins.
  //#define E_MUX0_PIN 40  // Always Required
  //#define E_MUX1_PIN 42  // Needed for 3 to 8 inputs
  //#define E_MUX2_PIN 44  // Needed for 5 to 8 inputs
#endif

/**
 * Průša Multi-Material Unit v2
 *
 * Requires NOZZLE_PARK_FEATURE to park print head in case MMU unit fails.
 * Requires EXTRUDERS = 5
 *
 * For additional configuration see Configuration_adv.h
 */
//#define PRUSA_MMU2

// A dual extruder that uses a single stepper motor
//#define SWITCHING_EXTRUDER
#if ENABLED(SWITCHING_EXTRUDER)
  #define SWITCHING_EXTRUDER_SERVO_NR 0
  #define SWITCHING_EXTRUDER_SERVO_ANGLES { 0, 90 } // Angles for E0, E1[, E2, E3]
  #if EXTRUDERS > 3
    #define SWITCHING_EXTRUDER_E23_SERVO_NR 1
  #endif
#endif

// A dual-nozzle that uses a servomotor to raise/lower one (or both) of the nozzles
//#define SWITCHING_NOZZLE
#if ENABLED(SWITCHING_NOZZLE)
  #define SWITCHING_NOZZLE_SERVO_NR 0
  //#define SWITCHING_NOZZLE_E1_SERVO_NR 1          // If two servos are used, the index of the second
  #define SWITCHING_NOZZLE_SERVO_ANGLES { 0, 90 }   // Angles for E0, E1 (single servo) or lowered/raised (dual servo)
#endif

/**
 * Two separate X-carriages with extruders that connect to a moving part
 * via a solenoid docking mechanism. Requires SOL1_PIN and SOL2_PIN.
 */
//#define PARKING_EXTRUDER

/**
 * Two separate X-carriages with extruders that connect to a moving part
 * via a magnetic docking mechanism using movements and no solenoid
 *
 * project   : https://www.thingiverse.com/thing:3080893
 * movements : https://youtu.be/0xCEiG9VS3k
 *             https://youtu.be/Bqbcs0CU2FE
 */
//#define MAGNETIC_PARKING_EXTRUDER

#if EITHER(PARKING_EXTRUDER, MAGNETIC_PARKING_EXTRUDER)

  #define PARKING_EXTRUDER_PARKING_X { -78, 184 }     // X positions for parking the extruders
  #define PARKING_EXTRUDER_GRAB_DISTANCE 1            // (mm) Distance to move beyond the parking point to grab the extruder
  //#define MANUAL_SOLENOID_CONTROL                   // Manual control of docking solenoids with M380 S / M381

  #if ENABLED(PARKING_EXTRUDER)

    #define PARKING_EXTRUDER_SOLENOIDS_INVERT           // If enabled, the solenoid is NOT magnetized with applied voltage
    #define PARKING_EXTRUDER_SOLENOIDS_PINS_ACTIVE LOW  // LOW or HIGH pin signal energizes the coil
    #define PARKING_EXTRUDER_SOLENOIDS_DELAY 250        // (ms) Delay for magnetic field. No delay if 0 or not defined.
    //#define MANUAL_SOLENOID_CONTROL                   // Manual control of docking solenoids with M380 S / M381

  #elif ENABLED(MAGNETIC_PARKING_EXTRUDER)

    #define MPE_FAST_SPEED      9000      // (mm/min) Speed for travel before last distance point
    #define MPE_SLOW_SPEED      4500      // (mm/min) Speed for last distance travel to park and couple
    #define MPE_TRAVEL_DISTANCE   10      // (mm) Last distance point
    #define MPE_COMPENSATION       0      // Offset Compensation -1 , 0 , 1 (multiplier) only for coupling

  #endif

#endif

/**
 * Switching Toolhead
 *
 * Support for swappable and dockable toolheads, such as
 * the E3D Tool Changer. Toolheads are locked with a servo.
 */
//#define SWITCHING_TOOLHEAD

/**
 * Magnetic Switching Toolhead
 *
 * Support swappable and dockable toolheads with a magnetic
 * docking mechanism using movement and no servo.
 */
//#define MAGNETIC_SWITCHING_TOOLHEAD

/**
 * Electromagnetic Switching Toolhead
 *
 * Parking for CoreXY / HBot kinematics.
 * Toolheads are parked at one edge and held with an electromagnet.
 * Supports more than 2 Toolheads. See https://youtu.be/JolbsAKTKf4
 */
//#define ELECTROMAGNETIC_SWITCHING_TOOLHEAD

#if ANY(SWITCHING_TOOLHEAD, MAGNETIC_SWITCHING_TOOLHEAD, ELECTROMAGNETIC_SWITCHING_TOOLHEAD)
  #define SWITCHING_TOOLHEAD_Y_POS          235         // (mm) Y position of the toolhead dock
  #define SWITCHING_TOOLHEAD_Y_SECURITY      10         // (mm) Security distance Y axis
  #define SWITCHING_TOOLHEAD_Y_CLEAR         60         // (mm) Minimum distance from dock for unobstructed X axis
  #define SWITCHING_TOOLHEAD_X_POS          { 215, 0 }  // (mm) X positions for parking the extruders
  #if ENABLED(SWITCHING_TOOLHEAD)
    #define SWITCHING_TOOLHEAD_SERVO_NR       2         // Index of the servo connector
    #define SWITCHING_TOOLHEAD_SERVO_ANGLES { 0, 180 }  // (degrees) Angles for Lock, Unlock
  #elif ENABLED(MAGNETIC_SWITCHING_TOOLHEAD)
    #define SWITCHING_TOOLHEAD_Y_RELEASE      5         // (mm) Security distance Y axis
    #define SWITCHING_TOOLHEAD_X_SECURITY   { 90, 150 } // (mm) Security distance X axis (T0,T1)
    //#define PRIME_BEFORE_REMOVE                       // Prime the nozzle before release from the dock
    #if ENABLED(PRIME_BEFORE_REMOVE)
      #define SWITCHING_TOOLHEAD_PRIME_MM           20  // (mm)   Extruder prime length
      #define SWITCHING_TOOLHEAD_RETRACT_MM         10  // (mm)   Retract after priming length
      #define SWITCHING_TOOLHEAD_PRIME_FEEDRATE    300  // (mm/min) Extruder prime feedrate
      #define SWITCHING_TOOLHEAD_RETRACT_FEEDRATE 2400  // (mm/min) Extruder retract feedrate
    #endif
  #elif ENABLED(ELECTROMAGNETIC_SWITCHING_TOOLHEAD)
    #define SWITCHING_TOOLHEAD_Z_HOP          2         // (mm) Z raise for switching
  #endif
#endif

/**
 * "Mixing Extruder"
 *   - Adds G-codes M163 and M164 to set and "commit" the current mix factors.
 *   - Extends the stepping routines to move multiple steppers in proportion to the mix.
 *   - Optional support for Repetier Firmware's 'M164 S<index>' supporting virtual tools.
 *   - This implementation supports up to two mixing extruders.
 *   - Enable DIRECT_MIXING_IN_G1 for M165 and mixing in G1 (from Pia Taubert's reference implementation).
 */
//#define MIXING_EXTRUDER
#if ENABLED(MIXING_EXTRUDER)
  #define MIXING_STEPPERS 2        // Number of steppers in your mixing extruder
  #define MIXING_VIRTUAL_TOOLS 16  // Use the Virtual Tool method with M163 and M164
  //#define DIRECT_MIXING_IN_G1    // Allow ABCDHI mix factors in G1 movement commands
  //#define GRADIENT_MIX           // Support for gradient mixing with M166 and LCD
  #if ENABLED(GRADIENT_MIX)
    //#define GRADIENT_VTOOL       // Add M166 T to use a V-tool index as a Gradient alias
  #endif
#endif

// Offset of the extruders (uncomment if using more than one and relying on firmware to position when changing).
// The offset has to be X=0, Y=0 for the extruder 0 hotend (default extruder).
// For the other hotends it is their distance from the extruder 0 hotend.
//#define HOTEND_OFFSET_X { 0.0, 20.00 } // (mm) relative X-offset for each nozzle
//#define HOTEND_OFFSET_Y { 0.0, 5.00 }  // (mm) relative Y-offset for each nozzle
//#define HOTEND_OFFSET_Z { 0.0, 0.00 }  // (mm) relative Z-offset for each nozzle

// @section machine

/**
 * Power Supply Control
 *
 * Enable and connect the power supply to the PS_ON_PIN.
 * Specify whether the power supply is active HIGH or active LOW.
 */
//#define PSU_CONTROL
//#define PSU_NAME "Power Supply"

#if ENABLED(PSU_CONTROL)
  #define PSU_ACTIVE_STATE LOW      // Set 'LOW' for ATX, 'HIGH' for X-Box

  //#define PSU_DEFAULT_OFF         // Keep power off until enabled directly with M80
  //#define PSU_POWERUP_DELAY 250   // (ms) Delay for the PSU to warm up to full power

  //#define AUTO_POWER_CONTROL      // Enable automatic control of the PS_ON pin
  #if ENABLED(AUTO_POWER_CONTROL)
    #define AUTO_POWER_FANS         // Turn on PSU if fans need power
    #define AUTO_POWER_E_FANS
    #define AUTO_POWER_CONTROLLERFAN
    #define AUTO_POWER_CHAMBER_FAN
    //#define AUTO_POWER_E_TEMP        50 // (°C) Turn on PSU over this temperature
    //#define AUTO_POWER_CHAMBER_TEMP  30 // (°C) Turn on PSU over this temperature
    #define POWER_TIMEOUT 30
  #endif
#endif

//===========================================================================
//============================= Thermal Settings ============================
//===========================================================================
// @section temperature

/**
 * --NORMAL IS 4.7kohm PULLUP!-- 1kohm pullup can be used on hotend sensor, using correct resistor and table
 *
 * Temperature sensors available:
 *
 *    -5 : PT100 / PT1000 with MAX31865 (only for sensors 0-1)
 *    -3 : thermocouple with MAX31855 (only for sensors 0-1)
 *    -2 : thermocouple with MAX6675 (only for sensors 0-1)
 *    -4 : thermocouple with AD8495
 *    -1 : thermocouple with AD595
 *     0 : not used
 *     1 : 100k thermistor - best choice for EPCOS 100k (4.7k pullup)
 *   331 : (3.3V scaled thermistor 1 table for MEGA)
 *   332 : (3.3V scaled thermistor 1 table for DUE)
 *     2 : 200k thermistor - ATC Semitec 204GT-2 (4.7k pullup)
 *   202 : 200k thermistor - Copymaster 3D
 *     3 : Mendel-parts thermistor (4.7k pullup)
 *     4 : 10k thermistor !! do not use it for a hotend. It gives bad resolution at high temp. !!
 *     5 : 100K thermistor - ATC Semitec 104GT-2/104NT-4-R025H42G (Used in ParCan, J-Head, and E3D) (4.7k pullup)
 *   501 : 100K Zonestar (Tronxy X3A) Thermistor
 *   502 : 100K Zonestar Thermistor used by hot bed in Zonestar Průša P802M
 *   512 : 100k RPW-Ultra hotend thermistor (4.7k pullup)
 *     6 : 100k EPCOS - Not as accurate as table 1 (created using a fluke thermocouple) (4.7k pullup)
 *     7 : 100k Honeywell thermistor 135-104LAG-J01 (4.7k pullup)
 *    71 : 100k Honeywell thermistor 135-104LAF-J01 (4.7k pullup)
 *     8 : 100k 0603 SMD Vishay NTCS0603E3104FXT (4.7k pullup)
 *     9 : 100k GE Sensing AL03006-58.2K-97-G1 (4.7k pullup)
 *    10 : 100k RS thermistor 198-961 (4.7k pullup)
 *    11 : 100k beta 3950 1% thermistor (Used in Keenovo AC silicone mats and most Wanhao i3 machines) (4.7k pullup)
 *    12 : 100k 0603 SMD Vishay NTCS0603E3104FXT (4.7k pullup) (calibrated for Makibox hot bed)
 *    13 : 100k Hisens 3950  1% up to 300°C for hotend "Simple ONE " & "Hotend "All In ONE"
 *    15 : 100k thermistor calibration for JGAurora A5 hotend
 *    18 : ATC Semitec 204GT-2 (4.7k pullup) Dagoma.Fr - MKS_Base_DKU001327
 *    20 : Pt100 with circuit in the Ultimainboard V2.x with 5v excitation (AVR)
 *    21 : Pt100 with circuit in the Ultimainboard V2.x with 3.3v excitation (STM32 \ LPC176x....)
 *    22 : 100k (hotend) with 4.7k pullup to 3.3V and 220R to analog input (as in GTM32 Pro vB)
 *    23 : 100k (bed) with 4.7k pullup to 3.3v and 220R to analog input (as in GTM32 Pro vB)
 *    30 : Kis3d Silicone heating mat 200W/300W with 6mm precision cast plate (EN AW 5083) NTC100K / B3950 (4.7k pullup)
 *   201 : Pt100 with circuit in Overlord, similar to Ultimainboard V2.x
 *    60 : 100k Maker's Tool Works Kapton Bed Thermistor beta=3950
 *    61 : 100k Formbot / Vivedino 3950 350C thermistor 4.7k pullup
 *    66 : 4.7M High Temperature thermistor from Dyze Design
 *    67 : 450C thermistor from SliceEngineering
 *    70 : the 100K thermistor found in the bq Hephestos 2
 *    75 : 100k Generic Silicon Heat Pad with NTC 100K MGB18-104F39050L32 thermistor
 *    99 : 100k thermistor with a 10K pull-up resistor (found on some Wanhao i3 machines)
 *
 *       1k ohm pullup tables - This is atypical, and requires changing out the 4.7k pullup for 1k.
 *                              (but gives greater accuracy and more stable PID)
 *    51 : 100k thermistor - EPCOS (1k pullup)
 *    52 : 200k thermistor - ATC Semitec 204GT-2 (1k pullup)
 *    55 : 100k thermistor - ATC Semitec 104GT-2 (Used in ParCan & J-Head) (1k pullup)
 *
 *  1047 : Pt1000 with 4k7 pullup (E3D)
 *  1010 : Pt1000 with 1k pullup (non standard)
 *   147 : Pt100 with 4k7 pullup
 *   110 : Pt100 with 1k pullup (non standard)
 *
 *  1000 : Custom - Specify parameters in Configuration_adv.h
 *
 *         Use these for Testing or Development purposes. NEVER for production machine.
 *   998 : Dummy Table that ALWAYS reads 25°C or the temperature defined below.
 *   999 : Dummy Table that ALWAYS reads 100°C or the temperature defined below.
 */
#define TEMP_SENSOR_0 1
#define TEMP_SENSOR_1 0
#define TEMP_SENSOR_2 0
#define TEMP_SENSOR_3 0
#define TEMP_SENSOR_4 0
#define TEMP_SENSOR_5 0
#define TEMP_SENSOR_6 0
#define TEMP_SENSOR_7 0
#define TEMP_SENSOR_BED 1
#define TEMP_SENSOR_PROBE 0
#define TEMP_SENSOR_CHAMBER 0

// Dummy thermistor constant temperature readings, for use with 998 and 999
#define DUMMY_THERMISTOR_998_VALUE 25
#define DUMMY_THERMISTOR_999_VALUE 100

// Resistor values when using a MAX31865 (sensor -5)
// Sensor value is typically 100 (PT100) or 1000 (PT1000)
// Calibration value is typically 430 ohm for AdaFruit PT100 modules and 4300 ohm for AdaFruit PT1000 modules.
//#define MAX31865_SENSOR_OHMS      100
//#define MAX31865_CALIBRATION_OHMS 430

// Use temp sensor 1 as a redundant sensor with sensor 0. If the readings
// from the two sensors differ too much the print will be aborted.
//#define TEMP_SENSOR_1_AS_REDUNDANT
#define MAX_REDUNDANT_TEMP_SENSOR_DIFF 10

#define TEMP_RESIDENCY_TIME     10  // (seconds) Time to wait for hotend to "settle" in M109
#define TEMP_WINDOW              1  // (°C) Temperature proximity for the "temperature reached" timer
#define TEMP_HYSTERESIS          3  // (°C) Temperature proximity considered "close enough" to the target

#define TEMP_BED_RESIDENCY_TIME 10  // (seconds) Time to wait for bed to "settle" in M190
#define TEMP_BED_WINDOW          1  // (°C) Temperature proximity for the "temperature reached" timer
#define TEMP_BED_HYSTERESIS      3  // (°C) Temperature proximity considered "close enough" to the target

// Below this temperature the heater will be switched off
// because it probably indicates a broken thermistor wire.
#define HEATER_0_MINTEMP   5
#define HEATER_1_MINTEMP   5
#define HEATER_2_MINTEMP   5
#define HEATER_3_MINTEMP   5
#define HEATER_4_MINTEMP   5
#define HEATER_5_MINTEMP   5
#define HEATER_6_MINTEMP   5
#define HEATER_7_MINTEMP   5
#define BED_MINTEMP        5

// Above this temperature the heater will be switched off.
// This can protect components from overheating, but NOT from shorts and failures.
// (Use MINTEMP for thermistor short/failure protection.)
#define HEATER_0_MAXTEMP 275
#define HEATER_1_MAXTEMP 275
#define HEATER_2_MAXTEMP 275
#define HEATER_3_MAXTEMP 275
#define HEATER_4_MAXTEMP 275
#define HEATER_5_MAXTEMP 275
#define HEATER_6_MAXTEMP 275
#define HEATER_7_MAXTEMP 275
#define BED_MAXTEMP      120

//===========================================================================
//============================= PID Settings ================================
//===========================================================================
// PID Tuning Guide here: https://reprap.org/wiki/PID_Tuning

// Comment the following line to disable PID and enable bang-bang.
#define PIDTEMP
#define BANG_MAX 255     // Limits current to nozzle while in bang-bang mode; 255=full current
#define PID_MAX BANG_MAX // Limits current to nozzle while PID is active (see PID_FUNCTIONAL_RANGE below); 255=full current
#define PID_K1 0.95      // Smoothing factor within any PID loop

#if ENABLED(PIDTEMP)
  #define PID_EDIT_MENU         // Add PID editing to the "Advanced Settings" menu. (~700 bytes of PROGMEM)
  #define PID_AUTOTUNE_MENU     // Add PID auto-tuning to the "Advanced Settings" menu. (~250 bytes of PROGMEM)
  //#define PID_PARAMS_PER_HOTEND // Uses separate PID parameters for each extruder (useful for mismatched extruders)
                                  // Set/get with gcode: M301 E[extruder number, 0-2]

<<<<<<< HEAD
  // BIQU B1
  #if ENABLED(PID_PARAMS_PER_HOTEND)
    // Specify between 1 and HOTENDS values per array.
    // If fewer than EXTRUDER values are provided, the last element will be repeated.
    #define DEFAULT_Kp_LIST {  23.34,  23.34 }
    #define DEFAULT_Ki_LIST {   1.85,   1.85 }
    #define DEFAULT_Kd_LIST {  73.55,  73.55 }
=======
  #if ENABLED(PID_PARAMS_PER_HOTEND)
    // Specify between 1 and HOTENDS values per array.
    // If fewer than EXTRUDER values are provided, the last element will be repeated.
    #define DEFAULT_Kp_LIST {  22.20,  22.20 }
    #define DEFAULT_Ki_LIST {   1.08,   1.08 }
    #define DEFAULT_Kd_LIST { 114.00, 114.00 }
>>>>>>> 88a2ac92
  #else
    #define DEFAULT_Kp  23.34
    #define DEFAULT_Ki   1.85
    #define DEFAULT_Kd  73.55
  #endif
#endif // PIDTEMP

//===========================================================================
//====================== PID > Bed Temperature Control ======================
//===========================================================================

/**
 * PID Bed Heating
 *
 * If this option is enabled set PID constants below.
 * If this option is disabled, bang-bang will be used and BED_LIMIT_SWITCHING will enable hysteresis.
 *
 * The PID frequency will be the same as the extruder PWM.
 * If PID_dT is the default, and correct for the hardware/configuration, that means 7.689Hz,
 * which is fine for driving a square wave into a resistive load and does not significantly
 * impact FET heating. This also works fine on a Fotek SSR-10DA Solid State Relay into a 250W
 * heater. If your configuration is significantly different than this and you don't understand
 * the issues involved, don't use bed PID until someone else verifies that your hardware works.
 */
#define PIDTEMPBED

//#define BED_LIMIT_SWITCHING

/**
 * Max Bed Power
 * Applies to all forms of bed control (PID, bang-bang, and bang-bang with hysteresis).
 * When set to any value below 255, enables a form of PWM to the bed that acts like a divider
 * so don't use it unless you are OK with PWM on your bed. (See the comment on enabling PIDTEMPBED)
 */
#define MAX_BED_POWER 255 // limits duty cycle to bed; 255=full current

#if ENABLED(PIDTEMPBED)
  //#define MIN_BED_POWER 0
  //#define PID_BED_DEBUG // Sends debug data to the serial port.

  // BIQU B1
  #define DEFAULT_bedKp 100.65
  #define DEFAULT_bedKi 14.82
  #define DEFAULT_bedKd 455.69

  // FIND YOUR OWN: "M303 E-1 C8 S90" to run autotune on the bed at 90 degreesC for 8 cycles.
#endif // PIDTEMPBED

#if EITHER(PIDTEMP, PIDTEMPBED)
  //#define PID_DEBUG             // Sends debug data to the serial port. Use 'M303 D' to toggle activation.
  //#define PID_OPENLOOP          // Puts PID in open loop. M104/M140 sets the output power from 0 to PID_MAX
  //#define SLOW_PWM_HEATERS      // PWM with very low frequency (roughly 0.125Hz=8s) and minimum state time of approximately 1s useful for heaters driven by a relay
  #define PID_FUNCTIONAL_RANGE 10 // If the temperature difference between the target temperature and the actual temperature
                                  // is more than PID_FUNCTIONAL_RANGE then the PID will be shut off and the heater will be set to min/max.
#endif

// @section extruder

/**
 * Prevent extrusion if the temperature is below EXTRUDE_MINTEMP.
 * Add M302 to set the minimum extrusion temperature and/or turn
 * cold extrusion prevention on and off.
 *
 * *** IT IS HIGHLY RECOMMENDED TO LEAVE THIS OPTION ENABLED! ***
 */
#define PREVENT_COLD_EXTRUSION
#define EXTRUDE_MINTEMP 170

/**
 * Prevent a single extrusion longer than EXTRUDE_MAXLENGTH.
 * Note: For Bowden Extruders make this large enough to allow load/unload.
 */
#define PREVENT_LENGTHY_EXTRUDE
#define EXTRUDE_MAXLENGTH 500

//===========================================================================
//======================== Thermal Runaway Protection =======================
//===========================================================================

/**
 * Thermal Protection provides additional protection to your printer from damage
 * and fire. Marlin always includes safe min and max temperature ranges which
 * protect against a broken or disconnected thermistor wire.
 *
 * The issue: If a thermistor falls out, it will report the much lower
 * temperature of the air in the room, and the the firmware will keep
 * the heater on.
 *
 * If you get "Thermal Runaway" or "Heating failed" errors the
 * details can be tuned in Configuration_adv.h
 */

#define THERMAL_PROTECTION_HOTENDS // Enable thermal protection for all extruders
#define THERMAL_PROTECTION_BED     // Enable thermal protection for the heated bed
#define THERMAL_PROTECTION_CHAMBER // Enable thermal protection for the heated chamber

//===========================================================================
//============================= Mechanical Settings =========================
//===========================================================================

// @section machine

// Enable one of the options below for CoreXY, CoreXZ, or CoreYZ kinematics,
// either in the usual order or reversed
//#define COREXY
//#define COREXZ
//#define COREYZ
//#define COREYX
//#define COREZX
//#define COREZY
//#define MARKFORGED_XY  // MarkForged. See https://reprap.org/forum/read.php?152,504042

//===========================================================================
//============================== Endstop Settings ===========================
//===========================================================================

// @section homing

// Specify here all the endstop connectors that are connected to any endstop or probe.
// Almost all printers will be using one per axis. Probes will use one or more of the
// extra connectors. Leave undefined any used for non-endstop and non-probe purposes.
#define USE_XMIN_PLUG
#define USE_YMIN_PLUG
#define USE_ZMIN_PLUG
//#define USE_XMAX_PLUG
//#define USE_YMAX_PLUG
//#define USE_ZMAX_PLUG

// Enable pullup for all endstops to prevent a floating state
#define ENDSTOPPULLUPS
#if DISABLED(ENDSTOPPULLUPS)
  // Disable ENDSTOPPULLUPS to set pullups individually
  //#define ENDSTOPPULLUP_XMAX
  //#define ENDSTOPPULLUP_YMAX
  //#define ENDSTOPPULLUP_ZMAX
  //#define ENDSTOPPULLUP_XMIN
  //#define ENDSTOPPULLUP_YMIN
  //#define ENDSTOPPULLUP_ZMIN
  //#define ENDSTOPPULLUP_ZMIN_PROBE
#endif

// Enable pulldown for all endstops to prevent a floating state
//#define ENDSTOPPULLDOWNS
#if DISABLED(ENDSTOPPULLDOWNS)
  // Disable ENDSTOPPULLDOWNS to set pulldowns individually
  //#define ENDSTOPPULLDOWN_XMAX
  //#define ENDSTOPPULLDOWN_YMAX
  //#define ENDSTOPPULLDOWN_ZMAX
  //#define ENDSTOPPULLDOWN_XMIN
  //#define ENDSTOPPULLDOWN_YMIN
  //#define ENDSTOPPULLDOWN_ZMIN
  //#define ENDSTOPPULLDOWN_ZMIN_PROBE
#endif

// Mechanical endstop with COM to ground and NC to Signal uses "false" here (most common setup).
#define X_MIN_ENDSTOP_INVERTING true // Set to true to invert the logic of the endstop.
#define Y_MIN_ENDSTOP_INVERTING true // Set to true to invert the logic of the endstop.
#define Z_MIN_ENDSTOP_INVERTING true // Set to true to invert the logic of the endstop.
#define X_MAX_ENDSTOP_INVERTING false // Set to true to invert the logic of the endstop.
#define Y_MAX_ENDSTOP_INVERTING false // Set to true to invert the logic of the endstop.
#define Z_MAX_ENDSTOP_INVERTING false // Set to true to invert the logic of the endstop.
#define Z_MIN_PROBE_ENDSTOP_INVERTING false // Set to true to invert the logic of the probe.

/**
 * Stepper Drivers
 *
 * These settings allow Marlin to tune stepper driver timing and enable advanced options for
 * stepper drivers that support them. You may also override timing options in Configuration_adv.h.
 *
 * A4988 is assumed for unspecified drivers.
 *
 * Options: A4988, A5984, DRV8825, LV8729, L6470, L6474, POWERSTEP01,
 *          TB6560, TB6600, TMC2100,
 *          TMC2130, TMC2130_STANDALONE, TMC2160, TMC2160_STANDALONE,
 *          TMC2208, TMC2208_STANDALONE, TMC2209, TMC2209_STANDALONE,
 *          TMC26X,  TMC26X_STANDALONE,  TMC2660, TMC2660_STANDALONE,
 *          TMC5130, TMC5130_STANDALONE, TMC5160, TMC5160_STANDALONE
 * :['A4988', 'A5984', 'DRV8825', 'LV8729', 'L6470', 'L6474', 'POWERSTEP01', 'TB6560', 'TB6600', 'TMC2100', 'TMC2130', 'TMC2130_STANDALONE', 'TMC2160', 'TMC2160_STANDALONE', 'TMC2208', 'TMC2208_STANDALONE', 'TMC2209', 'TMC2209_STANDALONE', 'TMC26X', 'TMC26X_STANDALONE', 'TMC2660', 'TMC2660_STANDALONE', 'TMC5130', 'TMC5130_STANDALONE', 'TMC5160', 'TMC5160_STANDALONE']
 */
#define X_DRIVER_TYPE  TMC2208  // TMC2225
#define Y_DRIVER_TYPE  TMC2208  // TMC2225
#define Z_DRIVER_TYPE  TMC2208  // TMC2225
//#define X2_DRIVER_TYPE A4988
//#define Y2_DRIVER_TYPE A4988
//#define Z2_DRIVER_TYPE A4988
//#define Z3_DRIVER_TYPE A4988
//#define Z4_DRIVER_TYPE A4988
#define E0_DRIVER_TYPE TMC2208  // TMC2225
//#define E1_DRIVER_TYPE A4988
//#define E2_DRIVER_TYPE A4988
//#define E3_DRIVER_TYPE A4988
//#define E4_DRIVER_TYPE A4988
//#define E5_DRIVER_TYPE A4988
//#define E6_DRIVER_TYPE A4988
//#define E7_DRIVER_TYPE A4988

// Enable this feature if all enabled endstop pins are interrupt-capable.
// This will remove the need to poll the interrupt pins, saving many CPU cycles.
//#define ENDSTOP_INTERRUPTS_FEATURE

/**
 * Endstop Noise Threshold
 *
 * Enable if your probe or endstops falsely trigger due to noise.
 *
 * - Higher values may affect repeatability or accuracy of some bed probes.
 * - To fix noise install a 100nF ceramic capacitor in parallel with the switch.
 * - This feature is not required for common micro-switches mounted on PCBs
 *   based on the Makerbot design, which already have the 100nF capacitor.
 *
 * :[2,3,4,5,6,7]
 */
#define ENDSTOP_NOISE_THRESHOLD 4

// Check for stuck or disconnected endstops during homing moves.
//#define DETECT_BROKEN_ENDSTOP

//=============================================================================
//============================== Movement Settings ============================
//=============================================================================
// @section motion

/**
 * Default Settings
 *
 * These settings can be reset by M502
 *
 * Note that if EEPROM is enabled, saved values will override these.
 */

/**
 * With this option each E stepper can have its own factors for the
 * following movement settings. If fewer factors are given than the
 * total number of extruders, the last value applies to the rest.
 */
//#define DISTINCT_E_FACTORS

/**
 * Default Axis Steps Per Unit (steps/mm)
 * Override with M92
 *                                      X, Y, Z, E0 [, E1[, E2...]]
 */
#define DEFAULT_AXIS_STEPS_PER_UNIT   { 80, 80, 400, 96 }

/**
 * Default Max Feed Rate (mm/s)
 * Override with M203
 *                                      X, Y, Z, E0 [, E1[, E2...]]
 */
#define DEFAULT_MAX_FEEDRATE          { 500, 500, 5, 25 }

//#define LIMITED_MAX_FR_EDITING        // Limit edit via M203 or LCD to DEFAULT_MAX_FEEDRATE * 2
#if ENABLED(LIMITED_MAX_FR_EDITING)
  #define MAX_FEEDRATE_EDIT_VALUES    { 600, 600, 10, 50 } // ...or, set your own edit limits
#endif

/**
 * Default Max Acceleration (change/s) change = mm/s
 * (Maximum start speed for accelerated moves)
 * Override with M201
 *                                      X, Y, Z, E0 [, E1[, E2...]]
 */
#define DEFAULT_MAX_ACCELERATION      { 1000, 1000, 100, 5000 }

//#define LIMITED_MAX_ACCEL_EDITING     // Limit edit via M201 or LCD to DEFAULT_MAX_ACCELERATION * 2
#if ENABLED(LIMITED_MAX_ACCEL_EDITING)
  #define MAX_ACCEL_EDIT_VALUES       { 6000, 6000, 200, 20000 } // ...or, set your own edit limits
#endif

/**
 * Default Acceleration (change/s) change = mm/s
 * Override with M204
 *
 *   M204 P    Acceleration
 *   M204 R    Retract Acceleration
 *   M204 T    Travel Acceleration
 */
#define DEFAULT_ACCELERATION          500    // X, Y, Z and E acceleration for printing moves
#define DEFAULT_RETRACT_ACCELERATION  500    // E acceleration for retracts
#define DEFAULT_TRAVEL_ACCELERATION   500    // X, Y, Z acceleration for travel (non printing) moves

/**
 * Default Jerk limits (mm/s)
 * Override with M205 X Y Z E
 *
 * "Jerk" specifies the minimum speed change that requires acceleration.
 * When changing speed and direction, if the difference is less than the
 * value set here, it may happen instantaneously.
 */
//#define CLASSIC_JERK
#if ENABLED(CLASSIC_JERK)
  #define DEFAULT_XJERK 10.0
  #define DEFAULT_YJERK 10.0
  #define DEFAULT_ZJERK  0.3

  //#define TRAVEL_EXTRA_XYJERK 0.0     // Additional jerk allowance for all travel moves

  //#define LIMITED_JERK_EDITING        // Limit edit via M205 or LCD to DEFAULT_aJERK * 2
  #if ENABLED(LIMITED_JERK_EDITING)
    #define MAX_JERK_EDIT_VALUES { 20, 20, 0.6, 10 } // ...or, set your own edit limits
  #endif
#endif

#define DEFAULT_EJERK    5.0  // May be used by Linear Advance

/**
 * Junction Deviation Factor
 *
 * See:
 *   https://reprap.org/forum/read.php?1,739819
 *   https://blog.kyneticcnc.com/2018/10/computing-junction-deviation-for-marlin.html
 */
#if DISABLED(CLASSIC_JERK)
  #define JUNCTION_DEVIATION_MM 0.08 // (mm) Distance from real junction edge
  #define JD_HANDLE_SMALL_SEGMENTS    // Use curvature estimation instead of just the junction angle
                                      // for small segments (< 1mm) with large junction angles (> 135°).
#endif

/**
 * S-Curve Acceleration
 *
 * This option eliminates vibration during printing by fitting a Bézier
 * curve to move acceleration, producing much smoother direction changes.
 *
 * See https://github.com/synthetos/TinyG/wiki/Jerk-Controlled-Motion-Explained
 */
#define S_CURVE_ACCELERATION

//===========================================================================
//============================= Z Probe Options =============================
//===========================================================================
// @section probes

//
// See https://marlinfw.org/docs/configuration/probes.html
//

/**
 * Enable this option for a probe connected to the Z-MIN pin.
 * The probe replaces the Z-MIN endstop and is used for Z homing.
 * (Automatically enables USE_PROBE_FOR_Z_HOMING.)
 */
//#define Z_MIN_PROBE_USES_Z_MIN_ENDSTOP_PIN

// Force the use of the probe for Z-axis homing
#define USE_PROBE_FOR_Z_HOMING

/**
 * Z_MIN_PROBE_PIN
 *
 * Define this pin if the probe is not connected to Z_MIN_PIN.
 * If not defined the default pin for the selected MOTHERBOARD
 * will be used. Most of the time the default is what you want.
 *
 *  - The simplest option is to use a free endstop connector.
 *  - Use 5V for powered (usually inductive) sensors.
 *
 *  - RAMPS 1.3/1.4 boards may use the 5V, GND, and Aux4->D32 pin:
 *    - For simple switches connect...
 *      - normally-closed switches to GND and D32.
 *      - normally-open switches to 5V and D32.
 */
//#define Z_MIN_PROBE_PIN 32 // Pin 32 is the RAMPS default

/**
 * Probe Type
 *
 * Allen Key Probes, Servo Probes, Z-Sled Probes, FIX_MOUNTED_PROBE, etc.
 * Activate one of these to use Auto Bed Leveling below.
 */

/**
 * The "Manual Probe" provides a means to do "Auto" Bed Leveling without a probe.
 * Use G29 repeatedly, adjusting the Z height at each point with movement commands
 * or (with LCD_BED_LEVELING) the LCD controller.
 */
//#define PROBE_MANUALLY
//#define MANUAL_PROBE_START_Z 0.2

/**
 * A Fix-Mounted Probe either doesn't deploy or needs manual deployment.
 *   (e.g., an inductive probe or a nozzle-based probe-switch.)
 */
//#define FIX_MOUNTED_PROBE

/**
 * Use the nozzle as the probe, as with a conductive
 * nozzle system or a piezo-electric smart effector.
 */
//#define NOZZLE_AS_PROBE

/**
 * Z Servo Probe, such as an endstop switch on a rotating arm.
 */
//#define Z_PROBE_SERVO_NR 0       // Defaults to SERVO 0 connector.
//#define Z_SERVO_ANGLES { 70, 0 } // Z Servo Deploy and Stow angles

/**
 * The BLTouch probe uses a Hall effect sensor and emulates a servo.
 */
#define BLTOUCH

/**
 * Pressure sensor with a BLTouch-like interface
 */
//#define CREALITY_TOUCH

/**
 * Touch-MI Probe by hotends.fr
 *
 * This probe is deployed and activated by moving the X-axis to a magnet at the edge of the bed.
 * By default, the magnet is assumed to be on the left and activated by a home. If the magnet is
 * on the right, enable and set TOUCH_MI_DEPLOY_XPOS to the deploy position.
 *
 * Also requires: BABYSTEPPING, BABYSTEP_ZPROBE_OFFSET, Z_SAFE_HOMING,
 *                and a minimum Z_HOMING_HEIGHT of 10.
 */
//#define TOUCH_MI_PROBE
#if ENABLED(TOUCH_MI_PROBE)
  #define TOUCH_MI_RETRACT_Z 0.5                  // Height at which the probe retracts
  //#define TOUCH_MI_DEPLOY_XPOS (X_MAX_BED + 2)  // For a magnet on the right side of the bed
  //#define TOUCH_MI_MANUAL_DEPLOY                // For manual deploy (LCD menu)
#endif

// A probe that is deployed and stowed with a solenoid pin (SOL1_PIN)
//#define SOLENOID_PROBE

// A sled-mounted probe like those designed by Charles Bell.
//#define Z_PROBE_SLED
//#define SLED_DOCKING_OFFSET 5  // The extra distance the X axis must travel to pickup the sled. 0 should be fine but you can push it further if you'd like.

// A probe deployed by moving the x-axis, such as the Wilson II's rack-and-pinion probe designed by Marty Rice.
//#define RACK_AND_PINION_PROBE
#if ENABLED(RACK_AND_PINION_PROBE)
  #define Z_PROBE_DEPLOY_X  X_MIN_POS
  #define Z_PROBE_RETRACT_X X_MAX_POS
#endif

// Duet Smart Effector (for delta printers) - https://bit.ly/2ul5U7J
// When the pin is defined you can use M672 to set/reset the probe sensivity.
//#define DUET_SMART_EFFECTOR
#if ENABLED(DUET_SMART_EFFECTOR)
  #define SMART_EFFECTOR_MOD_PIN  -1  // Connect a GPIO pin to the Smart Effector MOD pin
#endif

/**
 * Use StallGuard2 to probe the bed with the nozzle.
 * Requires stallGuard-capable Trinamic stepper drivers.
 * CAUTION: This can damage machines with Z lead screws.
 *          Take extreme care when setting up this feature.
 */
//#define SENSORLESS_PROBING

//
// For Z_PROBE_ALLEN_KEY see the Delta example configurations.
//

/**
 * Nozzle-to-Probe offsets { X, Y, Z }
 *
 * - Use a caliper or ruler to measure the distance from the tip of
 *   the Nozzle to the center-point of the Probe in the X and Y axes.
 * - For the Z offset use your best known value and adjust at runtime.
 * - Probe Offsets can be tuned at runtime with 'M851', LCD menus, babystepping, etc.
 *
 * Assuming the typical work area orientation:
 *  - Probe to RIGHT of the Nozzle has a Positive X offset
 *  - Probe to LEFT  of the Nozzle has a Negative X offset
 *  - Probe in BACK  of the Nozzle has a Positive Y offset
 *  - Probe in FRONT of the Nozzle has a Negative Y offset
 *
 * Some examples:
 *   #define NOZZLE_TO_PROBE_OFFSET { 10, 10, -1 }   // Example "1"
 *   #define NOZZLE_TO_PROBE_OFFSET {-10,  5, -1 }   // Example "2"
 *   #define NOZZLE_TO_PROBE_OFFSET {  5, -5, -1 }   // Example "3"
 *   #define NOZZLE_TO_PROBE_OFFSET {-15,-10, -1 }   // Example "4"
 *
 *     +-- BACK ---+
 *     |    [+]    |
 *   L |        1  | R <-- Example "1" (right+,  back+)
 *   E |  2        | I <-- Example "2" ( left-,  back+)
 *   F |[-]  N  [+]| G <-- Nozzle
 *   T |       3   | H <-- Example "3" (right+, front-)
 *     | 4         | T <-- Example "4" ( left-, front-)
 *     |    [-]    |
 *     O-- FRONT --+
 */
#define NOZZLE_TO_PROBE_OFFSET { 24, -47, -1.5 }

// Most probes should stay away from the edges of the bed, but
// with NOZZLE_AS_PROBE this can be negative for a wider probing area.
#define PROBING_MARGIN 10

// X and Y axis travel speed (mm/min) between probes
#define XY_PROBE_SPEED (250*60)

// Feedrate (mm/min) for the first approach when double-probing (MULTIPLE_PROBING == 2)
#define Z_PROBE_SPEED_FAST HOMING_FEEDRATE_Z

// Feedrate (mm/min) for the "accurate" probe of each point
#define Z_PROBE_SPEED_SLOW (Z_PROBE_SPEED_FAST / 2)

/**
 * Multiple Probing
 *
 * You may get improved results by probing 2 or more times.
 * With EXTRA_PROBING the more atypical reading(s) will be disregarded.
 *
 * A total of 2 does fast/slow probes with a weighted average.
 * A total of 3 or more adds more slow probes, taking the average.
 */
#define MULTIPLE_PROBING 2
//#define EXTRA_PROBING    1

/**
 * Z probes require clearance when deploying, stowing, and moving between
 * probe points to avoid hitting the bed and other hardware.
 * Servo-mounted probes require extra space for the arm to rotate.
 * Inductive probes need space to keep from triggering early.
 *
 * Use these settings to specify the distance (mm) to raise the probe (or
 * lower the bed). The values set here apply over and above any (negative)
 * probe Z Offset set with NOZZLE_TO_PROBE_OFFSET, M851, or the LCD.
 * Only integer values >= 1 are valid here.
 *
 * Example: `M851 Z-5` with a CLEARANCE of 4  =>  9mm from bed to nozzle.
 *     But: `M851 Z+1` with a CLEARANCE of 2  =>  2mm from bed to nozzle.
 */
#define Z_CLEARANCE_DEPLOY_PROBE   8 // Z Clearance for Deploy/Stow
#define Z_CLEARANCE_BETWEEN_PROBES  3 // Z Clearance between probe points
#define Z_CLEARANCE_MULTI_PROBE     3 // Z Clearance between multiple probes
//#define Z_AFTER_PROBING           5 // Z position after probing is done

#define Z_PROBE_LOW_POINT          -5 // Farthest distance below the trigger-point to go before stopping

// For M851 give a range for adjusting the Z probe offset
#define Z_PROBE_OFFSET_RANGE_MIN -20
#define Z_PROBE_OFFSET_RANGE_MAX 20

// Enable the M48 repeatability test to test probe accuracy
#define Z_MIN_PROBE_REPEATABILITY_TEST

// Before deploy/stow pause for user confirmation
//#define PAUSE_BEFORE_DEPLOY_STOW
#if ENABLED(PAUSE_BEFORE_DEPLOY_STOW)
  //#define PAUSE_PROBE_DEPLOY_WHEN_TRIGGERED // For Manual Deploy Allenkey Probe
#endif

/**
 * Enable one or more of the following if probing seems unreliable.
 * Heaters and/or fans can be disabled during probing to minimize electrical
 * noise. A delay can also be added to allow noise and vibration to settle.
 * These options are most useful for the BLTouch probe, but may also improve
 * readings with inductive probes and piezo sensors.
 */
//#define PROBING_HEATERS_OFF       // Turn heaters off when probing
#if ENABLED(PROBING_HEATERS_OFF)
  //#define WAIT_FOR_BED_HEATER     // Wait for bed to heat back up between probes (to improve accuracy)
#endif
//#define PROBING_FANS_OFF          // Turn fans off when probing
//#define PROBING_STEPPERS_OFF      // Turn steppers off (unless needed to hold position) when probing
//#define DELAY_BEFORE_PROBING 200  // (ms) To prevent vibrations from triggering piezo sensors

// For Inverting Stepper Enable Pins (Active Low) use 0, Non Inverting (Active High) use 1
// :{ 0:'Low', 1:'High' }
#define X_ENABLE_ON 0
#define Y_ENABLE_ON 0
#define Z_ENABLE_ON 0
#define E_ENABLE_ON 0 // For all extruders

// Disable axis steppers immediately when they're not being stepped.
// WARNING: When motors turn off there is a chance of losing position accuracy!
#define DISABLE_X false
#define DISABLE_Y false
#define DISABLE_Z false

// Turn off the display blinking that warns about possible accuracy reduction
//#define DISABLE_REDUCED_ACCURACY_WARNING

// @section extruder

#define DISABLE_E false             // Disable the extruder when not stepping
#define DISABLE_INACTIVE_EXTRUDER   // Keep only the active extruder enabled

// @section machine

// Invert the stepper direction. Change (or reverse the motor connector) if an axis goes the wrong way.
#define INVERT_X_DIR true
#define INVERT_Y_DIR false
#define INVERT_Z_DIR false

// @section extruder

// For direct drive extruder v9 set to true, for geared extruder set to false.
#define INVERT_E0_DIR true
#define INVERT_E1_DIR false
#define INVERT_E2_DIR false
#define INVERT_E3_DIR false
#define INVERT_E4_DIR false
#define INVERT_E5_DIR false
#define INVERT_E6_DIR false
#define INVERT_E7_DIR false

// @section homing

//#define NO_MOTION_BEFORE_HOMING // Inhibit movement until all axes have been homed

//#define UNKNOWN_Z_NO_RAISE      // Don't raise Z (lower the bed) if Z is "unknown." For beds that fall when Z is powered off.

//#define Z_HOMING_HEIGHT  4      // (mm) Minimal Z height before homing (G28) for Z clearance above the bed, clamps, ...
                                  // Be sure to have this much clearance over your Z_MAX_POS to prevent grinding.

//#define Z_AFTER_HOMING  10      // (mm) Height to move to after homing Z

// Direction of endstops when homing; 1=MAX, -1=MIN
// :[-1,1]
#define X_HOME_DIR -1
#define Y_HOME_DIR -1
#define Z_HOME_DIR -1

// @section machine

// The size of the print bed
#define X_BED_SIZE 235
#define Y_BED_SIZE 235

// Travel limits (mm) after homing, corresponding to endstop positions.
#define X_MIN_POS 0
#define Y_MIN_POS 0
#define Z_MIN_POS 0
#define X_MAX_POS X_BED_SIZE
#define Y_MAX_POS Y_BED_SIZE + 5
#define Z_MAX_POS 270

/**
 * Software Endstops
 *
 * - Prevent moves outside the set machine bounds.
 * - Individual axes can be disabled, if desired.
 * - X and Y only apply to Cartesian robots.
 * - Use 'M211' to set software endstops on/off or report current state
 */

// Min software endstops constrain movement within minimum coordinate bounds
#define MIN_SOFTWARE_ENDSTOPS
#if ENABLED(MIN_SOFTWARE_ENDSTOPS)
  #define MIN_SOFTWARE_ENDSTOP_X
  #define MIN_SOFTWARE_ENDSTOP_Y
  //#define MIN_SOFTWARE_ENDSTOP_Z
#endif

// Max software endstops constrain movement within maximum coordinate bounds
#define MAX_SOFTWARE_ENDSTOPS
#if ENABLED(MAX_SOFTWARE_ENDSTOPS)
  #define MAX_SOFTWARE_ENDSTOP_X
  #define MAX_SOFTWARE_ENDSTOP_Y
  #define MAX_SOFTWARE_ENDSTOP_Z
#endif

#if EITHER(MIN_SOFTWARE_ENDSTOPS, MAX_SOFTWARE_ENDSTOPS)
  //#define SOFT_ENDSTOPS_MENU_ITEM  // Enable/Disable software endstops from the LCD
#endif

/**
 * Filament Runout Sensors
 * Mechanical or opto endstops are used to check for the presence of filament.
 *
 * RAMPS-based boards use SERVO3_PIN for the first runout sensor.
 * For other boards you may need to define FIL_RUNOUT_PIN, FIL_RUNOUT2_PIN, etc.
 */
//#define FILAMENT_RUNOUT_SENSOR
#if ENABLED(FILAMENT_RUNOUT_SENSOR)
  #define FIL_RUNOUT_ENABLED_DEFAULT true // Enable the sensor on startup. Override with M412 followed by M500.
  #define NUM_RUNOUT_SENSORS   1          // Number of sensors, up to one per extruder. Define a FIL_RUNOUT#_PIN for each.
  #define FIL_RUNOUT_STATE     LOW        // Pin state indicating that filament is NOT present.
  #define FIL_RUNOUT_PULLUP               // Use internal pullup for filament runout pins.
  //#define FIL_RUNOUT_PULLDOWN           // Use internal pulldown for filament runout pins.

  // Set one or more commands to execute on filament runout.
  // (After 'M412 H' Marlin will ask the host to handle the process.)
  #define FILAMENT_RUNOUT_SCRIPT "M600"

  // After a runout is detected, continue printing this length of filament
  // before executing the runout script. Useful for a sensor at the end of
  // a feed tube. Requires 4 bytes SRAM per sensor, plus 4 bytes overhead.
  //#define FILAMENT_RUNOUT_DISTANCE_MM 25

  #ifdef FILAMENT_RUNOUT_DISTANCE_MM
    // Enable this option to use an encoder disc that toggles the runout pin
    // as the filament moves. (Be sure to set FILAMENT_RUNOUT_DISTANCE_MM
    // large enough to avoid false positives.)
    //#define FILAMENT_MOTION_SENSOR
  #endif
#endif

//===========================================================================
//=============================== Bed Leveling ==============================
//===========================================================================
// @section calibrate

/**
 * Choose one of the options below to enable G29 Bed Leveling. The parameters
 * and behavior of G29 will change depending on your selection.
 *
 *  If using a Probe for Z Homing, enable Z_SAFE_HOMING also!
 *
 * - AUTO_BED_LEVELING_3POINT
 *   Probe 3 arbitrary points on the bed (that aren't collinear)
 *   You specify the XY coordinates of all 3 points.
 *   The result is a single tilted plane. Best for a flat bed.
 *
 * - AUTO_BED_LEVELING_LINEAR
 *   Probe several points in a grid.
 *   You specify the rectangle and the density of sample points.
 *   The result is a single tilted plane. Best for a flat bed.
 *
 * - AUTO_BED_LEVELING_BILINEAR
 *   Probe several points in a grid.
 *   You specify the rectangle and the density of sample points.
 *   The result is a mesh, best for large or uneven beds.
 *
 * - AUTO_BED_LEVELING_UBL (Unified Bed Leveling)
 *   A comprehensive bed leveling system combining the features and benefits
 *   of other systems. UBL also includes integrated Mesh Generation, Mesh
 *   Validation and Mesh Editing systems.
 *
 * - MESH_BED_LEVELING
 *   Probe a grid manually
 *   The result is a mesh, suitable for large or uneven beds. (See BILINEAR.)
 *   For machines without a probe, Mesh Bed Leveling provides a method to perform
 *   leveling in steps so you can manually adjust the Z height at each grid-point.
 *   With an LCD controller the process is guided step-by-step.
 */
//#define AUTO_BED_LEVELING_3POINT
//#define AUTO_BED_LEVELING_LINEAR
#define AUTO_BED_LEVELING_BILINEAR
//#define AUTO_BED_LEVELING_UBL
//#define MESH_BED_LEVELING

/**
 * Normally G28 leaves leveling disabled on completion. Enable
 * this option to have G28 restore the prior leveling state.
 */
#define RESTORE_LEVELING_AFTER_G28

/**
 * Enable detailed logging of G28, G29, M48, etc.
 * Turn on with the command 'M111 S32'.
 * NOTE: Requires a lot of PROGMEM!
 */
//#define DEBUG_LEVELING_FEATURE

#if ANY(MESH_BED_LEVELING, AUTO_BED_LEVELING_BILINEAR, AUTO_BED_LEVELING_UBL)
  // Gradually reduce leveling correction until a set height is reached,
  // at which point movement will be level to the machine's XY plane.
  // The height can be set with M420 Z<height>
  #define ENABLE_LEVELING_FADE_HEIGHT

  // For Cartesian machines, instead of dividing moves on mesh boundaries,
  // split up moves into short segments like a Delta. This follows the
  // contours of the bed more closely than edge-to-edge straight moves.
  #define SEGMENT_LEVELED_MOVES
  #define LEVELED_SEGMENT_LENGTH 5.0 // (mm) Length of all segments (except the last one)

  /**
   * Enable the G26 Mesh Validation Pattern tool.
   */
  //#define G26_MESH_VALIDATION
  #if ENABLED(G26_MESH_VALIDATION)
    #define MESH_TEST_NOZZLE_SIZE    0.4  // (mm) Diameter of primary nozzle.
    #define MESH_TEST_LAYER_HEIGHT   0.2  // (mm) Default layer height for the G26 Mesh Validation Tool.
    #define MESH_TEST_HOTEND_TEMP  205    // (°C) Default nozzle temperature for the G26 Mesh Validation Tool.
    #define MESH_TEST_BED_TEMP      60    // (°C) Default bed temperature for the G26 Mesh Validation Tool.
    #define G26_XY_FEEDRATE         20    // (mm/s) Feedrate for XY Moves for the G26 Mesh Validation Tool.
    #define G26_RETRACT_MULTIPLIER   1.0  // G26 Q (retraction) used by default between mesh test elements.
  #endif

#endif

#if EITHER(AUTO_BED_LEVELING_LINEAR, AUTO_BED_LEVELING_BILINEAR)

  // Set the number of grid points per dimension.
  #define GRID_MAX_POINTS_X 4
  #define GRID_MAX_POINTS_Y GRID_MAX_POINTS_X

  // Probe along the Y axis, advancing X after each column
  //#define PROBE_Y_FIRST

  #if ENABLED(AUTO_BED_LEVELING_BILINEAR)

    // Beyond the probed grid, continue the implied tilt?
    // Default is to maintain the height of the nearest edge.
    #define EXTRAPOLATE_BEYOND_GRID

    //
    // Experimental Subdivision of the grid by Catmull-Rom method.
    // Synthesizes intermediate points to produce a more detailed mesh.
    //
    #define ABL_BILINEAR_SUBDIVISION
    #if ENABLED(ABL_BILINEAR_SUBDIVISION)
      // Number of subdivisions between probe points
      #define BILINEAR_SUBDIVISIONS 3
    #endif

  #endif

#elif ENABLED(AUTO_BED_LEVELING_UBL)

  //===========================================================================
  //========================= Unified Bed Leveling ============================
  //===========================================================================

  //#define MESH_EDIT_GFX_OVERLAY   // Display a graphics overlay while editing the mesh

  #define MESH_INSET 1              // Set Mesh bounds as an inset region of the bed
  #define GRID_MAX_POINTS_X 10      // Don't use more than 15 points per axis, implementation limited.
  #define GRID_MAX_POINTS_Y GRID_MAX_POINTS_X

  #define UBL_MESH_EDIT_MOVES_Z     // Sophisticated users prefer no movement of nozzle
  #define UBL_SAVE_ACTIVE_ON_M500   // Save the currently active mesh in the current slot on M500

  //#define UBL_Z_RAISE_WHEN_OFF_MESH 2.5 // When the nozzle is off the mesh, this value is used
                                          // as the Z-Height correction value.

#elif ENABLED(MESH_BED_LEVELING)

  //===========================================================================
  //=================================== Mesh ==================================
  //===========================================================================

  #define MESH_INSET 10          // Set Mesh bounds as an inset region of the bed
  #define GRID_MAX_POINTS_X 3    // Don't use more than 7 points per axis, implementation limited.
  #define GRID_MAX_POINTS_Y GRID_MAX_POINTS_X

  //#define MESH_G28_REST_ORIGIN // After homing all axes ('G28' or 'G28 XYZ') rest Z at Z_MIN_POS

#endif // BED_LEVELING

/**
 * Add a bed leveling sub-menu for ABL or MBL.
 * Include a guided procedure if manual probing is enabled.
 */
#define LCD_BED_LEVELING

#if ENABLED(LCD_BED_LEVELING)
  #define MESH_EDIT_Z_STEP  0.025 // (mm) Step size while manually probing Z axis.
  #define LCD_PROBE_Z_RANGE 4     // (mm) Z Range centered on Z_MIN_POS for LCD Z adjustment
  #define MESH_EDIT_MENU        // Add a menu to edit mesh points
#endif

// Add a menu item to move between bed corners for manual bed adjustment
#define LEVEL_BED_CORNERS

#if ENABLED(LEVEL_BED_CORNERS)
  #define LEVEL_CORNERS_INSET_LFRB { 30, 30, 30, 30 } // (mm) Left, Front, Right, Back insets
  #define LEVEL_CORNERS_HEIGHT      0.0   // (mm) Z height of nozzle at leveling points
  #define LEVEL_CORNERS_Z_HOP       4.0   // (mm) Z height of nozzle between leveling points
  //#define LEVEL_CENTER_TOO              // Move to the center after the last corner
#endif

/**
 * Commands to execute at the end of G29 probing.
 * Useful to retract or move the Z probe out of the way.
 */
//#define Z_PROBE_END_SCRIPT "G1 Z10 F12000\nG1 X15 Y330\nG1 Z0.5\nG1 Z10"

// @section homing

// The center of the bed is at (X=0, Y=0)
//#define BED_CENTER_AT_0_0

// Manually set the home position. Leave these undefined for automatic settings.
// For DELTA this is the top-center of the Cartesian print volume.
//#define MANUAL_X_HOME_POS 0
//#define MANUAL_Y_HOME_POS 0
//#define MANUAL_Z_HOME_POS 0

// Use "Z Safe Homing" to avoid homing with a Z probe outside the bed area.
//
// With this feature enabled:
//
// - Allow Z homing only after X and Y homing AND stepper drivers still enabled.
// - If stepper drivers time out, it will need X and Y homing again before Z homing.
// - Move the Z probe (or nozzle) to a defined XY point before Z Homing.
// - Prevent Z homing when the Z probe is outside bed area.
//
#define Z_SAFE_HOMING

#if ENABLED(Z_SAFE_HOMING)
  #define Z_SAFE_HOMING_X_POINT X_CENTER  // X point for Z homing
  #define Z_SAFE_HOMING_Y_POINT Y_CENTER  // Y point for Z homing
#endif

// Homing speeds (mm/min)
#define HOMING_FEEDRATE_XY (50*60)
#define HOMING_FEEDRATE_Z  (4*60)

// Validate that endstops are triggered on homing moves
#define VALIDATE_HOMING_ENDSTOPS

// @section calibrate

/**
 * Bed Skew Compensation
 *
 * This feature corrects for misalignment in the XYZ axes.
 *
 * Take the following steps to get the bed skew in the XY plane:
 *  1. Print a test square (e.g., https://www.thingiverse.com/thing:2563185)
 *  2. For XY_DIAG_AC measure the diagonal A to C
 *  3. For XY_DIAG_BD measure the diagonal B to D
 *  4. For XY_SIDE_AD measure the edge A to D
 *
 * Marlin automatically computes skew factors from these measurements.
 * Skew factors may also be computed and set manually:
 *
 *  - Compute AB     : SQRT(2*AC*AC+2*BD*BD-4*AD*AD)/2
 *  - XY_SKEW_FACTOR : TAN(PI/2-ACOS((AC*AC-AB*AB-AD*AD)/(2*AB*AD)))
 *
 * If desired, follow the same procedure for XZ and YZ.
 * Use these diagrams for reference:
 *
 *    Y                     Z                     Z
 *    ^     B-------C       ^     B-------C       ^     B-------C
 *    |    /       /        |    /       /        |    /       /
 *    |   /       /         |   /       /         |   /       /
 *    |  A-------D          |  A-------D          |  A-------D
 *    +-------------->X     +-------------->X     +-------------->Y
 *     XY_SKEW_FACTOR        XZ_SKEW_FACTOR        YZ_SKEW_FACTOR
 */
//#define SKEW_CORRECTION

#if ENABLED(SKEW_CORRECTION)
  // Input all length measurements here:
  #define XY_DIAG_AC 282.8427124746
  #define XY_DIAG_BD 282.8427124746
  #define XY_SIDE_AD 200

  // Or, set the default skew factors directly here
  // to override the above measurements:
  #define XY_SKEW_FACTOR 0.0

  //#define SKEW_CORRECTION_FOR_Z
  #if ENABLED(SKEW_CORRECTION_FOR_Z)
    #define XZ_DIAG_AC 282.8427124746
    #define XZ_DIAG_BD 282.8427124746
    #define YZ_DIAG_AC 282.8427124746
    #define YZ_DIAG_BD 282.8427124746
    #define YZ_SIDE_AD 200
    #define XZ_SKEW_FACTOR 0.0
    #define YZ_SKEW_FACTOR 0.0
  #endif

  // Enable this option for M852 to set skew at runtime
  //#define SKEW_CORRECTION_GCODE
#endif

//=============================================================================
//============================= Additional Features ===========================
//=============================================================================

// @section extras

/**
 * EEPROM
 *
 * Persistent storage to preserve configurable settings across reboots.
 *
 *   M500 - Store settings to EEPROM.
 *   M501 - Read settings from EEPROM. (i.e., Throw away unsaved changes)
 *   M502 - Revert settings to "factory" defaults. (Follow with M500 to init the EEPROM.)
 */
#define EEPROM_SETTINGS     // Persistent storage with M500 and M501
//#define DISABLE_M503        // Saves ~2700 bytes of PROGMEM. Disable for release!
#define EEPROM_CHITCHAT       // Give feedback on EEPROM commands. Disable to save PROGMEM.
#define EEPROM_BOOT_SILENT    // Keep M503 quiet and only give errors during first load
#if ENABLED(EEPROM_SETTINGS)
  #define EEPROM_AUTO_INIT  // Init EEPROM automatically on any errors.
#endif

//
// Host Keepalive
//
// When enabled Marlin will send a busy status message to the host
// every couple of seconds when it can't accept commands.
//
#define HOST_KEEPALIVE_FEATURE        // Disable this if your host doesn't like keepalive messages
#define DEFAULT_KEEPALIVE_INTERVAL 2  // Number of seconds between "busy" messages. Set with M113.
#define BUSY_WHILE_HEATING            // Some hosts require "busy" messages even during heating

//
// G20/G21 Inch mode support
//
//#define INCH_MODE_SUPPORT

//
// M149 Set temperature units support
//
//#define TEMPERATURE_UNITS_SUPPORT

// @section temperature

// Preheat Constants
#define PREHEAT_1_LABEL       "PLA"
#define PREHEAT_1_TEMP_HOTEND 190
#define PREHEAT_1_TEMP_BED     65
#define PREHEAT_1_FAN_SPEED     0 // Value from 0 to 255

#define PREHEAT_2_LABEL       "PETG"
#define PREHEAT_2_TEMP_HOTEND 235
#define PREHEAT_2_TEMP_BED     80
#define PREHEAT_2_FAN_SPEED     0 // Value from 0 to 255

#define PREHEAT_3_LABEL       "ABS"
#define PREHEAT_3_TEMP_HOTEND 240
#define PREHEAT_3_TEMP_BED    110
#define PREHEAT_3_FAN_SPEED     0 // Value from 0 to 255

/**
 * Nozzle Park
 *
 * Park the nozzle at the given XYZ position on idle or G27.
 *
 * The "P" parameter controls the action applied to the Z axis:
 *
 *    P0  (Default) If Z is below park Z raise the nozzle.
 *    P1  Raise the nozzle always to Z-park height.
 *    P2  Raise the nozzle by Z-park amount, limited to Z_MAX_POS.
 */
#define NOZZLE_PARK_FEATURE

#if ENABLED(NOZZLE_PARK_FEATURE)
  // Specify a park position as { X, Y, Z_raise }
  #define NOZZLE_PARK_POINT { (X_MAX_POS - 10), (Y_MIN_POS + 10), 20 }
  //#define NOZZLE_PARK_X_ONLY          // X move only is required to park
  //#define NOZZLE_PARK_Y_ONLY          // Y move only is required to park
  #define NOZZLE_PARK_Z_RAISE_MIN   2   // (mm) Always raise Z by at least this distance
  #define NOZZLE_PARK_XY_FEEDRATE 100   // (mm/s) X and Y axes feedrate (also used for delta Z axis)
  #define NOZZLE_PARK_Z_FEEDRATE    5   // (mm/s) Z axis feedrate (not used for delta printers)
#endif

/**
 * Clean Nozzle Feature -- EXPERIMENTAL
 *
 * Adds the G12 command to perform a nozzle cleaning process.
 *
 * Parameters:
 *   P  Pattern
 *   S  Strokes / Repetitions
 *   T  Triangles (P1 only)
 *
 * Patterns:
 *   P0  Straight line (default). This process requires a sponge type material
 *       at a fixed bed location. "S" specifies strokes (i.e. back-forth motions)
 *       between the start / end points.
 *
 *   P1  Zig-zag pattern between (X0, Y0) and (X1, Y1), "T" specifies the
 *       number of zig-zag triangles to do. "S" defines the number of strokes.
 *       Zig-zags are done in whichever is the narrower dimension.
 *       For example, "G12 P1 S1 T3" will execute:
 *
 *          --
 *         |  (X0, Y1) |     /\        /\        /\     | (X1, Y1)
 *         |           |    /  \      /  \      /  \    |
 *       A |           |   /    \    /    \    /    \   |
 *         |           |  /      \  /      \  /      \  |
 *         |  (X0, Y0) | /        \/        \/        \ | (X1, Y0)
 *          --         +--------------------------------+
 *                       |________|_________|_________|
 *                           T1        T2        T3
 *
 *   P2  Circular pattern with middle at NOZZLE_CLEAN_CIRCLE_MIDDLE.
 *       "R" specifies the radius. "S" specifies the stroke count.
 *       Before starting, the nozzle moves to NOZZLE_CLEAN_START_POINT.
 *
 *   Caveats: The ending Z should be the same as starting Z.
 * Attention: EXPERIMENTAL. G-code arguments may change.
 */
//#define NOZZLE_CLEAN_FEATURE

#if ENABLED(NOZZLE_CLEAN_FEATURE)
  // Default number of pattern repetitions
  #define NOZZLE_CLEAN_STROKES  12

  // Default number of triangles
  #define NOZZLE_CLEAN_TRIANGLES  3

  // Specify positions for each tool as { { X, Y, Z }, { X, Y, Z } }
  // Dual hotend system may use { {  -20, (Y_BED_SIZE / 2), (Z_MIN_POS + 1) },  {  420, (Y_BED_SIZE / 2), (Z_MIN_POS + 1) }}
  #define NOZZLE_CLEAN_START_POINT { {  30, 30, (Z_MIN_POS + 1) } }
  #define NOZZLE_CLEAN_END_POINT   { { 100, 60, (Z_MIN_POS + 1) } }

  // Circular pattern radius
  #define NOZZLE_CLEAN_CIRCLE_RADIUS 6.5
  // Circular pattern circle fragments number
  #define NOZZLE_CLEAN_CIRCLE_FN 10
  // Middle point of circle
  #define NOZZLE_CLEAN_CIRCLE_MIDDLE NOZZLE_CLEAN_START_POINT

  // Move the nozzle to the initial position after cleaning
  #define NOZZLE_CLEAN_GOBACK

  // For a purge/clean station that's always at the gantry height (thus no Z move)
  //#define NOZZLE_CLEAN_NO_Z

  // For a purge/clean station mounted on the X axis
  //#define NOZZLE_CLEAN_NO_Y

  // Explicit wipe G-code script applies to a G12 with no arguments.
  //#define WIPE_SEQUENCE_COMMANDS "G1 X-17 Y25 Z10 F4000\nG1 Z1\nM114\nG1 X-17 Y25\nG1 X-17 Y95\nG1 X-17 Y25\nG1 X-17 Y95\nG1 X-17 Y25\nG1 X-17 Y95\nG1 X-17 Y25\nG1 X-17 Y95\nG1 X-17 Y25\nG1 X-17 Y95\nG1 X-17 Y25\nG1 X-17 Y95\nG1 Z15\nM400\nG0 X-10.0 Y-9.0"

#endif

/**
 * Print Job Timer
 *
 * Automatically start and stop the print job timer on M104/M109/M190.
 *
 *   M104 (hotend, no wait) - high temp = none,        low temp = stop timer
 *   M109 (hotend, wait)    - high temp = start timer, low temp = stop timer
 *   M190 (bed, wait)       - high temp = start timer, low temp = none
 *
 * The timer can also be controlled with the following commands:
 *
 *   M75 - Start the print job timer
 *   M76 - Pause the print job timer
 *   M77 - Stop the print job timer
 */
#define PRINTJOB_TIMER_AUTOSTART

/**
 * Print Counter
 *
 * Track statistical data such as:
 *
 *  - Total print jobs
 *  - Total successful print jobs
 *  - Total failed print jobs
 *  - Total time printing
 *
 * View the current statistics with M78.
 */
#define PRINTCOUNTER

/**
 * Password
 *
 * Set a numerical password for the printer which can be requested:
 *
 *  - When the printer boots up
 *  - Upon opening the 'Print from Media' Menu
 *  - When SD printing is completed or aborted
 *
 * The following G-codes can be used:
 *
 *  M510 - Lock Printer. Blocks all commands except M511.
 *  M511 - Unlock Printer.
 *  M512 - Set, Change and Remove Password.
 *
 * If you forget the password and get locked out you'll need to re-flash
 * the firmware with the feature disabled, reset EEPROM, and (optionally)
 * re-flash the firmware again with this feature enabled.
 */
//#define PASSWORD_FEATURE
#if ENABLED(PASSWORD_FEATURE)
  #define PASSWORD_LENGTH 4                 // (#) Number of digits (1-9). 3 or 4 is recommended
  #define PASSWORD_ON_STARTUP
  #define PASSWORD_UNLOCK_GCODE             // Unlock with the M511 P<password> command. Disable to prevent brute-force attack.
  #define PASSWORD_CHANGE_GCODE             // Change the password with M512 P<old> S<new>.
  //#define PASSWORD_ON_SD_PRINT_MENU       // This does not prevent gcodes from running
  //#define PASSWORD_AFTER_SD_PRINT_END
  //#define PASSWORD_AFTER_SD_PRINT_ABORT
  //#include "Configuration_Secure.h"       // External file with PASSWORD_DEFAULT_VALUE
#endif

//=============================================================================
//============================= LCD and SD support ============================
//=============================================================================

// @section lcd

/**
 * LCD LANGUAGE
 *
 * Select the language to display on the LCD. These languages are available:
 *
 *   en, an, bg, ca, cz, da, de, el, el_gr, es, eu, fi, fr, gl, hr, hu, it,
 *   jp_kana, ko_KR, nl, pl, pt, pt_br, ro, ru, sk, tr, uk, vi, zh_CN, zh_TW, test
 *
 * :{ 'en':'English', 'an':'Aragonese', 'bg':'Bulgarian', 'ca':'Catalan', 'cz':'Czech', 'da':'Danish', 'de':'German', 'el':'Greek', 'el_gr':'Greek (Greece)', 'es':'Spanish', 'eu':'Basque-Euskera', 'fi':'Finnish', 'fr':'French', 'gl':'Galician', 'hr':'Croatian', 'hu':'Hungarian', 'it':'Italian', 'jp_kana':'Japanese', 'ko_KR':'Korean (South Korea)', 'nl':'Dutch', 'pl':'Polish', 'pt':'Portuguese', 'pt_br':'Portuguese (Brazilian)', 'ro':'Romanian', 'ru':'Russian', 'sk':'Slovak', 'tr':'Turkish', 'uk':'Ukrainian', 'vi':'Vietnamese', 'zh_CN':'Chinese (Simplified)', 'zh_TW':'Chinese (Traditional)', 'test':'TEST' }
 */
#define LCD_LANGUAGE en

/**
 * LCD Character Set
 *
 * Note: This option is NOT applicable to Graphical Displays.
 *
 * All character-based LCDs provide ASCII plus one of these
 * language extensions:
 *
 *  - JAPANESE ... the most common
 *  - WESTERN  ... with more accented characters
 *  - CYRILLIC ... for the Russian language
 *
 * To determine the language extension installed on your controller:
 *
 *  - Compile and upload with LCD_LANGUAGE set to 'test'
 *  - Click the controller to view the LCD menu
 *  - The LCD will display Japanese, Western, or Cyrillic text
 *
 * See https://marlinfw.org/docs/development/lcd_language.html
 *
 * :['JAPANESE', 'WESTERN', 'CYRILLIC']
 */
#define DISPLAY_CHARSET_HD44780 JAPANESE

/**
 * Info Screen Style (0:Classic, 1:Průša)
 *
 * :[0:'Classic', 1:'Průša']
 */
#define LCD_INFO_SCREEN_STYLE 0

/**
 * SD CARD
 *
 * SD Card support is disabled by default. If your controller has an SD slot,
 * you must uncomment the following option or it won't work.
 */
#define SDSUPPORT

/**
 * SD CARD: SPI SPEED
 *
 * Enable one of the following items for a slower SPI transfer speed.
 * This may be required to resolve "volume init" errors.
 */
//#define SPI_SPEED SPI_HALF_SPEED
//#define SPI_SPEED SPI_QUARTER_SPEED
//#define SPI_SPEED SPI_EIGHTH_SPEED

/**
 * SD CARD: ENABLE CRC
 *
 * Use CRC checks and retries on the SD communication.
 */
#define SD_CHECK_AND_RETRY

/**
 * LCD Menu Items
 *
 * Disable all menus and only display the Status Screen, or
 * just remove some extraneous menu items to recover space.
 */
//#define NO_LCD_MENUS
//#define SLIM_LCD_MENUS

//
// ENCODER SETTINGS
//
// This option overrides the default number of encoder pulses needed to
// produce one step. Should be increased for high-resolution encoders.
//
//#define ENCODER_PULSES_PER_STEP 4

//
// Use this option to override the number of step signals required to
// move between next/prev menu items.
//
//#define ENCODER_STEPS_PER_MENU_ITEM 1

/**
 * Encoder Direction Options
 *
 * Test your encoder's behavior first with both options disabled.
 *
 *  Reversed Value Edit and Menu Nav? Enable REVERSE_ENCODER_DIRECTION.
 *  Reversed Menu Navigation only?    Enable REVERSE_MENU_DIRECTION.
 *  Reversed Value Editing only?      Enable BOTH options.
 */

//
// This option reverses the encoder direction everywhere.
//
//  Set this option if CLOCKWISE causes values to DECREASE
//
//#define REVERSE_ENCODER_DIRECTION

//
// This option reverses the encoder direction for navigating LCD menus.
//
//  If CLOCKWISE normally moves DOWN this makes it go UP.
//  If CLOCKWISE normally moves UP this makes it go DOWN.
//
//#define REVERSE_MENU_DIRECTION

//
// This option reverses the encoder direction for Select Screen.
//
//  If CLOCKWISE normally moves LEFT this makes it go RIGHT.
//  If CLOCKWISE normally moves RIGHT this makes it go LEFT.
//
//#define REVERSE_SELECT_DIRECTION

//
// Individual Axis Homing
//
// Add individual axis homing items (Home X, Home Y, and Home Z) to the LCD menu.
//
#define INDIVIDUAL_AXIS_HOMING_MENU

//
// SPEAKER/BUZZER
//
// If you have a speaker that can produce tones, enable it here.
// By default Marlin assumes you have a buzzer with a fixed frequency.
//
#define SPEAKER

//
// The duration and frequency for the UI feedback sound.
// Set these to 0 to disable audio feedback in the LCD menus.
//
// Note: Test audio output with the G-Code:
//  M300 S<frequency Hz> P<duration ms>
//
//#define LCD_FEEDBACK_FREQUENCY_DURATION_MS 2
//#define LCD_FEEDBACK_FREQUENCY_HZ 5000

//=============================================================================
//======================== LCD / Controller Selection =========================
//========================   (Character-based LCDs)   =========================
//=============================================================================

//
// RepRapDiscount Smart Controller.
// https://reprap.org/wiki/RepRapDiscount_Smart_Controller
//
// Note: Usually sold with a white PCB.
//
//#define REPRAP_DISCOUNT_SMART_CONTROLLER

//
// Original RADDS LCD Display+Encoder+SDCardReader
// http://doku.radds.org/dokumentation/lcd-display/
//
//#define RADDS_DISPLAY

//
// ULTIMAKER Controller.
//
//#define ULTIMAKERCONTROLLER

//
// ULTIPANEL as seen on Thingiverse.
//
//#define ULTIPANEL

//
// PanelOne from T3P3 (via RAMPS 1.4 AUX2/AUX3)
// https://reprap.org/wiki/PanelOne
//
//#define PANEL_ONE

//
// GADGETS3D G3D LCD/SD Controller
// https://reprap.org/wiki/RAMPS_1.3/1.4_GADGETS3D_Shield_with_Panel
//
// Note: Usually sold with a blue PCB.
//
//#define G3D_PANEL

//
// RigidBot Panel V1.0
// http://www.inventapart.com/
//
//#define RIGIDBOT_PANEL

//
// Makeboard 3D Printer Parts 3D Printer Mini Display 1602 Mini Controller
// https://www.aliexpress.com/item/32765887917.html
//
//#define MAKEBOARD_MINI_2_LINE_DISPLAY_1602

//
// ANET and Tronxy 20x4 Controller
//
//#define ZONESTAR_LCD            // Requires ADC_KEYPAD_PIN to be assigned to an analog pin.
                                  // This LCD is known to be susceptible to electrical interference
                                  // which scrambles the display.  Pressing any button clears it up.
                                  // This is a LCD2004 display with 5 analog buttons.

//
// Generic 16x2, 16x4, 20x2, or 20x4 character-based LCD.
//
//#define ULTRA_LCD

//=============================================================================
//======================== LCD / Controller Selection =========================
//=====================   (I2C and Shift-Register LCDs)   =====================
//=============================================================================

//
// CONTROLLER TYPE: I2C
//
// Note: These controllers require the installation of Arduino's LiquidCrystal_I2C
// library. For more info: https://github.com/kiyoshigawa/LiquidCrystal_I2C
//

//
// Elefu RA Board Control Panel
// http://www.elefu.com/index.php?route=product/product&product_id=53
//
//#define RA_CONTROL_PANEL

//
// Sainsmart (YwRobot) LCD Displays
//
// These require F.Malpartida's LiquidCrystal_I2C library
// https://bitbucket.org/fmalpartida/new-liquidcrystal/wiki/Home
//
//#define LCD_SAINSMART_I2C_1602
//#define LCD_SAINSMART_I2C_2004

//
// Generic LCM1602 LCD adapter
//
//#define LCM1602

//
// PANELOLU2 LCD with status LEDs,
// separate encoder and click inputs.
//
// Note: This controller requires Arduino's LiquidTWI2 library v1.2.3 or later.
// For more info: https://github.com/lincomatic/LiquidTWI2
//
// Note: The PANELOLU2 encoder click input can either be directly connected to
// a pin (if BTN_ENC defined to != -1) or read through I2C (when BTN_ENC == -1).
//
//#define LCD_I2C_PANELOLU2

//
// Panucatt VIKI LCD with status LEDs,
// integrated click & L/R/U/D buttons, separate encoder inputs.
//
//#define LCD_I2C_VIKI

//
// CONTROLLER TYPE: Shift register panels
//

//
// 2-wire Non-latching LCD SR from https://goo.gl/aJJ4sH
// LCD configuration: https://reprap.org/wiki/SAV_3D_LCD
//
//#define SAV_3DLCD

//
// 3-wire SR LCD with strobe using 74HC4094
// https://github.com/mikeshub/SailfishLCD
// Uses the code directly from Sailfish
//
//#define FF_INTERFACEBOARD

//
// TFT GLCD Panel with Marlin UI
// Panel connected to main board by SPI or I2C interface.
// See https://github.com/Serhiy-K/TFTGLCDAdapter
//
//#define TFTGLCD_PANEL_SPI
//#define TFTGLCD_PANEL_I2C

//=============================================================================
//=======================   LCD / Controller Selection  =======================
//=========================      (Graphical LCDs)      ========================
//=============================================================================

//
// CONTROLLER TYPE: Graphical 128x64 (DOGM)
//
// IMPORTANT: The U8glib library is required for Graphical Display!
//            https://github.com/olikraus/U8glib_Arduino
//
// NOTE: If the LCD is unresponsive you may need to reverse the plugs.
//

//
// RepRapDiscount FULL GRAPHIC Smart Controller
// https://reprap.org/wiki/RepRapDiscount_Full_Graphic_Smart_Controller
//
#define REPRAP_DISCOUNT_FULL_GRAPHIC_SMART_CONTROLLER

//
// ReprapWorld Graphical LCD
// https://reprapworld.com/?products_details&products_id/1218
//
//#define REPRAPWORLD_GRAPHICAL_LCD

//
// Activate one of these if you have a Panucatt Devices
// Viki 2.0 or mini Viki with Graphic LCD
// https://www.panucatt.com
//
//#define VIKI2
//#define miniVIKI

//
// MakerLab Mini Panel with graphic
// controller and SD support - https://reprap.org/wiki/Mini_panel
//
//#define MINIPANEL

//
// MaKr3d Makr-Panel with graphic controller and SD support.
// https://reprap.org/wiki/MaKr3d_MaKrPanel
//
//#define MAKRPANEL

//
// Adafruit ST7565 Full Graphic Controller.
// https://github.com/eboston/Adafruit-ST7565-Full-Graphic-Controller/
//
//#define ELB_FULL_GRAPHIC_CONTROLLER

//
// BQ LCD Smart Controller shipped by
// default with the BQ Hephestos 2 and Witbox 2.
//
//#define BQ_LCD_SMART_CONTROLLER

//
// Cartesio UI
// http://mauk.cc/webshop/cartesio-shop/electronics/user-interface
//
//#define CARTESIO_UI

//
// LCD for Melzi Card with Graphical LCD
//
//#define LCD_FOR_MELZI

//
// Original Ulticontroller from Ultimaker 2 printer with SSD1309 I2C display and encoder
// https://github.com/Ultimaker/Ultimaker2/tree/master/1249_Ulticontroller_Board_(x1)
//
//#define ULTI_CONTROLLER

//
// MKS MINI12864 with graphic controller and SD support
// https://reprap.org/wiki/MKS_MINI_12864
//
//#define MKS_MINI_12864

//
// MKS LCD12864A/B with graphic controller and SD support. Follows MKS_MINI_12864 pinout.
// https://www.aliexpress.com/item/33018110072.html
//
//#define MKS_LCD12864

//
// FYSETC variant of the MINI12864 graphic controller with SD support
// https://wiki.fysetc.com/Mini12864_Panel/
//
//#define FYSETC_MINI_12864_X_X    // Type C/D/E/F. No tunable RGB Backlight by default
//#define FYSETC_MINI_12864_1_2    // Type C/D/E/F. Simple RGB Backlight (always on)
//#define FYSETC_MINI_12864_2_0    // Type A/B. Discreet RGB Backlight
//#define FYSETC_MINI_12864_2_1    // Type A/B. NeoPixel RGB Backlight
//#define FYSETC_GENERIC_12864_1_1 // Larger display with basic ON/OFF backlight.

//
// Factory display for Creality CR-10
// https://www.aliexpress.com/item/32833148327.html
//
// This is RAMPS-compatible using a single 10-pin connector.
// (For CR-10 owners who want to replace the Melzi Creality board but retain the display)
//
//#define CR10_STOCKDISPLAY

//
// Ender-2 OEM display, a variant of the MKS_MINI_12864
//
//#define ENDER2_STOCKDISPLAY

//
// ANET and Tronxy Graphical Controller
//
// Anet 128x64 full graphics lcd with rotary encoder as used on Anet A6
// A clone of the RepRapDiscount full graphics display but with
// different pins/wiring (see pins_ANET_10.h).
//
//#define ANET_FULL_GRAPHICS_LCD

//
// AZSMZ 12864 LCD with SD
// https://www.aliexpress.com/item/32837222770.html
//
//#define AZSMZ_12864

//
// Silvergate GLCD controller
// https://github.com/android444/Silvergate
//
//#define SILVER_GATE_GLCD_CONTROLLER

//=============================================================================
//==============================  OLED Displays  ==============================
//=============================================================================

//
// SSD1306 OLED full graphics generic display
//
//#define U8GLIB_SSD1306

//
// SAV OLEd LCD module support using either SSD1306 or SH1106 based LCD modules
//
//#define SAV_3DGLCD
#if ENABLED(SAV_3DGLCD)
  #define U8GLIB_SSD1306
  //#define U8GLIB_SH1106
#endif

//
// TinyBoy2 128x64 OLED / Encoder Panel
//
//#define OLED_PANEL_TINYBOY2

//
// MKS OLED 1.3" 128×64 FULL GRAPHICS CONTROLLER
// https://reprap.org/wiki/MKS_12864OLED
//
// Tiny, but very sharp OLED display
//
//#define MKS_12864OLED          // Uses the SH1106 controller (default)
//#define MKS_12864OLED_SSD1306  // Uses the SSD1306 controller

//
// Zonestar OLED 128×64 FULL GRAPHICS CONTROLLER
//
//#define ZONESTAR_12864LCD           // Graphical (DOGM) with ST7920 controller
//#define ZONESTAR_12864OLED          // 1.3" OLED with SH1106 controller (default)
//#define ZONESTAR_12864OLED_SSD1306  // 0.96" OLED with SSD1306 controller

//
// Einstart S OLED SSD1306
//
//#define U8GLIB_SH1106_EINSTART

//
// Overlord OLED display/controller with i2c buzzer and LEDs
//
//#define OVERLORD_OLED

//
// FYSETC OLED 2.42" 128×64 FULL GRAPHICS CONTROLLER with WS2812 RGB
// Where to find : https://www.aliexpress.com/item/4000345255731.html
//#define FYSETC_242_OLED_12864   // Uses the SSD1309 controller

//=============================================================================
//========================== Extensible UI Displays ===========================
//=============================================================================

//
// DGUS Touch Display with DWIN OS. (Choose one.)
// ORIGIN : https://www.aliexpress.com/item/32993409517.html
// FYSETC : https://www.aliexpress.com/item/32961471929.html
//
//#define DGUS_LCD_UI_ORIGIN
//#define DGUS_LCD_UI_FYSETC
//#define DGUS_LCD_UI_HIPRECY

//
// Touch-screen LCD for Malyan M200/M300 printers
//
//#define MALYAN_LCD
#if ENABLED(MALYAN_LCD)
  #define LCD_SERIAL_PORT 1  // Default is 1 for Malyan M200
#endif

//
// Touch UI for FTDI EVE (FT800/FT810) displays
// See Configuration_adv.h for all configuration options.
//
//#define TOUCH_UI_FTDI_EVE

//
// Touch-screen LCD for Anycubic printers
//
//#define ANYCUBIC_LCD_I3MEGA
//#define ANYCUBIC_LCD_CHIRON
#if EITHER(ANYCUBIC_LCD_I3MEGA, ANYCUBIC_LCD_CHIRON)
  #define LCD_SERIAL_PORT 3  // Default is 3 for Anycubic
  //#define ANYCUBIC_LCD_DEBUG
#endif

//
// Third-party or vendor-customized controller interfaces.
// Sources should be installed in 'src/lcd/extensible_ui'.
//
//#define EXTENSIBLE_UI

#if ENABLED(EXTENSIBLE_UI)
  //#define EXTUI_LOCAL_BEEPER // Enables use of local Beeper pin with external display
#endif

//=============================================================================
//=============================== Graphical TFTs ==============================
//=============================================================================

/**
 * TFT Type - Select your Display type
 *
 * Available options are:
 *   MKS_TS35_V2_0,
 *   MKS_ROBIN_TFT24, MKS_ROBIN_TFT28, MKS_ROBIN_TFT32, MKS_ROBIN_TFT35,
 *   MKS_ROBIN_TFT43, MKS_ROBIN_TFT_V1_1R
 *   TFT_TRONXY_X5SA, ANYCUBIC_TFT35, LONGER_LK_TFT28
 *   TFT_GENERIC
 *
 * For TFT_GENERIC, you need to configure these 3 options:
 *   Driver:     TFT_DRIVER
 *               Current Drivers are: AUTO, ST7735, ST7789, ST7796, R61505, ILI9328, ILI9341, ILI9488
 *   Resolution: TFT_WIDTH and TFT_HEIGHT
 *   Interface:  TFT_INTERFACE_FSMC or TFT_INTERFACE_SPI
 */
//#define TFT_GENERIC

/**
 * TFT UI - User Interface Selection. Enable one of the following options:
 *
 *   TFT_CLASSIC_UI - Emulated DOGM - 128x64 Upscaled
 *   TFT_COLOR_UI   - Marlin Default Menus, Touch Friendly, using full TFT capabilities
 *   TFT_LVGL_UI    - A Modern UI using LVGL
 *
 *   For LVGL_UI also copy the 'assets' folder from the build directory to the
 *   root of your SD card, together with the compiled firmware.
 */
//#define TFT_CLASSIC_UI
//#define TFT_COLOR_UI
//#define TFT_LVGL_UI

/**
 * TFT Rotation. Set to one of the following values:
 *
 *   TFT_ROTATE_90,  TFT_ROTATE_90_MIRROR_X,  TFT_ROTATE_90_MIRROR_Y,
 *   TFT_ROTATE_180, TFT_ROTATE_180_MIRROR_X, TFT_ROTATE_180_MIRROR_Y,
 *   TFT_ROTATE_270, TFT_ROTATE_270_MIRROR_X, TFT_ROTATE_270_MIRROR_Y,
 *   TFT_MIRROR_X, TFT_MIRROR_Y, TFT_NO_ROTATION
 */
//#define TFT_ROTATION TFT_NO_ROTATION

//=============================================================================
//============================  Other Controllers  ============================
//=============================================================================

//
// Ender-3 v2 OEM display. A DWIN display with Rotary Encoder.
//
//#define DWIN_CREALITY_LCD

//
// ADS7843/XPT2046 ADC Touchscreen such as ILI9341 2.8
//
//#define TOUCH_SCREEN
#if ENABLED(TOUCH_SCREEN)
  #define BUTTON_DELAY_EDIT  50 // (ms) Button repeat delay for edit screens
  #define BUTTON_DELAY_MENU 250 // (ms) Button repeat delay for menus

  #define TOUCH_SCREEN_CALIBRATION

  //#define XPT2046_X_CALIBRATION 12316
  //#define XPT2046_Y_CALIBRATION -8981
  //#define XPT2046_X_OFFSET        -43
  //#define XPT2046_Y_OFFSET        257
#endif

//
// RepRapWorld REPRAPWORLD_KEYPAD v1.1
// https://reprapworld.com/products/electronics/ramps/keypad_v1_0_fully_assembled/
//
//#define REPRAPWORLD_KEYPAD
//#define REPRAPWORLD_KEYPAD_MOVE_STEP 10.0 // (mm) Distance to move per key-press

//=============================================================================
//=============================== Extra Features ==============================
//=============================================================================

// @section extras

// Set number of user-controlled fans. Disable to use all board-defined fans.
// :[1,2,3,4,5,6,7,8]
//#define NUM_M106_FANS 1

// Increase the FAN PWM frequency. Removes the PWM noise but increases heating in the FET/Arduino
//#define FAST_PWM_FAN

// Use software PWM to drive the fan, as for the heaters. This uses a very low frequency
// which is not as annoying as with the hardware PWM. On the other hand, if this frequency
// is too low, you should also increment SOFT_PWM_SCALE.
//#define FAN_SOFT_PWM

// Incrementing this by 1 will double the software PWM frequency,
// affecting heaters, and the fan if FAN_SOFT_PWM is enabled.
// However, control resolution will be halved for each increment;
// at zero value, there are 128 effective control positions.
// :[0,1,2,3,4,5,6,7]
#define SOFT_PWM_SCALE 0

// If SOFT_PWM_SCALE is set to a value higher than 0, dithering can
// be used to mitigate the associated resolution loss. If enabled,
// some of the PWM cycles are stretched so on average the desired
// duty cycle is attained.
//#define SOFT_PWM_DITHER

// Temperature status LEDs that display the hotend and bed temperature.
// If all hotends, bed temperature, and target temperature are under 54C
// then the BLUE led is on. Otherwise the RED led is on. (1C hysteresis)
//#define TEMP_STAT_LEDS

// Support for the BariCUDA Paste Extruder
//#define BARICUDA

// Support for BlinkM/CyzRgb
//#define BLINKM

// Support for PCA9632 PWM LED driver
//#define PCA9632

// Support for PCA9533 PWM LED driver
//#define PCA9533

/**
 * RGB LED / LED Strip Control
 *
 * Enable support for an RGB LED connected to 5V digital pins, or
 * an RGB Strip connected to MOSFETs controlled by digital pins.
 *
 * Adds the M150 command to set the LED (or LED strip) color.
 * If pins are PWM capable (e.g., 4, 5, 6, 11) then a range of
 * luminance values can be set from 0 to 255.
 * For NeoPixel LED an overall brightness parameter is also available.
 *
 * *** CAUTION ***
 *  LED Strips require a MOSFET Chip between PWM lines and LEDs,
 *  as the Arduino cannot handle the current the LEDs will require.
 *  Failure to follow this precaution can destroy your Arduino!
 *  NOTE: A separate 5V power supply is required! The NeoPixel LED needs
 *  more current than the Arduino 5V linear regulator can produce.
 * *** CAUTION ***
 *
 * LED Type. Enable only one of the following two options.
 */
//#define RGB_LED
//#define RGBW_LED

#if EITHER(RGB_LED, RGBW_LED)
  //#define RGB_LED_R_PIN 34
  //#define RGB_LED_G_PIN 43
  //#define RGB_LED_B_PIN 35
  //#define RGB_LED_W_PIN -1
#endif

// Support for Adafruit NeoPixel LED driver
#define NEOPIXEL_LED
#if ENABLED(NEOPIXEL_LED)
  #define NEOPIXEL_TYPE   NEO_GRB  // NEO_GRBW / NEO_GRB - four/three channel driver type (defined in Adafruit_NeoPixel.h)
  //#define NEOPIXEL_PIN     4     // LED driving pin
  //#define NEOPIXEL2_TYPE NEOPIXEL_TYPE
  //#define NEOPIXEL2_PIN    5
  #define NEOPIXEL_PIXELS 2        // Number of LEDs in the strip. (Longest strip when NEOPIXEL2_SEPARATE is disabled.)
  //#define NEOPIXEL_IS_SEQUENTIAL // Sequential display for temperature change - LED by LED. Disable to change all LEDs at once.
  #define NEOPIXEL_BRIGHTNESS 127  // Initial brightness (0-255)
  #define NEOPIXEL_STARTUP_TEST    // Cycle through colors at startup

  // Support for second Adafruit NeoPixel LED driver controlled with M150 S1 ...
  //#define NEOPIXEL2_SEPARATE
  #if ENABLED(NEOPIXEL2_SEPARATE)
    #define NEOPIXEL2_PIXELS      15  // Number of LEDs in the second strip
    #define NEOPIXEL2_BRIGHTNESS 127  // Initial brightness (0-255)
    #define NEOPIXEL2_STARTUP_TEST    // Cycle through colors at startup
  #else
    //#define NEOPIXEL2_INSERIES      // Default behavior is NeoPixel 2 in parallel
  #endif

  // Use a single NeoPixel LED for static (background) lighting
  //#define NEOPIXEL_BKGD_LED_INDEX  0               // Index of the LED to use
  //#define NEOPIXEL_BKGD_COLOR { 255, 255, 255, 0 } // R, G, B, W
#endif

/**
 * Printer Event LEDs
 *
 * During printing, the LEDs will reflect the printer status:
 *
 *  - Gradually change from blue to violet as the heated bed gets to target temp
 *  - Gradually change from violet to red as the hotend gets to temperature
 *  - Change to white to illuminate work surface
 *  - Change to green once print has finished
 *  - Turn off after the print has finished and the user has pushed a button
 */
#if ANY(BLINKM, RGB_LED, RGBW_LED, PCA9632, PCA9533, NEOPIXEL_LED)
  #define PRINTER_EVENT_LEDS
#endif

/**
 * Number of servos
 *
 * For some servo-related options NUM_SERVOS will be set automatically.
 * Set this manually if there are extra servos needing manual control.
 * Set to 0 to turn off servo support.
 */
#define NUM_SERVOS 1 // Servo index starts with 0 for M280 command

// (ms) Delay  before the next move will start, to give the servo time to reach its target angle.
// 300ms is a good value but you can try less delay.
// If the servo can't reach the requested position, increase it.
#define SERVO_DELAY { 300 }

// Only power servos during movement, otherwise leave off to prevent jitter
//#define DEACTIVATE_SERVOS_AFTER_MOVE

// Edit servo angles with M281 and save to EEPROM with M500
//#define EDITABLE_SERVO_ANGLES<|MERGE_RESOLUTION|>--- conflicted
+++ resolved
@@ -494,22 +494,12 @@
   //#define PID_PARAMS_PER_HOTEND // Uses separate PID parameters for each extruder (useful for mismatched extruders)
                                   // Set/get with gcode: M301 E[extruder number, 0-2]
 
-<<<<<<< HEAD
-  // BIQU B1
-  #if ENABLED(PID_PARAMS_PER_HOTEND)
-    // Specify between 1 and HOTENDS values per array.
-    // If fewer than EXTRUDER values are provided, the last element will be repeated.
-    #define DEFAULT_Kp_LIST {  23.34,  23.34 }
-    #define DEFAULT_Ki_LIST {   1.85,   1.85 }
-    #define DEFAULT_Kd_LIST {  73.55,  73.55 }
-=======
   #if ENABLED(PID_PARAMS_PER_HOTEND)
     // Specify between 1 and HOTENDS values per array.
     // If fewer than EXTRUDER values are provided, the last element will be repeated.
     #define DEFAULT_Kp_LIST {  22.20,  22.20 }
     #define DEFAULT_Ki_LIST {   1.08,   1.08 }
     #define DEFAULT_Kd_LIST { 114.00, 114.00 }
->>>>>>> 88a2ac92
   #else
     #define DEFAULT_Kp  23.34
     #define DEFAULT_Ki   1.85
