/**
 * Marlin 3D Printer Firmware
 * Copyright (c) 2020 MarlinFirmware [https://github.com/MarlinFirmware/Marlin]
 *
 * Based on Sprinter and grbl.
 * Copyright (c) 2011 Camiel Gubbels / Erik van der Zalm
 *
 * This program is free software: you can redistribute it and/or modify
 * it under the terms of the GNU General Public License as published by
 * the Free Software Foundation, either version 3 of the License, or
 * (at your option) any later version.
 *
 * This program is distributed in the hope that it will be useful,
 * but WITHOUT ANY WARRANTY; without even the implied warranty of
 * MERCHANTABILITY or FITNESS FOR A PARTICULAR PURPOSE.  See the
 * GNU General Public License for more details.
 *
 * You should have received a copy of the GNU General Public License
 * along with this program.  If not, see <https://www.gnu.org/licenses/>.
 *
 */
#pragma once

/**
 * Configuration.h
 *
 * Basic settings such as:
 *
 * - Type of electronics
 * - Type of temperature sensor
 * - Printer geometry
 * - Endstop configuration
 * - LCD controller
 * - Extra features
 *
 * Advanced settings can be found in Configuration_adv.h
 */
#define CONFIGURATION_H_VERSION 020008

//===========================================================================
//============================= Getting Started =============================
//===========================================================================

/**
 * Here are some standard links for getting your machine calibrated:
 *
 * https://reprap.org/wiki/Calibration
 * https://youtu.be/wAL9d7FgInk
 * http://calculator.josefprusa.cz
 * https://reprap.org/wiki/Triffid_Hunter%27s_Calibration_Guide
 * https://www.thingiverse.com/thing:5573
 * https://sites.google.com/site/repraplogphase/calibration-of-your-reprap
 * https://www.thingiverse.com/thing:298812
 */

//===========================================================================
//============================= DELTA Printer ===============================
//===========================================================================
// For a Delta printer, start with one of the configuration files in the config/examples/delta directory
// from https://github.com/MarlinFirmware/Configurations/branches/all and customize for your machine.
//

//===========================================================================
//============================= SCARA Printer ===============================
//===========================================================================
// For a SCARA printer, start with one of the configuration files in the config/examples/SCARA directory
// from https://github.com/MarlinFirmware/Configurations/branches/all and customize for your machine.
//

// @section info

// Author info of this build printed to the host during boot and M115
#define STRING_CONFIG_H_AUTHOR "(none, default config)" // Who made the changes.
//#define CUSTOM_VERSION_FILE Version.h // Path from the root directory (no quotes)

/**
 * *** VENDORS PLEASE READ ***
 *
 * Marlin allows you to add a custom boot image for Graphical LCDs.
 * With this option Marlin will first show your custom screen followed
 * by the standard Marlin logo with version number and web URL.
 *
 * We encourage you to take advantage of this new feature and we also
 * respectfully request that you retain the unmodified Marlin boot screen.
 */

// Show the Marlin bootscreen on startup. ** ENABLE FOR PRODUCTION **
#define SHOW_BOOTSCREEN

// Show the bitmap in Marlin/_Bootscreen.h on startup.
//#define SHOW_CUSTOM_BOOTSCREEN

// Show the bitmap in Marlin/_Statusscreen.h on the status screen.
//#define CUSTOM_STATUS_SCREEN_IMAGE

// @section machine

/**
 * Select the serial port on the board to use for communication with the host.
 * This allows the connection of wireless adapters (for instance) to non-default port pins.
 * Serial port -1 is the USB emulated serial port, if available.
 * Note: The first serial port (-1 or 0) will always be used by the Arduino bootloader.
 *
 * :[-1, 0, 1, 2, 3, 4, 5, 6, 7]
 */
#define SERIAL_PORT 0

/**
 * Select a secondary serial port on the board to use for communication with the host.
 * Currently Ethernet (-2) is only supported on Teensy 4.1 boards.
 * :[-2, -1, 0, 1, 2, 3, 4, 5, 6, 7]
 */
#define SERIAL_PORT_2 -1

/**
 * This setting determines the communication speed of the printer.
 *
 * 250000 works in most cases, but you might try a lower speed if
 * you commonly experience drop-outs during host printing.
 * You may try up to 1000000 to speed up SD file transfer.
 *
 * :[2400, 9600, 19200, 38400, 57600, 115200, 250000, 500000, 1000000]
 */
#define BAUDRATE 250000

// Enable the Bluetooth serial interface on AT90USB devices
//#define BLUETOOTH

// Choose the name from boards.h that matches your setup
#ifndef MOTHERBOARD
  #define MOTHERBOARD BOARD_BTT_SKR_V1_4_TURBO
#endif

// Name displayed in the LCD "Ready" message and Info menu
#define CUSTOM_MACHINE_NAME "Sidewinder X1"

// Printer's unique ID, used by some programs to differentiate between machines.
// Choose your own or use a service like https://www.uuidgenerator.net/version4
//#define MACHINE_UUID "00000000-0000-0000-0000-000000000000"

// @section extruder

// This defines the number of extruders
// :[0, 1, 2, 3, 4, 5, 6, 7, 8]
#define EXTRUDERS 1

// Generally expected filament diameter (1.75, 2.85, 3.0, ...). Used for Volumetric, Filament Width Sensor, etc.
#define DEFAULT_NOMINAL_FILAMENT_DIA 1.75

// For Cyclops or any "multi-extruder" that shares a single nozzle.
//#define SINGLENOZZLE

// Save and restore temperature and fan speed on tool-change.
// Set standby for the unselected tool with M104/106/109 T...
#if ENABLED(SINGLENOZZLE)
  //#define SINGLENOZZLE_STANDBY_TEMP
  //#define SINGLENOZZLE_STANDBY_FAN
#endif

/**
 * Multi-Material Unit
 * Set to one of these predefined models:
 *
 *   PRUSA_MMU1      : Průša MMU1 (The "multiplexer" version)
 *   PRUSA_MMU2      : Průša MMU2
 *   PRUSA_MMU2S     : Průša MMU2S (Requires MK3S extruder with motion sensor, EXTRUDERS = 5)
 *   SMUFF_EMU_MMU2  : Technik Gegg SMUFF (Průša MMU2 emulation mode)
 *   SMUFF_EMU_MMU2S : Technik Gegg SMUFF (Průša MMU2S emulation mode)
 *
 * Requires NOZZLE_PARK_FEATURE to park print head in case MMU unit fails.
 * See additional options in Configuration_adv.h.
 */
//#define MMU_MODEL PRUSA_MMU2

// A dual extruder that uses a single stepper motor
//#define SWITCHING_EXTRUDER
#if ENABLED(SWITCHING_EXTRUDER)
  #define SWITCHING_EXTRUDER_SERVO_NR 0
  #define SWITCHING_EXTRUDER_SERVO_ANGLES { 0, 90 } // Angles for E0, E1[, E2, E3]
  #if EXTRUDERS > 3
    #define SWITCHING_EXTRUDER_E23_SERVO_NR 1
  #endif
#endif

// A dual-nozzle that uses a servomotor to raise/lower one (or both) of the nozzles
//#define SWITCHING_NOZZLE
#if ENABLED(SWITCHING_NOZZLE)
  #define SWITCHING_NOZZLE_SERVO_NR 0
  //#define SWITCHING_NOZZLE_E1_SERVO_NR 1          // If two servos are used, the index of the second
  #define SWITCHING_NOZZLE_SERVO_ANGLES { 0, 90 }   // Angles for E0, E1 (single servo) or lowered/raised (dual servo)
#endif

/**
 * Two separate X-carriages with extruders that connect to a moving part
 * via a solenoid docking mechanism. Requires SOL1_PIN and SOL2_PIN.
 */
//#define PARKING_EXTRUDER

/**
 * Two separate X-carriages with extruders that connect to a moving part
 * via a magnetic docking mechanism using movements and no solenoid
 *
 * project   : https://www.thingiverse.com/thing:3080893
 * movements : https://youtu.be/0xCEiG9VS3k
 *             https://youtu.be/Bqbcs0CU2FE
 */
//#define MAGNETIC_PARKING_EXTRUDER

#if EITHER(PARKING_EXTRUDER, MAGNETIC_PARKING_EXTRUDER)

  #define PARKING_EXTRUDER_PARKING_X { -78, 184 }     // X positions for parking the extruders
  #define PARKING_EXTRUDER_GRAB_DISTANCE 1            // (mm) Distance to move beyond the parking point to grab the extruder
  //#define MANUAL_SOLENOID_CONTROL                   // Manual control of docking solenoids with M380 S / M381

  #if ENABLED(PARKING_EXTRUDER)

    #define PARKING_EXTRUDER_SOLENOIDS_INVERT           // If enabled, the solenoid is NOT magnetized with applied voltage
    #define PARKING_EXTRUDER_SOLENOIDS_PINS_ACTIVE LOW  // LOW or HIGH pin signal energizes the coil
    #define PARKING_EXTRUDER_SOLENOIDS_DELAY 250        // (ms) Delay for magnetic field. No delay if 0 or not defined.
    //#define MANUAL_SOLENOID_CONTROL                   // Manual control of docking solenoids with M380 S / M381

  #elif ENABLED(MAGNETIC_PARKING_EXTRUDER)

    #define MPE_FAST_SPEED      9000      // (mm/min) Speed for travel before last distance point
    #define MPE_SLOW_SPEED      4500      // (mm/min) Speed for last distance travel to park and couple
    #define MPE_TRAVEL_DISTANCE   10      // (mm) Last distance point
    #define MPE_COMPENSATION       0      // Offset Compensation -1 , 0 , 1 (multiplier) only for coupling

  #endif

#endif

/**
 * Switching Toolhead
 *
 * Support for swappable and dockable toolheads, such as
 * the E3D Tool Changer. Toolheads are locked with a servo.
 */
//#define SWITCHING_TOOLHEAD

/**
 * Magnetic Switching Toolhead
 *
 * Support swappable and dockable toolheads with a magnetic
 * docking mechanism using movement and no servo.
 */
//#define MAGNETIC_SWITCHING_TOOLHEAD

/**
 * Electromagnetic Switching Toolhead
 *
 * Parking for CoreXY / HBot kinematics.
 * Toolheads are parked at one edge and held with an electromagnet.
 * Supports more than 2 Toolheads. See https://youtu.be/JolbsAKTKf4
 */
//#define ELECTROMAGNETIC_SWITCHING_TOOLHEAD

#if ANY(SWITCHING_TOOLHEAD, MAGNETIC_SWITCHING_TOOLHEAD, ELECTROMAGNETIC_SWITCHING_TOOLHEAD)
  #define SWITCHING_TOOLHEAD_Y_POS          235         // (mm) Y position of the toolhead dock
  #define SWITCHING_TOOLHEAD_Y_SECURITY      10         // (mm) Security distance Y axis
  #define SWITCHING_TOOLHEAD_Y_CLEAR         60         // (mm) Minimum distance from dock for unobstructed X axis
  #define SWITCHING_TOOLHEAD_X_POS          { 215, 0 }  // (mm) X positions for parking the extruders
  #if ENABLED(SWITCHING_TOOLHEAD)
    #define SWITCHING_TOOLHEAD_SERVO_NR       2         // Index of the servo connector
    #define SWITCHING_TOOLHEAD_SERVO_ANGLES { 0, 180 }  // (degrees) Angles for Lock, Unlock
  #elif ENABLED(MAGNETIC_SWITCHING_TOOLHEAD)
    #define SWITCHING_TOOLHEAD_Y_RELEASE      5         // (mm) Security distance Y axis
    #define SWITCHING_TOOLHEAD_X_SECURITY   { 90, 150 } // (mm) Security distance X axis (T0,T1)
    //#define PRIME_BEFORE_REMOVE                       // Prime the nozzle before release from the dock
    #if ENABLED(PRIME_BEFORE_REMOVE)
      #define SWITCHING_TOOLHEAD_PRIME_MM           20  // (mm)   Extruder prime length
      #define SWITCHING_TOOLHEAD_RETRACT_MM         10  // (mm)   Retract after priming length
      #define SWITCHING_TOOLHEAD_PRIME_FEEDRATE    300  // (mm/min) Extruder prime feedrate
      #define SWITCHING_TOOLHEAD_RETRACT_FEEDRATE 2400  // (mm/min) Extruder retract feedrate
    #endif
  #elif ENABLED(ELECTROMAGNETIC_SWITCHING_TOOLHEAD)
    #define SWITCHING_TOOLHEAD_Z_HOP          2         // (mm) Z raise for switching
  #endif
#endif

/**
 * "Mixing Extruder"
 *   - Adds G-codes M163 and M164 to set and "commit" the current mix factors.
 *   - Extends the stepping routines to move multiple steppers in proportion to the mix.
 *   - Optional support for Repetier Firmware's 'M164 S<index>' supporting virtual tools.
 *   - This implementation supports up to two mixing extruders.
 *   - Enable DIRECT_MIXING_IN_G1 for M165 and mixing in G1 (from Pia Taubert's reference implementation).
 */
//#define MIXING_EXTRUDER
#if ENABLED(MIXING_EXTRUDER)
  #define MIXING_STEPPERS 2        // Number of steppers in your mixing extruder
  #define MIXING_VIRTUAL_TOOLS 16  // Use the Virtual Tool method with M163 and M164
  //#define DIRECT_MIXING_IN_G1    // Allow ABCDHI mix factors in G1 movement commands
  //#define GRADIENT_MIX           // Support for gradient mixing with M166 and LCD
  #if ENABLED(GRADIENT_MIX)
    //#define GRADIENT_VTOOL       // Add M166 T to use a V-tool index as a Gradient alias
  #endif
#endif

// Offset of the extruders (uncomment if using more than one and relying on firmware to position when changing).
// The offset has to be X=0, Y=0 for the extruder 0 hotend (default extruder).
// For the other hotends it is their distance from the extruder 0 hotend.
//#define HOTEND_OFFSET_X { 0.0, 20.00 } // (mm) relative X-offset for each nozzle
//#define HOTEND_OFFSET_Y { 0.0, 5.00 }  // (mm) relative Y-offset for each nozzle
//#define HOTEND_OFFSET_Z { 0.0, 0.00 }  // (mm) relative Z-offset for each nozzle

// @section machine

/**
 * Power Supply Control
 *
 * Enable and connect the power supply to the PS_ON_PIN.
 * Specify whether the power supply is active HIGH or active LOW.
 */
//#define PSU_CONTROL
//#define PSU_NAME "Power Supply"

#if ENABLED(PSU_CONTROL)
  #define PSU_ACTIVE_STATE LOW      // Set 'LOW' for ATX, 'HIGH' for X-Box

  //#define PSU_DEFAULT_OFF         // Keep power off until enabled directly with M80
  //#define PSU_POWERUP_DELAY 250   // (ms) Delay for the PSU to warm up to full power

  //#define PSU_POWERUP_GCODE  "M355 S1"  // G-code to run after power-on (e.g., case light on)
  //#define PSU_POWEROFF_GCODE "M355 S0"  // G-code to run before power-off (e.g., case light off)

  //#define AUTO_POWER_CONTROL      // Enable automatic control of the PS_ON pin
  #if ENABLED(AUTO_POWER_CONTROL)
    #define AUTO_POWER_FANS         // Turn on PSU if fans need power
    #define AUTO_POWER_E_FANS
    #define AUTO_POWER_CONTROLLERFAN
    #define AUTO_POWER_CHAMBER_FAN
    //#define AUTO_POWER_E_TEMP        50 // (°C) Turn on PSU if any extruder is over this temperature
    //#define AUTO_POWER_CHAMBER_TEMP  30 // (°C) Turn on PSU if the chamber is over this temperature
    #define POWER_TIMEOUT              30 // (s) Turn off power if the machine is idle for this duration
    //#define POWER_OFF_DELAY          60 // (s) Delay of poweroff after M81 command. Useful to let fans run for extra time.
  #endif
#endif

//===========================================================================
//============================= Thermal Settings ============================
//===========================================================================
// @section temperature

/**
 * --NORMAL IS 4.7kohm PULLUP!-- 1kohm pullup can be used on hotend sensor, using correct resistor and table
 *
 * Temperature sensors available:
 *
 *    -5 : PT100 / PT1000 with MAX31865 (only for sensors 0-1)
 *    -3 : thermocouple with MAX31855 (only for sensors 0-1)
 *    -2 : thermocouple with MAX6675 (only for sensors 0-1)
 *    -4 : thermocouple with AD8495
 *    -1 : thermocouple with AD595
 *     0 : not used
 *     1 : 100k thermistor - best choice for EPCOS 100k (4.7k pullup)
 *   331 : (3.3V scaled thermistor 1 table for MEGA)
 *   332 : (3.3V scaled thermistor 1 table for DUE)
 *     2 : 200k thermistor - ATC Semitec 204GT-2 (4.7k pullup)
 *   202 : 200k thermistor - Copymaster 3D
 *     3 : Mendel-parts thermistor (4.7k pullup)
 *     4 : 10k thermistor !! do not use it for a hotend. It gives bad resolution at high temp. !!
 *     5 : 100K thermistor - ATC Semitec 104GT-2/104NT-4-R025H42G (Used in ParCan, J-Head, and E3D) (4.7k pullup)
 *   501 : 100K Zonestar (Tronxy X3A) Thermistor
 *   502 : 100K Zonestar Thermistor used by hot bed in Zonestar Průša P802M
 *   512 : 100k RPW-Ultra hotend thermistor (4.7k pullup)
 *     6 : 100k EPCOS - Not as accurate as table 1 (created using a fluke thermocouple) (4.7k pullup)
 *     7 : 100k Honeywell thermistor 135-104LAG-J01 (4.7k pullup)
 *    71 : 100k Honeywell thermistor 135-104LAF-J01 (4.7k pullup)
 *     8 : 100k 0603 SMD Vishay NTCS0603E3104FXT (4.7k pullup)
 *     9 : 100k GE Sensing AL03006-58.2K-97-G1 (4.7k pullup)
 *    10 : 100k RS thermistor 198-961 (4.7k pullup)
 *    11 : 100k beta 3950 1% thermistor (Used in Keenovo AC silicone mats and most Wanhao i3 machines) (4.7k pullup)
 *    12 : 100k 0603 SMD Vishay NTCS0603E3104FXT (4.7k pullup) (calibrated for Makibox hot bed)
 *    13 : 100k Hisens 3950  1% up to 300°C for hotend "Simple ONE " & "Hotend "All In ONE"
 *    15 : 100k thermistor calibration for JGAurora A5 hotend
 *    18 : ATC Semitec 204GT-2 (4.7k pullup) Dagoma.Fr - MKS_Base_DKU001327
 *    20 : Pt100 with circuit in the Ultimainboard V2.x with mainboard ADC reference voltage = INA826 amplifier-board supply voltage.
 *         NOTES: (1) Must use an ADC input with no pullup. (2) Some INA826 amplifiers are unreliable at 3.3V so consider using sensor 147, 110, or 21.
 *    21 : Pt100 with circuit in the Ultimainboard V2.x with 3.3v ADC reference voltage (STM32, LPC176x....) and 5V INA826 amplifier board supply.
 *         NOTE: ADC pins are not 5V tolerant. Not recommended because it's possible to damage the CPU by going over 500°C.
 *    22 : 100k (hotend) with 4.7k pullup to 3.3V and 220R to analog input (as in GTM32 Pro vB)
 *    23 : 100k (bed) with 4.7k pullup to 3.3v and 220R to analog input (as in GTM32 Pro vB)
 *    30 : Kis3d Silicone heating mat 200W/300W with 6mm precision cast plate (EN AW 5083) NTC100K / B3950 (4.7k pullup)
 *   201 : Pt100 with circuit in Overlord, similar to Ultimainboard V2.x
 *    60 : 100k Maker's Tool Works Kapton Bed Thermistor beta=3950
 *    61 : 100k Formbot / Vivedino 3950 350C thermistor 4.7k pullup
 *    66 : 4.7M High Temperature thermistor from Dyze Design
 *    67 : 450C thermistor from SliceEngineering
 *    70 : the 100K thermistor found in the bq Hephestos 2
 *    75 : 100k Generic Silicon Heat Pad with NTC 100K MGB18-104F39050L32 thermistor
 *    99 : 100k thermistor with a 10K pull-up resistor (found on some Wanhao i3 machines)
 *
 *       1k ohm pullup tables - This is atypical, and requires changing out the 4.7k pullup for 1k.
 *                              (but gives greater accuracy and more stable PID)
 *    51 : 100k thermistor - EPCOS (1k pullup)
 *    52 : 200k thermistor - ATC Semitec 204GT-2 (1k pullup)
 *    55 : 100k thermistor - ATC Semitec 104GT-2 (Used in ParCan & J-Head) (1k pullup)
 *
 *  1047 : Pt1000 with 4k7 pullup (E3D)
 *  1010 : Pt1000 with 1k pullup (non standard)
 *   147 : Pt100 with 4k7 pullup
 *   110 : Pt100 with 1k pullup (non standard)
 *
 *  1000 : Custom - Specify parameters in Configuration_adv.h
 *
 *         Use these for Testing or Development purposes. NEVER for production machine.
 *   998 : Dummy Table that ALWAYS reads 25°C or the temperature defined below.
 *   999 : Dummy Table that ALWAYS reads 100°C or the temperature defined below.
 */
#define TEMP_SENSOR_0 5
#define TEMP_SENSOR_1 0
#define TEMP_SENSOR_2 0
#define TEMP_SENSOR_3 0
#define TEMP_SENSOR_4 0
#define TEMP_SENSOR_5 0
#define TEMP_SENSOR_6 0
#define TEMP_SENSOR_7 0
#define TEMP_SENSOR_BED 1
#define TEMP_SENSOR_PROBE 0
#define TEMP_SENSOR_CHAMBER 0

// Dummy thermistor constant temperature readings, for use with 998 and 999
#define DUMMY_THERMISTOR_998_VALUE  25
#define DUMMY_THERMISTOR_999_VALUE 100

// Resistor values when using MAX31865 sensors (-5) on TEMP_SENSOR_0 / 1
//#define MAX31865_SENSOR_OHMS_0      100   // (Ω) Typically 100 or 1000 (PT100 or PT1000)
//#define MAX31865_CALIBRATION_OHMS_0 430   // (Ω) Typically 430 for AdaFruit PT100; 4300 for AdaFruit PT1000
//#define MAX31865_SENSOR_OHMS_1      100
//#define MAX31865_CALIBRATION_OHMS_1 430

// Use temp sensor 1 as a redundant sensor with sensor 0. If the readings
// from the two sensors differ too much the print will be aborted.
//#define TEMP_SENSOR_1_AS_REDUNDANT
#define MAX_REDUNDANT_TEMP_SENSOR_DIFF 10

#define TEMP_RESIDENCY_TIME     10  // (seconds) Time to wait for hotend to "settle" in M109
#define TEMP_WINDOW              1  // (°C) Temperature proximity for the "temperature reached" timer
#define TEMP_HYSTERESIS          3  // (°C) Temperature proximity considered "close enough" to the target

#define TEMP_BED_RESIDENCY_TIME 10  // (seconds) Time to wait for bed to "settle" in M190
#define TEMP_BED_WINDOW          1  // (°C) Temperature proximity for the "temperature reached" timer
#define TEMP_BED_HYSTERESIS      3  // (°C) Temperature proximity considered "close enough" to the target

// Below this temperature the heater will be switched off
// because it probably indicates a broken thermistor wire.
#define HEATER_0_MINTEMP   5
#define HEATER_1_MINTEMP   5
#define HEATER_2_MINTEMP   5
#define HEATER_3_MINTEMP   5
#define HEATER_4_MINTEMP   5
#define HEATER_5_MINTEMP   5
#define HEATER_6_MINTEMP   5
#define HEATER_7_MINTEMP   5
#define BED_MINTEMP        5

// Above this temperature the heater will be switched off.
// This can protect components from overheating, but NOT from shorts and failures.
// (Use MINTEMP for thermistor short/failure protection.)
#define HEATER_0_MAXTEMP 300
#define HEATER_1_MAXTEMP 275
#define HEATER_2_MAXTEMP 275
#define HEATER_3_MAXTEMP 275
#define HEATER_4_MAXTEMP 275
#define HEATER_5_MAXTEMP 275
#define HEATER_6_MAXTEMP 275
#define HEATER_7_MAXTEMP 275
#define BED_MAXTEMP      150

//===========================================================================
//============================= PID Settings ================================
//===========================================================================
// PID Tuning Guide here: https://reprap.org/wiki/PID_Tuning

// Comment the following line to disable PID and enable bang-bang.
#define PIDTEMP
#define BANG_MAX 255     // Limits current to nozzle while in bang-bang mode; 255=full current
#define PID_MAX BANG_MAX // Limits current to nozzle while PID is active (see PID_FUNCTIONAL_RANGE below); 255=full current
#define PID_K1 0.95      // Smoothing factor within any PID loop

#if ENABLED(PIDTEMP)
  //#define PID_EDIT_MENU         // Add PID editing to the "Advanced Settings" menu. (~700 bytes of PROGMEM)
  //#define PID_AUTOTUNE_MENU     // Add PID auto-tuning to the "Advanced Settings" menu. (~250 bytes of PROGMEM)
  //#define PID_PARAMS_PER_HOTEND // Uses separate PID parameters for each extruder (useful for mismatched extruders)
                                  // Set/get with gcode: M301 E[extruder number, 0-2]

<<<<<<< HEAD
  // If you are using a pre-configured hotend then you can use one of the value sets by uncommenting it

  // Sidewinder X1
  #define DEFAULT_Kp 14.58
  #define DEFAULT_Ki 1.14
  #define DEFAULT_Kd 46.57

  // MakerGear
  //#define DEFAULT_Kp 7.0
  //#define DEFAULT_Ki 0.1
  //#define DEFAULT_Kd 12

  // Mendel Parts V9 on 12V
  //#define DEFAULT_Kp 63.0
  //#define DEFAULT_Ki 2.25
  //#define DEFAULT_Kd 440

=======
  #if ENABLED(PID_PARAMS_PER_HOTEND)
    // Specify between 1 and HOTENDS values per array.
    // If fewer than EXTRUDER values are provided, the last element will be repeated.
    #define DEFAULT_Kp_LIST {  22.20,  22.20 }
    #define DEFAULT_Ki_LIST {   1.08,   1.08 }
    #define DEFAULT_Kd_LIST { 114.00, 114.00 }
  #else
    #define DEFAULT_Kp  22.20
    #define DEFAULT_Ki   1.08
    #define DEFAULT_Kd 114.00
  #endif
>>>>>>> 5089dcdb
#endif // PIDTEMP

//===========================================================================
//====================== PID > Bed Temperature Control ======================
//===========================================================================

/**
 * PID Bed Heating
 *
 * If this option is enabled set PID constants below.
 * If this option is disabled, bang-bang will be used and BED_LIMIT_SWITCHING will enable hysteresis.
 *
 * The PID frequency will be the same as the extruder PWM.
 * If PID_dT is the default, and correct for the hardware/configuration, that means 7.689Hz,
 * which is fine for driving a square wave into a resistive load and does not significantly
 * impact FET heating. This also works fine on a Fotek SSR-10DA Solid State Relay into a 250W
 * heater. If your configuration is significantly different than this and you don't understand
 * the issues involved, don't use bed PID until someone else verifies that your hardware works.
 */
#define PIDTEMPBED

//#define BED_LIMIT_SWITCHING

/**
 * Max Bed Power
 * Applies to all forms of bed control (PID, bang-bang, and bang-bang with hysteresis).
 * When set to any value below 255, enables a form of PWM to the bed that acts like a divider
 * so don't use it unless you are OK with PWM on your bed. (See the comment on enabling PIDTEMPBED)
 */
#define MAX_BED_POWER 255 // limits duty cycle to bed; 255=full current

#if ENABLED(PIDTEMPBED)
  //#define MIN_BED_POWER 0
  //#define PID_BED_DEBUG // Sends debug data to the serial port.

<<<<<<< HEAD
  // Sidewinder X1
  #define DEFAULT_bedKp 244.21
  #define DEFAULT_bedKi 45.87
  #define DEFAULT_bedKd 325.08

  //120V 250W silicone heater into 4mm borosilicate (MendelMax 1.5+)
  //from FOPDT model - kp=.39 Tp=405 Tdead=66, Tc set to 79.2, aggressive factor of .15 (vs .1, 1, 10)
  //#define DEFAULT_bedKp 10.00
  //#define DEFAULT_bedKi .023
  //#define DEFAULT_bedKd 305.4
=======
  // 120V 250W silicone heater into 4mm borosilicate (MendelMax 1.5+)
  // from FOPDT model - kp=.39 Tp=405 Tdead=66, Tc set to 79.2, aggressive factor of .15 (vs .1, 1, 10)
  #define DEFAULT_bedKp 10.00
  #define DEFAULT_bedKi .023
  #define DEFAULT_bedKd 305.4
>>>>>>> 5089dcdb

  // FIND YOUR OWN: "M303 E-1 C8 S90" to run autotune on the bed at 90 degreesC for 8 cycles.
#endif // PIDTEMPBED

#if EITHER(PIDTEMP, PIDTEMPBED)
  //#define PID_DEBUG             // Sends debug data to the serial port. Use 'M303 D' to toggle activation.
  //#define PID_OPENLOOP          // Puts PID in open loop. M104/M140 sets the output power from 0 to PID_MAX
  //#define SLOW_PWM_HEATERS      // PWM with very low frequency (roughly 0.125Hz=8s) and minimum state time of approximately 1s useful for heaters driven by a relay
  #define PID_FUNCTIONAL_RANGE 10 // If the temperature difference between the target temperature and the actual temperature
                                  // is more than PID_FUNCTIONAL_RANGE then the PID will be shut off and the heater will be set to min/max.
#endif

// @section extruder

/**
 * Prevent extrusion if the temperature is below EXTRUDE_MINTEMP.
 * Add M302 to set the minimum extrusion temperature and/or turn
 * cold extrusion prevention on and off.
 *
 * *** IT IS HIGHLY RECOMMENDED TO LEAVE THIS OPTION ENABLED! ***
 */
#define PREVENT_COLD_EXTRUSION
#define EXTRUDE_MINTEMP 170

/**
 * Prevent a single extrusion longer than EXTRUDE_MAXLENGTH.
 * Note: For Bowden Extruders make this large enough to allow load/unload.
 */
#define PREVENT_LENGTHY_EXTRUDE
#define EXTRUDE_MAXLENGTH 200

//===========================================================================
//======================== Thermal Runaway Protection =======================
//===========================================================================

/**
 * Thermal Protection provides additional protection to your printer from damage
 * and fire. Marlin always includes safe min and max temperature ranges which
 * protect against a broken or disconnected thermistor wire.
 *
 * The issue: If a thermistor falls out, it will report the much lower
 * temperature of the air in the room, and the the firmware will keep
 * the heater on.
 *
 * If you get "Thermal Runaway" or "Heating failed" errors the
 * details can be tuned in Configuration_adv.h
 */

#define THERMAL_PROTECTION_HOTENDS // Enable thermal protection for all extruders
#define THERMAL_PROTECTION_BED     // Enable thermal protection for the heated bed
#define THERMAL_PROTECTION_CHAMBER // Enable thermal protection for the heated chamber

//===========================================================================
//============================= Mechanical Settings =========================
//===========================================================================

// @section machine

// Enable one of the options below for CoreXY, CoreXZ, or CoreYZ kinematics,
// either in the usual order or reversed
//#define COREXY
//#define COREXZ
//#define COREYZ
//#define COREYX
//#define COREZX
//#define COREZY
//#define MARKFORGED_XY  // MarkForged. See https://reprap.org/forum/read.php?152,504042

//===========================================================================
//============================== Endstop Settings ===========================
//===========================================================================

// @section homing

// Specify here all the endstop connectors that are connected to any endstop or probe.
// Almost all printers will be using one per axis. Probes will use one or more of the
// extra connectors. Leave undefined any used for non-endstop and non-probe purposes.
#define USE_XMIN_PLUG
#define USE_YMIN_PLUG
#define USE_ZMIN_PLUG
//#define USE_XMAX_PLUG
//#define USE_YMAX_PLUG
//#define USE_ZMAX_PLUG

// Enable pullup for all endstops to prevent a floating state
#define ENDSTOPPULLUPS
#if DISABLED(ENDSTOPPULLUPS)
  // Disable ENDSTOPPULLUPS to set pullups individually
  //#define ENDSTOPPULLUP_XMAX
  //#define ENDSTOPPULLUP_YMAX
  //#define ENDSTOPPULLUP_ZMAX
  //#define ENDSTOPPULLUP_XMIN
  //#define ENDSTOPPULLUP_YMIN
  //#define ENDSTOPPULLUP_ZMIN
  //#define ENDSTOPPULLUP_ZMIN_PROBE
#endif

// Enable pulldown for all endstops to prevent a floating state
//#define ENDSTOPPULLDOWNS
#if DISABLED(ENDSTOPPULLDOWNS)
  // Disable ENDSTOPPULLDOWNS to set pulldowns individually
  //#define ENDSTOPPULLDOWN_XMAX
  //#define ENDSTOPPULLDOWN_YMAX
  //#define ENDSTOPPULLDOWN_ZMAX
  //#define ENDSTOPPULLDOWN_XMIN
  //#define ENDSTOPPULLDOWN_YMIN
  //#define ENDSTOPPULLDOWN_ZMIN
  //#define ENDSTOPPULLDOWN_ZMIN_PROBE
#endif

// Mechanical endstop with COM to ground and NC to Signal uses "false" here (most common setup).
#define X_MIN_ENDSTOP_INVERTING true // Set to true to invert the logic of the endstop.
#define Y_MIN_ENDSTOP_INVERTING true // Set to true to invert the logic of the endstop.
#define Z_MIN_ENDSTOP_INVERTING true // Set to true to invert the logic of the endstop.
#define X_MAX_ENDSTOP_INVERTING false // Set to true to invert the logic of the endstop.
#define Y_MAX_ENDSTOP_INVERTING false // Set to true to invert the logic of the endstop.
#define Z_MAX_ENDSTOP_INVERTING false // Set to true to invert the logic of the endstop.
#define Z_MIN_PROBE_ENDSTOP_INVERTING false // Set to true to invert the logic of the probe.

/**
 * Stepper Drivers
 *
 * These settings allow Marlin to tune stepper driver timing and enable advanced options for
 * stepper drivers that support them. You may also override timing options in Configuration_adv.h.
 *
 * A4988 is assumed for unspecified drivers.
 *
 * Use TMC2208/TMC2208_STANDALONE for TMC2225 drivers and TMC2209/TMC2209_STANDALONE for TMC2226 drivers.
 *
 * Options: A4988, A5984, DRV8825, LV8729, L6470, L6474, POWERSTEP01,
 *          TB6560, TB6600, TMC2100,
 *          TMC2130, TMC2130_STANDALONE, TMC2160, TMC2160_STANDALONE,
 *          TMC2208, TMC2208_STANDALONE, TMC2209, TMC2209_STANDALONE,
 *          TMC26X,  TMC26X_STANDALONE,  TMC2660, TMC2660_STANDALONE,
 *          TMC5130, TMC5130_STANDALONE, TMC5160, TMC5160_STANDALONE
 * :['A4988', 'A5984', 'DRV8825', 'LV8729', 'L6470', 'L6474', 'POWERSTEP01', 'TB6560', 'TB6600', 'TMC2100', 'TMC2130', 'TMC2130_STANDALONE', 'TMC2160', 'TMC2160_STANDALONE', 'TMC2208', 'TMC2208_STANDALONE', 'TMC2209', 'TMC2209_STANDALONE', 'TMC26X', 'TMC26X_STANDALONE', 'TMC2660', 'TMC2660_STANDALONE', 'TMC5130', 'TMC5130_STANDALONE', 'TMC5160', 'TMC5160_STANDALONE']
 */
<<<<<<< HEAD
#define X_DRIVER_TYPE  TMC2100
#define Y_DRIVER_TYPE  TMC2100
#define Z_DRIVER_TYPE  TMC2100
=======
#define X_DRIVER_TYPE  A4988
#define Y_DRIVER_TYPE  A4988
#define Z_DRIVER_TYPE  A4988
>>>>>>> 5089dcdb
//#define X2_DRIVER_TYPE A4988
//#define Y2_DRIVER_TYPE A4988
#define Z2_DRIVER_TYPE TMC2100
//#define Z3_DRIVER_TYPE A4988
//#define Z4_DRIVER_TYPE A4988
<<<<<<< HEAD
#define E0_DRIVER_TYPE TMC2100
=======
#define E0_DRIVER_TYPE A4988
>>>>>>> 5089dcdb
//#define E1_DRIVER_TYPE A4988
//#define E2_DRIVER_TYPE A4988
//#define E3_DRIVER_TYPE A4988
//#define E4_DRIVER_TYPE A4988
//#define E5_DRIVER_TYPE A4988
//#define E6_DRIVER_TYPE A4988
//#define E7_DRIVER_TYPE A4988

// Enable this feature if all enabled endstop pins are interrupt-capable.
// This will remove the need to poll the interrupt pins, saving many CPU cycles.
//#define ENDSTOP_INTERRUPTS_FEATURE

/**
 * Endstop Noise Threshold
 *
 * Enable if your probe or endstops falsely trigger due to noise.
 *
 * - Higher values may affect repeatability or accuracy of some bed probes.
 * - To fix noise install a 100nF ceramic capacitor in parallel with the switch.
 * - This feature is not required for common micro-switches mounted on PCBs
 *   based on the Makerbot design, which already have the 100nF capacitor.
 *
 * :[2,3,4,5,6,7]
 */
#define ENDSTOP_NOISE_THRESHOLD 2

// Check for stuck or disconnected endstops during homing moves.
//#define DETECT_BROKEN_ENDSTOP

//=============================================================================
//============================== Movement Settings ============================
//=============================================================================
// @section motion

/**
 * Default Settings
 *
 * These settings can be reset by M502
 *
 * Note that if EEPROM is enabled, saved values will override these.
 */

/**
 * With this option each E stepper can have its own factors for the
 * following movement settings. If fewer factors are given than the
 * total number of extruders, the last value applies to the rest.
 */
//#define DISTINCT_E_FACTORS

/**
 * Default Axis Steps Per Unit (steps/mm)
 * Override with M92
 *                                      X, Y, Z, E0 [, E1[, E2...]]
 */
<<<<<<< HEAD
#define DEFAULT_AXIS_STEPS_PER_UNIT   { 80, 80, 400, 415 }
=======
#define DEFAULT_AXIS_STEPS_PER_UNIT   { 80, 80, 400, 500 }
>>>>>>> 5089dcdb

/**
 * Default Max Feed Rate (mm/s)
 * Override with M203
 *                                      X, Y, Z, E0 [, E1[, E2...]]
 */
#define DEFAULT_MAX_FEEDRATE          { 300, 300, 50, 40 }

//#define LIMITED_MAX_FR_EDITING        // Limit edit via M203 or LCD to DEFAULT_MAX_FEEDRATE * 2
#if ENABLED(LIMITED_MAX_FR_EDITING)
  #define MAX_FEEDRATE_EDIT_VALUES    { 600, 600, 10, 50 } // ...or, set your own edit limits
#endif

/**
 * Default Max Acceleration (change/s) change = mm/s
 * (Maximum start speed for accelerated moves)
 * Override with M201
 *                                      X, Y, Z, E0 [, E1[, E2...]]
 */
#define DEFAULT_MAX_ACCELERATION      { 2000, 2000, 100, 10000 }

//#define LIMITED_MAX_ACCEL_EDITING     // Limit edit via M201 or LCD to DEFAULT_MAX_ACCELERATION * 2
#if ENABLED(LIMITED_MAX_ACCEL_EDITING)
  #define MAX_ACCEL_EDIT_VALUES       { 6000, 6000, 200, 20000 } // ...or, set your own edit limits
#endif

/**
 * Default Acceleration (change/s) change = mm/s
 * Override with M204
 *
 *   M204 P    Acceleration
 *   M204 R    Retract Acceleration
 *   M204 T    Travel Acceleration
 */
#define DEFAULT_ACCELERATION          800    // X, Y, Z and E acceleration for printing moves
#define DEFAULT_RETRACT_ACCELERATION  10000    // E acceleration for retracts
#define DEFAULT_TRAVEL_ACCELERATION   2000    // X, Y, Z acceleration for travel (non printing) moves

/**
 * Default Jerk limits (mm/s)
 * Override with M205 X Y Z E
 *
 * "Jerk" specifies the minimum speed change that requires acceleration.
 * When changing speed and direction, if the difference is less than the
 * value set here, it may happen instantaneously.
 */
//#define CLASSIC_JERK
#if ENABLED(CLASSIC_JERK)
  #define DEFAULT_XJERK 8.0
  #define DEFAULT_YJERK 8.0
  #define DEFAULT_ZJERK  0.3

  //#define TRAVEL_EXTRA_XYJERK 0.0     // Additional jerk allowance for all travel moves

  //#define LIMITED_JERK_EDITING        // Limit edit via M205 or LCD to DEFAULT_aJERK * 2
  #if ENABLED(LIMITED_JERK_EDITING)
    #define MAX_JERK_EDIT_VALUES { 20, 20, 0.6, 10 } // ...or, set your own edit limits
  #endif
#endif

#define DEFAULT_EJERK    5.0  // May be used by Linear Advance

/**
 * Junction Deviation Factor
 *
 * See:
 *   https://reprap.org/forum/read.php?1,739819
 *   https://blog.kyneticcnc.com/2018/10/computing-junction-deviation-for-marlin.html
 */
#if DISABLED(CLASSIC_JERK)
  #define JUNCTION_DEVIATION_MM 0.032 // (mm) Distance from real junction edge
  #define JD_HANDLE_SMALL_SEGMENTS    // Use curvature estimation instead of just the junction angle
                                      // for small segments (< 1mm) with large junction angles (> 135°).
#endif

/**
 * S-Curve Acceleration
 *
 * This option eliminates vibration during printing by fitting a Bézier
 * curve to move acceleration, producing much smoother direction changes.
 *
 * See https://github.com/synthetos/TinyG/wiki/Jerk-Controlled-Motion-Explained
 */
#define S_CURVE_ACCELERATION

//===========================================================================
//============================= Z Probe Options =============================
//===========================================================================
// @section probes

//
// See https://marlinfw.org/docs/configuration/probes.html
//

/**
 * Enable this option for a probe connected to the Z-MIN pin.
 * The probe replaces the Z-MIN endstop and is used for Z homing.
 * (Automatically enables USE_PROBE_FOR_Z_HOMING.)
 */
#define Z_MIN_PROBE_USES_Z_MIN_ENDSTOP_PIN

// Force the use of the probe for Z-axis homing
//#define USE_PROBE_FOR_Z_HOMING

/**
 * Z_MIN_PROBE_PIN
 *
 * Define this pin if the probe is not connected to Z_MIN_PIN.
 * If not defined the default pin for the selected MOTHERBOARD
 * will be used. Most of the time the default is what you want.
 *
 *  - The simplest option is to use a free endstop connector.
 *  - Use 5V for powered (usually inductive) sensors.
 *
 *  - RAMPS 1.3/1.4 boards may use the 5V, GND, and Aux4->D32 pin:
 *    - For simple switches connect...
 *      - normally-closed switches to GND and D32.
 *      - normally-open switches to 5V and D32.
 */
//#define Z_MIN_PROBE_PIN 32 // Pin 32 is the RAMPS default

/**
 * Probe Type
 *
 * Allen Key Probes, Servo Probes, Z-Sled Probes, FIX_MOUNTED_PROBE, etc.
 * Activate one of these to use Auto Bed Leveling below.
 */

/**
 * The "Manual Probe" provides a means to do "Auto" Bed Leveling without a probe.
 * Use G29 repeatedly, adjusting the Z height at each point with movement commands
 * or (with LCD_BED_LEVELING) the LCD controller.
 */
//#define PROBE_MANUALLY
//#define MANUAL_PROBE_START_Z 0.2

/**
 * A Fix-Mounted Probe either doesn't deploy or needs manual deployment.
 *   (e.g., an inductive probe or a nozzle-based probe-switch.)
 */
//#define FIX_MOUNTED_PROBE

/**
 * Use the nozzle as the probe, as with a conductive
 * nozzle system or a piezo-electric smart effector.
 */
//#define NOZZLE_AS_PROBE

/**
 * Z Servo Probe, such as an endstop switch on a rotating arm.
 */
//#define Z_PROBE_SERVO_NR 0       // Defaults to SERVO 0 connector.
//#define Z_SERVO_ANGLES { 70, 0 } // Z Servo Deploy and Stow angles

/**
 * The BLTouch probe uses a Hall effect sensor and emulates a servo.
 */
#define BLTOUCH

/**
 * Touch-MI Probe by hotends.fr
 *
 * This probe is deployed and activated by moving the X-axis to a magnet at the edge of the bed.
 * By default, the magnet is assumed to be on the left and activated by a home. If the magnet is
 * on the right, enable and set TOUCH_MI_DEPLOY_XPOS to the deploy position.
 *
 * Also requires: BABYSTEPPING, BABYSTEP_ZPROBE_OFFSET, Z_SAFE_HOMING,
 *                and a minimum Z_HOMING_HEIGHT of 10.
 */
//#define TOUCH_MI_PROBE
#if ENABLED(TOUCH_MI_PROBE)
  #define TOUCH_MI_RETRACT_Z 0.5                  // Height at which the probe retracts
  //#define TOUCH_MI_DEPLOY_XPOS (X_MAX_BED + 2)  // For a magnet on the right side of the bed
  //#define TOUCH_MI_MANUAL_DEPLOY                // For manual deploy (LCD menu)
#endif

// A probe that is deployed and stowed with a solenoid pin (SOL1_PIN)
//#define SOLENOID_PROBE

// A sled-mounted probe like those designed by Charles Bell.
//#define Z_PROBE_SLED
//#define SLED_DOCKING_OFFSET 5  // The extra distance the X axis must travel to pickup the sled. 0 should be fine but you can push it further if you'd like.

// A probe deployed by moving the x-axis, such as the Wilson II's rack-and-pinion probe designed by Marty Rice.
//#define RACK_AND_PINION_PROBE
#if ENABLED(RACK_AND_PINION_PROBE)
  #define Z_PROBE_DEPLOY_X  X_MIN_POS
  #define Z_PROBE_RETRACT_X X_MAX_POS
#endif

// Duet Smart Effector (for delta printers) - https://bit.ly/2ul5U7J
// When the pin is defined you can use M672 to set/reset the probe sensivity.
//#define DUET_SMART_EFFECTOR
#if ENABLED(DUET_SMART_EFFECTOR)
  #define SMART_EFFECTOR_MOD_PIN  -1  // Connect a GPIO pin to the Smart Effector MOD pin
#endif

/**
 * Use StallGuard2 to probe the bed with the nozzle.
 * Requires stallGuard-capable Trinamic stepper drivers.
 * CAUTION: This can damage machines with Z lead screws.
 *          Take extreme care when setting up this feature.
 */
//#define SENSORLESS_PROBING

//
// For Z_PROBE_ALLEN_KEY see the Delta example configurations.
//

/**
 * Nozzle-to-Probe offsets { X, Y, Z }
 *
 * X and Y offset
 *   Use a caliper or ruler to measure the distance from the tip of
 *   the Nozzle to the center-point of the Probe in the X and Y axes.
 *
 * Z offset
 * - For the Z offset use your best known value and adjust at runtime.
 * - Common probes trigger below the nozzle and have negative values for Z offset.
 * - Probes triggering above the nozzle height are uncommon but do exist. When using
 *   probes such as this, carefully set Z_CLEARANCE_DEPLOY_PROBE and Z_CLEARANCE_BETWEEN_PROBES
 *   to avoid collisions during probing.
 *
 * Tune and Adjust
 * -  Probe Offsets can be tuned at runtime with 'M851', LCD menus, babystepping, etc.
 * -  PROBE_OFFSET_WIZARD (configuration_adv.h) can be used for setting the Z offset.
 *
 * Assuming the typical work area orientation:
 *  - Probe to RIGHT of the Nozzle has a Positive X offset
 *  - Probe to LEFT  of the Nozzle has a Negative X offset
 *  - Probe in BACK  of the Nozzle has a Positive Y offset
 *  - Probe in FRONT of the Nozzle has a Negative Y offset
 *
 * Some examples:
 *   #define NOZZLE_TO_PROBE_OFFSET { 10, 10, -1 }   // Example "1"
 *   #define NOZZLE_TO_PROBE_OFFSET {-10,  5, -1 }   // Example "2"
 *   #define NOZZLE_TO_PROBE_OFFSET {  5, -5, -1 }   // Example "3"
 *   #define NOZZLE_TO_PROBE_OFFSET {-15,-10, -1 }   // Example "4"
 *
 *     +-- BACK ---+
 *     |    [+]    |
 *   L |        1  | R <-- Example "1" (right+,  back+)
 *   E |  2        | I <-- Example "2" ( left-,  back+)
 *   F |[-]  N  [+]| G <-- Nozzle
 *   T |       3   | H <-- Example "3" (right+, front-)
 *     | 4         | T <-- Example "4" ( left-, front-)
 *     |    [-]    |
 *     O-- FRONT --+
 */
#define NOZZLE_TO_PROBE_OFFSET { 26, 28, 0 }

// Most probes should stay away from the edges of the bed, but
// with NOZZLE_AS_PROBE this can be negative for a wider probing area.
#define PROBING_MARGIN 30

// X and Y axis travel speed (mm/min) between probes
#define XY_PROBE_SPEED (133*60)

// Feedrate (mm/min) for the first approach when double-probing (MULTIPLE_PROBING == 2)
#define Z_PROBE_SPEED_FAST (4*60)

// Feedrate (mm/min) for the "accurate" probe of each point
#define Z_PROBE_SPEED_SLOW (Z_PROBE_SPEED_FAST / 2)

/**
 * Probe Activation Switch
 * A switch indicating proper deployment, or an optical
 * switch triggered when the carriage is near the bed.
 */
//#define PROBE_ACTIVATION_SWITCH
#if ENABLED(PROBE_ACTIVATION_SWITCH)
  #define PROBE_ACTIVATION_SWITCH_STATE LOW // State indicating probe is active
  //#define PROBE_ACTIVATION_SWITCH_PIN PC6 // Override default pin
#endif

/**
 * Tare Probe (determine zero-point) prior to each probe.
 * Useful for a strain gauge or piezo sensor that needs to factor out
 * elements such as cables pulling on the carriage.
 */
//#define PROBE_TARE
#if ENABLED(PROBE_TARE)
  #define PROBE_TARE_TIME  200    // (ms) Time to hold tare pin
  #define PROBE_TARE_DELAY 200    // (ms) Delay after tare before
  #define PROBE_TARE_STATE HIGH   // State to write pin for tare
  //#define PROBE_TARE_PIN PA5    // Override default pin
  #if ENABLED(PROBE_ACTIVATION_SWITCH)
    //#define PROBE_TARE_ONLY_WHILE_INACTIVE  // Fail to tare/probe if PROBE_ACTIVATION_SWITCH is active
  #endif
#endif

/**
 * Multiple Probing
 *
 * You may get improved results by probing 2 or more times.
 * With EXTRA_PROBING the more atypical reading(s) will be disregarded.
 *
 * A total of 2 does fast/slow probes with a weighted average.
 * A total of 3 or more adds more slow probes, taking the average.
 */
//#define MULTIPLE_PROBING 2
//#define EXTRA_PROBING    1

/**
 * Z probes require clearance when deploying, stowing, and moving between
 * probe points to avoid hitting the bed and other hardware.
 * Servo-mounted probes require extra space for the arm to rotate.
 * Inductive probes need space to keep from triggering early.
 *
 * Use these settings to specify the distance (mm) to raise the probe (or
 * lower the bed). The values set here apply over and above any (negative)
 * probe Z Offset set with NOZZLE_TO_PROBE_OFFSET, M851, or the LCD.
 * Only integer values >= 1 are valid here.
 *
 * Example: `M851 Z-5` with a CLEARANCE of 4  =>  9mm from bed to nozzle.
 *     But: `M851 Z+1` with a CLEARANCE of 2  =>  2mm from bed to nozzle.
 */
#define Z_CLEARANCE_DEPLOY_PROBE   10 // Z Clearance for Deploy/Stow
#define Z_CLEARANCE_BETWEEN_PROBES  5 // Z Clearance between probe points
#define Z_CLEARANCE_MULTI_PROBE     5 // Z Clearance between multiple probes
#define Z_AFTER_PROBING           5 // Z position after probing is done

#define Z_PROBE_LOW_POINT          -2 // Farthest distance below the trigger-point to go before stopping

// For M851 give a range for adjusting the Z probe offset
#define Z_PROBE_OFFSET_RANGE_MIN -20
#define Z_PROBE_OFFSET_RANGE_MAX 20

// Enable the M48 repeatability test to test probe accuracy
#define Z_MIN_PROBE_REPEATABILITY_TEST

// Before deploy/stow pause for user confirmation
//#define PAUSE_BEFORE_DEPLOY_STOW
#if ENABLED(PAUSE_BEFORE_DEPLOY_STOW)
  //#define PAUSE_PROBE_DEPLOY_WHEN_TRIGGERED // For Manual Deploy Allenkey Probe
#endif

/**
 * Enable one or more of the following if probing seems unreliable.
 * Heaters and/or fans can be disabled during probing to minimize electrical
 * noise. A delay can also be added to allow noise and vibration to settle.
 * These options are most useful for the BLTouch probe, but may also improve
 * readings with inductive probes and piezo sensors.
 */
//#define PROBING_HEATERS_OFF       // Turn heaters off when probing
#if ENABLED(PROBING_HEATERS_OFF)
  //#define WAIT_FOR_BED_HEATER     // Wait for bed to heat back up between probes (to improve accuracy)
#endif
//#define PROBING_FANS_OFF          // Turn fans off when probing
//#define PROBING_STEPPERS_OFF      // Turn steppers off (unless needed to hold position) when probing
//#define DELAY_BEFORE_PROBING 200  // (ms) To prevent vibrations from triggering piezo sensors

// Require minimum nozzle and/or bed temperature for probing
//#define PREHEAT_BEFORE_PROBING
#if ENABLED(PREHEAT_BEFORE_PROBING)
  #define PROBING_NOZZLE_TEMP 120   // (°C) Only applies to E0 at this time
  #define PROBING_BED_TEMP     50
#endif

// For Inverting Stepper Enable Pins (Active Low) use 0, Non Inverting (Active High) use 1
// :{ 0:'Low', 1:'High' }
#define X_ENABLE_ON 0
#define Y_ENABLE_ON 0
#define Z_ENABLE_ON 0
#define E_ENABLE_ON 0 // For all extruders

// Disable axis steppers immediately when they're not being stepped.
// WARNING: When motors turn off there is a chance of losing position accuracy!
#define DISABLE_X false
#define DISABLE_Y false
#define DISABLE_Z false

// Turn off the display blinking that warns about possible accuracy reduction
//#define DISABLE_REDUCED_ACCURACY_WARNING

// @section extruder

#define DISABLE_E false             // Disable the extruder when not stepping
#define DISABLE_INACTIVE_EXTRUDER   // Keep only the active extruder enabled

// @section machine

// Invert the stepper direction. Change (or reverse the motor connector) if an axis goes the wrong way.
#define INVERT_X_DIR false
#define INVERT_Y_DIR false
#define INVERT_Z_DIR true

// @section extruder

// For direct drive extruder v9 set to true, for geared extruder set to false.
#define INVERT_E0_DIR true
#define INVERT_E1_DIR false
#define INVERT_E2_DIR false
#define INVERT_E3_DIR false
#define INVERT_E4_DIR false
#define INVERT_E5_DIR false
#define INVERT_E6_DIR false
#define INVERT_E7_DIR false

// @section homing

//#define NO_MOTION_BEFORE_HOMING // Inhibit movement until all axes have been homed. Also enable HOME_AFTER_DEACTIVATE for extra safety.
//#define HOME_AFTER_DEACTIVATE   // Require rehoming after steppers are deactivated. Also enable NO_MOTION_BEFORE_HOMING for extra safety.
//#define UNKNOWN_Z_NO_RAISE      // Don't raise Z (lower the bed) if Z is "unknown." For beds that fall when Z is powered off.

//#define Z_HOMING_HEIGHT  4      // (mm) Minimal Z height before homing (G28) for Z clearance above the bed, clamps, ...
                                  // Be sure to have this much clearance over your Z_MAX_POS to prevent grinding.

//#define Z_AFTER_HOMING  10      // (mm) Height to move to after homing Z

// Direction of endstops when homing; 1=MAX, -1=MIN
// :[-1,1]
#define X_HOME_DIR -1
#define Y_HOME_DIR -1
#define Z_HOME_DIR -1

// @section machine

// The size of the print bed
#define X_BED_SIZE 310
#define Y_BED_SIZE 310

// Travel limits (mm) after homing, corresponding to endstop positions.
#define X_MIN_POS -2
#define Y_MIN_POS -5
#define Z_MIN_POS 0
#define X_MAX_POS X_BED_SIZE
#define Y_MAX_POS Y_BED_SIZE
#define Z_MAX_POS 400

/**
 * Software Endstops
 *
 * - Prevent moves outside the set machine bounds.
 * - Individual axes can be disabled, if desired.
 * - X and Y only apply to Cartesian robots.
 * - Use 'M211' to set software endstops on/off or report current state
 */

// Min software endstops constrain movement within minimum coordinate bounds
#define MIN_SOFTWARE_ENDSTOPS
#if ENABLED(MIN_SOFTWARE_ENDSTOPS)
  #define MIN_SOFTWARE_ENDSTOP_X
  #define MIN_SOFTWARE_ENDSTOP_Y
  #define MIN_SOFTWARE_ENDSTOP_Z
#endif

// Max software endstops constrain movement within maximum coordinate bounds
#define MAX_SOFTWARE_ENDSTOPS
#if ENABLED(MAX_SOFTWARE_ENDSTOPS)
  #define MAX_SOFTWARE_ENDSTOP_X
  #define MAX_SOFTWARE_ENDSTOP_Y
  #define MAX_SOFTWARE_ENDSTOP_Z
#endif

#if EITHER(MIN_SOFTWARE_ENDSTOPS, MAX_SOFTWARE_ENDSTOPS)
  //#define SOFT_ENDSTOPS_MENU_ITEM  // Enable/Disable software endstops from the LCD
#endif

/**
 * Filament Runout Sensors
 * Mechanical or opto endstops are used to check for the presence of filament.
 *
 * IMPORTANT: Runout will only trigger if Marlin is aware that a print job is running.
 * Marlin knows a print job is running when:
 *  1. Running a print job from media started with M24.
 *  2. The Print Job Timer has been started with M75.
 *  3. The heaters were turned on and PRINTJOB_TIMER_AUTOSTART is enabled.
 *
 * RAMPS-based boards use SERVO3_PIN for the first runout sensor.
 * For other boards you may need to define FIL_RUNOUT_PIN, FIL_RUNOUT2_PIN, etc.
 */
//#define FILAMENT_RUNOUT_SENSOR
#if ENABLED(FILAMENT_RUNOUT_SENSOR)
  #define FIL_RUNOUT_ENABLED_DEFAULT true // Enable the sensor on startup. Override with M412 followed by M500.
  #define NUM_RUNOUT_SENSORS   1          // Number of sensors, up to one per extruder. Define a FIL_RUNOUT#_PIN for each.

  #define FIL_RUNOUT_STATE     LOW        // Pin state indicating that filament is NOT present.
  #define FIL_RUNOUT_PULLUP               // Use internal pullup for filament runout pins.
  //#define FIL_RUNOUT_PULLDOWN           // Use internal pulldown for filament runout pins.

  // Override individually if the runout sensors vary
  //#define FIL_RUNOUT1_STATE LOW
  //#define FIL_RUNOUT1_PULLUP
  //#define FIL_RUNOUT1_PULLDOWN

  //#define FIL_RUNOUT2_STATE LOW
  //#define FIL_RUNOUT2_PULLUP
  //#define FIL_RUNOUT2_PULLDOWN

  //#define FIL_RUNOUT3_STATE LOW
  //#define FIL_RUNOUT3_PULLUP
  //#define FIL_RUNOUT3_PULLDOWN

  //#define FIL_RUNOUT4_STATE LOW
  //#define FIL_RUNOUT4_PULLUP
  //#define FIL_RUNOUT4_PULLDOWN

  //#define FIL_RUNOUT5_STATE LOW
  //#define FIL_RUNOUT5_PULLUP
  //#define FIL_RUNOUT5_PULLDOWN

  //#define FIL_RUNOUT6_STATE LOW
  //#define FIL_RUNOUT6_PULLUP
  //#define FIL_RUNOUT6_PULLDOWN

  //#define FIL_RUNOUT7_STATE LOW
  //#define FIL_RUNOUT7_PULLUP
  //#define FIL_RUNOUT7_PULLDOWN

  //#define FIL_RUNOUT8_STATE LOW
  //#define FIL_RUNOUT8_PULLUP
  //#define FIL_RUNOUT8_PULLDOWN

  // Set one or more commands to execute on filament runout.
  // (After 'M412 H' Marlin will ask the host to handle the process.)
  #define FILAMENT_RUNOUT_SCRIPT "M600"

  // After a runout is detected, continue printing this length of filament
  // before executing the runout script. Useful for a sensor at the end of
  // a feed tube. Requires 4 bytes SRAM per sensor, plus 4 bytes overhead.
  //#define FILAMENT_RUNOUT_DISTANCE_MM 25

  #ifdef FILAMENT_RUNOUT_DISTANCE_MM
    // Enable this option to use an encoder disc that toggles the runout pin
    // as the filament moves. (Be sure to set FILAMENT_RUNOUT_DISTANCE_MM
    // large enough to avoid false positives.)
    //#define FILAMENT_MOTION_SENSOR
  #endif
#endif

//===========================================================================
//=============================== Bed Leveling ==============================
//===========================================================================
// @section calibrate

/**
 * Choose one of the options below to enable G29 Bed Leveling. The parameters
 * and behavior of G29 will change depending on your selection.
 *
 *  If using a Probe for Z Homing, enable Z_SAFE_HOMING also!
 *
 * - AUTO_BED_LEVELING_3POINT
 *   Probe 3 arbitrary points on the bed (that aren't collinear)
 *   You specify the XY coordinates of all 3 points.
 *   The result is a single tilted plane. Best for a flat bed.
 *
 * - AUTO_BED_LEVELING_LINEAR
 *   Probe several points in a grid.
 *   You specify the rectangle and the density of sample points.
 *   The result is a single tilted plane. Best for a flat bed.
 *
 * - AUTO_BED_LEVELING_BILINEAR
 *   Probe several points in a grid.
 *   You specify the rectangle and the density of sample points.
 *   The result is a mesh, best for large or uneven beds.
 *
 * - AUTO_BED_LEVELING_UBL (Unified Bed Leveling)
 *   A comprehensive bed leveling system combining the features and benefits
 *   of other systems. UBL also includes integrated Mesh Generation, Mesh
 *   Validation and Mesh Editing systems.
 *
 * - MESH_BED_LEVELING
 *   Probe a grid manually
 *   The result is a mesh, suitable for large or uneven beds. (See BILINEAR.)
 *   For machines without a probe, Mesh Bed Leveling provides a method to perform
 *   leveling in steps so you can manually adjust the Z height at each grid-point.
 *   With an LCD controller the process is guided step-by-step.
 */
//#define AUTO_BED_LEVELING_3POINT
//#define AUTO_BED_LEVELING_LINEAR
#define AUTO_BED_LEVELING_BILINEAR
//#define AUTO_BED_LEVELING_UBL
//#define MESH_BED_LEVELING

/**
 * Normally G28 leaves leveling disabled on completion. Enable one of
 * these options to restore the prior leveling state or to always enable
 * leveling immediately after G28.
 */
<<<<<<< HEAD
#define RESTORE_LEVELING_AFTER_G28
=======
//#define RESTORE_LEVELING_AFTER_G28
//#define ENABLE_LEVELING_AFTER_G28

/**
 * Auto-leveling needs preheating
 */
//#define PREHEAT_BEFORE_LEVELING
#if ENABLED(PREHEAT_BEFORE_LEVELING)
  #define LEVELING_NOZZLE_TEMP 120   // (°C) Only applies to E0 at this time
  #define LEVELING_BED_TEMP     50
#endif
>>>>>>> 5089dcdb

/**
 * Enable detailed logging of G28, G29, M48, etc.
 * Turn on with the command 'M111 S32'.
 * NOTE: Requires a lot of PROGMEM!
 */
//#define DEBUG_LEVELING_FEATURE

#if ANY(MESH_BED_LEVELING, AUTO_BED_LEVELING_BILINEAR, AUTO_BED_LEVELING_UBL)
  // Gradually reduce leveling correction until a set height is reached,
  // at which point movement will be level to the machine's XY plane.
  // The height can be set with M420 Z<height>
  #define ENABLE_LEVELING_FADE_HEIGHT
  #if ENABLED(ENABLE_LEVELING_FADE_HEIGHT)
    #define DEFAULT_LEVELING_FADE_HEIGHT 10.0 // (mm) Default fade height.
  #endif

  // For Cartesian machines, instead of dividing moves on mesh boundaries,
  // split up moves into short segments like a Delta. This follows the
  // contours of the bed more closely than edge-to-edge straight moves.
  #define SEGMENT_LEVELED_MOVES
  #define LEVELED_SEGMENT_LENGTH 5.0 // (mm) Length of all segments (except the last one)

  /**
   * Enable the G26 Mesh Validation Pattern tool.
   */
  #define G26_MESH_VALIDATION
  #if ENABLED(G26_MESH_VALIDATION)
    #define MESH_TEST_NOZZLE_SIZE    0.4  // (mm) Diameter of primary nozzle.
    #define MESH_TEST_LAYER_HEIGHT   0.2  // (mm) Default layer height for G26.
    #define MESH_TEST_HOTEND_TEMP  205    // (°C) Default nozzle temperature for G26.
    #define MESH_TEST_BED_TEMP      60    // (°C) Default bed temperature for G26.
    #define G26_XY_FEEDRATE         20    // (mm/s) Feedrate for G26 XY moves.
    #define G26_XY_FEEDRATE_TRAVEL 100    // (mm/s) Feedrate for G26 XY travel moves.
    #define G26_RETRACT_MULTIPLIER   1.0  // G26 Q (retraction) used by default between mesh test elements.
  #endif

#endif

#if EITHER(AUTO_BED_LEVELING_LINEAR, AUTO_BED_LEVELING_BILINEAR)

  // Set the number of grid points per dimension.
  #define GRID_MAX_POINTS_X 4
  #define GRID_MAX_POINTS_Y GRID_MAX_POINTS_X

  // Probe along the Y axis, advancing X after each column
  //#define PROBE_Y_FIRST

  #if ENABLED(AUTO_BED_LEVELING_BILINEAR)

    // Beyond the probed grid, continue the implied tilt?
    // Default is to maintain the height of the nearest edge.
    #define EXTRAPOLATE_BEYOND_GRID

    //
    // Experimental Subdivision of the grid by Catmull-Rom method.
    // Synthesizes intermediate points to produce a more detailed mesh.
    //
    //#define ABL_BILINEAR_SUBDIVISION
    #if ENABLED(ABL_BILINEAR_SUBDIVISION)
      // Number of subdivisions between probe points
      #define BILINEAR_SUBDIVISIONS 3
    #endif

  #endif

#elif ENABLED(AUTO_BED_LEVELING_UBL)

  //===========================================================================
  //========================= Unified Bed Leveling ============================
  //===========================================================================

  //#define MESH_EDIT_GFX_OVERLAY   // Display a graphics overlay while editing the mesh

  #define MESH_INSET 1              // Set Mesh bounds as an inset region of the bed
  #define GRID_MAX_POINTS_X 10      // Don't use more than 15 points per axis, implementation limited.
  #define GRID_MAX_POINTS_Y GRID_MAX_POINTS_X

  #define UBL_MESH_EDIT_MOVES_Z     // Sophisticated users prefer no movement of nozzle
  #define UBL_SAVE_ACTIVE_ON_M500   // Save the currently active mesh in the current slot on M500

  //#define UBL_Z_RAISE_WHEN_OFF_MESH 2.5 // When the nozzle is off the mesh, this value is used
                                          // as the Z-Height correction value.

#elif ENABLED(MESH_BED_LEVELING)

  //===========================================================================
  //=================================== Mesh ==================================
  //===========================================================================

  #define MESH_INSET 10          // Set Mesh bounds as an inset region of the bed
  #define GRID_MAX_POINTS_X 3    // Don't use more than 7 points per axis, implementation limited.
  #define GRID_MAX_POINTS_Y GRID_MAX_POINTS_X

  //#define MESH_G28_REST_ORIGIN // After homing all axes ('G28' or 'G28 XYZ') rest Z at Z_MIN_POS

#endif // BED_LEVELING

/**
 * Add a bed leveling sub-menu for ABL or MBL.
 * Include a guided procedure if manual probing is enabled.
 */
#define LCD_BED_LEVELING

#if ENABLED(LCD_BED_LEVELING)
  #define MESH_EDIT_Z_STEP  0.025 // (mm) Step size while manually probing Z axis.
  #define LCD_PROBE_Z_RANGE 4     // (mm) Z Range centered on Z_MIN_POS for LCD Z adjustment
  #define MESH_EDIT_MENU          // Add a menu to edit mesh points
#endif

// Add a menu item to move between bed corners for manual bed adjustment
#define LEVEL_BED_CORNERS

#if ENABLED(LEVEL_BED_CORNERS)
  #define LEVEL_CORNERS_INSET_LFRB { 30, 30, 30, 30 } // (mm) Left, Front, Right, Back insets
  #define LEVEL_CORNERS_HEIGHT      0.0   // (mm) Z height of nozzle at leveling points
  #define LEVEL_CORNERS_Z_HOP       4.0   // (mm) Z height of nozzle between leveling points
  //#define LEVEL_CENTER_TOO              // Move to the center after the last corner
  //#define LEVEL_CORNERS_USE_PROBE
  #if ENABLED(LEVEL_CORNERS_USE_PROBE)
    #define LEVEL_CORNERS_PROBE_TOLERANCE 0.1
    #define LEVEL_CORNERS_VERIFY_RAISED   // After adjustment triggers the probe, re-probe to verify
    //#define LEVEL_CORNERS_AUDIO_FEEDBACK
  #endif

  /**
   * Corner Leveling Order
   *
   * Set 2 or 4 points. When 2 points are given, the 3rd is the center of the opposite edge.
   *
   *  LF  Left-Front    RF  Right-Front
   *  LB  Left-Back     RB  Right-Back
   *
   * Examples:
   *
   *      Default        {LF,RB,LB,RF}         {LF,RF}           {LB,LF}
   *  LB --------- RB   LB --------- RB    LB --------- RB   LB --------- RB
   *  |  4       3  |   | 3         2 |    |     <3>     |   | 1           |
   *  |             |   |             |    |             |   |          <3>|
   *  |  1       2  |   | 1         4 |    | 1         2 |   | 2           |
   *  LF --------- RF   LF --------- RF    LF --------- RF   LF --------- RF
   */
  #define LEVEL_CORNERS_LEVELING_ORDER { LF, RF, RB, LB }
#endif

/**
 * Commands to execute at the end of G29 probing.
 * Useful to retract or move the Z probe out of the way.
 */
//#define Z_PROBE_END_SCRIPT "G1 Z10 F12000\nG1 X15 Y330\nG1 Z0.5\nG1 Z10"

// @section homing

// The center of the bed is at (X=0, Y=0)
//#define BED_CENTER_AT_0_0

// Manually set the home position. Leave these undefined for automatic settings.
// For DELTA this is the top-center of the Cartesian print volume.
//#define MANUAL_X_HOME_POS 0
//#define MANUAL_Y_HOME_POS 0
//#define MANUAL_Z_HOME_POS 0

// Use "Z Safe Homing" to avoid homing with a Z probe outside the bed area.
//
// With this feature enabled:
//
// - Allow Z homing only after X and Y homing AND stepper drivers still enabled.
// - If stepper drivers time out, it will need X and Y homing again before Z homing.
// - Move the Z probe (or nozzle) to a defined XY point before Z Homing.
// - Prevent Z homing when the Z probe is outside bed area.
//
#define Z_SAFE_HOMING

#if ENABLED(Z_SAFE_HOMING)
  #define Z_SAFE_HOMING_X_POINT X_CENTER  // X point for Z homing
  #define Z_SAFE_HOMING_Y_POINT Y_CENTER  // Y point for Z homing
#endif

// Homing speeds (mm/min)
<<<<<<< HEAD
#define HOMING_FEEDRATE_XY (80*60)
#define HOMING_FEEDRATE_Z  (20*60)
=======
#define HOMING_FEEDRATE_MM_M { (50*60), (50*60), (4*60) }
>>>>>>> 5089dcdb

// Validate that endstops are triggered on homing moves
#define VALIDATE_HOMING_ENDSTOPS

// @section calibrate

/**
 * Bed Skew Compensation
 *
 * This feature corrects for misalignment in the XYZ axes.
 *
 * Take the following steps to get the bed skew in the XY plane:
 *  1. Print a test square (e.g., https://www.thingiverse.com/thing:2563185)
 *  2. For XY_DIAG_AC measure the diagonal A to C
 *  3. For XY_DIAG_BD measure the diagonal B to D
 *  4. For XY_SIDE_AD measure the edge A to D
 *
 * Marlin automatically computes skew factors from these measurements.
 * Skew factors may also be computed and set manually:
 *
 *  - Compute AB     : SQRT(2*AC*AC+2*BD*BD-4*AD*AD)/2
 *  - XY_SKEW_FACTOR : TAN(PI/2-ACOS((AC*AC-AB*AB-AD*AD)/(2*AB*AD)))
 *
 * If desired, follow the same procedure for XZ and YZ.
 * Use these diagrams for reference:
 *
 *    Y                     Z                     Z
 *    ^     B-------C       ^     B-------C       ^     B-------C
 *    |    /       /        |    /       /        |    /       /
 *    |   /       /         |   /       /         |   /       /
 *    |  A-------D          |  A-------D          |  A-------D
 *    +-------------->X     +-------------->X     +-------------->Y
 *     XY_SKEW_FACTOR        XZ_SKEW_FACTOR        YZ_SKEW_FACTOR
 */
//#define SKEW_CORRECTION

#if ENABLED(SKEW_CORRECTION)
  // Input all length measurements here:
  #define XY_DIAG_AC 282.8427124746
  #define XY_DIAG_BD 282.8427124746
  #define XY_SIDE_AD 200

  // Or, set the default skew factors directly here
  // to override the above measurements:
  #define XY_SKEW_FACTOR 0.0

  //#define SKEW_CORRECTION_FOR_Z
  #if ENABLED(SKEW_CORRECTION_FOR_Z)
    #define XZ_DIAG_AC 282.8427124746
    #define XZ_DIAG_BD 282.8427124746
    #define YZ_DIAG_AC 282.8427124746
    #define YZ_DIAG_BD 282.8427124746
    #define YZ_SIDE_AD 200
    #define XZ_SKEW_FACTOR 0.0
    #define YZ_SKEW_FACTOR 0.0
  #endif

  // Enable this option for M852 to set skew at runtime
  //#define SKEW_CORRECTION_GCODE
#endif

//=============================================================================
//============================= Additional Features ===========================
//=============================================================================

// @section extras

/**
 * EEPROM
 *
 * Persistent storage to preserve configurable settings across reboots.
 *
 *   M500 - Store settings to EEPROM.
 *   M501 - Read settings from EEPROM. (i.e., Throw away unsaved changes)
 *   M502 - Revert settings to "factory" defaults. (Follow with M500 to init the EEPROM.)
 */
#define EEPROM_SETTINGS       // Persistent storage with M500 and M501
//#define DISABLE_M503        // Saves ~2700 bytes of PROGMEM. Disable for release!
#define EEPROM_CHITCHAT       // Give feedback on EEPROM commands. Disable to save PROGMEM.
#define EEPROM_BOOT_SILENT    // Keep M503 quiet and only give errors during first load
#if ENABLED(EEPROM_SETTINGS)
  //#define EEPROM_AUTO_INIT  // Init EEPROM automatically on any errors.
#endif

//
// Host Keepalive
//
// When enabled Marlin will send a busy status message to the host
// every couple of seconds when it can't accept commands.
//
#define HOST_KEEPALIVE_FEATURE        // Disable this if your host doesn't like keepalive messages
#define DEFAULT_KEEPALIVE_INTERVAL 2  // Number of seconds between "busy" messages. Set with M113.
#define BUSY_WHILE_HEATING            // Some hosts require "busy" messages even during heating

//
// G20/G21 Inch mode support
//
//#define INCH_MODE_SUPPORT

//
// M149 Set temperature units support
//
//#define TEMPERATURE_UNITS_SUPPORT

// @section temperature

//
// Preheat Constants - Up to 5 are supported without changes
//
#define PREHEAT_1_LABEL       "PLA"
#define PREHEAT_1_TEMP_HOTEND 180
#define PREHEAT_1_TEMP_BED     70
#define PREHEAT_1_FAN_SPEED     0 // Value from 0 to 255

#define PREHEAT_2_LABEL       "ABS"
#define PREHEAT_2_TEMP_HOTEND 240
#define PREHEAT_2_TEMP_BED    110
#define PREHEAT_2_FAN_SPEED     0 // Value from 0 to 255

/**
 * Nozzle Park
 *
 * Park the nozzle at the given XYZ position on idle or G27.
 *
 * The "P" parameter controls the action applied to the Z axis:
 *
 *    P0  (Default) If Z is below park Z raise the nozzle.
 *    P1  Raise the nozzle always to Z-park height.
 *    P2  Raise the nozzle by Z-park amount, limited to Z_MAX_POS.
 */
//#define NOZZLE_PARK_FEATURE

#if ENABLED(NOZZLE_PARK_FEATURE)
  // Specify a park position as { X, Y, Z_raise }
  #define NOZZLE_PARK_POINT { (X_MIN_POS + 10), (Y_MAX_POS - 10), 20 }
  //#define NOZZLE_PARK_X_ONLY          // X move only is required to park
  //#define NOZZLE_PARK_Y_ONLY          // Y move only is required to park
  #define NOZZLE_PARK_Z_RAISE_MIN   2   // (mm) Always raise Z by at least this distance
  #define NOZZLE_PARK_XY_FEEDRATE 100   // (mm/s) X and Y axes feedrate (also used for delta Z axis)
  #define NOZZLE_PARK_Z_FEEDRATE    5   // (mm/s) Z axis feedrate (not used for delta printers)
#endif

/**
 * Clean Nozzle Feature -- EXPERIMENTAL
 *
 * Adds the G12 command to perform a nozzle cleaning process.
 *
 * Parameters:
 *   P  Pattern
 *   S  Strokes / Repetitions
 *   T  Triangles (P1 only)
 *
 * Patterns:
 *   P0  Straight line (default). This process requires a sponge type material
 *       at a fixed bed location. "S" specifies strokes (i.e. back-forth motions)
 *       between the start / end points.
 *
 *   P1  Zig-zag pattern between (X0, Y0) and (X1, Y1), "T" specifies the
 *       number of zig-zag triangles to do. "S" defines the number of strokes.
 *       Zig-zags are done in whichever is the narrower dimension.
 *       For example, "G12 P1 S1 T3" will execute:
 *
 *          --
 *         |  (X0, Y1) |     /\        /\        /\     | (X1, Y1)
 *         |           |    /  \      /  \      /  \    |
 *       A |           |   /    \    /    \    /    \   |
 *         |           |  /      \  /      \  /      \  |
 *         |  (X0, Y0) | /        \/        \/        \ | (X1, Y0)
 *          --         +--------------------------------+
 *                       |________|_________|_________|
 *                           T1        T2        T3
 *
 *   P2  Circular pattern with middle at NOZZLE_CLEAN_CIRCLE_MIDDLE.
 *       "R" specifies the radius. "S" specifies the stroke count.
 *       Before starting, the nozzle moves to NOZZLE_CLEAN_START_POINT.
 *
 *   Caveats: The ending Z should be the same as starting Z.
 * Attention: EXPERIMENTAL. G-code arguments may change.
 */
//#define NOZZLE_CLEAN_FEATURE

#if ENABLED(NOZZLE_CLEAN_FEATURE)
  // Default number of pattern repetitions
  #define NOZZLE_CLEAN_STROKES  12

  // Default number of triangles
  #define NOZZLE_CLEAN_TRIANGLES  3

  // Specify positions for each tool as { { X, Y, Z }, { X, Y, Z } }
  // Dual hotend system may use { {  -20, (Y_BED_SIZE / 2), (Z_MIN_POS + 1) },  {  420, (Y_BED_SIZE / 2), (Z_MIN_POS + 1) }}
  #define NOZZLE_CLEAN_START_POINT { {  30, 30, (Z_MIN_POS + 1) } }
  #define NOZZLE_CLEAN_END_POINT   { { 100, 60, (Z_MIN_POS + 1) } }

  // Circular pattern radius
  #define NOZZLE_CLEAN_CIRCLE_RADIUS 6.5
  // Circular pattern circle fragments number
  #define NOZZLE_CLEAN_CIRCLE_FN 10
  // Middle point of circle
  #define NOZZLE_CLEAN_CIRCLE_MIDDLE NOZZLE_CLEAN_START_POINT

  // Move the nozzle to the initial position after cleaning
  #define NOZZLE_CLEAN_GOBACK

  // For a purge/clean station that's always at the gantry height (thus no Z move)
  //#define NOZZLE_CLEAN_NO_Z

  // For a purge/clean station mounted on the X axis
  //#define NOZZLE_CLEAN_NO_Y

  // Require a minimum hotend temperature for cleaning
  #define NOZZLE_CLEAN_MIN_TEMP 170
  //#define NOZZLE_CLEAN_HEATUP       // Heat up the nozzle instead of skipping wipe

  // Explicit wipe G-code script applies to a G12 with no arguments.
  //#define WIPE_SEQUENCE_COMMANDS "G1 X-17 Y25 Z10 F4000\nG1 Z1\nM114\nG1 X-17 Y25\nG1 X-17 Y95\nG1 X-17 Y25\nG1 X-17 Y95\nG1 X-17 Y25\nG1 X-17 Y95\nG1 X-17 Y25\nG1 X-17 Y95\nG1 X-17 Y25\nG1 X-17 Y95\nG1 X-17 Y25\nG1 X-17 Y95\nG1 Z15\nM400\nG0 X-10.0 Y-9.0"

#endif

/**
 * Print Job Timer
 *
 * Automatically start and stop the print job timer on M104/M109/M190.
 *
 *   M104 (hotend, no wait) - high temp = none,        low temp = stop timer
 *   M109 (hotend, wait)    - high temp = start timer, low temp = stop timer
 *   M190 (bed, wait)       - high temp = start timer, low temp = none
 *
 * The timer can also be controlled with the following commands:
 *
 *   M75 - Start the print job timer
 *   M76 - Pause the print job timer
 *   M77 - Stop the print job timer
 */
#define PRINTJOB_TIMER_AUTOSTART

/**
 * Print Counter
 *
 * Track statistical data such as:
 *
 *  - Total print jobs
 *  - Total successful print jobs
 *  - Total failed print jobs
 *  - Total time printing
 *
 * View the current statistics with M78.
 */
//#define PRINTCOUNTER
#if ENABLED(PRINTCOUNTER)
  #define PRINTCOUNTER_SAVE_INTERVAL 60 // (minutes) EEPROM save interval during print
#endif

/**
 * Password
 *
 * Set a numerical password for the printer which can be requested:
 *
 *  - When the printer boots up
 *  - Upon opening the 'Print from Media' Menu
 *  - When SD printing is completed or aborted
 *
 * The following G-codes can be used:
 *
 *  M510 - Lock Printer. Blocks all commands except M511.
 *  M511 - Unlock Printer.
 *  M512 - Set, Change and Remove Password.
 *
 * If you forget the password and get locked out you'll need to re-flash
 * the firmware with the feature disabled, reset EEPROM, and (optionally)
 * re-flash the firmware again with this feature enabled.
 */
//#define PASSWORD_FEATURE
#if ENABLED(PASSWORD_FEATURE)
  #define PASSWORD_LENGTH 4                 // (#) Number of digits (1-9). 3 or 4 is recommended
  #define PASSWORD_ON_STARTUP
  #define PASSWORD_UNLOCK_GCODE             // Unlock with the M511 P<password> command. Disable to prevent brute-force attack.
  #define PASSWORD_CHANGE_GCODE             // Change the password with M512 P<old> S<new>.
  //#define PASSWORD_ON_SD_PRINT_MENU       // This does not prevent gcodes from running
  //#define PASSWORD_AFTER_SD_PRINT_END
  //#define PASSWORD_AFTER_SD_PRINT_ABORT
  //#include "Configuration_Secure.h"       // External file with PASSWORD_DEFAULT_VALUE
#endif

//=============================================================================
//============================= LCD and SD support ============================
//=============================================================================

// @section lcd

/**
 * LCD LANGUAGE
 *
 * Select the language to display on the LCD. These languages are available:
 *
 *   en, an, bg, ca, cz, da, de, el, el_gr, es, eu, fi, fr, gl, hr, hu, it,
 *   jp_kana, ko_KR, nl, pl, pt, pt_br, ro, ru, sk, sv, tr, uk, vi, zh_CN, zh_TW
 *
 * :{ 'en':'English', 'an':'Aragonese', 'bg':'Bulgarian', 'ca':'Catalan', 'cz':'Czech', 'da':'Danish', 'de':'German', 'el':'Greek', 'el_gr':'Greek (Greece)', 'es':'Spanish', 'eu':'Basque-Euskera', 'fi':'Finnish', 'fr':'French', 'gl':'Galician', 'hr':'Croatian', 'hu':'Hungarian', 'it':'Italian', 'jp_kana':'Japanese', 'ko_KR':'Korean (South Korea)', 'nl':'Dutch', 'pl':'Polish', 'pt':'Portuguese', 'pt_br':'Portuguese (Brazilian)', 'ro':'Romanian', 'ru':'Russian', 'sk':'Slovak', 'sv':'Swedish', 'tr':'Turkish', 'uk':'Ukrainian', 'vi':'Vietnamese', 'zh_CN':'Chinese (Simplified)', 'zh_TW':'Chinese (Traditional)' }
 */
#define LCD_LANGUAGE en

/**
 * LCD Character Set
 *
 * Note: This option is NOT applicable to Graphical Displays.
 *
 * All character-based LCDs provide ASCII plus one of these
 * language extensions:
 *
 *  - JAPANESE ... the most common
 *  - WESTERN  ... with more accented characters
 *  - CYRILLIC ... for the Russian language
 *
 * To determine the language extension installed on your controller:
 *
 *  - Compile and upload with LCD_LANGUAGE set to 'test'
 *  - Click the controller to view the LCD menu
 *  - The LCD will display Japanese, Western, or Cyrillic text
 *
 * See https://marlinfw.org/docs/development/lcd_language.html
 *
 * :['JAPANESE', 'WESTERN', 'CYRILLIC']
 */
#define DISPLAY_CHARSET_HD44780 JAPANESE

/**
 * Info Screen Style (0:Classic, 1:Průša)
 *
 * :[0:'Classic', 1:'Průša']
 */
#define LCD_INFO_SCREEN_STYLE 0

/**
 * SD CARD
 *
 * SD Card support is disabled by default. If your controller has an SD slot,
 * you must uncomment the following option or it won't work.
 */
#define SDSUPPORT

/**
 * SD CARD: ENABLE CRC
 *
 * Use CRC checks and retries on the SD communication.
 */
//#define SD_CHECK_AND_RETRY

/**
 * LCD Menu Items
 *
 * Disable all menus and only display the Status Screen, or
 * just remove some extraneous menu items to recover space.
 */
//#define NO_LCD_MENUS
//#define SLIM_LCD_MENUS

//
// ENCODER SETTINGS
//
// This option overrides the default number of encoder pulses needed to
// produce one step. Should be increased for high-resolution encoders.
//
//#define ENCODER_PULSES_PER_STEP 4

//
// Use this option to override the number of step signals required to
// move between next/prev menu items.
//
//#define ENCODER_STEPS_PER_MENU_ITEM 1

/**
 * Encoder Direction Options
 *
 * Test your encoder's behavior first with both options disabled.
 *
 *  Reversed Value Edit and Menu Nav? Enable REVERSE_ENCODER_DIRECTION.
 *  Reversed Menu Navigation only?    Enable REVERSE_MENU_DIRECTION.
 *  Reversed Value Editing only?      Enable BOTH options.
 */

//
// This option reverses the encoder direction everywhere.
//
//  Set this option if CLOCKWISE causes values to DECREASE
//
//#define REVERSE_ENCODER_DIRECTION

//
// This option reverses the encoder direction for navigating LCD menus.
//
//  If CLOCKWISE normally moves DOWN this makes it go UP.
//  If CLOCKWISE normally moves UP this makes it go DOWN.
//
//#define REVERSE_MENU_DIRECTION

//
// This option reverses the encoder direction for Select Screen.
//
//  If CLOCKWISE normally moves LEFT this makes it go RIGHT.
//  If CLOCKWISE normally moves RIGHT this makes it go LEFT.
//
//#define REVERSE_SELECT_DIRECTION

//
// Individual Axis Homing
//
// Add individual axis homing items (Home X, Home Y, and Home Z) to the LCD menu.
//
//#define INDIVIDUAL_AXIS_HOMING_MENU

//
// SPEAKER/BUZZER
//
// If you have a speaker that can produce tones, enable it here.
// By default Marlin assumes you have a buzzer with a fixed frequency.
//
//#define SPEAKER

//
// The duration and frequency for the UI feedback sound.
// Set these to 0 to disable audio feedback in the LCD menus.
//
// Note: Test audio output with the G-Code:
//  M300 S<frequency Hz> P<duration ms>
//
//#define LCD_FEEDBACK_FREQUENCY_DURATION_MS 2
//#define LCD_FEEDBACK_FREQUENCY_HZ 5000

//=============================================================================
//======================== LCD / Controller Selection =========================
//========================   (Character-based LCDs)   =========================
//=============================================================================

//
// RepRapDiscount Smart Controller.
// https://reprap.org/wiki/RepRapDiscount_Smart_Controller
//
// Note: Usually sold with a white PCB.
//
//#define REPRAP_DISCOUNT_SMART_CONTROLLER

//
// Original RADDS LCD Display+Encoder+SDCardReader
// http://doku.radds.org/dokumentation/lcd-display/
//
//#define RADDS_DISPLAY

//
// ULTIMAKER Controller.
//
//#define ULTIMAKERCONTROLLER

//
// ULTIPANEL as seen on Thingiverse.
//
//#define ULTIPANEL

//
// PanelOne from T3P3 (via RAMPS 1.4 AUX2/AUX3)
// https://reprap.org/wiki/PanelOne
//
//#define PANEL_ONE

//
// GADGETS3D G3D LCD/SD Controller
// https://reprap.org/wiki/RAMPS_1.3/1.4_GADGETS3D_Shield_with_Panel
//
// Note: Usually sold with a blue PCB.
//
//#define G3D_PANEL

//
// RigidBot Panel V1.0
// http://www.inventapart.com/
//
//#define RIGIDBOT_PANEL

//
// Makeboard 3D Printer Parts 3D Printer Mini Display 1602 Mini Controller
// https://www.aliexpress.com/item/32765887917.html
//
//#define MAKEBOARD_MINI_2_LINE_DISPLAY_1602

//
// ANET and Tronxy 20x4 Controller
//
//#define ZONESTAR_LCD            // Requires ADC_KEYPAD_PIN to be assigned to an analog pin.
                                  // This LCD is known to be susceptible to electrical interference
                                  // which scrambles the display.  Pressing any button clears it up.
                                  // This is a LCD2004 display with 5 analog buttons.

//
// Generic 16x2, 16x4, 20x2, or 20x4 character-based LCD.
//
//#define ULTRA_LCD

//=============================================================================
//======================== LCD / Controller Selection =========================
//=====================   (I2C and Shift-Register LCDs)   =====================
//=============================================================================

//
// CONTROLLER TYPE: I2C
//
// Note: These controllers require the installation of Arduino's LiquidCrystal_I2C
// library. For more info: https://github.com/kiyoshigawa/LiquidCrystal_I2C
//

//
// Elefu RA Board Control Panel
// http://www.elefu.com/index.php?route=product/product&product_id=53
//
//#define RA_CONTROL_PANEL

//
// Sainsmart (YwRobot) LCD Displays
//
// These require F.Malpartida's LiquidCrystal_I2C library
// https://bitbucket.org/fmalpartida/new-liquidcrystal/wiki/Home
//
//#define LCD_SAINSMART_I2C_1602
//#define LCD_SAINSMART_I2C_2004

//
// Generic LCM1602 LCD adapter
//
//#define LCM1602

//
// PANELOLU2 LCD with status LEDs,
// separate encoder and click inputs.
//
// Note: This controller requires Arduino's LiquidTWI2 library v1.2.3 or later.
// For more info: https://github.com/lincomatic/LiquidTWI2
//
// Note: The PANELOLU2 encoder click input can either be directly connected to
// a pin (if BTN_ENC defined to != -1) or read through I2C (when BTN_ENC == -1).
//
//#define LCD_I2C_PANELOLU2

//
// Panucatt VIKI LCD with status LEDs,
// integrated click & L/R/U/D buttons, separate encoder inputs.
//
//#define LCD_I2C_VIKI

//
// CONTROLLER TYPE: Shift register panels
//

//
// 2-wire Non-latching LCD SR from https://goo.gl/aJJ4sH
// LCD configuration: https://reprap.org/wiki/SAV_3D_LCD
//
//#define SAV_3DLCD

//
// 3-wire SR LCD with strobe using 74HC4094
// https://github.com/mikeshub/SailfishLCD
// Uses the code directly from Sailfish
//
//#define FF_INTERFACEBOARD

//
// TFT GLCD Panel with Marlin UI
// Panel connected to main board by SPI or I2C interface.
// See https://github.com/Serhiy-K/TFTGLCDAdapter
//
//#define TFTGLCD_PANEL_SPI
//#define TFTGLCD_PANEL_I2C

//=============================================================================
//=======================   LCD / Controller Selection  =======================
//=========================      (Graphical LCDs)      ========================
//=============================================================================

//
// CONTROLLER TYPE: Graphical 128x64 (DOGM)
//
// IMPORTANT: The U8glib library is required for Graphical Display!
//            https://github.com/olikraus/U8glib_Arduino
//
// NOTE: If the LCD is unresponsive you may need to reverse the plugs.
//

//
// RepRapDiscount FULL GRAPHIC Smart Controller
// https://reprap.org/wiki/RepRapDiscount_Full_Graphic_Smart_Controller
//
#define REPRAP_DISCOUNT_FULL_GRAPHIC_SMART_CONTROLLER

//
// ReprapWorld Graphical LCD
// https://reprapworld.com/?products_details&products_id/1218
//
//#define REPRAPWORLD_GRAPHICAL_LCD

//
// Activate one of these if you have a Panucatt Devices
// Viki 2.0 or mini Viki with Graphic LCD
// https://www.panucatt.com
//
//#define VIKI2
//#define miniVIKI

//
// MakerLab Mini Panel with graphic
// controller and SD support - https://reprap.org/wiki/Mini_panel
//
//#define MINIPANEL

//
// MaKr3d Makr-Panel with graphic controller and SD support.
// https://reprap.org/wiki/MaKr3d_MaKrPanel
//
//#define MAKRPANEL

//
// Adafruit ST7565 Full Graphic Controller.
// https://github.com/eboston/Adafruit-ST7565-Full-Graphic-Controller/
//
//#define ELB_FULL_GRAPHIC_CONTROLLER

//
// BQ LCD Smart Controller shipped by
// default with the BQ Hephestos 2 and Witbox 2.
//
//#define BQ_LCD_SMART_CONTROLLER

//
// Cartesio UI
// http://mauk.cc/webshop/cartesio-shop/electronics/user-interface
//
//#define CARTESIO_UI

//
// LCD for Melzi Card with Graphical LCD
//
//#define LCD_FOR_MELZI

//
// Original Ulticontroller from Ultimaker 2 printer with SSD1309 I2C display and encoder
// https://github.com/Ultimaker/Ultimaker2/tree/master/1249_Ulticontroller_Board_(x1)
//
//#define ULTI_CONTROLLER

//
// MKS MINI12864 with graphic controller and SD support
// https://reprap.org/wiki/MKS_MINI_12864
//
//#define MKS_MINI_12864

//
// MKS LCD12864A/B with graphic controller and SD support. Follows MKS_MINI_12864 pinout.
// https://www.aliexpress.com/item/33018110072.html
//
//#define MKS_LCD12864

//
// FYSETC variant of the MINI12864 graphic controller with SD support
// https://wiki.fysetc.com/Mini12864_Panel/
//
//#define FYSETC_MINI_12864_X_X    // Type C/D/E/F. No tunable RGB Backlight by default
//#define FYSETC_MINI_12864_1_2    // Type C/D/E/F. Simple RGB Backlight (always on)
//#define FYSETC_MINI_12864_2_0    // Type A/B. Discreet RGB Backlight
//#define FYSETC_MINI_12864_2_1    // Type A/B. NeoPixel RGB Backlight
//#define FYSETC_GENERIC_12864_1_1 // Larger display with basic ON/OFF backlight.

//
// Factory display for Creality CR-10
// https://www.aliexpress.com/item/32833148327.html
//
// This is RAMPS-compatible using a single 10-pin connector.
// (For CR-10 owners who want to replace the Melzi Creality board but retain the display)
//
//#define CR10_STOCKDISPLAY

//
// Ender-2 OEM display, a variant of the MKS_MINI_12864
//
//#define ENDER2_STOCKDISPLAY

//
// ANET and Tronxy Graphical Controller
//
// Anet 128x64 full graphics lcd with rotary encoder as used on Anet A6
// A clone of the RepRapDiscount full graphics display but with
// different pins/wiring (see pins_ANET_10.h). Enable one of these.
//
//#define ANET_FULL_GRAPHICS_LCD
//#define ANET_FULL_GRAPHICS_LCD_ALT_WIRING

//
// AZSMZ 12864 LCD with SD
// https://www.aliexpress.com/item/32837222770.html
//
//#define AZSMZ_12864

//
// Silvergate GLCD controller
// https://github.com/android444/Silvergate
//
//#define SILVER_GATE_GLCD_CONTROLLER

//=============================================================================
//==============================  OLED Displays  ==============================
//=============================================================================

//
// SSD1306 OLED full graphics generic display
//
//#define U8GLIB_SSD1306

//
// SAV OLEd LCD module support using either SSD1306 or SH1106 based LCD modules
//
//#define SAV_3DGLCD
#if ENABLED(SAV_3DGLCD)
  #define U8GLIB_SSD1306
  //#define U8GLIB_SH1106
#endif

//
// TinyBoy2 128x64 OLED / Encoder Panel
//
//#define OLED_PANEL_TINYBOY2

//
// MKS OLED 1.3" 128×64 FULL GRAPHICS CONTROLLER
// https://reprap.org/wiki/MKS_12864OLED
//
// Tiny, but very sharp OLED display
//
//#define MKS_12864OLED          // Uses the SH1106 controller (default)
//#define MKS_12864OLED_SSD1306  // Uses the SSD1306 controller

//
// Zonestar OLED 128×64 FULL GRAPHICS CONTROLLER
//
//#define ZONESTAR_12864LCD           // Graphical (DOGM) with ST7920 controller
//#define ZONESTAR_12864OLED          // 1.3" OLED with SH1106 controller (default)
//#define ZONESTAR_12864OLED_SSD1306  // 0.96" OLED with SSD1306 controller

//
// Einstart S OLED SSD1306
//
//#define U8GLIB_SH1106_EINSTART

//
// Overlord OLED display/controller with i2c buzzer and LEDs
//
//#define OVERLORD_OLED

//
// FYSETC OLED 2.42" 128×64 FULL GRAPHICS CONTROLLER with WS2812 RGB
// Where to find : https://www.aliexpress.com/item/4000345255731.html
//#define FYSETC_242_OLED_12864   // Uses the SSD1309 controller

//=============================================================================
//========================== Extensible UI Displays ===========================
//=============================================================================

//
// DGUS Touch Display with DWIN OS. (Choose one.)
// ORIGIN : https://www.aliexpress.com/item/32993409517.html
// FYSETC : https://www.aliexpress.com/item/32961471929.html
//
//#define DGUS_LCD_UI_ORIGIN
//#define DGUS_LCD_UI_FYSETC
//#define DGUS_LCD_UI_HIPRECY

//
// Touch-screen LCD for Malyan M200/M300 printers
//
//#define MALYAN_LCD
#if ENABLED(MALYAN_LCD)
  #define LCD_SERIAL_PORT 1  // Default is 1 for Malyan M200
#endif

//
// Touch UI for FTDI EVE (FT800/FT810) displays
// See Configuration_adv.h for all configuration options.
//
//#define TOUCH_UI_FTDI_EVE

//
// Touch-screen LCD for Anycubic printers
//
//#define ANYCUBIC_LCD_I3MEGA
//#define ANYCUBIC_LCD_CHIRON
#if EITHER(ANYCUBIC_LCD_I3MEGA, ANYCUBIC_LCD_CHIRON)
  #define LCD_SERIAL_PORT 3  // Default is 3 for Anycubic
  //#define ANYCUBIC_LCD_DEBUG
#endif

//
// Third-party or vendor-customized controller interfaces.
// Sources should be installed in 'src/lcd/extui'.
//
//#define EXTENSIBLE_UI

#if ENABLED(EXTENSIBLE_UI)
  //#define EXTUI_LOCAL_BEEPER // Enables use of local Beeper pin with external display
#endif

//=============================================================================
//=============================== Graphical TFTs ==============================
//=============================================================================

/**
 * Specific TFT Model Presets. Enable one of the following options
 * or enable TFT_GENERIC and set sub-options.
 */

//
// 480x320, 3.5", SPI Display From MKS
// Normally used in MKS Robin Nano V2
//
//#define MKS_TS35_V2_0

//
// 320x240, 2.4", FSMC Display From MKS
// Normally used in MKS Robin Nano V1.2
//
//#define MKS_ROBIN_TFT24

//
// 320x240, 2.8", FSMC Display From MKS
// Normally used in MKS Robin Nano V1.2
//
//#define MKS_ROBIN_TFT28

//
// 320x240, 3.2", FSMC Display From MKS
// Normally used in MKS Robin Nano V1.2
//
//#define MKS_ROBIN_TFT32

//
// 480x320, 3.5", FSMC Display From MKS
// Normally used in MKS Robin Nano V1.2
//
//#define MKS_ROBIN_TFT35

//
// 480x272, 4.3", FSMC Display From MKS
//
//#define MKS_ROBIN_TFT43

//
// 320x240, 3.2", FSMC Display From MKS
// Normally used in MKS Robin
//
//#define MKS_ROBIN_TFT_V1_1R

//
// 480x320, 3.5", FSMC Stock Display from TronxXY
//
//#define TFT_TRONXY_X5SA

//
// 480x320, 3.5", FSMC Stock Display from AnyCubic
//
//#define ANYCUBIC_TFT35

//
// 320x240, 2.8", FSMC Stock Display from Longer/Alfawise
//
//#define LONGER_LK_TFT28

//
// 320x240, 2.8", FSMC Stock Display from ET4
//
//#define ANET_ET4_TFT28

//
// 480x320, 3.5", FSMC Stock Display from ET5
//
//#define ANET_ET5_TFT35

//
// Generic TFT with detailed options
//
//#define TFT_GENERIC
#if ENABLED(TFT_GENERIC)
  // :[ 'AUTO', 'ST7735', 'ST7789', 'ST7796', 'R61505', 'ILI9328', 'ILI9341', 'ILI9488' ]
  #define TFT_DRIVER AUTO

  // Interface. Enable one of the following options:
  //#define TFT_INTERFACE_FSMC
  //#define TFT_INTERFACE_SPI

  // TFT Resolution. Enable one of the following options:
  //#define TFT_RES_320x240
  //#define TFT_RES_480x272
  //#define TFT_RES_480x320
#endif

/**
 * TFT UI - User Interface Selection. Enable one of the following options:
 *
 *   TFT_CLASSIC_UI - Emulated DOGM - 128x64 Upscaled
 *   TFT_COLOR_UI   - Marlin Default Menus, Touch Friendly, using full TFT capabilities
 *   TFT_LVGL_UI    - A Modern UI using LVGL
 *
 *   For LVGL_UI also copy the 'assets' folder from the build directory to the
 *   root of your SD card, together with the compiled firmware.
 */
//#define TFT_CLASSIC_UI
//#define TFT_COLOR_UI
//#define TFT_LVGL_UI

#if ENABLED(TFT_LVGL_UI)
  //#define MKS_WIFI_MODULE  // MKS WiFi module
#endif

/**
 * TFT Rotation. Set to one of the following values:
 *
 *   TFT_ROTATE_90,  TFT_ROTATE_90_MIRROR_X,  TFT_ROTATE_90_MIRROR_Y,
 *   TFT_ROTATE_180, TFT_ROTATE_180_MIRROR_X, TFT_ROTATE_180_MIRROR_Y,
 *   TFT_ROTATE_270, TFT_ROTATE_270_MIRROR_X, TFT_ROTATE_270_MIRROR_Y,
 *   TFT_MIRROR_X, TFT_MIRROR_Y, TFT_NO_ROTATION
 */
//#define TFT_ROTATION TFT_NO_ROTATION

//=============================================================================
//============================  Other Controllers  ============================
//=============================================================================

//
// Ender-3 v2 OEM display. A DWIN display with Rotary Encoder.
//
//#define DWIN_CREALITY_LCD

//
// ADS7843/XPT2046 ADC Touchscreen such as ILI9341 2.8
//
//#define TOUCH_SCREEN
#if ENABLED(TOUCH_SCREEN)
  #define BUTTON_DELAY_EDIT  50 // (ms) Button repeat delay for edit screens
  #define BUTTON_DELAY_MENU 250 // (ms) Button repeat delay for menus

  #define TOUCH_SCREEN_CALIBRATION

  //#define TOUCH_CALIBRATION_X 12316
  //#define TOUCH_CALIBRATION_Y -8981
  //#define TOUCH_OFFSET_X        -43
  //#define TOUCH_OFFSET_Y        257
  //#define TOUCH_ORIENTATION TOUCH_LANDSCAPE

  #if BOTH(TOUCH_SCREEN_CALIBRATION, EEPROM_SETTINGS)
    #define TOUCH_CALIBRATION_AUTO_SAVE // Auto save successful calibration values to EEPROM
  #endif

  #if ENABLED(TFT_COLOR_UI)
    //#define SINGLE_TOUCH_NAVIGATION
  #endif
#endif

//
// RepRapWorld REPRAPWORLD_KEYPAD v1.1
// https://reprapworld.com/products/electronics/ramps/keypad_v1_0_fully_assembled/
//
//#define REPRAPWORLD_KEYPAD
//#define REPRAPWORLD_KEYPAD_MOVE_STEP 10.0 // (mm) Distance to move per key-press

//=============================================================================
//=============================== Extra Features ==============================
//=============================================================================

// @section extras

// Set number of user-controlled fans. Disable to use all board-defined fans.
// :[1,2,3,4,5,6,7,8]
//#define NUM_M106_FANS 1

// Increase the FAN PWM frequency. Removes the PWM noise but increases heating in the FET/Arduino
//#define FAST_PWM_FAN

// Use software PWM to drive the fan, as for the heaters. This uses a very low frequency
// which is not as annoying as with the hardware PWM. On the other hand, if this frequency
// is too low, you should also increment SOFT_PWM_SCALE.
//#define FAN_SOFT_PWM

// Incrementing this by 1 will double the software PWM frequency,
// affecting heaters, and the fan if FAN_SOFT_PWM is enabled.
// However, control resolution will be halved for each increment;
// at zero value, there are 128 effective control positions.
// :[0,1,2,3,4,5,6,7]
#define SOFT_PWM_SCALE 0

// If SOFT_PWM_SCALE is set to a value higher than 0, dithering can
// be used to mitigate the associated resolution loss. If enabled,
// some of the PWM cycles are stretched so on average the desired
// duty cycle is attained.
//#define SOFT_PWM_DITHER

// Temperature status LEDs that display the hotend and bed temperature.
// If all hotends, bed temperature, and target temperature are under 54C
// then the BLUE led is on. Otherwise the RED led is on. (1C hysteresis)
//#define TEMP_STAT_LEDS

// Support for the BariCUDA Paste Extruder
//#define BARICUDA

// Support for BlinkM/CyzRgb
//#define BLINKM

// Support for PCA9632 PWM LED driver
//#define PCA9632

// Support for PCA9533 PWM LED driver
//#define PCA9533

/**
 * RGB LED / LED Strip Control
 *
 * Enable support for an RGB LED connected to 5V digital pins, or
 * an RGB Strip connected to MOSFETs controlled by digital pins.
 *
 * Adds the M150 command to set the LED (or LED strip) color.
 * If pins are PWM capable (e.g., 4, 5, 6, 11) then a range of
 * luminance values can be set from 0 to 255.
 * For NeoPixel LED an overall brightness parameter is also available.
 *
 * *** CAUTION ***
 *  LED Strips require a MOSFET Chip between PWM lines and LEDs,
 *  as the Arduino cannot handle the current the LEDs will require.
 *  Failure to follow this precaution can destroy your Arduino!
 *  NOTE: A separate 5V power supply is required! The NeoPixel LED needs
 *  more current than the Arduino 5V linear regulator can produce.
 * *** CAUTION ***
 *
 * LED Type. Enable only one of the following two options.
 */
//#define RGB_LED
//#define RGBW_LED

#if EITHER(RGB_LED, RGBW_LED)
  #define RGB_LED_R_PIN 5
  #define RGB_LED_G_PIN 4
  #define RGB_LED_B_PIN 6
  #define RGB_LED_W_PIN -1
#endif

// Support for Adafruit NeoPixel LED driver
//#define NEOPIXEL_LED
#if ENABLED(NEOPIXEL_LED)
  #define NEOPIXEL_TYPE   NEO_GRBW // NEO_GRBW / NEO_GRB - four/three channel driver type (defined in Adafruit_NeoPixel.h)
  #define NEOPIXEL_PIN     4       // LED driving pin
  //#define NEOPIXEL2_TYPE NEOPIXEL_TYPE
  //#define NEOPIXEL2_PIN    5
  #define NEOPIXEL_PIXELS 30       // Number of LEDs in the strip. (Longest strip when NEOPIXEL2_SEPARATE is disabled.)
  #define NEOPIXEL_IS_SEQUENTIAL   // Sequential display for temperature change - LED by LED. Disable to change all LEDs at once.
  #define NEOPIXEL_BRIGHTNESS 127  // Initial brightness (0-255)
  //#define NEOPIXEL_STARTUP_TEST  // Cycle through colors at startup

  // Support for second Adafruit NeoPixel LED driver controlled with M150 S1 ...
  //#define NEOPIXEL2_SEPARATE
  #if ENABLED(NEOPIXEL2_SEPARATE)
    #define NEOPIXEL2_PIXELS      15  // Number of LEDs in the second strip
    #define NEOPIXEL2_BRIGHTNESS 127  // Initial brightness (0-255)
    #define NEOPIXEL2_STARTUP_TEST    // Cycle through colors at startup
  #else
    //#define NEOPIXEL2_INSERIES      // Default behavior is NeoPixel 2 in parallel
  #endif

  // Use a single NeoPixel LED for static (background) lighting
  //#define NEOPIXEL_BKGD_LED_INDEX  0               // Index of the LED to use
  //#define NEOPIXEL_BKGD_COLOR { 255, 255, 255, 0 } // R, G, B, W
#endif

/**
 * Printer Event LEDs
 *
 * During printing, the LEDs will reflect the printer status:
 *
 *  - Gradually change from blue to violet as the heated bed gets to target temp
 *  - Gradually change from violet to red as the hotend gets to temperature
 *  - Change to white to illuminate work surface
 *  - Change to green once print has finished
 *  - Turn off after the print has finished and the user has pushed a button
 */
#if ANY(BLINKM, RGB_LED, RGBW_LED, PCA9632, PCA9533, NEOPIXEL_LED)
  #define PRINTER_EVENT_LEDS
#endif

/**
 * Number of servos
 *
 * For some servo-related options NUM_SERVOS will be set automatically.
 * Set this manually if there are extra servos needing manual control.
 * Set to 0 to turn off servo support.
 */
//#define NUM_SERVOS 3 // Servo index starts with 0 for M280 command

// (ms) Delay  before the next move will start, to give the servo time to reach its target angle.
// 300ms is a good value but you can try less delay.
// If the servo can't reach the requested position, increase it.
#define SERVO_DELAY { 200 }

// Only power servos during movement, otherwise leave off to prevent jitter
//#define DEACTIVATE_SERVOS_AFTER_MOVE

// Edit servo angles with M281 and save to EEPROM with M500
//#define EDITABLE_SERVO_ANGLES<|MERGE_RESOLUTION|>--- conflicted
+++ resolved
@@ -485,7 +485,6 @@
   //#define PID_PARAMS_PER_HOTEND // Uses separate PID parameters for each extruder (useful for mismatched extruders)
                                   // Set/get with gcode: M301 E[extruder number, 0-2]
 
-<<<<<<< HEAD
   // If you are using a pre-configured hotend then you can use one of the value sets by uncommenting it
 
   // Sidewinder X1
@@ -503,7 +502,6 @@
   //#define DEFAULT_Ki 2.25
   //#define DEFAULT_Kd 440
 
-=======
   #if ENABLED(PID_PARAMS_PER_HOTEND)
     // Specify between 1 and HOTENDS values per array.
     // If fewer than EXTRUDER values are provided, the last element will be repeated.
@@ -515,7 +513,6 @@
     #define DEFAULT_Ki   1.08
     #define DEFAULT_Kd 114.00
   #endif
->>>>>>> 5089dcdb
 #endif // PIDTEMP
 
 //===========================================================================
@@ -551,7 +548,6 @@
   //#define MIN_BED_POWER 0
   //#define PID_BED_DEBUG // Sends debug data to the serial port.
 
-<<<<<<< HEAD
   // Sidewinder X1
   #define DEFAULT_bedKp 244.21
   #define DEFAULT_bedKi 45.87
@@ -562,13 +558,6 @@
   //#define DEFAULT_bedKp 10.00
   //#define DEFAULT_bedKi .023
   //#define DEFAULT_bedKd 305.4
-=======
-  // 120V 250W silicone heater into 4mm borosilicate (MendelMax 1.5+)
-  // from FOPDT model - kp=.39 Tp=405 Tdead=66, Tc set to 79.2, aggressive factor of .15 (vs .1, 1, 10)
-  #define DEFAULT_bedKp 10.00
-  #define DEFAULT_bedKi .023
-  #define DEFAULT_bedKd 305.4
->>>>>>> 5089dcdb
 
   // FIND YOUR OWN: "M303 E-1 C8 S90" to run autotune on the bed at 90 degreesC for 8 cycles.
 #endif // PIDTEMPBED
@@ -706,25 +695,15 @@
  *          TMC5130, TMC5130_STANDALONE, TMC5160, TMC5160_STANDALONE
  * :['A4988', 'A5984', 'DRV8825', 'LV8729', 'L6470', 'L6474', 'POWERSTEP01', 'TB6560', 'TB6600', 'TMC2100', 'TMC2130', 'TMC2130_STANDALONE', 'TMC2160', 'TMC2160_STANDALONE', 'TMC2208', 'TMC2208_STANDALONE', 'TMC2209', 'TMC2209_STANDALONE', 'TMC26X', 'TMC26X_STANDALONE', 'TMC2660', 'TMC2660_STANDALONE', 'TMC5130', 'TMC5130_STANDALONE', 'TMC5160', 'TMC5160_STANDALONE']
  */
-<<<<<<< HEAD
 #define X_DRIVER_TYPE  TMC2100
 #define Y_DRIVER_TYPE  TMC2100
 #define Z_DRIVER_TYPE  TMC2100
-=======
-#define X_DRIVER_TYPE  A4988
-#define Y_DRIVER_TYPE  A4988
-#define Z_DRIVER_TYPE  A4988
->>>>>>> 5089dcdb
 //#define X2_DRIVER_TYPE A4988
 //#define Y2_DRIVER_TYPE A4988
 #define Z2_DRIVER_TYPE TMC2100
 //#define Z3_DRIVER_TYPE A4988
 //#define Z4_DRIVER_TYPE A4988
-<<<<<<< HEAD
 #define E0_DRIVER_TYPE TMC2100
-=======
-#define E0_DRIVER_TYPE A4988
->>>>>>> 5089dcdb
 //#define E1_DRIVER_TYPE A4988
 //#define E2_DRIVER_TYPE A4988
 //#define E3_DRIVER_TYPE A4988
@@ -779,11 +758,7 @@
  * Override with M92
  *                                      X, Y, Z, E0 [, E1[, E2...]]
  */
-<<<<<<< HEAD
 #define DEFAULT_AXIS_STEPS_PER_UNIT   { 80, 80, 400, 415 }
-=======
-#define DEFAULT_AXIS_STEPS_PER_UNIT   { 80, 80, 400, 500 }
->>>>>>> 5089dcdb
 
 /**
  * Default Max Feed Rate (mm/s)
@@ -1364,10 +1339,8 @@
  * these options to restore the prior leveling state or to always enable
  * leveling immediately after G28.
  */
-<<<<<<< HEAD
+
 #define RESTORE_LEVELING_AFTER_G28
-=======
-//#define RESTORE_LEVELING_AFTER_G28
 //#define ENABLE_LEVELING_AFTER_G28
 
 /**
@@ -1378,7 +1351,6 @@
   #define LEVELING_NOZZLE_TEMP 120   // (°C) Only applies to E0 at this time
   #define LEVELING_BED_TEMP     50
 #endif
->>>>>>> 5089dcdb
 
 /**
  * Enable detailed logging of G28, G29, M48, etc.
@@ -1558,12 +1530,7 @@
 #endif
 
 // Homing speeds (mm/min)
-<<<<<<< HEAD
-#define HOMING_FEEDRATE_XY (80*60)
-#define HOMING_FEEDRATE_Z  (20*60)
-=======
-#define HOMING_FEEDRATE_MM_M { (50*60), (50*60), (4*60) }
->>>>>>> 5089dcdb
+#define HOMING_FEEDRATE_MM_M { (80*60), (80*60), (20*60) }
 
 // Validate that endstops are triggered on homing moves
 #define VALIDATE_HOMING_ENDSTOPS
