--- conflicted
+++ resolved
@@ -957,15 +957,10 @@
 // Speed for the "accurate" probe of each point
 #define Z_PROBE_SPEED_SLOW (Z_PROBE_SPEED_FAST / 3)
 
-<<<<<<< HEAD
-// Use double touch for probing
-#define PROBE_DOUBLE_TOUCH
-=======
 // The number of probes to perform at each point.
 //   Set to 2 for a fast/slow probe, using the second probe result.
 //   Set to 3 or more for slow probes, averaging the results.
-//#define MULTIPLE_PROBING 2
->>>>>>> 728acf52
+#define MULTIPLE_PROBING 2
 
 /**
  * Z probes require clearance when deploying, stowing, and moving between
