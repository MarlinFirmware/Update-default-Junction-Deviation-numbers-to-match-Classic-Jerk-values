--- conflicted
+++ resolved
@@ -1656,11 +1656,9 @@
 #define Z_PROBE_ERROR_TOLERANCE     3 // (mm) Tolerance for early trigger (<= -probe.offset.z + ZPET)
 //#define Z_AFTER_PROBING           5 // (mm) Z position after probing is done
 
-<<<<<<< HEAD
-#define Z_PROBE_LOW_POINT          -5 // Farthest distance below the trigger-point to go before stopping
-=======
+
 #define Z_PROBE_LOW_POINT          -2 // (mm) Farthest distance below the trigger-point to go before stopping
->>>>>>> 74557769
+
 
 // For M851 provide ranges for adjusting the X, Y, and Z probe offsets
 //#define PROBE_OFFSET_XMIN -50   // (mm)
@@ -1773,20 +1771,16 @@
  */
 //#define Z_IDLE_HEIGHT Z_HOME_POS
 
-<<<<<<< HEAD
+
 #define Z_CLEARANCE_FOR_HOMING  10 // (mm) Minimal Z height before homing (G28) for Z clearance above the bed, clamps, ...
                                     // Be sure to have this much clearance over your Z_MAX_POS to prevent grinding.
 
 #define Z_AFTER_HOMING         5 // (mm) Height to move to after homing (if Z was homed)
-=======
-//#define Z_CLEARANCE_FOR_HOMING  4   // (mm) Minimal Z height before homing (G28) for Z clearance above the bed, clamps, ...
-                                      // You'll need this much clearance above Z_MAX_POS to avoid grinding.
-
-//#define Z_AFTER_HOMING         10   // (mm) Height to move to after homing (if Z was homed)
+
 //#define XY_AFTER_HOMING { 10, 10 }  // (mm) Move to an XY position after homing (and raising Z)
 
 //#define EVENT_GCODE_AFTER_HOMING "M300 P440 S200"  // Commands to run after G28 (and move to XY_AFTER_HOMING)
->>>>>>> 74557769
+
 
 // Direction of endstops when homing; 1=MAX, -1=MIN
 // :[-1,1]
