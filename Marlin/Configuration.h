/**************** TEVO TARANTULA EASY CONFIG ***************************
            Original idea by terryb.print3d@gmail.com
             Modified by jb.github@rcairgallery.com

    The latest version of Terry's original file will always be found at:
          https://github.com/terryb58/Marlin-EasyConfig

    The latest version of this file (and complete firmware) will always
  be found at:
          https://github.com/JimBrown/MarlinTarantula

    This is an attempt to create a simple configuration for as many
  different Tevo Tarantula variants as possible.  This will always be
  a work in progress. Email me if you have any questions, suggestions,
  or if you encounter problems when using Easy Config.

    This is a Marlin 2.0.x configuration file. I will update this as
  new versions of Marlin are released.

    NOTE: Sanity check should still work and should not show any errors.
      Please report any errors.  Thank you.

    NOTE: Don't forget to do an M502 followed by an M500 any time you
      upload the firmware.

    See https://youtu.be/-sQ8p00pG5E for an excellent tutorial on using
    this firmware.

***********************************************************************/

#define PRINTER_NAME "TEVO Tarantula (EasyConfig)"  // Change this to whatever you wish, or leave it as it is.
                                                    // NOTE: Whatever you put here will have " Ready..." appended to it.

/**
 * Equipment options
 */
//#define LARGE_BED
#define SDSUPPORT
//#define CHANGE_Y_DIRECTION        // If your bed homes in the wrong direction (it should move front to back) enable this.
//#define CHANGE_X_DIRECTION        // If your X carriage homes in the wrong direction (it should move right to left) enable this.
//#define CHANGE_Z_DIRECTION        // If your Z homes in the wrong direction (it should move top to bottom) enable this.
//#define HOTEND_E3DV6              // Genuine E3D v6 hotend.
//#define FULL_GRAPHIC_SMART        // Enable this if you have a RepRap Discount Full Graphic Smart Controller (The
                                    // stock controller is a RepRap Discount Smart Controller)
//#define Z_DUAL_STEPPER_DRIVERS    // Enable this if you have dual Z stepper motors with the second stepper motor
                                    // connected to the next available E plug (usually E1)

#define MOTHERBOARD BOARD_MKS_GEN_13        // Original controller board with built in stepper drivers. Works with MKS BASE 1.3, 1.4
//#define MOTHERBOARD BOARD_MKS_BASE_15       // MKS v1.5 with Allegro A4982 stepper drivers
//#define MOTHERBOARD BOARD_MKS_BASE_HEROIC   // MKS BASE 1.0 with Heroic HR4982 stepper drivers
//#define MOTHERBOARD BOARD_MKS_GEN_L         // Newer controller board with replacable stepper drivers

/**
 * Offset from endpoints to get nozzle to 0,0 (front/left of bed)
 * (How to center prints: https://github.com/JimBrown/MarlinTarantula/wiki/How-to-center-your-prints-(EasyConfig))
 */
#define NOZZLE_X          0
#define NOZZLE_Y          0

/**
 * Minimal Z height (in mm) before homing (G28) for Z clearance above the bed, clamps, ...
 */
#define Z_HOMING_HEIGHT 5

/**
 * Primary Extruder steps per mm (plugged in to E0 port on controller)
 * (How to calibrate: https://toms3d.org/2014/04/06/3d-printing-guides-calibrating-your-extruder/)
 */
#define E0_STEPS      100 // Stock extruder. If you have a Tevo Titan, try 400 then calibrate.
//#define CHANGE_E0_DIRECTION   // If your extruder is going backwards, enable this.

/**
 * Z Axis steps per mm (Default for stock lead screw is 1600)
 * If you install a lead screw with a different pitch and/or lead, change this
 */
#define Z_STEPS      1600 // Stock lead screw

/**
 * Z-Probe type (must be none or one of them)
 * If a Z-Probe type is selected, a Bed Leveling type other than MANUAL must be selected.
 */
//#define BLTOUCH         // ANTClabs BLTouch sensor (might also work with clones)
//#define SN04          // Green sensor
//#define INDUCTIVE_NO  // Normally open inductive sensor
//#define INDUCTIVE_NC  // Normally closed inductive sensor
//#define SERVO_PROBE   // Endstop switch on rotating arm. Set servo angles!
//#define NOZZLE_PROBE	// Nozzle wired up to contact metal on bed

/**
 * Bed leveling type (see: https://github.com/JimBrown/MarlinTarantula/wiki/Bed-leveling-types-(EasyConfig))
 * Must choose one of these other than MANUAL if a Z-Probe type is selected.
 */
//#define TRIPOINT
//#define LINEAR
//#define BILINEAR
//#define UBL
#define MANUAL

/**
 * Z-Probe offset from nozzle (https://github.com/JimBrown/MarlinTarantula/wiki/How-to-determine-your-Z-Probe-offset)
 * Use only one of Left/Right and Front/Behind. Others must be 0 (zero)
 * If you have a dual nozzle the offsets are calculated from the primary nozzle (the one plugged in to E0)
 */
#define SENSOR_LEFT        0
#define SENSOR_RIGHT       0
#define SENSOR_FRONT       0
#define SENSOR_BEHIND      0

/**
 * Number of grid points in each direction
 * Minimum 3. Maximum 15 for UBL. Maximum 7 for MANUAL
 */
#define GRID_POINTS        3

/**
 * Margin around perimiter of bed for probing (will not probe outside this margin)
 */
#define BED_MARGIN         1

/**
 * Servo probe deploy and stow angles
 */
#define SERVO_DEPLOY    70
#define SERVO_STOW      0

/**
 * Enable this to turn on support for two extruders
 */
//#define DUAL_EXTRUDER // If not single nozzle, primary nozzle plugged in to E0 port
                        // and secondary plugged in to E1 port.
//#define SINGLENOZZLE  // Enable this if you are using a single mixing nozzle (requires DUAL_EXTRUDER)

/**
 * Offset for second nozzle from first nozzle
 * The X value is positive if the secondary nozzle is to the right of the primary and
 * negative if the secondary nozzle is to the left of the primary.
 * The Y value is positive if the secondary nozzle is behind the primary and
 * negative if the secondary nozzle is in front of the primary.
 * The Z value is positive if the secondary nozzle is further away from the bed than the primary and
 * negative if the secondary nozzle is closer to the bed than the primary.
 */
#define EXTRUDER_E1_X 0
#define EXTRUDER_E1_Y 0
#define EXTRUDER_E1_Z 0

/** 
 * Secondary Extruder steps per mm
 * (how to calibrate: https://toms3d.org/2014/04/06/3d-printing-guides-calibrating-your-extruder/)
 */
#define E1_STEPS      100 // Stock extruder. If you have a Tevo Titan, try 400 then calibrate
//#define CHANGE_E1_DIRECTION   // If your secondary extruder is going backwards, enable this.

/**
 * TEVO Tarantula Custom PID Settings - Stock Hotend
 */
#define  hot_Kp 9.84
#define  hot_Ki 0.50
#define  hot_Kd 48.17
// FIND YOUR OWN: "M303 E0 C8 S200" to run autotune on the hotend at 200 degreesC for 8 cycles.
// More info here: http://reprap.org/wiki/PID_Tuning

/**
 * TEVO Tarantula Custom PID Settings - Stock Heatbed
 */
#define  bed_Kp 984.88
#define  bed_Ki 193.91
#define  bed_Kd 1250.55
// FIND YOUR OWN: "M303 E-1 C8 S90" to run autotune on the bed at 90 degreesC for 8 cycles.
// More info here: http://reprap.org/wiki/PID_Tuning

/**
 * If PID Autotune stops because the temp overshoots the requested S value, enable this and
 * set the overshoot temp to a value 5 or 10 degrees higher. If the overshoot value is more
 * than 40 degrees, things may not be ok with your system.
 */
//#define MAX_OVERSHOOT_PID_AUTOTUNE 20

/**
 * Enable a custom menu that contains three preheat presets for PLA, ABS and PETG
 */
#define CUSTOM_USER_MENUS

/**
 * Set your custom preheat presets here
 *
 * NOTE: Only PLA and ABS will appear under the Prepare menu. You must enable
 *       CUSTOM_USER_MENUS for PETG to appear, along with PLA and ABS, under Custom Commands.
 *       PLA and ABS will appear under both Custom Command and Prepare.
 */
#define Hot_PLA     215
#define Bed_PLA      75

#define Hot_ABS 		240
#define Bed_ABS 		100

#define Hot_PETG 		230
#define Bed_PETG     80

/**
 * Fan Soft PWM. Use software PWM to drive the fan, as for the heaters. This uses a very low frequency
 * which is not as annoying as with the hardware PWM. Redo PID Autotune.
 */
//#define SOFT_PWM

/**
 * Enable this to provide a realtime control over the head position via the LCD menu system that works while printing.
 * Using it, one can tune the z-position while printing the first layer.
 *
 * Warning: Does not respect endstops!
 */
#define BABYSTEPPING

/**
 * Extra movement of X axis. Can help with probing more of the bed.
 * Set both to 0 (zero) if you do not have a Z-Probe.
 */
#define XTRA_BED_LEFT     0  // Distance nozzle can move towards the left past X = 0
#define XTRA_BED_RIGHT    0  // Distance nozzle can move towards the right past X = 200

/**
 * Extra movement of Y axis. Can help with probing more of the bed.
 * Set both to 0 (zero) if you do not have a Z-Probe.
 */
#define XTRA_BED_FRONT    0  // Distance bed can move towards the front past Y = 200 (Y=280 for large bed)
#define XTRA_BED_BACK     0  // Distance bed can move towards the back past Y = 0

/**
 * Enable ONLY ONE of these if one of your stepper ports is not working and you wish to use the E1 stepper port.
 * NOTE: Can NOT be used with dual extruders. Works only on RAMPS based boards (such as MKS boards)
 */
//#define EXTRUDER_USE_E1
//#define X_AXIS_USE_E1
//#define Y_AXIS_USE_E1
//#define Z_AXIS_USE_E1

/**
 * Enable this if your E0 heater port is not working and you wish to use the E1 heater port.
 * NOTE: Can NOT be used with dual nozzles. Works only on RAMPS based boards (such as MKS boards)
 */
//#define HOTEND_USE_E1

/*
 ************************ END OF EASY CONFIG ****************************
 *======================================================================*
 * DO NOT EDIT BELOW THIS LINE UNLESS YOU KNOW WHAT YOU ARE DOING!!!!!! *
 *======================================================================*
 */

/**
 * Marlin 3D Printer Firmware
 * Copyright (C) 2016 MarlinFirmware [https://github.com/MarlinFirmware/Marlin]
 *
 * Based on Sprinter and grbl.
 * Copyright (C) 2011 Camiel Gubbels / Erik van der Zalm
 *
 * This program is free software: you can redistribute it and/or modify
 * it under the terms of the GNU General Public License as published by
 * the Free Software Foundation, either version 3 of the License, or
 * (at your option) any later version.
 *
 * This program is distributed in the hope that it will be useful,
 * but WITHOUT ANY WARRANTY; without even the implied warranty of
 * MERCHANTABILITY or FITNESS FOR A PARTICULAR PURPOSE.  See the
 * GNU General Public License for more details.
 *
 * You should have received a copy of the GNU General Public License
 * along with this program.  If not, see <http://www.gnu.org/licenses/>.
 *
 */

/**
 * Configuration.h
 *
 * Basic settings such as:
 *
 * - Type of electronics
 * - Type of temperature sensor
 * - Printer geometry
 * - Endstop configuration
 * - LCD controller
 * - Extra features
 *
 * Advanced settings can be found in Configuration_adv.h
 *
 */
#ifndef CONFIGURATION_H
#define CONFIGURATION_H
#define CONFIGURATION_H_VERSION 020000

//===========================================================================
//============================= Getting Started =============================
//===========================================================================

/**
 * Here are some standard links for getting your machine calibrated:
 *
 * http://reprap.org/wiki/Calibration
 * http://youtu.be/wAL9d7FgInk
 * http://calculator.josefprusa.cz
 * http://reprap.org/wiki/Triffid_Hunter%27s_Calibration_Guide
 * http://www.thingiverse.com/thing:5573
 * https://sites.google.com/site/repraplogphase/calibration-of-your-reprap
 * http://www.thingiverse.com/thing:298812
 */

//===========================================================================
//============================= DELTA Printer ===============================
//===========================================================================
// For a Delta printer start with one of the configuration files in the
// config/examples/delta directory and customize for your machine.
//

//===========================================================================
//============================= SCARA Printer ===============================
//===========================================================================
// For a SCARA printer start with the configuration files in
// config/examples/SCARA and customize for your machine.
//

// @section info

// User-specified version info of this build to display in [Pronterface, etc] terminal window during
// startup. Implementation of an idea by Prof Braino to inform user that any changes made to this
// build by the user have been successfully uploaded into firmware.
#define STRING_CONFIG_H_AUTHOR "(Jim Brown, TEVO Tarantula config)" // Who made the changes.
#define SHOW_BOOTSCREEN
#define STRING_SPLASH_LINE1 SHORT_BUILD_VERSION // will be shown during bootup in line 1
#define STRING_SPLASH_LINE2 WEBSITE_URL         // will be shown during bootup in line 2

/**
 * *** VENDORS PLEASE READ ***
 *
 * Marlin allows you to add a custom boot image for Graphical LCDs.
 * With this option Marlin will first show your custom screen followed
 * by the standard Marlin logo with version number and web URL.
 *
 * We encourage you to take advantage of this new feature and we also
 * respectfully request that you retain the unmodified Marlin boot screen.
 */

// Enable to show the bitmap in Marlin/_Bootscreen.h on startup.
//#define SHOW_CUSTOM_BOOTSCREEN

// Enable to show the bitmap in Marlin/_Statusscreen.h on the status screen.
//#define CUSTOM_STATUS_SCREEN_IMAGE

// @section machine

/**
 * Select the serial port on the board to use for communication with the host.
 * This allows the connection of wireless adapters (for instance) to non-default port pins.
 * Note: The first serial port (-1 or 0) will always be used by the Arduino bootloader.
 *
 * :[-1, 0, 1, 2, 3, 4, 5, 6, 7]
 */
#define SERIAL_PORT 0

/**
 * Select a secondary serial port on the board to use for communication with the host.
 * This allows the connection of wireless adapters (for instance) to non-default port pins.
 * Serial port -1 is the USB emulated serial port, if available.
 *
 * :[-1, 0, 1, 2, 3, 4, 5, 6, 7]
 */
//#define SERIAL_PORT_2 -1

/**
 * This setting determines the communication speed of the printer.
 *
 * 250000 works in most cases, but you might try a lower speed if
 * you commonly experience drop-outs during host printing.
 * You may try up to 1000000 to speed up SD file transfer.
 *
 * :[2400, 9600, 19200, 38400, 57600, 115200, 250000, 500000, 1000000]
 */
#define BAUDRATE 115200

// Enable the Bluetooth serial interface on AT90USB devices
//#define BLUETOOTH

// The following define selects which electronics board you have.
// Please choose the name from boards.h that matches your setup
#ifndef MOTHERBOARD
  #define MOTHERBOARD BOARD_MKS_GEN_13
#endif

// Optional custom name for your RepStrap or other custom machine
// Displayed in the LCD "Ready" message
#define CUSTOM_MACHINE_NAME PRINTER_NAME

// Define this to set a unique identifier for this printer, (Used by some programs to differentiate between machines)
// You can use an online service to generate a random UUID. (eg http://www.uuidgenerator.net/version4)
//#define MACHINE_UUID "00000000-0000-0000-0000-000000000000"

// @section extruder

// This defines the number of extruders
// :[1, 2, 3, 4, 5]
#if ENABLED(DUAL_EXTRUDER)
   #define EXTRUDERS 2
#else
   #define EXTRUDERS 1
#endif

// Generally expected filament diameter (1.75, 2.85, 3.0, ...). Used for Volumetric, Filament Width Sensor, etc.
#define DEFAULT_NOMINAL_FILAMENT_DIA 1.75

// For Cyclops or any "multi-extruder" that shares a single nozzle.
//#define SINGLENOZZLE

/**
 * Průša MK2 Single Nozzle Multi-Material Multiplexer, and variants.
 *
 * This device allows one stepper driver on a control board to drive
 * two to eight stepper motors, one at a time, in a manner suitable
 * for extruders.
 *
 * This option only allows the multiplexer to switch on tool-change.
 * Additional options to configure custom E moves are pending.
 */
//#define MK2_MULTIPLEXER
#if ENABLED(MK2_MULTIPLEXER)
  // Override the default DIO selector pins here, if needed.
  // Some pins files may provide defaults for these pins.
  //#define E_MUX0_PIN 40  // Always Required
  //#define E_MUX1_PIN 42  // Needed for 3 to 8 inputs
  //#define E_MUX2_PIN 44  // Needed for 5 to 8 inputs
#endif

// A dual extruder that uses a single stepper motor
//#define SWITCHING_EXTRUDER
#if ENABLED(SWITCHING_EXTRUDER)
  #define SWITCHING_EXTRUDER_SERVO_NR 0
  #define SWITCHING_EXTRUDER_SERVO_ANGLES { 0, 90 } // Angles for E0, E1[, E2, E3]
  #if EXTRUDERS > 3
    #define SWITCHING_EXTRUDER_E23_SERVO_NR 1
  #endif
#endif

// A dual-nozzle that uses a servomotor to raise/lower one of the nozzles
//#define SWITCHING_NOZZLE
#if ENABLED(SWITCHING_NOZZLE)
  #define SWITCHING_NOZZLE_SERVO_NR 0
  #define SWITCHING_NOZZLE_SERVO_ANGLES { 0, 90 }   // Angles for E0, E1
#endif

/**
 * Two separate X-carriages with extruders that connect to a moving part
 * via a magnetic docking mechanism. Requires SOL1_PIN and SOL2_PIN.
 */
//#define PARKING_EXTRUDER
#if ENABLED(PARKING_EXTRUDER)
  #define PARKING_EXTRUDER_SOLENOIDS_INVERT           // If enabled, the solenoid is NOT magnetized with applied voltage
  #define PARKING_EXTRUDER_SOLENOIDS_PINS_ACTIVE LOW  // LOW or HIGH pin signal energizes the coil
  #define PARKING_EXTRUDER_SOLENOIDS_DELAY 250        // Delay (ms) for magnetic field. No delay if 0 or not defined.
  #define PARKING_EXTRUDER_PARKING_X { -78, 184 }     // X positions for parking the extruders
  #define PARKING_EXTRUDER_GRAB_DISTANCE 1            // mm to move beyond the parking point to grab the extruder
  #define PARKING_EXTRUDER_SECURITY_RAISE 5           // Z-raise before parking
#endif

/**
 * Switching Toolhead
 *
 * Support for swappable and dockable toolheads, such as
 * the E3D Tool Changer. Toolheads are locked with a servo.
 */
//#define SWITCHING_TOOLHEAD
#if ENABLED(SWITCHING_TOOLHEAD)
  #define SWITCHING_TOOLHEAD_SERVO_NR       2         // Index of the servo connector
  #define SWITCHING_TOOLHEAD_SERVO_ANGLES { 0, 180 }  // (degrees) Angles for Lock, Unlock
  #define SWITCHING_TOOLHEAD_Y_POS        235         // (mm) Y position of the toolhead dock
  #define SWITCHING_TOOLHEAD_Y_SECURITY    10         // (mm) Security distance Y axis
  #define SWITCHING_TOOLHEAD_Y_CLEAR       60         // (mm) Minimum distance from dock for unobstructed X axis
  #define SWITCHING_TOOLHEAD_X_POS        { 215, 0 }  // (mm) X positions for parking the extruders
  #define SWITCHING_TOOLHEAD_SECURITY_RAISE 5         // (mm) Z-raise before parking
#endif

/**
 * "Mixing Extruder"
 *   - Adds a new code, M165, to set the current mix factors.
 *   - Extends the stepping routines to move multiple steppers in proportion to the mix.
 *   - Optional support for Repetier Firmware M163, M164, and virtual extruder.
 *   - This implementation supports only a single extruder.
 *   - Enable DIRECT_MIXING_IN_G1 for Pia Taubert's reference implementation
 */
//#define MIXING_EXTRUDER
#if ENABLED(MIXING_EXTRUDER)
  #define MIXING_STEPPERS 2        // Number of steppers in your mixing extruder
  #define MIXING_VIRTUAL_TOOLS 16  // Use the Virtual Tool method with M163 and M164
  //#define DIRECT_MIXING_IN_G1    // Allow ABCDHI mix factors in G1 movement commands
#endif

// Offset of the extruders (uncomment if using more than one and relying on firmware to position when changing).
// The offset has to be X=0, Y=0 for the extruder 0 hotend (default extruder).
// For the other hotends it is their distance from the extruder 0 hotend.
<<<<<<< HEAD
#if ENABLED(DUAL_EXTRUDER) && DISABLED(SINGLENOZZLE)
  #define HOTEND_OFFSET_X {0.0, EXTRUDER_E1_X}  // (mm) relative X-offset for each nozzle
  #define HOTEND_OFFSET_Y {0.0, EXTRUDER_E1_Y}  // (mm) relative Y-offset for each nozzle
  #define HOTEND_OFFSET_Z {0.0, EXTRUDER_E1_Z}  // (mm) relative Z-offset for each nozzle
#endif
=======
//#define HOTEND_OFFSET_X {0.0, 20.00} // (mm) relative X-offset for each nozzle
//#define HOTEND_OFFSET_Y {0.0, 5.00}  // (mm) relative Y-offset for each nozzle
//#define HOTEND_OFFSET_Z {0.0, 0.00}  // (mm) relative Z-offset for each nozzle
>>>>>>> bad225dc

// @section machine

/**
 * Select your power supply here. Use 0 if you haven't connected the PS_ON_PIN
 *
 * 0 = No Power Switch
 * 1 = ATX
 * 2 = X-Box 360 203Watts (the blue wire connected to PS_ON and the red wire to VCC)
 *
 * :{ 0:'No power switch', 1:'ATX', 2:'X-Box 360' }
 */
#define POWER_SUPPLY 0

#if POWER_SUPPLY > 0
  // Enable this option to leave the PSU off at startup.
  // Power to steppers and heaters will need to be turned on with M80.
  //#define PS_DEFAULT_OFF

  //#define AUTO_POWER_CONTROL        // Enable automatic control of the PS_ON pin
  #if ENABLED(AUTO_POWER_CONTROL)
    #define AUTO_POWER_FANS           // Turn on PSU if fans need power
    #define AUTO_POWER_E_FANS
    #define AUTO_POWER_CONTROLLERFAN
    #define POWER_TIMEOUT 30
  #endif

#endif

// @section temperature

//===========================================================================
//============================= Thermal Settings ============================
//===========================================================================

/**
 * --NORMAL IS 4.7kohm PULLUP!-- 1kohm pullup can be used on hotend sensor, using correct resistor and table
 *
 * Temperature sensors available:
 *
 *    -4 : thermocouple with AD8495
 *    -3 : thermocouple with MAX31855 (only for sensor 0)
 *    -2 : thermocouple with MAX6675 (only for sensor 0)
 *    -1 : thermocouple with AD595
 *     0 : not used
 *     1 : 100k thermistor - best choice for EPCOS 100k (4.7k pullup)
 *     2 : 200k thermistor - ATC Semitec 204GT-2 (4.7k pullup)
 *     3 : Mendel-parts thermistor (4.7k pullup)
 *     4 : 10k thermistor !! do not use it for a hotend. It gives bad resolution at high temp. !!
 *     5 : 100K thermistor - ATC Semitec 104GT-2/104NT-4-R025H42G (Used in ParCan & J-Head) (4.7k pullup)
 *   501 : 100K Zonestar (Tronxy X3A) Thermistor
 *     6 : 100k EPCOS - Not as accurate as table 1 (created using a fluke thermocouple) (4.7k pullup)
 *     7 : 100k Honeywell thermistor 135-104LAG-J01 (4.7k pullup)
 *    71 : 100k Honeywell thermistor 135-104LAF-J01 (4.7k pullup)
 *     8 : 100k 0603 SMD Vishay NTCS0603E3104FXT (4.7k pullup)
 *     9 : 100k GE Sensing AL03006-58.2K-97-G1 (4.7k pullup)
 *    10 : 100k RS thermistor 198-961 (4.7k pullup)
 *    11 : 100k beta 3950 1% thermistor (4.7k pullup)
 *    12 : 100k 0603 SMD Vishay NTCS0603E3104FXT (4.7k pullup) (calibrated for Makibox hot bed)
 *    13 : 100k Hisens 3950  1% up to 300°C for hotend "Simple ONE " & "Hotend "All In ONE"
 *    15 : 100k thermistor calibration for JGAurora A5 hotend
 *    20 : the PT100 circuit found in the Ultimainboard V2.x
 *    60 : 100k Maker's Tool Works Kapton Bed Thermistor beta=3950
 *    66 : 4.7M High Temperature thermistor from Dyze Design
 *    70 : the 100K thermistor found in the bq Hephestos 2
 *    75 : 100k Generic Silicon Heat Pad with NTC 100K MGB18-104F39050L32 thermistor
 *
 *       1k ohm pullup tables - This is atypical, and requires changing out the 4.7k pullup for 1k.
 *                              (but gives greater accuracy and more stable PID)
 *    51 : 100k thermistor - EPCOS (1k pullup)
 *    52 : 200k thermistor - ATC Semitec 204GT-2 (1k pullup)
 *    55 : 100k thermistor - ATC Semitec 104GT-2 (Used in ParCan & J-Head) (1k pullup)
 *
 *  1047 : Pt1000 with 4k7 pullup
 *  1010 : Pt1000 with 1k pullup (non standard)
 *   147 : Pt100 with 4k7 pullup
 *   110 : Pt100 with 1k pullup (non standard)
 *
 *         Use these for Testing or Development purposes. NEVER for production machine.
 *   998 : Dummy Table that ALWAYS reads 25°C or the temperature defined below.
 *   999 : Dummy Table that ALWAYS reads 100°C or the temperature defined below.
 *
 * :{ '0': "Not used", '1':"100k / 4.7k - EPCOS", '2':"200k / 4.7k - ATC Semitec 204GT-2", '3':"Mendel-parts / 4.7k", '4':"10k !! do not use for a hotend. Bad resolution at high temp. !!", '5':"100K / 4.7k - ATC Semitec 104GT-2 (Used in ParCan & J-Head)", '501':"100K Zonestar (Tronxy X3A)", '6':"100k / 4.7k EPCOS - Not as accurate as Table 1", '7':"100k / 4.7k Honeywell 135-104LAG-J01", '8':"100k / 4.7k 0603 SMD Vishay NTCS0603E3104FXT", '9':"100k / 4.7k GE Sensing AL03006-58.2K-97-G1", '10':"100k / 4.7k RS 198-961", '11':"100k / 4.7k beta 3950 1%", '12':"100k / 4.7k 0603 SMD Vishay NTCS0603E3104FXT (calibrated for Makibox hot bed)", '13':"100k Hisens 3950  1% up to 300°C for hotend 'Simple ONE ' & hotend 'All In ONE'", '20':"PT100 (Ultimainboard V2.x)", '51':"100k / 1k - EPCOS", '52':"200k / 1k - ATC Semitec 204GT-2", '55':"100k / 1k - ATC Semitec 104GT-2 (Used in ParCan & J-Head)", '60':"100k Maker's Tool Works Kapton Bed Thermistor beta=3950", '66':"Dyze Design 4.7M High Temperature thermistor", '70':"the 100K thermistor found in the bq Hephestos 2", '71':"100k / 4.7k Honeywell 135-104LAF-J01", '147':"Pt100 / 4.7k", '1047':"Pt1000 / 4.7k", '110':"Pt100 / 1k (non-standard)", '1010':"Pt1000 / 1k (non standard)", '-4':"Thermocouple + AD8495", '-3':"Thermocouple + MAX31855 (only for sensor 0)", '-2':"Thermocouple + MAX6675 (only for sensor 0)", '-1':"Thermocouple + AD595",'998':"Dummy 1", '999':"Dummy 2" }
 */
#if ENABLED(HOTEND_E3DV6)
  #define TEMP_SENSOR_0 5
#else
  #define TEMP_SENSOR_0 1
#endif
#if ENABLED(DUAL_EXTRUDER) && DISABLED(SINGLENOZZLE)
  #define TEMP_SENSOR_1 1
#else
  #define TEMP_SENSOR_1 0
#endif
#define TEMP_SENSOR_2 0
#define TEMP_SENSOR_3 0
#define TEMP_SENSOR_4 0
#define TEMP_SENSOR_BED 1
#define TEMP_SENSOR_CHAMBER 0

// Dummy thermistor constant temperature readings, for use with 998 and 999
#define DUMMY_THERMISTOR_998_VALUE 25
#define DUMMY_THERMISTOR_999_VALUE 100

// Use temp sensor 1 as a redundant sensor with sensor 0. If the readings
// from the two sensors differ too much the print will be aborted.
//#define TEMP_SENSOR_1_AS_REDUNDANT
#define MAX_REDUNDANT_TEMP_SENSOR_DIFF 10

// Extruder temperature must be close to target for this long before M109 returns success
#define TEMP_RESIDENCY_TIME 5  // (seconds)
#define TEMP_HYSTERESIS 3       // (degC) range of +/- temperatures considered "close" to the target one
#define TEMP_WINDOW     1       // (degC) Window around target to start the residency timer x degC early.

// Bed temperature must be close to target for this long before M190 returns success
#define TEMP_BED_RESIDENCY_TIME 5  // (seconds)
#define TEMP_BED_HYSTERESIS 3       // (degC) range of +/- temperatures considered "close" to the target one
#define TEMP_BED_WINDOW     1       // (degC) Window around target to start the residency timer x degC early.

// The minimal temperature defines the temperature below which the heater will not be enabled It is used
// to check that the wiring to the thermistor is not broken.
// Otherwise this would lead to the heater being powered on all the time.
#define HEATER_0_MINTEMP 5
#define HEATER_1_MINTEMP 5
#define HEATER_2_MINTEMP 5
#define HEATER_3_MINTEMP 5
#define HEATER_4_MINTEMP 5
#define BED_MINTEMP 5

// When temperature exceeds max temp, your heater will be switched off.
// This feature exists to protect your hotend from overheating accidentally, but *NOT* from thermistor short/failure!
// You should use MINTEMP for thermistor short/failure protection.
#define HEATER_0_MAXTEMP 275
#define HEATER_1_MAXTEMP 275
#define HEATER_2_MAXTEMP 275
#define HEATER_3_MAXTEMP 275
#define HEATER_4_MAXTEMP 275
#define BED_MAXTEMP 150

//===========================================================================
//============================= PID Settings ================================
//===========================================================================
// PID Tuning Guide here: http://reprap.org/wiki/PID_Tuning

// Comment the following line to disable PID and enable bang-bang.
#define PIDTEMP
#define BANG_MAX 255     // Limits current to nozzle while in bang-bang mode; 255=full current
#define PID_MAX BANG_MAX // Limits current to nozzle while PID is active (see PID_FUNCTIONAL_RANGE below); 255=full current
#define PID_K1 0.95      // Smoothing factor within any PID loop
#if ENABLED(PIDTEMP)
  //#define PID_AUTOTUNE_MENU // Add PID Autotune to the LCD "Temperature" menu to run M303 and apply the result.
  //#define PID_DEBUG // Sends debug data to the serial port.
  //#define PID_OPENLOOP 1 // Puts PID in open loop. M104/M140 sets the output power from 0 to PID_MAX
  //#define SLOW_PWM_HEATERS // PWM with very low frequency (roughly 0.125Hz=8s) and minimum state time of approximately 1s useful for heaters driven by a relay
  //#define PID_PARAMS_PER_HOTEND // Uses separate PID parameters for each extruder (useful for mismatched extruders)
                                  // Set/get with gcode: M301 E[extruder number, 0-2]
  #define PID_FUNCTIONAL_RANGE 25  // If the temperature difference between the target temperature and the actual temperature
                                  // is more than PID_FUNCTIONAL_RANGE then the PID will be shut off and the heater will be set to min/max.

  // If you are using a pre-configured hotend then you can use one of the value sets by uncommenting it

  // Ultimaker
  //#define DEFAULT_Kp 22.2
  //#define DEFAULT_Ki 1.08
  //#define DEFAULT_Kd 114

  // MakerGear
  //#define DEFAULT_Kp 7.0
  //#define DEFAULT_Ki 0.1
  //#define DEFAULT_Kd 12

  // Mendel Parts V9 on 12V
  //#define DEFAULT_Kp 63.0
  //#define DEFAULT_Ki 2.25
  //#define DEFAULT_Kd 440

  // TEVO Tarantula Custom PID Settings
  #define  DEFAULT_Kp hot_Kp
  #define  DEFAULT_Ki hot_Ki
  #define  DEFAULT_Kd hot_Kd

#endif // PIDTEMP

//===========================================================================
//============================= PID > Bed Temperature Control ===============
//===========================================================================

/**
 * PID Bed Heating
 *
 * If this option is enabled set PID constants below.
 * If this option is disabled, bang-bang will be used and BED_LIMIT_SWITCHING will enable hysteresis.
 *
 * The PID frequency will be the same as the extruder PWM.
 * If PID_dT is the default, and correct for the hardware/configuration, that means 7.689Hz,
 * which is fine for driving a square wave into a resistive load and does not significantly
 * impact FET heating. This also works fine on a Fotek SSR-10DA Solid State Relay into a 250W
 * heater. If your configuration is significantly different than this and you don't understand
 * the issues involved, don't use bed PID until someone else verifies that your hardware works.
 */
#define PIDTEMPBED

//#define BED_LIMIT_SWITCHING

/**
 * Max Bed Power
 * Applies to all forms of bed control (PID, bang-bang, and bang-bang with hysteresis).
 * When set to any value below 255, enables a form of PWM to the bed that acts like a divider
 * so don't use it unless you are OK with PWM on your bed. (See the comment on enabling PIDTEMPBED)
 */
#define MAX_BED_POWER 255 // limits duty cycle to bed; 255=full current

#if ENABLED(PIDTEMPBED)

  //#define PID_BED_DEBUG // Sends debug data to the serial port.

  //120V 250W silicone heater into 4mm borosilicate (MendelMax 1.5+)
  //from FOPDT model - kp=.39 Tp=405 Tdead=66, Tc set to 79.2, aggressive factor of .15 (vs .1, 1, 10)
  //#define DEFAULT_bedKp 10.00
  //#define DEFAULT_bedKi .023
  //#define DEFAULT_bedKd 305.4

  //120V 250W silicone heater into 4mm borosilicate (MendelMax 1.5+)
  //from pidautotune
  //#define DEFAULT_bedKp 97.1
  //#define DEFAULT_bedKi 1.41
  //#define DEFAULT_bedKd 1675.16

  // TEVO Tarantula Custom PID Settings - Heatbed
  #define  DEFAULT_bedKp bed_Kp
  #define  DEFAULT_bedKi bed_Ki
  #define  DEFAULT_bedKd bed_Kd

  // FIND YOUR OWN: "M303 E-1 C8 S90" to run autotune on the bed at 90 degreesC for 8 cycles.
#endif // PIDTEMPBED

// @section extruder

/**
 * Prevent extrusion if the temperature is below EXTRUDE_MINTEMP.
 * Add M302 to set the minimum extrusion temperature and/or turn
 * cold extrusion prevention on and off.
 *
 * *** IT IS HIGHLY RECOMMENDED TO LEAVE THIS OPTION ENABLED! ***
 */
#define PREVENT_COLD_EXTRUSION
#define EXTRUDE_MINTEMP 170

/**
 * Prevent a single extrusion longer than EXTRUDE_MAXLENGTH.
 * Note: For Bowden Extruders make this large enough to allow load/unload.
 */
#define PREVENT_LENGTHY_EXTRUDE
#define EXTRUDE_MAXLENGTH 650

//===========================================================================
//======================== Thermal Runaway Protection =======================
//===========================================================================

/**
 * Thermal Protection provides additional protection to your printer from damage
 * and fire. Marlin always includes safe min and max temperature ranges which
 * protect against a broken or disconnected thermistor wire.
 *
 * The issue: If a thermistor falls out, it will report the much lower
 * temperature of the air in the room, and the the firmware will keep
 * the heater on.
 *
 * If you get "Thermal Runaway" or "Heating failed" errors the
 * details can be tuned in Configuration_adv.h
 */

#define THERMAL_PROTECTION_HOTENDS // Enable thermal protection for all extruders
#define THERMAL_PROTECTION_BED     // Enable thermal protection for the heated bed

//===========================================================================
//============================= Mechanical Settings =========================
//===========================================================================

// @section machine

// Uncomment one of these options to enable CoreXY, CoreXZ, or CoreYZ kinematics
// either in the usual order or reversed
//#define COREXY
//#define COREXZ
//#define COREYZ
//#define COREYX
//#define COREZX
//#define COREZY

//===========================================================================
//============================== Endstop Settings ===========================
//===========================================================================

// @section homing

// Specify here all the endstop connectors that are connected to any endstop or probe.
// Almost all printers will be using one per axis. Probes will use one or more of the
// extra connectors. Leave undefined any used for non-endstop and non-probe purposes.
#define USE_XMIN_PLUG
#define USE_YMIN_PLUG
#define USE_ZMIN_PLUG
//#define USE_XMAX_PLUG
//#define USE_YMAX_PLUG
//#define USE_ZMAX_PLUG

// Enable pullup for all endstops to prevent a floating state
//#define ENDSTOPPULLUPS
#if DISABLED(ENDSTOPPULLUPS)
  // Disable ENDSTOPPULLUPS to set pullups individually
  //#define ENDSTOPPULLUP_XMAX
  //#define ENDSTOPPULLUP_YMAX
  //#define ENDSTOPPULLUP_ZMAX
  #define ENDSTOPPULLUP_XMIN
  #define ENDSTOPPULLUP_YMIN
  #if ENABLED(BLTOUCH) || ENABLED(SN04) || ENABLED(INDUCTIVE_NC) || ENABLED(INDUCTIVE_NO) || ENABLED(NOZZLE_PROBE)
    //#define ENDSTOPPULLUP_ZMIN
    #define ENDSTOPPULLUP_ZMIN_PROBE
  #else
    #define ENDSTOPPULLUP_ZMIN
    //#define ENDSTOPPULLUP_ZMIN_PROBE
  #endif
#endif

// Enable pulldown for all endstops to prevent a floating state
//#define ENDSTOPPULLDOWNS
#if DISABLED(ENDSTOPPULLDOWNS)
  // Disable ENDSTOPPULLDOWNS to set pulldowns individually
  //#define ENDSTOPPULLDOWN_XMAX
  //#define ENDSTOPPULLDOWN_YMAX
  //#define ENDSTOPPULLDOWN_ZMAX
  //#define ENDSTOPPULLDOWN_XMIN
  //#define ENDSTOPPULLDOWN_YMIN
  //#define ENDSTOPPULLDOWN_ZMIN
  //#define ENDSTOPPULLDOWN_ZMIN_PROBE
#endif

// Mechanical endstop with COM to ground and NC to Signal uses "false" here (most common setup).
#define X_MIN_ENDSTOP_INVERTING true // set to true to invert the logic of the endstop.
#define Y_MIN_ENDSTOP_INVERTING true // set to true to invert the logic of the endstop.
#if ENABLED(BLTOUCH)
  // #define Z_MIN_ENDSTOP_INVERTING false // set to true to invert the logic of the endstop.
#elif ENABLED(INDUCTIVE_NC)
  #define Z_MIN_ENDSTOP_INVERTING false // set to true to invert the logic of the endstop.
#else
  #define Z_MIN_ENDSTOP_INVERTING true // set to true to invert the logic of the endstop.
#endif
//#define X_MAX_ENDSTOP_INVERTING false // set to true to invert the logic of the endstop.
//#define Y_MAX_ENDSTOP_INVERTING false // set to true to invert the logic of the endstop.
//#define Z_MAX_ENDSTOP_INVERTING false // set to true to invert the logic of the endstop.
#if ENABLED(BLTOUCH) || ENABLED(INDUCTIVE_NC)
  #define Z_MIN_PROBE_ENDSTOP_INVERTING false // set to true to invert the logic of the endstop.
#elif ENABLED(SN04) || ENABLED(INDUCTIVE_NO) || ENABLED(SERVO_PROBE) || ENABLED(NOZZLE_PROBE)
  #define Z_MIN_PROBE_ENDSTOP_INVERTING true // set to true to invert the logic of the endstop.
#else
  //#define Z_MIN_PROBE_ENDSTOP_INVERTING false // set to true to invert the logic of the endstop.
#endif

/**
 * Stepper Drivers
 *
 * These settings allow Marlin to tune stepper driver timing and enable advanced options for
 * stepper drivers that support them. You may also override timing options in Configuration_adv.h.
 *
 * A4988 is assumed for unspecified drivers.
 *
 * Options: A4988, A5984, DRV8825, LV8729, L6470, TB6560, TB6600, TMC2100,
 *          TMC2130, TMC2130_STANDALONE, TMC2208, TMC2208_STANDALONE,
 *          TMC26X,  TMC26X_STANDALONE,  TMC2660, TMC2660_STANDALONE,
 *          TMC5130, TMC5130_STANDALONE
 * :['A4988', 'A5984', 'DRV8825', 'LV8729', 'L6470', 'TB6560', 'TB6600', 'TMC2100', 'TMC2130', 'TMC2130_STANDALONE', 'TMC2208', 'TMC2208_STANDALONE', 'TMC26X', 'TMC26X_STANDALONE', 'TMC2660', 'TMC2660_STANDALONE', 'TMC5130', 'TMC5130_STANDALONE']
 */
//#define X_DRIVER_TYPE  A4988
//#define Y_DRIVER_TYPE  A4988
//#define Z_DRIVER_TYPE  A4988
//#define X2_DRIVER_TYPE A4988
//#define Y2_DRIVER_TYPE A4988
//#define Z2_DRIVER_TYPE A4988
//#define E0_DRIVER_TYPE A4988
//#define E1_DRIVER_TYPE A4988
//#define E2_DRIVER_TYPE A4988
//#define E3_DRIVER_TYPE A4988
//#define E4_DRIVER_TYPE A4988

// Enable this feature if all enabled endstop pins are interrupt-capable.
// This will remove the need to poll the interrupt pins, saving many CPU cycles.
//#define ENDSTOP_INTERRUPTS_FEATURE

/**
 * Endstop Noise Filter
 *
 * Enable this option if endstops falsely trigger due to noise.
 * NOTE: Enabling this feature means adds an error of +/-0.2mm, so homing
 * will end up at a slightly different position on each G28. This will also
 * reduce accuracy of some bed probes.
 * For mechanical switches, the better approach to reduce noise is to install
 * a 100 nanofarads ceramic capacitor in parallel with the switch, making it
 * essentially noise-proof without sacrificing accuracy.
 * This option also increases MCU load when endstops or the probe are enabled.
 * So this is not recommended. USE AT YOUR OWN RISK.
 * (This feature is not required for common micro-switches mounted on PCBs
 * based on the Makerbot design, since they already include the 100nF capacitor.)
 */
//#define ENDSTOP_NOISE_FILTER

//=============================================================================
//============================== Movement Settings ============================
//=============================================================================
// @section motion

/**
 * Default Settings
 *
 * These settings can be reset by M502
 *
 * Note that if EEPROM is enabled, saved values will override these.
 */

/**
 * With this option each E stepper can have its own factors for the
 * following movement settings. If fewer factors are given than the
 * total number of extruders, the last value applies to the rest.
 */
#if ENABLED(DUAL_EXTRUDER)
  #define DISTINCT_E_FACTORS
#endif

/**
 * Default Axis Steps Per Unit (steps/mm)
 * Override with M92
 *                                      X, Y, Z, E0 [, E1[, E2[, E3[, E4]]]]
 */
#if ENABLED(DUAL_EXTRUDER)
  #define DEFAULT_AXIS_STEPS_PER_UNIT   { 80, 80, Z_STEPS, E0_STEPS, E1_STEPS }
#else
  #define DEFAULT_AXIS_STEPS_PER_UNIT   { 80, 80, Z_STEPS, E0_STEPS }
#endif

/**
 * Default Max Feed Rate (mm/s)
 * Override with M203
 *                                      X, Y, Z, E0 [, E1[, E2[, E3[, E4]]]]
 */
#if ENABLED(DUAL_EXTRUDER)
  #define DEFAULT_MAX_FEEDRATE          { 300, 300, 7, 50, 50 }
#else
  #define DEFAULT_MAX_FEEDRATE          { 300, 300, 7, 50 }
#endif

/**
 * Default Max Acceleration (change/s) change = mm/s
 * (Maximum start speed for accelerated moves)
 * Override with M201
 *                                      X, Y, Z, E0 [, E1[, E2[, E3[, E4]]]]
 */
#if ENABLED(DUAL_EXTRUDER)
  #define DEFAULT_MAX_ACCELERATION      { 3000,  3000, 100, 10000, 10000 }
#else
  #define DEFAULT_MAX_ACCELERATION      { 3000,  3000, 100, 10000 }
#endif

/**
 * Default Acceleration (change/s) change = mm/s
 * Override with M204
 *
 *   M204 P    Acceleration
 *   M204 R    Retract Acceleration
 *   M204 T    Travel Acceleration
 */
#define DEFAULT_ACCELERATION          1000    // X, Y, Z and E acceleration for printing moves
#define DEFAULT_RETRACT_ACCELERATION  2000    // E acceleration for retracts
#define DEFAULT_TRAVEL_ACCELERATION   3000    // X, Y, Z acceleration for travel (non printing) moves

/**
 * Default Jerk (mm/s)
 * Override with M205 X Y Z E
 *
 * "Jerk" specifies the minimum speed change that requires acceleration.
 * When changing speed and direction, if the difference is less than the
 * value set here, it may happen instantaneously.
 */
#define DEFAULT_XJERK                  4.0
#define DEFAULT_YJERK                  7.0
#define DEFAULT_ZJERK                  0.2
#define DEFAULT_EJERK                  2.5

/**
 * S-Curve Acceleration
 *
 * This option eliminates vibration during printing by fitting a Bézier
 * curve to move acceleration, producing much smoother direction changes.
 *
 * See https://github.com/synthetos/TinyG/wiki/Jerk-Controlled-Motion-Explained
 */
//#define S_CURVE_ACCELERATION

//===========================================================================
//============================= Z Probe Options =============================
//===========================================================================
// @section probes

//
// See http://marlinfw.org/docs/configuration/probes.html
//

/**
 * Z_MIN_PROBE_USES_Z_MIN_ENDSTOP_PIN
 *
 * Enable this option for a probe connected to the Z Min endstop pin.
 */
#if ENABLED(BLTOUCH) || ENABLED(SN04) || ENABLED(INDUCTIVE_NO) || ENABLED(INDUCTIVE_NC) || ENABLED(SERVO_PROBE) || ENABLED(NOZZLE_PROBE)
  #define Z_MIN_PROBE_USES_Z_MIN_ENDSTOP_PIN
#endif

/**
 * Z_MIN_PROBE_ENDSTOP
 *
 * Enable this option for a probe connected to any pin except Z-Min.
 * (By default Marlin assumes the Z-Max endstop pin.)
 * To use a custom Z Probe pin, set Z_MIN_PROBE_PIN below.
 *
 *  - The simplest option is to use a free endstop connector.
 *  - Use 5V for powered (usually inductive) sensors.
 *
 *  - RAMPS 1.3/1.4 boards may use the 5V, GND, and Aux4->D32 pin:
 *    - For simple switches connect...
 *      - normally-closed switches to GND and D32.
 *      - normally-open switches to 5V and D32.
 *
 * WARNING: Setting the wrong pin may have unexpected and potentially
 * disastrous consequences. Use with caution and do your homework.
 *
 */
//#define Z_MIN_PROBE_ENDSTOP

/**
 * Probe Type
 *
 * Allen Key Probes, Servo Probes, Z-Sled Probes, FIX_MOUNTED_PROBE, etc.
 * Activate one of these to use Auto Bed Leveling below.
 */

/**
 * The "Manual Probe" provides a means to do "Auto" Bed Leveling without a probe.
 * Use G29 repeatedly, adjusting the Z height at each point with movement commands
 * or (with LCD_BED_LEVELING) the LCD controller.
 */
#if ENABLED(MANUAL)
  #define PROBE_MANUALLY
  //#define MANUAL_PROBE_START_Z 0.2
#endif

/**
 * A Fix-Mounted Probe either doesn't deploy or needs manual deployment.
 *   (e.g., an inductive probe or a nozzle-based probe-switch.)
 */
#if ENABLED(SN04) || ENABLED(INDUCTIVE_NC) || ENABLED(INDUCTIVE_NO) || ENABLED(NOZZLE_PROBE)
  #define FIX_MOUNTED_PROBE
#endif

/**
 * Z Servo Probe, such as an endstop switch on a rotating arm.
 */
#if ENABLED(SERVO_PROBE)
  #define Z_PROBE_SERVO_NR 0   // Defaults to SERVO 0 connector.
  #define Z_SERVO_ANGLES {SERVO_DEPLOY,SERVO_STOW}  // Z Servo Deploy and Stow angles
#endif

/**
 * The BLTouch probe uses a Hall effect sensor and emulates a servo.
 */
#if ENABLED(BLTOUCH)
  //#define BLTOUCH_DELAY 375   // (ms) Enable and increase if needed
#endif

/**
 * Enable one or more of the following if probing seems unreliable.
 * Heaters and/or fans can be disabled during probing to minimize electrical
 * noise. A delay can also be added to allow noise and vibration to settle.
 * These options are most useful for the BLTouch probe, but may also improve
 * readings with inductive probes and piezo sensors.
 */
//#define PROBING_HEATERS_OFF       // Turn heaters off when probing
#if ENABLED(PROBING_HEATERS_OFF)
  //#define WAIT_FOR_BED_HEATER     // Wait for bed to heat back up between probes (to improve accuracy)
#endif
//#define PROBING_FANS_OFF          // Turn fans off when probing
//#define DELAY_BEFORE_PROBING 200  // (ms) To prevent vibrations from triggering piezo sensors

// A probe that is deployed and stowed with a solenoid pin (SOL1_PIN)
//#define SOLENOID_PROBE

// A sled-mounted probe like those designed by Charles Bell.
//#define Z_PROBE_SLED
//#define SLED_DOCKING_OFFSET 5  // The extra distance the X axis must travel to pickup the sled. 0 should be fine but you can push it further if you'd like.

//
// For Z_PROBE_ALLEN_KEY see the Delta example configurations.
//

/**
 *   Z Probe to nozzle (X,Y) offset, relative to (0, 0).
 *   X and Y offsets must be integers.
 *
 *   In the following example the X and Y offsets are both positive:
 *   #define X_PROBE_OFFSET_FROM_EXTRUDER 10
 *   #define Y_PROBE_OFFSET_FROM_EXTRUDER 10
 *
 *      +-- BACK ---+
 *      |           |
 *    L |    (+) P  | R <-- probe (20,20)
 *    E |           | I
 *    F | (-) N (+) | G <-- nozzle (10,10)
 *    T |           | H
 *      |    (-)    | T
 *      |           |
 *      O-- FRONT --+
 *    (0,0)
 */
#define X_PROBE_OFFSET_FROM_EXTRUDER SENSOR_RIGHT - SENSOR_LEFT  // X offset: -left  +right  [of the nozzle]
#define Y_PROBE_OFFSET_FROM_EXTRUDER SENSOR_BEHIND - SENSOR_FRONT // Y offset: -front +behind [the nozzle]
#define Z_PROBE_OFFSET_FROM_EXTRUDER 0   // Z offset: -below +above  [the nozzle]

// Certain types of probes need to stay away from edges
#define MIN_PROBE_EDGE 0

// X and Y axis travel speed (mm/m) between probes
#define XY_PROBE_SPEED 8000

// Feedrate (mm/m) for the first approach when double-probing (MULTIPLE_PROBING == 2)
#define Z_PROBE_SPEED_FAST HOMING_FEEDRATE_Z

// Feedrate (mm/m) for the "accurate" probe of each point
#define Z_PROBE_SPEED_SLOW (Z_PROBE_SPEED_FAST / 3)

// The number of probes to perform at each point.
//   Set to 2 for a fast/slow probe, using the second probe result.
//   Set to 3 or more for slow probes, averaging the results.
#define MULTIPLE_PROBING 2

/**
 * Z probes require clearance when deploying, stowing, and moving between
 * probe points to avoid hitting the bed and other hardware.
 * Servo-mounted probes require extra space for the arm to rotate.
 * Inductive probes need space to keep from triggering early.
 *
 * Use these settings to specify the distance (mm) to raise the probe (or
 * lower the bed). The values set here apply over and above any (negative)
 * probe Z Offset set with Z_PROBE_OFFSET_FROM_EXTRUDER, M851, or the LCD.
 * Only integer values >= 1 are valid here.
 *
 * Example: `M851 Z-5` with a CLEARANCE of 4  =>  9mm from bed to nozzle.
 *     But: `M851 Z+1` with a CLEARANCE of 2  =>  2mm from bed to nozzle.
 */
#define Z_CLEARANCE_DEPLOY_PROBE    Z_HOMING_HEIGHT // Z Clearance for Deploy/Stow
#define Z_CLEARANCE_BETWEEN_PROBES  Z_HOMING_HEIGHT // Z Clearance between probe points
#define Z_CLEARANCE_MULTI_PROBE     Z_HOMING_HEIGHT // Z Clearance between multiple probes
#define Z_AFTER_PROBING           	Z_HOMING_HEIGHT // Z position after probing is done

#define Z_PROBE_LOW_POINT          -2 // Farthest distance below the trigger-point to go before stopping

// For M851 give a range for adjusting the Z probe offset
#define Z_PROBE_OFFSET_RANGE_MIN -20
#define Z_PROBE_OFFSET_RANGE_MAX 20

// Enable the M48 repeatability test to test probe accuracy
#if (ENABLED(BLTOUCH) || ENABLED(SN04) || ENABLED(INDUCTIVE_NC) || ENABLED(INDUCTIVE_NO) || ENABLED(SERVO_PROBE) || ENABLED(NOZZLE_PROBE)) && DISABLED(MANUAL)
  #define Z_MIN_PROBE_REPEATABILITY_TEST
#endif

// For Inverting Stepper Enable Pins (Active Low) use 0, Non Inverting (Active High) use 1
// :{ 0:'Low', 1:'High' }
#define X_ENABLE_ON 0
#define Y_ENABLE_ON 0
#define Z_ENABLE_ON 0
#define E_ENABLE_ON 0 // For all extruders

// Disables axis stepper immediately when it's not being used.
// WARNING: When motors turn off there is a chance of losing position accuracy!
#define DISABLE_X false
#define DISABLE_Y false
#define DISABLE_Z false
// Warn on display about possibly reduced accuracy
//#define DISABLE_REDUCED_ACCURACY_WARNING

// @section extruder

#define DISABLE_E false // For all extruders
#define DISABLE_INACTIVE_EXTRUDER true // Keep only the active extruder enabled.

// @section machine

// Invert the stepper direction. Change (or reverse the motor connector) if an axis goes the wrong way.
#if ENABLED(CHANGE_X_DIRECTION)
  #define INVERT_X_DIR true
#else
  #define INVERT_X_DIR false
#endif
#if ENABLED(CHANGE_Y_DIRECTION)
  #define INVERT_Y_DIR true
#else
  #define INVERT_Y_DIR false
#endif
#if ENABLED(CHANGE_Z_DIRECTION)
  #define INVERT_Z_DIR true
#else
  #define INVERT_Z_DIR false
#endif

// @section extruder

// For direct drive extruder v9 set to true, for geared extruder set to false.
#if ENABLED(CHANGE_E0_DIRECTION)
  #define INVERT_E0_DIR true
#else
  #define INVERT_E0_DIR false
#endif
#if ENABLED(CHANGE_E1_DIRECTION)
  #define INVERT_E1_DIR true
#else
  #define INVERT_E1_DIR false
#endif
#define INVERT_E2_DIR false
#define INVERT_E3_DIR false
#define INVERT_E4_DIR false

// @section homing

//#define NO_MOTION_BEFORE_HOMING  // Inhibit movement until all axes have been homed

//#define UNKNOWN_Z_NO_RAISE // Don't raise Z (lower the bed) if Z is "unknown." For beds that fall when Z is powered off.

//#define Z_HOMING_HEIGHT 4  // (in mm) Minimal z height before homing (G28) for Z clearance above the bed, clamps, ...
                             // Be sure you have this distance over your Z_MAX_POS in case.

// Direction of endstops when homing; 1=MAX, -1=MIN
// :[-1,1]
#define X_HOME_DIR -1
#define Y_HOME_DIR -1
#define Z_HOME_DIR -1

// @section machine

// The size of the print bed
#define X_BED_SIZE 200
#if ENABLED(LARGE_BED)
  #define Y_BED_SIZE 280
#else
  #define Y_BED_SIZE 200
#endif

// Travel limits (mm) after homing, corresponding to endstop positions.
#define X_MIN_POS 0 - XTRA_BED_LEFT
#define Y_MIN_POS 0 - XTRA_BED_BACK
#define Z_MIN_POS 0
#define X_MAX_POS X_BED_SIZE + XTRA_BED_RIGHT
#define Y_MAX_POS Y_BED_SIZE + XTRA_BED_FRONT
#define Z_MAX_POS 200

/**
 * Software Endstops
 *
 * - Prevent moves outside the set machine bounds.
 * - Individual axes can be disabled, if desired.
 * - X and Y only apply to Cartesian robots.
 * - Use 'M211' to set software endstops on/off or report current state
 */

// Min software endstops constrain movement within minimum coordinate bounds
#define MIN_SOFTWARE_ENDSTOPS
#if ENABLED(MIN_SOFTWARE_ENDSTOPS)
  #define MIN_SOFTWARE_ENDSTOP_X
  #define MIN_SOFTWARE_ENDSTOP_Y
  #define MIN_SOFTWARE_ENDSTOP_Z
#endif

// Max software endstops constrain movement within maximum coordinate bounds
#define MAX_SOFTWARE_ENDSTOPS
#if ENABLED(MAX_SOFTWARE_ENDSTOPS)
  #define MAX_SOFTWARE_ENDSTOP_X
  #define MAX_SOFTWARE_ENDSTOP_Y
  #define MAX_SOFTWARE_ENDSTOP_Z
#endif

#if ENABLED(MIN_SOFTWARE_ENDSTOPS) || ENABLED(MAX_SOFTWARE_ENDSTOPS)
  //#define SOFT_ENDSTOPS_MENU_ITEM  // Enable/Disable software endstops from the LCD
#endif

/**
 * Filament Runout Sensors
 * Mechanical or opto endstops are used to check for the presence of filament.
 *
 * RAMPS-based boards use SERVO3_PIN for the first runout sensor.
 * For other boards you may need to define FIL_RUNOUT_PIN, FIL_RUNOUT2_PIN, etc.
 * By default the firmware assumes HIGH=FILAMENT PRESENT.
 */
//#define FILAMENT_RUNOUT_SENSOR
#if ENABLED(FILAMENT_RUNOUT_SENSOR)
  #define NUM_RUNOUT_SENSORS   1     // Number of sensors, up to one per extruder. Define a FIL_RUNOUT#_PIN for each.
  #define FIL_RUNOUT_INVERTING false // set to true to invert the logic of the sensor.
  #define FIL_RUNOUT_PULLUP          // Use internal pullup for filament runout pins.
  //#define FIL_RUNOUT_PULLDOWN      // Use internal pulldown for filament runout pins.
  #define FILAMENT_RUNOUT_SCRIPT "M600"
#endif

//===========================================================================
//=============================== Bed Leveling ==============================
//===========================================================================
// @section calibrate

/**
 * Choose one of the options below to enable G29 Bed Leveling. The parameters
 * and behavior of G29 will change depending on your selection.
 *
 *  If using a Probe for Z Homing, enable Z_SAFE_HOMING also!
 *
 * - AUTO_BED_LEVELING_3POINT
 *   Probe 3 arbitrary points on the bed (that aren't collinear)
 *   You specify the XY coordinates of all 3 points.
 *   The result is a single tilted plane. Best for a flat bed.
 *
 * - AUTO_BED_LEVELING_LINEAR
 *   Probe several points in a grid.
 *   You specify the rectangle and the density of sample points.
 *   The result is a single tilted plane. Best for a flat bed.
 *
 * - AUTO_BED_LEVELING_BILINEAR
 *   Probe several points in a grid.
 *   You specify the rectangle and the density of sample points.
 *   The result is a mesh, best for large or uneven beds.
 *
 * - AUTO_BED_LEVELING_UBL (Unified Bed Leveling)
 *   A comprehensive bed leveling system combining the features and benefits
 *   of other systems. UBL also includes integrated Mesh Generation, Mesh
 *   Validation and Mesh Editing systems.
 *
 * - MESH_BED_LEVELING
 *   Probe a grid manually
 *   The result is a mesh, suitable for large or uneven beds. (See BILINEAR.)
 *   For machines without a probe, Mesh Bed Leveling provides a method to perform
 *   leveling in steps so you can manually adjust the Z height at each grid-point.
 *   With an LCD controller the process is guided step-by-step.
 */
#if ENABLED(TRIPOINT)
  #define AUTO_BED_LEVELING_3POINT
#elif ENABLED(LINEAR)
  #define AUTO_BED_LEVELING_LINEAR
#elif ENABLED(BILINEAR)
  #define AUTO_BED_LEVELING_BILINEAR
#elif ENABLED(UBL)
  #define AUTO_BED_LEVELING_UBL
#elif ENABLED(MANUAL)
  #define MESH_BED_LEVELING
#endif

/**
 * Added by Jim Brown for EasyConfig use. Does the math to set probe points determined by nozzle,
 * probe, and bed offsets.
 */
#if XTRA_BED_BACK > SENSOR_BEHIND
  #define PROBE_Y_FRONT BED_MARGIN + SENSOR_BEHIND - (XTRA_BED_BACK - (XTRA_BED_BACK - SENSOR_BEHIND))
#elif XTRA_BED_BACK > 0 && XTRA_BED_BACK <= SENSOR_BEHIND
  #define PROBE_Y_FRONT BED_MARGIN + SENSOR_BEHIND - XTRA_BED_BACK
#else
  #define PROBE_Y_FRONT BED_MARGIN + SENSOR_BEHIND
#endif
#if XTRA_BED_FRONT > SENSOR_FRONT
  #define PROBE_Y_BACK Y_BED_SIZE - BED_MARGIN - SENSOR_FRONT + XTRA_BED_FRONT - (XTRA_BED_FRONT - SENSOR_FRONT)
#elif XTRA_BED_FRONT > 0 && XTRA_BED_FRONT <= SENSOR_FRONT
  #define PROBE_Y_BACK Y_BED_SIZE - BED_MARGIN - SENSOR_FRONT + XTRA_BED_FRONT
#else
  #define PROBE_Y_BACK Y_BED_SIZE - BED_MARGIN - SENSOR_FRONT
#endif
#if XTRA_BED_LEFT > SENSOR_RIGHT
  #define PROBE_X_LEFT BED_MARGIN + SENSOR_RIGHT - (XTRA_BED_LEFT - (XTRA_BED_LEFT - SENSOR_RIGHT))
#elif XTRA_BED_LEFT > 0 && XTRA_BED_LEFT <= SENSOR_RIGHT
  #define PROBE_X_LEFT BED_MARGIN + SENSOR_RIGHT - XTRA_BED_LEFT
#else
  #define PROBE_X_LEFT BED_MARGIN + SENSOR_RIGHT
#endif
#if XTRA_BED_RIGHT > SENSOR_LEFT
  #define PROBE_X_RIGHT X_BED_SIZE - BED_MARGIN - SENSOR_LEFT + (XTRA_BED_RIGHT - (XTRA_BED_RIGHT - SENSOR_LEFT))
#elif XTRA_BED_RIGHT > 0 && XTRA_BED_RIGHT <= SENSOR_LEFT
  #define PROBE_X_RIGHT X_BED_SIZE - BED_MARGIN - SENSOR_LEFT + XTRA_BED_RIGHT
#else
  #define PROBE_X_RIGHT X_BED_SIZE - BED_MARGIN - SENSOR_LEFT
#endif
#define PROBE_X_MIDDLE (X_BED_SIZE / 2)

/**
 * Normally G28 leaves leveling disabled on completion. Enable
 * this option to have G28 restore the prior leveling state.
 */
#if ENABLED(BLTOUCH) || ENABLED(SN04) || ENABLED(INDUCTIVE_NO) || ENABLED(INDUCTIVE_NC) || ENABLED(SERVO_PROBE) || ENABLED(NOZZLE_PROBE) || ENABLED(MANUAL)
  #define RESTORE_LEVELING_AFTER_G28
#endif

/**
 * Enable detailed logging of G28, G29, M48, etc.
 * Turn on with the command 'M111 S32'.
 * NOTE: Requires a lot of PROGMEM!
 */
//#define DEBUG_LEVELING_FEATURE

#if ENABLED(MESH_BED_LEVELING) || ENABLED(AUTO_BED_LEVELING_BILINEAR) || ENABLED(AUTO_BED_LEVELING_UBL)
  // Gradually reduce leveling correction until a set height is reached,
  // at which point movement will be level to the machine's XY plane.
  // The height can be set with M420 Z<height>
  #define ENABLE_LEVELING_FADE_HEIGHT

  // For Cartesian machines, instead of dividing moves on mesh boundaries,
  // split up moves into short segments like a Delta. This follows the
  // contours of the bed more closely than edge-to-edge straight moves.
  #define SEGMENT_LEVELED_MOVES
  #define LEVELED_SEGMENT_LENGTH 5.0 // (mm) Length of all segments (except the last one)

  /**
   * Enable the G26 Mesh Validation Pattern tool.
   */
  #define G26_MESH_VALIDATION
  #if ENABLED(G26_MESH_VALIDATION)
    #define MESH_TEST_NOZZLE_SIZE    0.4  // (mm) Diameter of primary nozzle.
    #define MESH_TEST_LAYER_HEIGHT   0.2  // (mm) Default layer height for the G26 Mesh Validation Tool.
    #define MESH_TEST_HOTEND_TEMP  215.0  // (°C) Default nozzle temperature for the G26 Mesh Validation Tool.
    #define MESH_TEST_BED_TEMP      75.0  // (°C) Default bed temperature for the G26 Mesh Validation Tool.
  #endif

#endif

#if ENABLED(AUTO_BED_LEVELING_LINEAR) || ENABLED(AUTO_BED_LEVELING_BILINEAR)

  // Set the number of grid points per dimension.
  #define GRID_MAX_POINTS_X GRID_POINTS
  #define GRID_MAX_POINTS_Y GRID_MAX_POINTS_X

  // Set the boundaries for probing (where the probe can reach).
<<<<<<< HEAD
  #define LEFT_PROBE_BED_POSITION PROBE_X_LEFT
  #define RIGHT_PROBE_BED_POSITION PROBE_X_RIGHT
  #define FRONT_PROBE_BED_POSITION PROBE_Y_FRONT
  #define BACK_PROBE_BED_POSITION PROBE_Y_BACK
=======
  //#define LEFT_PROBE_BED_POSITION MIN_PROBE_EDGE
  //#define RIGHT_PROBE_BED_POSITION (X_BED_SIZE - (MIN_PROBE_EDGE))
  //#define FRONT_PROBE_BED_POSITION MIN_PROBE_EDGE
  //#define BACK_PROBE_BED_POSITION (Y_BED_SIZE - (MIN_PROBE_EDGE))
>>>>>>> bad225dc

  // Probe along the Y axis, advancing X after each column
  //#define PROBE_Y_FIRST

  #if ENABLED(AUTO_BED_LEVELING_BILINEAR)

    // Beyond the probed grid, continue the implied tilt?
    // Default is to maintain the height of the nearest edge.
    //#define EXTRAPOLATE_BEYOND_GRID

    //
    // Experimental Subdivision of the grid by Catmull-Rom method.
    // Synthesizes intermediate points to produce a more detailed mesh.
    //
    //#define ABL_BILINEAR_SUBDIVISION
    #if ENABLED(ABL_BILINEAR_SUBDIVISION)
      // Number of subdivisions between probe points
      #define BILINEAR_SUBDIVISIONS 3
    #endif

  #endif

#elif ENABLED(AUTO_BED_LEVELING_UBL)

  //===========================================================================
  //========================= Unified Bed Leveling ============================
  //===========================================================================

  //#define MESH_EDIT_GFX_OVERLAY   // Display a graphics overlay while editing the mesh

  #define MESH_INSET BED_MARGIN     // Set Mesh bounds as an inset region of the bed
  #define GRID_MAX_POINTS_X GRID_POINTS      // Don't use more than 15 points per axis, implementation limited.
  #define GRID_MAX_POINTS_Y GRID_MAX_POINTS_X

  #define UBL_MESH_EDIT_MOVES_Z     // Sophisticated users prefer no movement of nozzle
  #define UBL_SAVE_ACTIVE_ON_M500   // Save the currently active mesh in the current slot on M500

  //#define UBL_Z_RAISE_WHEN_OFF_MESH 2.5 // When the nozzle is off the mesh, this value is used
                                          // as the Z-Height correction value.

#elif ENABLED(MESH_BED_LEVELING)

  //===========================================================================
  //=================================== Mesh ==================================
  //===========================================================================

  #define MESH_INSET BED_MARGIN  // Set Mesh bounds as an inset region of the bed
  #define GRID_MAX_POINTS_X GRID_POINTS    // Don't use more than 7 points per axis, implementation limited.
  #define GRID_MAX_POINTS_Y GRID_MAX_POINTS_X

  //#define MESH_G28_REST_ORIGIN // After homing all axes ('G28' or 'G28 XYZ') rest Z at Z_MIN_POS

#endif // BED_LEVELING

/**
 * Points to probe for all 3-point Leveling procedures.
 * Override if the automatically selected points are inadequate.
 */
#if ENABLED(AUTO_BED_LEVELING_3POINT) || ENABLED(AUTO_BED_LEVELING_UBL)
  #define PROBE_PT_1_X PROBE_X_LEFT // Probing points for 3-Point leveling of the mesh
  #define PROBE_PT_1_Y PROBE_Y_FRONT
  #define PROBE_PT_2_X PROBE_X_RIGHT
  #define PROBE_PT_2_Y PROBE_Y_FRONT
  #define PROBE_PT_3_X PROBE_X_MIDDLE
  #define PROBE_PT_3_Y PROBE_Y_BACK
#endif

/**
 * Add a bed leveling sub-menu for ABL or MBL.
 * Include a guided procedure if manual probing is enabled.
 */
#if DISABLED(BLTOUCH) && DISABLED(SN04) && DISABLED(INDUCTIVE_NC) && DISABLED(INDUCTIVE_NO) && DISABLED(SERVO_PROBE) && DISABLED(NOZZLE_PROBE) && ENABLED(MANUAL)
  #define LCD_BED_LEVELING
#endif

#if ENABLED(LCD_BED_LEVELING)
  #define MBL_Z_STEP 0.025    // Step size while manually probing Z axis.
  #define LCD_PROBE_Z_RANGE 4 // Z Range centered on Z_MIN_POS for LCD Z adjustment
#endif

// Add a menu item to move between bed corners for manual bed adjustment
//#define LEVEL_BED_CORNERS

#if ENABLED(LEVEL_BED_CORNERS)
  #define LEVEL_CORNERS_INSET 30    // (mm) An inset for corner leveling
  //#define LEVEL_CENTER_TOO        // Move to the center after the last corner
#endif

/**
 * Commands to execute at the end of G29 probing.
 * Useful to retract or move the Z probe out of the way.
 */
//#define Z_PROBE_END_SCRIPT "G1 Z10 F12000\nG1 X15 Y330\nG1 Z0.5\nG1 Z10"


// @section homing

// The center of the bed is at (X=0, Y=0)
//#define BED_CENTER_AT_0_0

// Manually set the home position. Leave these undefined for automatic settings.
// For DELTA this is the top-center of the Cartesian print volume.
#define MANUAL_X_HOME_POS NOZZLE_X
#define MANUAL_Y_HOME_POS NOZZLE_Y
//#define MANUAL_Z_HOME_POS 0 // Distance between the nozzle to printbed after homing

// Use "Z Safe Homing" to avoid homing with a Z probe outside the bed area.
//
// With this feature enabled:
//
// - Allow Z homing only after X and Y homing AND stepper drivers still enabled.
// - If stepper drivers time out, it will need X and Y homing again before Z homing.
// - Move the Z probe (or nozzle) to a defined XY point before Z Homing when homing all axes (G28).
// - Prevent Z homing when the Z probe is outside bed area.
//
#if ENABLED(BLTOUCH) || ENABLED(SN04) || ENABLED(INDUCTIVE_NC) || ENABLED(INDUCTIVE_NO) || ENABLED(SERVO_PROBE)
  #define Z_SAFE_HOMING
#endif

#if ENABLED(Z_SAFE_HOMING)
  #define Z_SAFE_HOMING_X_POINT ((X_BED_SIZE) / 2)    // X point for Z homing when homing all axes (G28).
  #define Z_SAFE_HOMING_Y_POINT ((Y_BED_SIZE) / 2)    // Y point for Z homing when homing all axes (G28).
#endif

// Homing speeds (mm/m)
#define HOMING_FEEDRATE_XY (50*60)
#define HOMING_FEEDRATE_Z  (7*60)

// @section calibrate

/**
 * Bed Skew Compensation
 *
 * This feature corrects for misalignment in the XYZ axes.
 *
 * Take the following steps to get the bed skew in the XY plane:
 *  1. Print a test square (e.g., https://www.thingiverse.com/thing:2563185)
 *  2. For XY_DIAG_AC measure the diagonal A to C
 *  3. For XY_DIAG_BD measure the diagonal B to D
 *  4. For XY_SIDE_AD measure the edge A to D
 *
 * Marlin automatically computes skew factors from these measurements.
 * Skew factors may also be computed and set manually:
 *
 *  - Compute AB     : SQRT(2*AC*AC+2*BD*BD-4*AD*AD)/2
 *  - XY_SKEW_FACTOR : TAN(PI/2-ACOS((AC*AC-AB*AB-AD*AD)/(2*AB*AD)))
 *
 * If desired, follow the same procedure for XZ and YZ.
 * Use these diagrams for reference:
 *
 *    Y                     Z                     Z
 *    ^     B-------C       ^     B-------C       ^     B-------C
 *    |    /       /        |    /       /        |    /       /
 *    |   /       /         |   /       /         |   /       /
 *    |  A-------D          |  A-------D          |  A-------D
 *    +-------------->X     +-------------->X     +-------------->Y
 *     XY_SKEW_FACTOR        XZ_SKEW_FACTOR        YZ_SKEW_FACTOR
 */
//#define SKEW_CORRECTION

#if ENABLED(SKEW_CORRECTION)
  // Input all length measurements here:
  #define XY_DIAG_AC 282.8427124746
  #define XY_DIAG_BD 282.8427124746
  #define XY_SIDE_AD 200

  // Or, set the default skew factors directly here
  // to override the above measurements:
  #define XY_SKEW_FACTOR 0.0

  //#define SKEW_CORRECTION_FOR_Z
  #if ENABLED(SKEW_CORRECTION_FOR_Z)
    #define XZ_DIAG_AC 282.8427124746
    #define XZ_DIAG_BD 282.8427124746
    #define YZ_DIAG_AC 282.8427124746
    #define YZ_DIAG_BD 282.8427124746
    #define YZ_SIDE_AD 200
    #define XZ_SKEW_FACTOR 0.0
    #define YZ_SKEW_FACTOR 0.0
  #endif

  // Enable this option for M852 to set skew at runtime
  //#define SKEW_CORRECTION_GCODE
#endif

//=============================================================================
//============================= Additional Features ===========================
//=============================================================================

// @section extras

//
// EEPROM
//
// The microcontroller can store settings in the EEPROM, e.g. max velocity...
// M500 - stores parameters in EEPROM
// M501 - reads parameters from EEPROM (if you need reset them after you changed them temporarily).
// M502 - reverts to the default "factory settings".  You still need to store them in EEPROM afterwards if you want to.
//
#define EEPROM_SETTINGS // Enable for M500 and M501 commands
//#define DISABLE_M503    // Saves ~2700 bytes of PROGMEM. Disable for release!
#define EEPROM_CHITCHAT   // Give feedback on EEPROM commands. Disable to save PROGMEM.

//
// Host Keepalive
//
// When enabled Marlin will send a busy status message to the host
// every couple of seconds when it can't accept commands.
//
//#define HOST_KEEPALIVE_FEATURE        // Disable this if your host doesn't like keepalive messages
#define DEFAULT_KEEPALIVE_INTERVAL 2  // Number of seconds between "busy" messages. Set with M113.
#define BUSY_WHILE_HEATING            // Some hosts require "busy" messages even during heating

//
// M100 Free Memory Watcher
//
//#define M100_FREE_MEMORY_WATCHER    // Add M100 (Free Memory Watcher) to debug memory usage

//
// G20/G21 Inch mode support
//
//#define INCH_MODE_SUPPORT

//
// M149 Set temperature units support
//
//#define TEMPERATURE_UNITS_SUPPORT

// @section temperature

// Preheat Constants
#define PREHEAT_1_TEMP_HOTEND   Hot_PLA // PLA
#define PREHEAT_1_TEMP_BED      Bed_PLA
#define PREHEAT_1_FAN_SPEED     0 // Value from 0 to 255

#define PREHEAT_2_TEMP_HOTEND   Hot_ABS  // ABS
#define PREHEAT_2_TEMP_BED      Bed_ABS
#define PREHEAT_2_FAN_SPEED     0 // Value from 0 to 255

#define PREHEAT_3_TEMP_HOTEND   Hot_PETG  // PETG
#define PREHEAT_3_TEMP_BED      Bed_PETG
#define PREHEAT_3_FAN_SPEED     0 // Value from 0 to 255

/**
 * Nozzle Park
 *
 * Park the nozzle at the given XYZ position on idle or G27.
 *
 * The "P" parameter controls the action applied to the Z axis:
 *
 *    P0  (Default) If Z is below park Z raise the nozzle.
 *    P1  Raise the nozzle always to Z-park height.
 *    P2  Raise the nozzle by Z-park amount, limited to Z_MAX_POS.
 */
#define NOZZLE_PARK_FEATURE

#if ENABLED(NOZZLE_PARK_FEATURE)
  // Specify a park position as { X, Y, Z }
  #define NOZZLE_PARK_POINT { (X_MIN_POS + 10), (Y_MAX_POS - 10), 5 }
  #define NOZZLE_PARK_XY_FEEDRATE 100   // X and Y axes feedrate in mm/s (also used for delta printers Z axis)
  #define NOZZLE_PARK_Z_FEEDRATE 5      // Z axis feedrate in mm/s (not used for delta printers)
#endif

/**
 * Clean Nozzle Feature -- EXPERIMENTAL
 *
 * Adds the G12 command to perform a nozzle cleaning process.
 *
 * Parameters:
 *   P  Pattern
 *   S  Strokes / Repetitions
 *   T  Triangles (P1 only)
 *
 * Patterns:
 *   P0  Straight line (default). This process requires a sponge type material
 *       at a fixed bed location. "S" specifies strokes (i.e. back-forth motions)
 *       between the start / end points.
 *
 *   P1  Zig-zag pattern between (X0, Y0) and (X1, Y1), "T" specifies the
 *       number of zig-zag triangles to do. "S" defines the number of strokes.
 *       Zig-zags are done in whichever is the narrower dimension.
 *       For example, "G12 P1 S1 T3" will execute:
 *
 *          --
 *         |  (X0, Y1) |     /\        /\        /\     | (X1, Y1)
 *         |           |    /  \      /  \      /  \    |
 *       A |           |   /    \    /    \    /    \   |
 *         |           |  /      \  /      \  /      \  |
 *         |  (X0, Y0) | /        \/        \/        \ | (X1, Y0)
 *          --         +--------------------------------+
 *                       |________|_________|_________|
 *                           T1        T2        T3
 *
 *   P2  Circular pattern with middle at NOZZLE_CLEAN_CIRCLE_MIDDLE.
 *       "R" specifies the radius. "S" specifies the stroke count.
 *       Before starting, the nozzle moves to NOZZLE_CLEAN_START_POINT.
 *
 *   Caveats: The ending Z should be the same as starting Z.
 * Attention: EXPERIMENTAL. G-code arguments may change.
 *
 */
//#define NOZZLE_CLEAN_FEATURE

#if ENABLED(NOZZLE_CLEAN_FEATURE)
  // Default number of pattern repetitions
  #define NOZZLE_CLEAN_STROKES  12

  // Default number of triangles
  #define NOZZLE_CLEAN_TRIANGLES  3

  // Specify positions as { X, Y, Z }
  #define NOZZLE_CLEAN_START_POINT { 30, 30, (Z_MIN_POS + 1)}
  #define NOZZLE_CLEAN_END_POINT   {100, 60, (Z_MIN_POS + 1)}

  // Circular pattern radius
  #define NOZZLE_CLEAN_CIRCLE_RADIUS 6.5
  // Circular pattern circle fragments number
  #define NOZZLE_CLEAN_CIRCLE_FN 10
  // Middle point of circle
  #define NOZZLE_CLEAN_CIRCLE_MIDDLE NOZZLE_CLEAN_START_POINT

  // Moves the nozzle to the initial position
  #define NOZZLE_CLEAN_GOBACK
#endif

/**
 * Print Job Timer
 *
 * Automatically start and stop the print job timer on M104/M109/M190.
 *
 *   M104 (hotend, no wait) - high temp = none,        low temp = stop timer
 *   M109 (hotend, wait)    - high temp = start timer, low temp = stop timer
 *   M190 (bed, wait)       - high temp = start timer, low temp = none
 *
 * The timer can also be controlled with the following commands:
 *
 *   M75 - Start the print job timer
 *   M76 - Pause the print job timer
 *   M77 - Stop the print job timer
 */
#define PRINTJOB_TIMER_AUTOSTART

/**
 * Print Counter
 *
 * Track statistical data such as:
 *
 *  - Total print jobs
 *  - Total successful print jobs
 *  - Total failed print jobs
 *  - Total time printing
 *
 * View the current statistics with M78.
 */
#define PRINTCOUNTER

//=============================================================================
//============================= LCD and SD support ============================
//=============================================================================

// @section lcd

/**
 * LCD LANGUAGE
 *
 * Select the language to display on the LCD. These languages are available:
 *
 *    en, an, bg, ca, cz, de, el, el-gr, es, eu, fi, fr, gl, hr, it,
 *    jp-kana, nl, pl, pt, pt-br, ru, sk, tr, uk, zh_CN, zh_TW, test
 *
 * :{ 'en':'English', 'an':'Aragonese', 'bg':'Bulgarian', 'ca':'Catalan', 'cz':'Czech', 'de':'German', 'el':'Greek', 'el-gr':'Greek (Greece)', 'es':'Spanish', 'eu':'Basque-Euskera', 'fi':'Finnish', 'fr':'French', 'gl':'Galician', 'hr':'Croatian', 'it':'Italian', 'jp-kana':'Japanese', 'nl':'Dutch', 'pl':'Polish', 'pt':'Portuguese', 'pt-br':'Portuguese (Brazilian)', 'ru':'Russian', 'sk':'Slovak', 'tr':'Turkish', 'uk':'Ukrainian', 'zh_CN':'Chinese (Simplified)', 'zh_TW':'Chinese (Traditional)', 'test':'TEST' }
 */
#define LCD_LANGUAGE en

/**
 * LCD Character Set
 *
 * Note: This option is NOT applicable to Graphical Displays.
 *
 * All character-based LCDs provide ASCII plus one of these
 * language extensions:
 *
 *  - JAPANESE ... the most common
 *  - WESTERN  ... with more accented characters
 *  - CYRILLIC ... for the Russian language
 *
 * To determine the language extension installed on your controller:
 *
 *  - Compile and upload with LCD_LANGUAGE set to 'test'
 *  - Click the controller to view the LCD menu
 *  - The LCD will display Japanese, Western, or Cyrillic text
 *
 * See http://marlinfw.org/docs/development/lcd_language.html
 *
 * :['JAPANESE', 'WESTERN', 'CYRILLIC']
 */
#define DISPLAY_CHARSET_HD44780 JAPANESE

/**
 * SD CARD
 *
 * SD Card support is disabled by default. If your controller has an SD slot,
 * you must uncomment the following option or it won't work.
 *
 */
//#define SDSUPPORT

/**
 * SD CARD: SPI SPEED
 *
 * Enable one of the following items for a slower SPI transfer speed.
 * This may be required to resolve "volume init" errors.
 */
//#define SPI_SPEED SPI_HALF_SPEED
//#define SPI_SPEED SPI_QUARTER_SPEED
//#define SPI_SPEED SPI_EIGHTH_SPEED

/**
 * SD CARD: ENABLE CRC
 *
 * Use CRC checks and retries on the SD communication.
 */
//#define SD_CHECK_AND_RETRY

/**
 * LCD Menu Items
 *
 * Disable all menus and only display the Status Screen, or
 * just remove some extraneous menu items to recover space.
 */
//#define NO_LCD_MENUS
//#define SLIM_LCD_MENUS

//
// ENCODER SETTINGS
//
// This option overrides the default number of encoder pulses needed to
// produce one step. Should be increased for high-resolution encoders.
//
#define ENCODER_PULSES_PER_STEP 4

//
// Use this option to override the number of step signals required to
// move between next/prev menu items.
//
//#define ENCODER_STEPS_PER_MENU_ITEM 1

/**
 * Encoder Direction Options
 *
 * Test your encoder's behavior first with both options disabled.
 *
 *  Reversed Value Edit and Menu Nav? Enable REVERSE_ENCODER_DIRECTION.
 *  Reversed Menu Navigation only?    Enable REVERSE_MENU_DIRECTION.
 *  Reversed Value Editing only?      Enable BOTH options.
 */

//
// This option reverses the encoder direction everywhere.
//
//  Set this option if CLOCKWISE causes values to DECREASE
//
#define REVERSE_ENCODER_DIRECTION

//
// This option reverses the encoder direction for navigating LCD menus.
//
//  If CLOCKWISE normally moves DOWN this makes it go UP.
//  If CLOCKWISE normally moves UP this makes it go DOWN.
//
//#define REVERSE_MENU_DIRECTION

//
// Individual Axis Homing
//
// Add individual axis homing items (Home X, Home Y, and Home Z) to the LCD menu.
//
#define INDIVIDUAL_AXIS_HOMING_MENU

//
// SPEAKER/BUZZER
//
// If you have a speaker that can produce tones, enable it here.
// By default Marlin assumes you have a buzzer with a fixed frequency.
//
#define SPEAKER

//
// The duration and frequency for the UI feedback sound.
// Set these to 0 to disable audio feedback in the LCD menus.
//
// Note: Test audio output with the G-Code:
//  M300 S<frequency Hz> P<duration ms>
//
#define LCD_FEEDBACK_FREQUENCY_DURATION_MS 2
#define LCD_FEEDBACK_FREQUENCY_HZ 5000

//=============================================================================
//======================== LCD / Controller Selection =========================
//========================   (Character-based LCDs)   =========================
//=============================================================================

//
// RepRapDiscount Smart Controller.
// http://reprap.org/wiki/RepRapDiscount_Smart_Controller
//
// Note: Usually sold with a white PCB.
//
#if DISABLED(FULL_GRAPHIC_SMART)
  #define REPRAP_DISCOUNT_SMART_CONTROLLER
#endif

//
// Original RADDS LCD Display+Encoder+SDCardReader
// http://doku.radds.org/dokumentation/lcd-display/
//
//#define RADDS_DISPLAY

//
// ULTIMAKER Controller.
//
//#define ULTIMAKERCONTROLLER

//
// ULTIPANEL as seen on Thingiverse.
//
//#define ULTIPANEL

//
// PanelOne from T3P3 (via RAMPS 1.4 AUX2/AUX3)
// http://reprap.org/wiki/PanelOne
//
//#define PANEL_ONE

//
// GADGETS3D G3D LCD/SD Controller
// http://reprap.org/wiki/RAMPS_1.3/1.4_GADGETS3D_Shield_with_Panel
//
// Note: Usually sold with a blue PCB.
//
//#define G3D_PANEL

//
// RigidBot Panel V1.0
// http://www.inventapart.com/
//
//#define RIGIDBOT_PANEL

//
// Makeboard 3D Printer Parts 3D Printer Mini Display 1602 Mini Controller
// https://www.aliexpress.com/item/Micromake-Makeboard-3D-Printer-Parts-3D-Printer-Mini-Display-1602-Mini-Controller-Compatible-with-Ramps-1/32765887917.html
//
//#define MAKEBOARD_MINI_2_LINE_DISPLAY_1602

//
// ANET and Tronxy 20x4 Controller
//
//#define ZONESTAR_LCD            // Requires ADC_KEYPAD_PIN to be assigned to an analog pin.
                                  // This LCD is known to be susceptible to electrical interference
                                  // which scrambles the display.  Pressing any button clears it up.
                                  // This is a LCD2004 display with 5 analog buttons.

//
// Generic 16x2, 16x4, 20x2, or 20x4 character-based LCD.
//
//#define ULTRA_LCD

//=============================================================================
//======================== LCD / Controller Selection =========================
//=====================   (I2C and Shift-Register LCDs)   =====================
//=============================================================================

//
// CONTROLLER TYPE: I2C
//
// Note: These controllers require the installation of Arduino's LiquidCrystal_I2C
// library. For more info: https://github.com/kiyoshigawa/LiquidCrystal_I2C
//

//
// Elefu RA Board Control Panel
// http://www.elefu.com/index.php?route=product/product&product_id=53
//
//#define RA_CONTROL_PANEL

//
// Sainsmart (YwRobot) LCD Displays
//
// These require F.Malpartida's LiquidCrystal_I2C library
// https://bitbucket.org/fmalpartida/new-liquidcrystal/wiki/Home
//
//#define LCD_SAINSMART_I2C_1602
//#define LCD_SAINSMART_I2C_2004

//
// Generic LCM1602 LCD adapter
//
//#define LCM1602

//
// PANELOLU2 LCD with status LEDs,
// separate encoder and click inputs.
//
// Note: This controller requires Arduino's LiquidTWI2 library v1.2.3 or later.
// For more info: https://github.com/lincomatic/LiquidTWI2
//
// Note: The PANELOLU2 encoder click input can either be directly connected to
// a pin (if BTN_ENC defined to != -1) or read through I2C (when BTN_ENC == -1).
//
//#define LCD_I2C_PANELOLU2

//
// Panucatt VIKI LCD with status LEDs,
// integrated click & L/R/U/D buttons, separate encoder inputs.
//
//#define LCD_I2C_VIKI

//
// CONTROLLER TYPE: Shift register panels
//

//
// 2 wire Non-latching LCD SR from https://goo.gl/aJJ4sH
// LCD configuration: http://reprap.org/wiki/SAV_3D_LCD
//
//#define SAV_3DLCD

//=============================================================================
//=======================   LCD / Controller Selection  =======================
//=========================      (Graphical LCDs)      ========================
//=============================================================================

//
// CONTROLLER TYPE: Graphical 128x64 (DOGM)
//
// IMPORTANT: The U8glib library is required for Graphical Display!
//            https://github.com/olikraus/U8glib_Arduino
//

//
// RepRapDiscount FULL GRAPHIC Smart Controller
// http://reprap.org/wiki/RepRapDiscount_Full_Graphic_Smart_Controller
//
#if ENABLED(FULL_GRAPHIC_SMART)
  #define REPRAP_DISCOUNT_FULL_GRAPHIC_SMART_CONTROLLER
#endif

//
// ReprapWorld Graphical LCD
// https://reprapworld.com/?products_details&products_id/1218
//
//#define REPRAPWORLD_GRAPHICAL_LCD

//
// Activate one of these if you have a Panucatt Devices
// Viki 2.0 or mini Viki with Graphic LCD
// http://panucatt.com
//
//#define VIKI2
//#define miniVIKI

//
// MakerLab Mini Panel with graphic
// controller and SD support - http://reprap.org/wiki/Mini_panel
//
//#define MINIPANEL

//
// MaKr3d Makr-Panel with graphic controller and SD support.
// http://reprap.org/wiki/MaKr3d_MaKrPanel
//
//#define MAKRPANEL

//
// Adafruit ST7565 Full Graphic Controller.
// https://github.com/eboston/Adafruit-ST7565-Full-Graphic-Controller/
//
//#define ELB_FULL_GRAPHIC_CONTROLLER

//
// BQ LCD Smart Controller shipped by
// default with the BQ Hephestos 2 and Witbox 2.
//
//#define BQ_LCD_SMART_CONTROLLER

//
// Cartesio UI
// http://mauk.cc/webshop/cartesio-shop/electronics/user-interface
//
//#define CARTESIO_UI

//
// LCD for Melzi Card with Graphical LCD
//
//#define LCD_FOR_MELZI

//
// SSD1306 OLED full graphics generic display
//
//#define U8GLIB_SSD1306

//
// SAV OLEd LCD module support using either SSD1306 or SH1106 based LCD modules
//
//#define SAV_3DGLCD
#if ENABLED(SAV_3DGLCD)
  //#define U8GLIB_SSD1306
  #define U8GLIB_SH1106
#endif

//
// Original Ulticontroller from Ultimaker 2 printer with SSD1309 I2C display and encoder
// https://github.com/Ultimaker/Ultimaker2/tree/master/1249_Ulticontroller_Board_(x1)
//
//#define ULTI_CONTROLLER

//
// TinyBoy2 128x64 OLED / Encoder Panel
//
//#define OLED_PANEL_TINYBOY2

//
// MKS MINI12864 with graphic controller and SD support
// http://reprap.org/wiki/MKS_MINI_12864
//
//#define MKS_MINI_12864

//
// Factory display for Creality CR-10
// https://www.aliexpress.com/item/Universal-LCD-12864-3D-Printer-Display-Screen-With-Encoder-For-CR-10-CR-7-Model/32833148327.html
//
// This is RAMPS-compatible using a single 10-pin connector.
// (For CR-10 owners who want to replace the Melzi Creality board but retain the display)
//
//#define CR10_STOCKDISPLAY

//
// ANET and Tronxy Graphical Controller
//
//#define ANET_FULL_GRAPHICS_LCD  // Anet 128x64 full graphics lcd with rotary encoder as used on Anet A6
                                  // A clone of the RepRapDiscount full graphics display but with
                                  // different pins/wiring (see pins_ANET_10.h).

//
// MKS OLED 1.3" 128 × 64 FULL GRAPHICS CONTROLLER
// http://reprap.org/wiki/MKS_12864OLED
//
// Tiny, but very sharp OLED display
//
//#define MKS_12864OLED          // Uses the SH1106 controller (default)
//#define MKS_12864OLED_SSD1306  // Uses the SSD1306 controller

//
// AZSMZ 12864 LCD with SD
// https://www.aliexpress.com/store/product/3D-printer-smart-controller-SMART-RAMPS-OR-RAMPS-1-4-LCD-12864-LCD-control-panel-green/2179173_32213636460.html
//
//#define AZSMZ_12864

//
// Silvergate GLCD controller
// http://github.com/android444/Silvergate
//
//#define SILVER_GATE_GLCD_CONTROLLER

//=============================================================================
//============================  Other Controllers  ============================
//=============================================================================

//
// CONTROLLER TYPE: Standalone / Serial
//

//
// LCD for Malyan M200 printers.
//
//#define MALYAN_LCD

//
// CONTROLLER TYPE: Keypad / Add-on
//

//
// RepRapWorld REPRAPWORLD_KEYPAD v1.1
// http://reprapworld.com/?products_details&products_id=202&cPath=1591_1626
//
// REPRAPWORLD_KEYPAD_MOVE_STEP sets how much should the robot move when a key
// is pressed, a value of 10.0 means 10mm per click.
//
//#define REPRAPWORLD_KEYPAD
//#define REPRAPWORLD_KEYPAD_MOVE_STEP 10.0

//=============================================================================
//=============================== Extra Features ==============================
//=============================================================================

// @section extras

// Increase the FAN PWM frequency. Removes the PWM noise but increases heating in the FET/Arduino
//#define FAST_PWM_FAN

// Use software PWM to drive the fan, as for the heaters. This uses a very low frequency
// which is not as annoying as with the hardware PWM. On the other hand, if this frequency
// is too low, you should also increment SOFT_PWM_SCALE.
#if ENABLED(SOFT_PWM)
  #define FAN_SOFT_PWM
#endif

// Incrementing this by 1 will double the software PWM frequency,
// affecting heaters, and the fan if FAN_SOFT_PWM is enabled.
// However, control resolution will be halved for each increment;
// at zero value, there are 128 effective control positions.
#define SOFT_PWM_SCALE 0

// If SOFT_PWM_SCALE is set to a value higher than 0, dithering can
// be used to mitigate the associated resolution loss. If enabled,
// some of the PWM cycles are stretched so on average the desired
// duty cycle is attained.
//#define SOFT_PWM_DITHER

// Temperature status LEDs that display the hotend and bed temperature.
// If all hotends, bed temperature, and target temperature are under 54C
// then the BLUE led is on. Otherwise the RED led is on. (1C hysteresis)
//#define TEMP_STAT_LEDS

// M240  Triggers a camera by emulating a Canon RC-1 Remote
// Data from: http://www.doc-diy.net/photo/rc-1_hacked/
//#define PHOTOGRAPH_PIN     23

// SkeinForge sends the wrong arc g-codes when using Arc Point as fillet procedure
//#define SF_ARC_FIX

// Support for the BariCUDA Paste Extruder
//#define BARICUDA

// Support for BlinkM/CyzRgb
//#define BLINKM

// Support for PCA9632 PWM LED driver
//#define PCA9632

/**
 * RGB LED / LED Strip Control
 *
 * Enable support for an RGB LED connected to 5V digital pins, or
 * an RGB Strip connected to MOSFETs controlled by digital pins.
 *
 * Adds the M150 command to set the LED (or LED strip) color.
 * If pins are PWM capable (e.g., 4, 5, 6, 11) then a range of
 * luminance values can be set from 0 to 255.
 * For Neopixel LED an overall brightness parameter is also available.
 *
 * *** CAUTION ***
 *  LED Strips require a MOSFET Chip between PWM lines and LEDs,
 *  as the Arduino cannot handle the current the LEDs will require.
 *  Failure to follow this precaution can destroy your Arduino!
 *  NOTE: A separate 5V power supply is required! The Neopixel LED needs
 *  more current than the Arduino 5V linear regulator can produce.
 * *** CAUTION ***
 *
 * LED Type. Enable only one of the following two options.
 *
 */
//#define RGB_LED
//#define RGBW_LED

#if ENABLED(RGB_LED) || ENABLED(RGBW_LED)
  #define RGB_LED_R_PIN 34
  #define RGB_LED_G_PIN 43
  #define RGB_LED_B_PIN 35
  #define RGB_LED_W_PIN -1
#endif

// Support for Adafruit Neopixel LED driver
//#define NEOPIXEL_LED
#if ENABLED(NEOPIXEL_LED)
  #define NEOPIXEL_TYPE   NEO_GRBW // NEO_GRBW / NEO_GRB - four/three channel driver type (defined in Adafruit_NeoPixel.h)
  #define NEOPIXEL_PIN    4        // LED driving pin on motherboard 4 => D4 (EXP2-5 on Printrboard) / 30 => PC7 (EXP3-13 on Rumba)
  #define NEOPIXEL_PIXELS 30       // Number of LEDs in the strip
  #define NEOPIXEL_IS_SEQUENTIAL   // Sequential display for temperature change - LED by LED. Disable to change all LEDs at once.
  #define NEOPIXEL_BRIGHTNESS 127  // Initial brightness (0-255)
  //#define NEOPIXEL_STARTUP_TEST  // Cycle through colors at startup
#endif

/**
 * Printer Event LEDs
 *
 * During printing, the LEDs will reflect the printer status:
 *
 *  - Gradually change from blue to violet as the heated bed gets to target temp
 *  - Gradually change from violet to red as the hotend gets to temperature
 *  - Change to white to illuminate work surface
 *  - Change to green once print has finished
 *  - Turn off after the print has finished and the user has pushed a button
 */
#if ENABLED(BLINKM) || ENABLED(RGB_LED) || ENABLED(RGBW_LED) || ENABLED(PCA9632) || ENABLED(NEOPIXEL_LED)
  #define PRINTER_EVENT_LEDS
#endif

/**
 * R/C SERVO support
 * Sponsored by TrinityLabs, Reworked by codexmas
 */

/**
 * Number of servos
 *
 * For some servo-related options NUM_SERVOS will be set automatically.
 * Set this manually if there are extra servos needing manual control.
 * Leave undefined or set to 0 to entirely disable the servo subsystem.
 */
#if ENABLED(SERVO_PROBE)
  #define NUM_SERVOS 1 // Servo index starts with 0 for M280 command
#endif

// Delay (in milliseconds) before the next move will start, to give the servo time to reach its target angle.
// 300ms is a good value but you can try less delay.
// If the servo can't reach the requested position, increase it.
#define SERVO_DELAY { 300 }

// Only power servos during movement, otherwise leave off to prevent jitter
#if ENABLED(SERVO_PROBE)
  #define DEACTIVATE_SERVOS_AFTER_MOVE
#endif

// Allow servo angle to be edited and saved to EEPROM
//#define EDITABLE_SERVO_ANGLES

#endif // CONFIGURATION_H<|MERGE_RESOLUTION|>--- conflicted
+++ resolved
@@ -493,17 +493,11 @@
 // Offset of the extruders (uncomment if using more than one and relying on firmware to position when changing).
 // The offset has to be X=0, Y=0 for the extruder 0 hotend (default extruder).
 // For the other hotends it is their distance from the extruder 0 hotend.
-<<<<<<< HEAD
 #if ENABLED(DUAL_EXTRUDER) && DISABLED(SINGLENOZZLE)
   #define HOTEND_OFFSET_X {0.0, EXTRUDER_E1_X}  // (mm) relative X-offset for each nozzle
   #define HOTEND_OFFSET_Y {0.0, EXTRUDER_E1_Y}  // (mm) relative Y-offset for each nozzle
   #define HOTEND_OFFSET_Z {0.0, EXTRUDER_E1_Z}  // (mm) relative Z-offset for each nozzle
 #endif
-=======
-//#define HOTEND_OFFSET_X {0.0, 20.00} // (mm) relative X-offset for each nozzle
-//#define HOTEND_OFFSET_Y {0.0, 5.00}  // (mm) relative Y-offset for each nozzle
-//#define HOTEND_OFFSET_Z {0.0, 0.00}  // (mm) relative Z-offset for each nozzle
->>>>>>> bad225dc
 
 // @section machine
 
@@ -1128,7 +1122,7 @@
 #define Z_PROBE_OFFSET_FROM_EXTRUDER 0   // Z offset: -below +above  [the nozzle]
 
 // Certain types of probes need to stay away from edges
-#define MIN_PROBE_EDGE 0
+#define MIN_PROBE_EDGE BED_MARGIN
 
 // X and Y axis travel speed (mm/m) between probes
 #define XY_PROBE_SPEED 8000
@@ -1440,17 +1434,10 @@
   #define GRID_MAX_POINTS_Y GRID_MAX_POINTS_X
 
   // Set the boundaries for probing (where the probe can reach).
-<<<<<<< HEAD
   #define LEFT_PROBE_BED_POSITION PROBE_X_LEFT
   #define RIGHT_PROBE_BED_POSITION PROBE_X_RIGHT
   #define FRONT_PROBE_BED_POSITION PROBE_Y_FRONT
   #define BACK_PROBE_BED_POSITION PROBE_Y_BACK
-=======
-  //#define LEFT_PROBE_BED_POSITION MIN_PROBE_EDGE
-  //#define RIGHT_PROBE_BED_POSITION (X_BED_SIZE - (MIN_PROBE_EDGE))
-  //#define FRONT_PROBE_BED_POSITION MIN_PROBE_EDGE
-  //#define BACK_PROBE_BED_POSITION (Y_BED_SIZE - (MIN_PROBE_EDGE))
->>>>>>> bad225dc
 
   // Probe along the Y axis, advancing X after each column
   //#define PROBE_Y_FIRST
