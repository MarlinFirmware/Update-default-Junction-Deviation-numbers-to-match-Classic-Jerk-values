--- conflicted
+++ resolved
@@ -70,18 +70,10 @@
 
 // @section info
 
-<<<<<<< HEAD
-// User-specified version info of this build to display in [Pronterface, etc] terminal window during
-// startup. Implementation of an idea by Prof Braino to inform user that any changes made to this
-// build by the user have been successfully uploaded into firmware.
+// Author info of this build printed to the host during boot and M115
 #define STRING_CONFIG_H_AUTHOR "(G3m1n1S3rv3r, Anycubic 4MAX)" // Who made the changes.
-#define SHOW_BOOTSCREEN
 #define STRING_SPLASH_LINE1 "4MAX Marlin 2.0.x"                // will be shown during bootup in line 1
-#define STRING_SPLASH_LINE2 "https://git.io/fjXzr"             // will be shown during bootup in line 2
-=======
-// Author info of this build printed to the host during boot and M115
-#define STRING_CONFIG_H_AUTHOR "(none, default config)" // Who made the changes.
->>>>>>> 94948d3d
+#define STRING_SPLASH_LINE2 "https://git.io/fjXzr"
 
 /**
  * *** VENDORS PLEASE READ ***
@@ -94,22 +86,14 @@
  * respectfully request that you retain the unmodified Marlin boot screen.
  */
 
-<<<<<<< HEAD
-// Enable to show the bitmap in Marlin/_Bootscreen.h on startup.
-#define SHOW_CUSTOM_BOOTSCREEN
-
-// Enable to show the bitmap in Marlin/_Statusscreen.h on the status screen.
-#define CUSTOM_STATUS_SCREEN_IMAGE
-=======
 // Show the Marlin bootscreen on startup. ** ENABLE FOR PRODUCTION **
 #define SHOW_BOOTSCREEN
 
 // Show the bitmap in Marlin/_Bootscreen.h on startup.
-//#define SHOW_CUSTOM_BOOTSCREEN
+#define SHOW_CUSTOM_BOOTSCREEN
 
 // Show the bitmap in Marlin/_Statusscreen.h on the status screen.
-//#define CUSTOM_STATUS_SCREEN_IMAGE
->>>>>>> 94948d3d
+#define CUSTOM_STATUS_SCREEN_IMAGE
 
 // @section machine
 
