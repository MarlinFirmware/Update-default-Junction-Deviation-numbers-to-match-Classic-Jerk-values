--- conflicted
+++ resolved
@@ -696,12 +696,6 @@
  * When changing speed and direction, if the difference is less than the
  * value set here, it may happen instantaneously.
  */
-<<<<<<< HEAD
-#define DEFAULT_XJERK                  8.0
-#define DEFAULT_YJERK                  8.0
-#define DEFAULT_ZJERK                  0.4
-#define DEFAULT_EJERK                  1.5
-=======
 #if DISABLED(JUNCTION_DEVIATION)
   #define DEFAULT_XJERK 10.0
   #define DEFAULT_YJERK 10.0
@@ -709,7 +703,6 @@
 #endif
 
 #define DEFAULT_EJERK    5.0  // May be used by Linear Advance
->>>>>>> 5f2d75f4
 
 /**
  * S-Curve Acceleration
