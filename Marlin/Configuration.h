--- conflicted
+++ resolved
@@ -117,7 +117,7 @@
  *
  * :[2400, 9600, 19200, 38400, 57600, 115200, 250000, 500000, 1000000]
  */
-#define BAUDRATE 250000
+#define BAUDRATE 115200
 //#define BAUD_RATE_GCODE     // Enable G-code M575 to set the baud rate
 
 /**
@@ -125,20 +125,6 @@
  * Currently Ethernet (-2) is only supported on Teensy 4.1 boards.
  * :[-2, -1, 0, 1, 2, 3, 4, 5, 6, 7]
  */
-<<<<<<< HEAD
-#define SERIAL_PORT_2 -1
-
-/**
- * This setting determines the communication speed of the printer.
- *
- * 250000 works in most cases, but you might try a lower speed if
- * you commonly experience drop-outs during host printing.
- * You may try up to 1000000 to speed up SD file transfer.
- *
- * :[2400, 9600, 19200, 38400, 57600, 115200, 250000, 500000, 1000000]
- */
-#define BAUDRATE 115200
-=======
 //#define SERIAL_PORT_2 -1
 //#define BAUDRATE_2 250000   // Enable to override BAUDRATE
 
@@ -149,7 +135,6 @@
  */
 //#define SERIAL_PORT_3 1
 //#define BAUDRATE_3 250000   // Enable to override BAUDRATE
->>>>>>> 781b3470
 
 // Enable the Bluetooth serial interface on AT90USB devices
 //#define BLUETOOTH
@@ -1710,8 +1695,8 @@
 //
 #define HOST_KEEPALIVE_FEATURE        // Disable this if your host doesn't like keepalive messages
 #define DEFAULT_KEEPALIVE_INTERVAL 2  // Number of seconds between "busy" messages. Set with M113.
-//#define BUSY_WHILE_HEATING            // Some hosts require "busy" messages even during heating //changed 
-#define Probing_point_message //added changed 
+//#define BUSY_WHILE_HEATING            // Some hosts require "busy" messages even during heating //changed
+#define Probing_point_message //added changed
 #define Probing_Grid_message
 #define Heating_Messages //new change to hide annoying heating messages //changed
 #define Homing_complete_message //changed
