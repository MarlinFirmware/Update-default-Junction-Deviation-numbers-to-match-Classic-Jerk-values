/**
 * Marlin 3D Printer Firmware
 * Copyright (c) 2020 MarlinFirmware [https://github.com/MarlinFirmware/Marlin]
 *
 * Based on Sprinter and grbl.
 * Copyright (c) 2011 Camiel Gubbels / Erik van der Zalm
 *
 * This program is free software: you can redistribute it and/or modify
 * it under the terms of the GNU General Public License as published by
 * the Free Software Foundation, either version 3 of the License, or
 * (at your option) any later version.
 *
 * This program is distributed in the hope that it will be useful,
 * but WITHOUT ANY WARRANTY; without even the implied warranty of
 * MERCHANTABILITY or FITNESS FOR A PARTICULAR PURPOSE.  See the
 * GNU General Public License for more details.
 *
 * You should have received a copy of the GNU General Public License
 * along with this program.  If not, see <https://www.gnu.org/licenses/>.
 *
 */
#pragma once

/**
 * Configuration.h
 *
 * Basic settings such as:
 *
 * - Type of electronics
 * - Type of temperature sensor
 * - Printer geometry
 * - Endstop configuration
 * - LCD controller
 * - Extra features
 *
 * Advanced settings can be found in Configuration_adv.h
 */
#define CONFIGURATION_H_VERSION 020008

//===========================================================================
//============================= Getting Started =============================
//===========================================================================

/**
 * Here are some useful links to help get your machine configured and calibrated:
 *
 * Example Configs:     https://github.com/MarlinFirmware/Configurations/branches/all
 *
 * Průša Calculator:    https://blog.prusaprinters.org/calculator_3416/
 *
 * Calibration Guides:  https://reprap.org/wiki/Calibration
 *                      https://reprap.org/wiki/Triffid_Hunter%27s_Calibration_Guide
 *                      https://sites.google.com/site/repraplogphase/calibration-of-your-reprap
 *                      https://youtu.be/wAL9d7FgInk
 *
 * Calibration Objects: https://www.thingiverse.com/thing:5573
 *                      https://www.thingiverse.com/thing:1278865
 */

//===========================================================================
//========================== DELTA / SCARA / TPARA ==========================
//===========================================================================
//
// Download configurations from the link above and customize for your machine.
// Examples are located in config/examples/delta, .../SCARA, and .../TPARA.
//
//===========================================================================

// @section info

// Author info of this build printed to the host during boot and M115
#define STRING_CONFIG_H_AUTHOR "Miguel A. Risco-Castillo (M.A.R.C.)" // Who made the changes.
#define CUSTOM_VERSION_FILE Version.h // Path from the root directory (no quotes)

/**
 * *** VENDORS PLEASE READ ***
 *
 * Marlin allows you to add a custom boot image for Graphical LCDs.
 * With this option Marlin will first show your custom screen followed
 * by the standard Marlin logo with version number and web URL.
 *
 * We encourage you to take advantage of this new feature and we also
 * respectfully request that you retain the unmodified Marlin boot screen.
 */

// Show the Marlin bootscreen on startup. ** ENABLE FOR PRODUCTION **
#define SHOW_BOOTSCREEN

// Show the bitmap in Marlin/_Bootscreen.h on startup.
//#define SHOW_CUSTOM_BOOTSCREEN

// Show the bitmap in Marlin/_Statusscreen.h on the status screen.
//#define CUSTOM_STATUS_SCREEN_IMAGE

// @section machine

/**
 * Select the serial port on the board to use for communication with the host.
 * This allows the connection of wireless adapters (for instance) to non-default port pins.
 * Serial port -1 is the USB emulated serial port, if available.
 * Note: The first serial port (-1 or 0) will always be used by the Arduino bootloader.
 *
 * :[-1, 0, 1, 2, 3, 4, 5, 6, 7]
 */
#define SERIAL_PORT 1

/**
 * Select a secondary serial port on the board to use for communication with the host.
 * Currently Ethernet (-2) is only supported on Teensy 4.1 boards.
 * :[-2, -1, 0, 1, 2, 3, 4, 5, 6, 7]
 */
//#define SERIAL_PORT_2 -1

/**
 * This setting determines the communication speed of the printer.
 *
 * 250000 works in most cases, but you might try a lower speed if
 * you commonly experience drop-outs during host printing.
 * You may try up to 1000000 to speed up SD file transfer.
 *
 * :[2400, 9600, 19200, 38400, 57600, 115200, 250000, 500000, 1000000]
 */
#define BAUDRATE 250000 // M.A.R.C. increase serial performace

// Enable the Bluetooth serial interface on AT90USB devices
//#define BLUETOOTH

// Choose the name from boards.h that matches your setup
#ifndef MOTHERBOARD
  #define MOTHERBOARD BOARD_CREALITY_V4
#endif

// Name displayed in the LCD "Ready" message and Info menu
#define CUSTOM_MACHINE_NAME "Ender 3v2 3D/BLTouch"

// Printer's unique ID, used by some programs to differentiate between machines.
// Choose your own or use a service like https://www.uuidgenerator.net/version4
//#define MACHINE_UUID "00000000-0000-0000-0000-000000000000"

// @section extruder

// This defines the number of extruders
// :[0, 1, 2, 3, 4, 5, 6, 7, 8]
#define EXTRUDERS 1

// Generally expected filament diameter (1.75, 2.85, 3.0, ...). Used for Volumetric, Filament Width Sensor, etc.
#define DEFAULT_NOMINAL_FILAMENT_DIA 1.75

// For Cyclops or any "multi-extruder" that shares a single nozzle.
//#define SINGLENOZZLE

// Save and restore temperature and fan speed on tool-change.
// Set standby for the unselected tool with M104/106/109 T...
#if ENABLED(SINGLENOZZLE)
  //#define SINGLENOZZLE_STANDBY_TEMP
  //#define SINGLENOZZLE_STANDBY_FAN
#endif

/**
 * Multi-Material Unit
 * Set to one of these predefined models:
 *
 *   PRUSA_MMU1      : Průša MMU1 (The "multiplexer" version)
 *   PRUSA_MMU2      : Průša MMU2
 *   PRUSA_MMU2S     : Průša MMU2S (Requires MK3S extruder with motion sensor, EXTRUDERS = 5)
 *   EXTENDABLE_EMU_MMU2  : MMU with configurable number of filaments (ERCF, SMuFF or similar with Průša MMU2 compatible firmware)
 *   EXTENDABLE_EMU_MMU2S : MMUS with configurable number of filaments (ERCF, SMuFF or similar with Průša MMU2 compatible firmware)
 *
 * Requires NOZZLE_PARK_FEATURE to park print head in case MMU unit fails.
 * See additional options in Configuration_adv.h.
 */
//#define MMU_MODEL PRUSA_MMU2

// A dual extruder that uses a single stepper motor
//#define SWITCHING_EXTRUDER
#if ENABLED(SWITCHING_EXTRUDER)
  #define SWITCHING_EXTRUDER_SERVO_NR 0
  #define SWITCHING_EXTRUDER_SERVO_ANGLES { 0, 90 } // Angles for E0, E1[, E2, E3]
  #if EXTRUDERS > 3
    #define SWITCHING_EXTRUDER_E23_SERVO_NR 1
  #endif
#endif

// A dual-nozzle that uses a servomotor to raise/lower one (or both) of the nozzles
//#define SWITCHING_NOZZLE
#if ENABLED(SWITCHING_NOZZLE)
  #define SWITCHING_NOZZLE_SERVO_NR 0
  //#define SWITCHING_NOZZLE_E1_SERVO_NR 1          // If two servos are used, the index of the second
  #define SWITCHING_NOZZLE_SERVO_ANGLES { 0, 90 }   // Angles for E0, E1 (single servo) or lowered/raised (dual servo)
#endif

/**
 * Two separate X-carriages with extruders that connect to a moving part
 * via a solenoid docking mechanism. Requires SOL1_PIN and SOL2_PIN.
 */
//#define PARKING_EXTRUDER

/**
 * Two separate X-carriages with extruders that connect to a moving part
 * via a magnetic docking mechanism using movements and no solenoid
 *
 * project   : https://www.thingiverse.com/thing:3080893
 * movements : https://youtu.be/0xCEiG9VS3k
 *             https://youtu.be/Bqbcs0CU2FE
 */
//#define MAGNETIC_PARKING_EXTRUDER

#if EITHER(PARKING_EXTRUDER, MAGNETIC_PARKING_EXTRUDER)

  #define PARKING_EXTRUDER_PARKING_X { -78, 184 }     // X positions for parking the extruders
  #define PARKING_EXTRUDER_GRAB_DISTANCE 1            // (mm) Distance to move beyond the parking point to grab the extruder
  //#define MANUAL_SOLENOID_CONTROL                   // Manual control of docking solenoids with M380 S / M381

  #if ENABLED(PARKING_EXTRUDER)

    #define PARKING_EXTRUDER_SOLENOIDS_INVERT           // If enabled, the solenoid is NOT magnetized with applied voltage
    #define PARKING_EXTRUDER_SOLENOIDS_PINS_ACTIVE LOW  // LOW or HIGH pin signal energizes the coil
    #define PARKING_EXTRUDER_SOLENOIDS_DELAY 250        // (ms) Delay for magnetic field. No delay if 0 or not defined.
    //#define MANUAL_SOLENOID_CONTROL                   // Manual control of docking solenoids with M380 S / M381

  #elif ENABLED(MAGNETIC_PARKING_EXTRUDER)

    #define MPE_FAST_SPEED      9000      // (mm/min) Speed for travel before last distance point
    #define MPE_SLOW_SPEED      4500      // (mm/min) Speed for last distance travel to park and couple
    #define MPE_TRAVEL_DISTANCE   10      // (mm) Last distance point
    #define MPE_COMPENSATION       0      // Offset Compensation -1 , 0 , 1 (multiplier) only for coupling

  #endif

#endif

/**
 * Switching Toolhead
 *
 * Support for swappable and dockable toolheads, such as
 * the E3D Tool Changer. Toolheads are locked with a servo.
 */
//#define SWITCHING_TOOLHEAD

/**
 * Magnetic Switching Toolhead
 *
 * Support swappable and dockable toolheads with a magnetic
 * docking mechanism using movement and no servo.
 */
//#define MAGNETIC_SWITCHING_TOOLHEAD

/**
 * Electromagnetic Switching Toolhead
 *
 * Parking for CoreXY / HBot kinematics.
 * Toolheads are parked at one edge and held with an electromagnet.
 * Supports more than 2 Toolheads. See https://youtu.be/JolbsAKTKf4
 */
//#define ELECTROMAGNETIC_SWITCHING_TOOLHEAD

#if ANY(SWITCHING_TOOLHEAD, MAGNETIC_SWITCHING_TOOLHEAD, ELECTROMAGNETIC_SWITCHING_TOOLHEAD)
  #define SWITCHING_TOOLHEAD_Y_POS          235         // (mm) Y position of the toolhead dock
  #define SWITCHING_TOOLHEAD_Y_SECURITY      10         // (mm) Security distance Y axis
  #define SWITCHING_TOOLHEAD_Y_CLEAR         60         // (mm) Minimum distance from dock for unobstructed X axis
  #define SWITCHING_TOOLHEAD_X_POS          { 215, 0 }  // (mm) X positions for parking the extruders
  #if ENABLED(SWITCHING_TOOLHEAD)
    #define SWITCHING_TOOLHEAD_SERVO_NR       2         // Index of the servo connector
    #define SWITCHING_TOOLHEAD_SERVO_ANGLES { 0, 180 }  // (degrees) Angles for Lock, Unlock
  #elif ENABLED(MAGNETIC_SWITCHING_TOOLHEAD)
    #define SWITCHING_TOOLHEAD_Y_RELEASE      5         // (mm) Security distance Y axis
    #define SWITCHING_TOOLHEAD_X_SECURITY   { 90, 150 } // (mm) Security distance X axis (T0,T1)
    //#define PRIME_BEFORE_REMOVE                       // Prime the nozzle before release from the dock
    #if ENABLED(PRIME_BEFORE_REMOVE)
      #define SWITCHING_TOOLHEAD_PRIME_MM           20  // (mm)   Extruder prime length
      #define SWITCHING_TOOLHEAD_RETRACT_MM         10  // (mm)   Retract after priming length
      #define SWITCHING_TOOLHEAD_PRIME_FEEDRATE    300  // (mm/min) Extruder prime feedrate
      #define SWITCHING_TOOLHEAD_RETRACT_FEEDRATE 2400  // (mm/min) Extruder retract feedrate
    #endif
  #elif ENABLED(ELECTROMAGNETIC_SWITCHING_TOOLHEAD)
    #define SWITCHING_TOOLHEAD_Z_HOP          2         // (mm) Z raise for switching
  #endif
#endif

/**
 * "Mixing Extruder"
 *   - Adds G-codes M163 and M164 to set and "commit" the current mix factors.
 *   - Extends the stepping routines to move multiple steppers in proportion to the mix.
 *   - Optional support for Repetier Firmware's 'M164 S<index>' supporting virtual tools.
 *   - This implementation supports up to two mixing extruders.
 *   - Enable DIRECT_MIXING_IN_G1 for M165 and mixing in G1 (from Pia Taubert's reference implementation).
 */
//#define MIXING_EXTRUDER
#if ENABLED(MIXING_EXTRUDER)
  #define MIXING_STEPPERS 2        // Number of steppers in your mixing extruder
  #define MIXING_VIRTUAL_TOOLS 16  // Use the Virtual Tool method with M163 and M164
  //#define DIRECT_MIXING_IN_G1    // Allow ABCDHI mix factors in G1 movement commands
  //#define GRADIENT_MIX           // Support for gradient mixing with M166 and LCD
  #if ENABLED(GRADIENT_MIX)
    //#define GRADIENT_VTOOL       // Add M166 T to use a V-tool index as a Gradient alias
  #endif
#endif

// Offset of the extruders (uncomment if using more than one and relying on firmware to position when changing).
// The offset has to be X=0, Y=0 for the extruder 0 hotend (default extruder).
// For the other hotends it is their distance from the extruder 0 hotend.
//#define HOTEND_OFFSET_X { 0.0, 20.00 } // (mm) relative X-offset for each nozzle
//#define HOTEND_OFFSET_Y { 0.0, 5.00 }  // (mm) relative Y-offset for each nozzle
//#define HOTEND_OFFSET_Z { 0.0, 0.00 }  // (mm) relative Z-offset for each nozzle

// @section machine

/**
 * Power Supply Control
 *
 * Enable and connect the power supply to the PS_ON_PIN.
 * Specify whether the power supply is active HIGH or active LOW.
 */
//#define PSU_CONTROL
//#define PSU_NAME "Power Supply"

#if ENABLED(PSU_CONTROL)
  #define PSU_ACTIVE_STATE LOW      // Set 'LOW' for ATX, 'HIGH' for X-Box

  //#define PSU_DEFAULT_OFF         // Keep power off until enabled directly with M80
  //#define PSU_POWERUP_DELAY 250   // (ms) Delay for the PSU to warm up to full power

  //#define PSU_POWERUP_GCODE  "M355 S1"  // G-code to run after power-on (e.g., case light on)
  //#define PSU_POWEROFF_GCODE "M355 S0"  // G-code to run before power-off (e.g., case light off)

  //#define AUTO_POWER_CONTROL      // Enable automatic control of the PS_ON pin
  #if ENABLED(AUTO_POWER_CONTROL)
    #define AUTO_POWER_FANS         // Turn on PSU if fans need power
    #define AUTO_POWER_E_FANS
    #define AUTO_POWER_CONTROLLERFAN
    #define AUTO_POWER_CHAMBER_FAN
    #define AUTO_POWER_COOLER_FAN
    //#define AUTO_POWER_E_TEMP        50 // (°C) Turn on PSU if any extruder is over this temperature
    //#define AUTO_POWER_CHAMBER_TEMP  30 // (°C) Turn on PSU if the chamber is over this temperature
    //#define AUTO_POWER_COOLER_TEMP   26 // (°C) Turn on PSU if the cooler is over this temperature
    #define POWER_TIMEOUT              30 // (s) Turn off power if the machine is idle for this duration
    //#define POWER_OFF_DELAY          60 // (s) Delay of poweroff after M81 command. Useful to let fans run for extra time.
  #endif
#endif

//===========================================================================
//============================= Thermal Settings ============================
//===========================================================================
// @section temperature

/**
 * --NORMAL IS 4.7kohm PULLUP!-- 1kohm pullup can be used on hotend sensor, using correct resistor and table
 *
 * Temperature sensors available:
 *
 *    -5 : PT100 / PT1000 with MAX31865 (only for sensors 0-1)
 *    -3 : thermocouple with MAX31855 (only for sensors 0-1)
 *    -2 : thermocouple with MAX6675 (only for sensors 0-1)
 *    -4 : thermocouple with AD8495
 *    -1 : thermocouple with AD595
 *     0 : not used
 *     1 : 100k thermistor - best choice for EPCOS 100k (4.7k pullup)
 *   331 : (3.3V scaled thermistor 1 table for MEGA)
 *   332 : (3.3V scaled thermistor 1 table for DUE)
 *     2 : 200k thermistor - ATC Semitec 204GT-2 (4.7k pullup)
 *   202 : 200k thermistor - Copymaster 3D
 *     3 : Mendel-parts thermistor (4.7k pullup)
 *     4 : 10k thermistor !! do not use it for a hotend. It gives bad resolution at high temp. !!
 *     5 : 100K thermistor - ATC Semitec 104GT-2/104NT-4-R025H42G (Used in ParCan, J-Head, and E3D) (4.7k pullup)
 *   501 : 100K Zonestar (Tronxy X3A) Thermistor
 *   502 : 100K Zonestar Thermistor used by hot bed in Zonestar Průša P802M
 *   512 : 100k RPW-Ultra hotend thermistor (4.7k pullup)
 *     6 : 100k EPCOS - Not as accurate as table 1 (created using a fluke thermocouple) (4.7k pullup)
 *     7 : 100k Honeywell thermistor 135-104LAG-J01 (4.7k pullup)
 *    71 : 100k Honeywell thermistor 135-104LAF-J01 (4.7k pullup)
 *     8 : 100k 0603 SMD Vishay NTCS0603E3104FXT (4.7k pullup)
 *     9 : 100k GE Sensing AL03006-58.2K-97-G1 (4.7k pullup)
 *    10 : 100k RS thermistor 198-961 (4.7k pullup)
 *    11 : 100k beta 3950 1% thermistor (Used in Keenovo AC silicone mats and most Wanhao i3 machines) (4.7k pullup)
 *    12 : 100k 0603 SMD Vishay NTCS0603E3104FXT (4.7k pullup) (calibrated for Makibox hot bed)
 *    13 : 100k Hisens 3950  1% up to 300°C for hotend "Simple ONE " & "Hotend "All In ONE"
 *    15 : 100k thermistor calibration for JGAurora A5 hotend
 *    18 : ATC Semitec 204GT-2 (4.7k pullup) Dagoma.Fr - MKS_Base_DKU001327
 *    20 : Pt100 with circuit in the Ultimainboard V2.x with mainboard ADC reference voltage = INA826 amplifier-board supply voltage.
 *         NOTES: (1) Must use an ADC input with no pullup. (2) Some INA826 amplifiers are unreliable at 3.3V so consider using sensor 147, 110, or 21.
 *    21 : Pt100 with circuit in the Ultimainboard V2.x with 3.3v ADC reference voltage (STM32, LPC176x....) and 5V INA826 amplifier board supply.
 *         NOTE: ADC pins are not 5V tolerant. Not recommended because it's possible to damage the CPU by going over 500°C.
 *    22 : 100k (hotend) with 4.7k pullup to 3.3V and 220R to analog input (as in GTM32 Pro vB)
 *    23 : 100k (bed) with 4.7k pullup to 3.3v and 220R to analog input (as in GTM32 Pro vB)
 *    30 : Kis3d Silicone heating mat 200W/300W with 6mm precision cast plate (EN AW 5083) NTC100K / B3950 (4.7k pullup)
 *   201 : Pt100 with circuit in Overlord, similar to Ultimainboard V2.x
 *    60 : 100k Maker's Tool Works Kapton Bed Thermistor beta=3950
 *    61 : 100k Formbot / Vivedino 3950 350C thermistor 4.7k pullup
 *    66 : 4.7M High Temperature thermistor from Dyze Design
 *    67 : 450C thermistor from SliceEngineering
 *    70 : the 100K thermistor found in the bq Hephestos 2
 *    75 : 100k Generic Silicon Heat Pad with NTC 100K MGB18-104F39050L32 thermistor
 *    99 : 100k thermistor with a 10K pull-up resistor (found on some Wanhao i3 machines)
 *
 *       1k ohm pullup tables - This is atypical, and requires changing out the 4.7k pullup for 1k.
 *                              (but gives greater accuracy and more stable PID)
 *    51 : 100k thermistor - EPCOS (1k pullup)
 *    52 : 200k thermistor - ATC Semitec 204GT-2 (1k pullup)
 *    55 : 100k thermistor - ATC Semitec 104GT-2 (Used in ParCan & J-Head) (1k pullup)
 *
 *  1047 : Pt1000 with 4k7 pullup (E3D)
 *  1010 : Pt1000 with 1k pullup (non standard)
 *   147 : Pt100 with 4k7 pullup
 *   110 : Pt100 with 1k pullup (non standard)
 *
 *  1000 : Custom - Specify parameters in Configuration_adv.h
 *
 *         Use these for Testing or Development purposes. NEVER for production machine.
 *   998 : Dummy Table that ALWAYS reads 25°C or the temperature defined below.
 *   999 : Dummy Table that ALWAYS reads 100°C or the temperature defined below.
 */
#define TEMP_SENSOR_0 1
#define TEMP_SENSOR_1 0
#define TEMP_SENSOR_2 0
#define TEMP_SENSOR_3 0
#define TEMP_SENSOR_4 0
#define TEMP_SENSOR_5 0
#define TEMP_SENSOR_6 0
#define TEMP_SENSOR_7 0
#define TEMP_SENSOR_BED 1
#define TEMP_SENSOR_PROBE 0
#define TEMP_SENSOR_CHAMBER 0
#define TEMP_SENSOR_COOLER 0

// Dummy thermistor constant temperature readings, for use with 998 and 999
#define DUMMY_THERMISTOR_998_VALUE  25
#define DUMMY_THERMISTOR_999_VALUE 100

// Resistor values when using MAX31865 sensors (-5) on TEMP_SENSOR_0 / 1
//#define MAX31865_SENSOR_OHMS_0      100   // (Ω) Typically 100 or 1000 (PT100 or PT1000)
//#define MAX31865_CALIBRATION_OHMS_0 430   // (Ω) Typically 430 for AdaFruit PT100; 4300 for AdaFruit PT1000
//#define MAX31865_SENSOR_OHMS_1      100
//#define MAX31865_CALIBRATION_OHMS_1 430

// Use temp sensor 1 as a redundant sensor with sensor 0. If the readings
// from the two sensors differ too much the print will be aborted.
//#define TEMP_SENSOR_1_AS_REDUNDANT
#define MAX_REDUNDANT_TEMP_SENSOR_DIFF 10

#define TEMP_RESIDENCY_TIME     10  // (seconds) Time to wait for hotend to "settle" in M109
#define TEMP_WINDOW              1  // (°C) Temperature proximity for the "temperature reached" timer
#define TEMP_HYSTERESIS          3  // (°C) Temperature proximity considered "close enough" to the target

#define TEMP_BED_RESIDENCY_TIME 10  // (seconds) Time to wait for bed to "settle" in M190
#define TEMP_BED_WINDOW          1  // (°C) Temperature proximity for the "temperature reached" timer
#define TEMP_BED_HYSTERESIS      3  // (°C) Temperature proximity considered "close enough" to the target

#define TEMP_CHAMBER_RESIDENCY_TIME 10  // (seconds) Time to wait for chamber to "settle" in M191
#define TEMP_CHAMBER_WINDOW      1  // (°C) Temperature proximity for the "temperature reached" timer
#define TEMP_CHAMBER_HYSTERESIS  3  // (°C) Temperature proximity considered "close enough" to the target

// Below this temperature the heater will be switched off
// because it probably indicates a broken thermistor wire.
#define HEATER_0_MINTEMP   0
#define HEATER_1_MINTEMP   5
#define HEATER_2_MINTEMP   5
#define HEATER_3_MINTEMP   5
#define HEATER_4_MINTEMP   5
#define HEATER_5_MINTEMP   5
#define HEATER_6_MINTEMP   5
#define HEATER_7_MINTEMP   5
#define BED_MINTEMP        0
#define CHAMBER_MINTEMP    5

// Above this temperature the heater will be switched off.
// This can protect components from overheating, but NOT from shorts and failures.
// (Use MINTEMP for thermistor short/failure protection.)
#define HEATER_0_MAXTEMP 275
#define HEATER_1_MAXTEMP 275
#define HEATER_2_MAXTEMP 275
#define HEATER_3_MAXTEMP 275
#define HEATER_4_MAXTEMP 275
#define HEATER_5_MAXTEMP 275
#define HEATER_6_MAXTEMP 275
#define HEATER_7_MAXTEMP 275
#define BED_MAXTEMP      120
#define CHAMBER_MAXTEMP  60

/**
 * Thermal Overshoot
 * During heatup (and printing) the temperature can often "overshoot" the target by many degrees
 * (especially before PID tuning). Setting the target temperature too close to MAXTEMP guarantees
 * a MAXTEMP shutdown! Use these values to forbid temperatures being set too close to MAXTEMP.
 */
#define HOTEND_OVERSHOOT 15   // (°C) Forbid temperatures over MAXTEMP - OVERSHOOT
#define BED_OVERSHOOT    10   // (°C) Forbid temperatures over MAXTEMP - OVERSHOOT
#define COOLER_OVERSHOOT  2   // (°C) Forbid temperatures closer than OVERSHOOT

//===========================================================================
//============================= PID Settings ================================
//===========================================================================
// PID Tuning Guide here: https://reprap.org/wiki/PID_Tuning

// Comment the following line to disable PID and enable bang-bang.
#define PIDTEMP
#define BANG_MAX 255     // Limits current to nozzle while in bang-bang mode; 255=full current
#define PID_MAX BANG_MAX // Limits current to nozzle while PID is active (see PID_FUNCTIONAL_RANGE below); 255=full current
#define PID_K1 0.95      // Smoothing factor within any PID loop

#if ENABLED(PIDTEMP)
  //#define PID_EDIT_MENU         // Add PID editing to the "Advanced Settings" menu. (~700 bytes of PROGMEM)
  //#define PID_AUTOTUNE_MENU     // Add PID auto-tuning to the "Advanced Settings" menu. (~250 bytes of PROGMEM)
  //#define PID_PARAMS_PER_HOTEND // Uses separate PID parameters for each extruder (useful for mismatched extruders)
                                  // Set/get with gcode: M301 E[extruder number, 0-2]

// Ender 3 v2 (M.A.R.C. Actual Hotend PID parameters)
// After burn new firmware execute M106 S255; M303 E0 S210 C15 U1; for PID
// Save to EEPROM with M500;

  #if ENABLED(PID_PARAMS_PER_HOTEND)
    // Specify between 1 and HOTENDS values per array.
    // If fewer than EXTRUDER values are provided, the last element will be repeated.
    #define DEFAULT_Kp_LIST {  22.89,  22.89 }
    #define DEFAULT_Ki_LIST {   1.87,   1.87 }
    #define DEFAULT_Kd_LIST {  70.18,  70.18 }
  #else
    // Ender 3 v2
    #define DEFAULT_Kp  22.89
    #define DEFAULT_Ki   1.87
    #define DEFAULT_Kd  70.18
  #endif
#endif // PIDTEMP

//===========================================================================
//====================== PID > Bed Temperature Control ======================
//===========================================================================

/**
 * PID Bed Heating
 *
 * If this option is enabled set PID constants below.
 * If this option is disabled, bang-bang will be used and BED_LIMIT_SWITCHING will enable hysteresis.
 *
 * The PID frequency will be the same as the extruder PWM.
 * If PID_dT is the default, and correct for the hardware/configuration, that means 7.689Hz,
 * which is fine for driving a square wave into a resistive load and does not significantly
 * impact FET heating. This also works fine on a Fotek SSR-10DA Solid State Relay into a 250W
 * heater. If your configuration is significantly different than this and you don't understand
 * the issues involved, don't use bed PID until someone else verifies that your hardware works.
 */
#define PIDTEMPBED

//#define BED_LIMIT_SWITCHING

/**
 * Max Bed Power
 * Applies to all forms of bed control (PID, bang-bang, and bang-bang with hysteresis).
 * When set to any value below 255, enables a form of PWM to the bed that acts like a divider
 * so don't use it unless you are OK with PWM on your bed. (See the comment on enabling PIDTEMPBED)
 */
#define MAX_BED_POWER 255 // limits duty cycle to bed; 255=full current

#if ENABLED(PIDTEMPBED)
  //#define MIN_BED_POWER 0
  //#define PID_BED_DEBUG // Sends debug data to the serial port.

  // Ender 3 V2
  #define DEFAULT_bedKp 462.10
  #define DEFAULT_bedKi  85.47
  #define DEFAULT_bedKd 624.59

  // FIND YOUR OWN: "M303 E-1 C8 S90" to run autotune on the bed at 90 degreesC for 8 cycles.
#endif // PIDTEMPBED

//===========================================================================
//==================== PID > Chamber Temperature Control ====================
//===========================================================================

/**
 * PID Chamber Heating
 *
 * If this option is enabled set PID constants below.
 * If this option is disabled, bang-bang will be used and CHAMBER_LIMIT_SWITCHING will enable
 * hysteresis.
 *
 * The PID frequency will be the same as the extruder PWM.
 * If PID_dT is the default, and correct for the hardware/configuration, that means 7.689Hz,
 * which is fine for driving a square wave into a resistive load and does not significantly
 * impact FET heating. This also works fine on a Fotek SSR-10DA Solid State Relay into a 200W
 * heater. If your configuration is significantly different than this and you don't understand
 * the issues involved, don't use chamber PID until someone else verifies that your hardware works.
 */
//#define PIDTEMPCHAMBER
//#define CHAMBER_LIMIT_SWITCHING

/**
 * Max Chamber Power
 * Applies to all forms of chamber control (PID, bang-bang, and bang-bang with hysteresis).
 * When set to any value below 255, enables a form of PWM to the chamber heater that acts like a divider
 * so don't use it unless you are OK with PWM on your heater. (See the comment on enabling PIDTEMPCHAMBER)
 */
#define MAX_CHAMBER_POWER 255 // limits duty cycle to chamber heater; 255=full current

#if ENABLED(PIDTEMPCHAMBER)
  #define MIN_CHAMBER_POWER 0
  //#define PID_CHAMBER_DEBUG // Sends debug data to the serial port.

  // Lasko "MyHeat Personal Heater" (200w) modified with a Fotek SSR-10DA to control only the heating element
  // and placed inside the small Creality printer enclosure tent.
  //
  #define DEFAULT_chamberKp 37.04
  #define DEFAULT_chamberKi 1.40
  #define DEFAULT_chamberKd 655.17
  // M309 P37.04 I1.04 D655.17

  // FIND YOUR OWN: "M303 E-2 C8 S50" to run autotune on the chamber at 50 degreesC for 8 cycles.
#endif // PIDTEMPCHAMBER

#if ANY(PIDTEMP, PIDTEMPBED, PIDTEMPCHAMBER)
  //#define PID_DEBUG             // Sends debug data to the serial port. Use 'M303 D' to toggle activation.
  //#define PID_OPENLOOP          // Puts PID in open loop. M104/M140 sets the output power from 0 to PID_MAX
  //#define SLOW_PWM_HEATERS      // PWM with very low frequency (roughly 0.125Hz=8s) and minimum state time of approximately 1s useful for heaters driven by a relay
  #define PID_FUNCTIONAL_RANGE 10 // If the temperature difference between the target temperature and the actual temperature
                                  // is more than PID_FUNCTIONAL_RANGE then the PID will be shut off and the heater will be set to min/max.
#endif

// @section extruder

/**
 * Prevent extrusion if the temperature is below EXTRUDE_MINTEMP.
 * Add M302 to set the minimum extrusion temperature and/or turn
 * cold extrusion prevention on and off.
 *
 * *** IT IS HIGHLY RECOMMENDED TO LEAVE THIS OPTION ENABLED! ***
 */
#define PREVENT_COLD_EXTRUSION
#define EXTRUDE_MINTEMP 180

/**
 * Prevent a single extrusion longer than EXTRUDE_MAXLENGTH.
 * Note: For Bowden Extruders make this large enough to allow load/unload.
 */
#define PREVENT_LENGTHY_EXTRUDE
#define EXTRUDE_MAXLENGTH 1000

//===========================================================================
//======================== Thermal Runaway Protection =======================
//===========================================================================

/**
 * Thermal Protection provides additional protection to your printer from damage
 * and fire. Marlin always includes safe min and max temperature ranges which
 * protect against a broken or disconnected thermistor wire.
 *
 * The issue: If a thermistor falls out, it will report the much lower
 * temperature of the air in the room, and the the firmware will keep
 * the heater on.
 *
 * If you get "Thermal Runaway" or "Heating failed" errors the
 * details can be tuned in Configuration_adv.h
 */

#define THERMAL_PROTECTION_HOTENDS // Enable thermal protection for all extruders
#define THERMAL_PROTECTION_BED     // Enable thermal protection for the heated bed
//#define THERMAL_PROTECTION_CHAMBER // Enable thermal protection for the heated chamber
//#define THERMAL_PROTECTION_COOLER  // Enable thermal protection for the laser cooling

//===========================================================================
//============================= Mechanical Settings =========================
//===========================================================================

// @section machine

// Enable one of the options below for CoreXY, CoreXZ, or CoreYZ kinematics,
// either in the usual order or reversed
//#define COREXY
//#define COREXZ
//#define COREYZ
//#define COREYX
//#define COREZX
//#define COREZY
//#define MARKFORGED_XY  // MarkForged. See https://reprap.org/forum/read.php?152,504042

//===========================================================================
//============================== Endstop Settings ===========================
//===========================================================================

// @section homing

// Specify here all the endstop connectors that are connected to any endstop or probe.
// Almost all printers will be using one per axis. Probes will use one or more of the
// extra connectors. Leave undefined any used for non-endstop and non-probe purposes.
#define USE_XMIN_PLUG
#define USE_YMIN_PLUG
#define USE_ZMIN_PLUG
//#define USE_XMAX_PLUG
//#define USE_YMAX_PLUG
//#define USE_ZMAX_PLUG

// Enable pullup for all endstops to prevent a floating state
#define ENDSTOPPULLUPS
#if DISABLED(ENDSTOPPULLUPS)
  // Disable ENDSTOPPULLUPS to set pullups individually
  //#define ENDSTOPPULLUP_XMAX
  //#define ENDSTOPPULLUP_YMAX
  //#define ENDSTOPPULLUP_ZMAX
  //#define ENDSTOPPULLUP_XMIN
  //#define ENDSTOPPULLUP_YMIN
  //#define ENDSTOPPULLUP_ZMIN
  //#define ENDSTOPPULLUP_ZMIN_PROBE
#endif

// Enable pulldown for all endstops to prevent a floating state
//#define ENDSTOPPULLDOWNS
#if DISABLED(ENDSTOPPULLDOWNS)
  // Disable ENDSTOPPULLDOWNS to set pulldowns individually
  //#define ENDSTOPPULLDOWN_XMAX
  //#define ENDSTOPPULLDOWN_YMAX
  //#define ENDSTOPPULLDOWN_ZMAX
  //#define ENDSTOPPULLDOWN_XMIN
  //#define ENDSTOPPULLDOWN_YMIN
  //#define ENDSTOPPULLDOWN_ZMIN
  //#define ENDSTOPPULLDOWN_ZMIN_PROBE
#endif

// Mechanical endstop with COM to ground and NC to Signal uses "false" here (most common setup).
#define X_MIN_ENDSTOP_INVERTING false // Set to true to invert the logic of the endstop.
#define Y_MIN_ENDSTOP_INVERTING false // Set to true to invert the logic of the endstop.
#define Z_MIN_ENDSTOP_INVERTING false // Set to true to invert the logic of the endstop.
#define X_MAX_ENDSTOP_INVERTING false // Set to true to invert the logic of the endstop.
#define Y_MAX_ENDSTOP_INVERTING false // Set to true to invert the logic of the endstop.
#define Z_MAX_ENDSTOP_INVERTING false // Set to true to invert the logic of the endstop.
#define Z_MIN_PROBE_ENDSTOP_INVERTING false // Set to true to invert the logic of the probe.

/**
 * Stepper Drivers
 *
 * These settings allow Marlin to tune stepper driver timing and enable advanced options for
 * stepper drivers that support them. You may also override timing options in Configuration_adv.h.
 *
 * A4988 is assumed for unspecified drivers.
 *
 * Use TMC2208/TMC2208_STANDALONE for TMC2225 drivers and TMC2209/TMC2209_STANDALONE for TMC2226 drivers.
 *
 * Options: A4988, A5984, DRV8825, LV8729, L6470, L6474, POWERSTEP01,
 *          TB6560, TB6600, TMC2100,
 *          TMC2130, TMC2130_STANDALONE, TMC2160, TMC2160_STANDALONE,
 *          TMC2208, TMC2208_STANDALONE, TMC2209, TMC2209_STANDALONE,
 *          TMC26X,  TMC26X_STANDALONE,  TMC2660, TMC2660_STANDALONE,
 *          TMC5130, TMC5130_STANDALONE, TMC5160, TMC5160_STANDALONE
 * :['A4988', 'A5984', 'DRV8825', 'LV8729', 'L6470', 'L6474', 'POWERSTEP01', 'TB6560', 'TB6600', 'TMC2100', 'TMC2130', 'TMC2130_STANDALONE', 'TMC2160', 'TMC2160_STANDALONE', 'TMC2208', 'TMC2208_STANDALONE', 'TMC2209', 'TMC2209_STANDALONE', 'TMC26X', 'TMC26X_STANDALONE', 'TMC2660', 'TMC2660_STANDALONE', 'TMC5130', 'TMC5130_STANDALONE', 'TMC5160', 'TMC5160_STANDALONE']
 */
#define X_DRIVER_TYPE TMC2208_STANDALONE
#define Y_DRIVER_TYPE TMC2208_STANDALONE
#define Z_DRIVER_TYPE TMC2208_STANDALONE
//#define X2_DRIVER_TYPE A4988
//#define Y2_DRIVER_TYPE A4988
//#define Z2_DRIVER_TYPE A4988
//#define Z3_DRIVER_TYPE A4988
//#define Z4_DRIVER_TYPE A4988
#define E0_DRIVER_TYPE TMC2208_STANDALONE
//#define E1_DRIVER_TYPE A4988
//#define E2_DRIVER_TYPE A4988
//#define E3_DRIVER_TYPE A4988
//#define E4_DRIVER_TYPE A4988
//#define E5_DRIVER_TYPE A4988
//#define E6_DRIVER_TYPE A4988
//#define E7_DRIVER_TYPE A4988

// Enable this feature if all enabled endstop pins are interrupt-capable.
// This will remove the need to poll the interrupt pins, saving many CPU cycles.
#define ENDSTOP_INTERRUPTS_FEATURE

/**
 * Endstop Noise Threshold
 *
 * Enable if your probe or endstops falsely trigger due to noise.
 *
 * - Higher values may affect repeatability or accuracy of some bed probes.
 * - To fix noise install a 100nF ceramic capacitor in parallel with the switch.
 * - This feature is not required for common micro-switches mounted on PCBs
 *   based on the Makerbot design, which already have the 100nF capacitor.
 *
 * :[2,3,4,5,6,7]
 */
//#define ENDSTOP_NOISE_THRESHOLD 2

// Check for stuck or disconnected endstops during homing moves.
//#define DETECT_BROKEN_ENDSTOP

//=============================================================================
//============================== Movement Settings ============================
//=============================================================================
// @section motion

/**
 * Default Settings
 *
 * These settings can be reset by M502
 *
 * Note that if EEPROM is enabled, saved values will override these.
 */

/**
 * With this option each E stepper can have its own factors for the
 * following movement settings. If fewer factors are given than the
 * total number of extruders, the last value applies to the rest.
 */
//#define DISTINCT_E_FACTORS

/**
 * Default Axis Steps Per Unit (steps/mm)
 * Override with M92
 *                                      X, Y, Z, E0 [, E1[, E2...]]
 */
#define DEFAULT_AXIS_STEPS_PER_UNIT   { 80, 80, 400, 93 }

/**
 * Default Max Feed Rate (mm/s)
 * Override with M203
 *                                      X, Y, Z, E0 [, E1[, E2...]]
 */
#define DEFAULT_MAX_FEEDRATE          { 500, 500, 20, 75 }     // M.A.R.C. increase Z speed, increase E speed for BMG

//#define LIMITED_MAX_FR_EDITING        // Limit edit via M203 or LCD to DEFAULT_MAX_FEEDRATE * 2
#if ENABLED(LIMITED_MAX_FR_EDITING)
  #define MAX_FEEDRATE_EDIT_VALUES    { 600, 600, 10, 50 } // ...or, set your own edit limits
#endif

/**
 * Default Max Acceleration (change/s) change = mm/s
 * (Maximum start speed for accelerated moves)
 * Override with M201
 *                                      X, Y, Z, E0 [, E1[, E2...]]
 */
#define DEFAULT_MAX_ACCELERATION      { 500, 500, 100, 1000 }

//#define LIMITED_MAX_ACCEL_EDITING     // Limit edit via M201 or LCD to DEFAULT_MAX_ACCELERATION * 2
#if ENABLED(LIMITED_MAX_ACCEL_EDITING)
  #define MAX_ACCEL_EDIT_VALUES       { 6000, 6000, 200, 20000 } // ...or, set your own edit limits
#endif

/**
 * Default Acceleration (change/s) change = mm/s
 * Override with M204
 *
 *   M204 P    Acceleration
 *   M204 R    Retract Acceleration
 *   M204 T    Travel Acceleration
 */
#define DEFAULT_ACCELERATION          500    // X, Y, Z and E acceleration for printing moves
#define DEFAULT_RETRACT_ACCELERATION  500    // E acceleration for retracts
#define DEFAULT_TRAVEL_ACCELERATION   1000    // X, Y, Z acceleration for travel (non printing) moves

/**
 * Default Jerk limits (mm/s)
 * Override with M205 X Y Z E
 *
 * "Jerk" specifies the minimum speed change that requires acceleration.
 * When changing speed and direction, if the difference is less than the
 * value set here, it may happen instantaneously.
 */
#define CLASSIC_JERK
#if ENABLED(CLASSIC_JERK)
  #define DEFAULT_XJERK 10.0
  #define DEFAULT_YJERK 10.0
  #define DEFAULT_ZJERK  0.3

  //#define TRAVEL_EXTRA_XYJERK 0.0     // Additional jerk allowance for all travel moves

  //#define LIMITED_JERK_EDITING        // Limit edit via M205 or LCD to DEFAULT_aJERK * 2
  #if ENABLED(LIMITED_JERK_EDITING)
    #define MAX_JERK_EDIT_VALUES { 20, 20, 0.6, 10 } // ...or, set your own edit limits
  #endif
#endif

#define DEFAULT_EJERK    5.0  // May be used by Linear Advance

/**
 * Junction Deviation Factor
 *
 * See:
 *   https://reprap.org/forum/read.php?1,739819
 *   https://blog.kyneticcnc.com/2018/10/computing-junction-deviation-for-marlin.html
 */
#if DISABLED(CLASSIC_JERK)
  #define JUNCTION_DEVIATION_MM 0.013 // (mm) Distance from real junction edge
  #define JD_HANDLE_SMALL_SEGMENTS    // Use curvature estimation instead of just the junction angle
                                      // for small segments (< 1mm) with large junction angles (> 135°).
#endif

/**
 * S-Curve Acceleration
 *
 * This option eliminates vibration during printing by fitting a Bézier
 * curve to move acceleration, producing much smoother direction changes.
 *
 * See https://github.com/synthetos/TinyG/wiki/Jerk-Controlled-Motion-Explained
 */
#define S_CURVE_ACCELERATION	// M.A.R.C. Active S-Curve Acceleration

//===========================================================================
//============================= Z Probe Options =============================
//===========================================================================
// @section probes

//
// See https://marlinfw.org/docs/configuration/probes.html
//

/**
 * Enable this option for a probe connected to the Z-MIN pin.
 * The probe replaces the Z-MIN endstop and is used for Z homing.
 * (Automatically enables USE_PROBE_FOR_Z_HOMING.)
 */
//#define Z_MIN_PROBE_USES_Z_MIN_ENDSTOP_PIN	// M.A.R.C. Probe connected to BLTouch port

// Force the use of the probe for Z-axis homing
#define USE_PROBE_FOR_Z_HOMING    // M.A.R.C. BLTouch for Z Homing

/**
 * Z_MIN_PROBE_PIN
 *
 * Define this pin if the probe is not connected to Z_MIN_PIN.
 * If not defined the default pin for the selected MOTHERBOARD
 * will be used. Most of the time the default is what you want.
 *
 *  - The simplest option is to use a free endstop connector.
 *  - Use 5V for powered (usually inductive) sensors.
 *
 *  - RAMPS 1.3/1.4 boards may use the 5V, GND, and Aux4->D32 pin:
 *    - For simple switches connect...
 *      - normally-closed switches to GND and D32.
 *      - normally-open switches to 5V and D32.
 */
// M.A.R.C. BLTouch IN port PB1 as well as using the z-limit-switch
//#define Z_MIN_PROBE_PIN 32 // Pin 32 is the RAMPS default

/**
 * Probe Type
 *
 * Allen Key Probes, Servo Probes, Z-Sled Probes, FIX_MOUNTED_PROBE, etc.
 * Activate one of these to use Auto Bed Leveling below.
 */

/**
 * The "Manual Probe" provides a means to do "Auto" Bed Leveling without a probe.
 * Use G29 repeatedly, adjusting the Z height at each point with movement commands
 * or (with LCD_BED_LEVELING) the LCD controller.
 */
//#define PROBE_MANUALLY

/**
 * A Fix-Mounted Probe either doesn't deploy or needs manual deployment.
 *   (e.g., an inductive probe or a nozzle-based probe-switch.)
 */
//#define FIX_MOUNTED_PROBE

/**
 * Use the nozzle as the probe, as with a conductive
 * nozzle system or a piezo-electric smart effector.
 */
//#define NOZZLE_AS_PROBE

/**
 * Z Servo Probe, such as an endstop switch on a rotating arm.
 */
//#define Z_PROBE_SERVO_NR 0       // Defaults to SERVO 0 connector.
//#define Z_SERVO_ANGLES { 70, 0 } // Z Servo Deploy and Stow angles

/**
 * The BLTouch probe uses a Hall effect sensor and emulates a servo.
 */
#define BLTOUCH   // M.A.R.C. Activate BLTouch

/**
 * Touch-MI Probe by hotends.fr
 *
 * This probe is deployed and activated by moving the X-axis to a magnet at the edge of the bed.
 * By default, the magnet is assumed to be on the left and activated by a home. If the magnet is
 * on the right, enable and set TOUCH_MI_DEPLOY_XPOS to the deploy position.
 *
 * Also requires: BABYSTEPPING, BABYSTEP_ZPROBE_OFFSET, Z_SAFE_HOMING,
 *                and a minimum Z_HOMING_HEIGHT of 10.
 */
//#define TOUCH_MI_PROBE
#if ENABLED(TOUCH_MI_PROBE)
  #define TOUCH_MI_RETRACT_Z 0.5                  // Height at which the probe retracts
  //#define TOUCH_MI_DEPLOY_XPOS (X_MAX_BED + 2)  // For a magnet on the right side of the bed
  //#define TOUCH_MI_MANUAL_DEPLOY                // For manual deploy (LCD menu)
#endif

// A probe that is deployed and stowed with a solenoid pin (SOL1_PIN)
//#define SOLENOID_PROBE

// A sled-mounted probe like those designed by Charles Bell.
//#define Z_PROBE_SLED
//#define SLED_DOCKING_OFFSET 5  // The extra distance the X axis must travel to pickup the sled. 0 should be fine but you can push it further if you'd like.

// A probe deployed by moving the x-axis, such as the Wilson II's rack-and-pinion probe designed by Marty Rice.
//#define RACK_AND_PINION_PROBE
#if ENABLED(RACK_AND_PINION_PROBE)
  #define Z_PROBE_DEPLOY_X  X_MIN_POS
  #define Z_PROBE_RETRACT_X X_MAX_POS
#endif

// Duet Smart Effector (for delta printers) - https://bit.ly/2ul5U7J
// When the pin is defined you can use M672 to set/reset the probe sensivity.
//#define DUET_SMART_EFFECTOR
#if ENABLED(DUET_SMART_EFFECTOR)
  #define SMART_EFFECTOR_MOD_PIN  -1  // Connect a GPIO pin to the Smart Effector MOD pin
#endif

/**
 * Use StallGuard2 to probe the bed with the nozzle.
 * Requires stallGuard-capable Trinamic stepper drivers.
 * CAUTION: This can damage machines with Z lead screws.
 *          Take extreme care when setting up this feature.
 */
//#define SENSORLESS_PROBING

//
// For Z_PROBE_ALLEN_KEY see the Delta example configurations.
//

/**
 * Nozzle-to-Probe offsets { X, Y, Z }
 *
 * X and Y offset
 *   Use a caliper or ruler to measure the distance from the tip of
 *   the Nozzle to the center-point of the Probe in the X and Y axes.
 *
 * Z offset
 * - For the Z offset use your best known value and adjust at runtime.
 * - Common probes trigger below the nozzle and have negative values for Z offset.
 * - Probes triggering above the nozzle height are uncommon but do exist. When using
 *   probes such as this, carefully set Z_CLEARANCE_DEPLOY_PROBE and Z_CLEARANCE_BETWEEN_PROBES
 *   to avoid collisions during probing.
 *
 * Tune and Adjust
 * -  Probe Offsets can be tuned at runtime with 'M851', LCD menus, babystepping, etc.
 * -  PROBE_OFFSET_WIZARD (configuration_adv.h) can be used for setting the Z offset.
 *
 * Assuming the typical work area orientation:
 *  - Probe to RIGHT of the Nozzle has a Positive X offset
 *  - Probe to LEFT  of the Nozzle has a Negative X offset
 *  - Probe in BACK  of the Nozzle has a Positive Y offset
 *  - Probe in FRONT of the Nozzle has a Negative Y offset
 *
 * Some examples:
 *   #define NOZZLE_TO_PROBE_OFFSET { 10, 10, -1 }   // Example "1"
 *   #define NOZZLE_TO_PROBE_OFFSET {-10,  5, -1 }   // Example "2"
 *   #define NOZZLE_TO_PROBE_OFFSET {  5, -5, -1 }   // Example "3"
 *   #define NOZZLE_TO_PROBE_OFFSET {-15,-10, -1 }   // Example "4"
 *
 *     +-- BACK ---+
 *     |    [+]    |
 *   L |        1  | R <-- Example "1" (right+,  back+)
 *   E |  2        | I <-- Example "2" ( left-,  back+)
 *   F |[-]  N  [+]| G <-- Nozzle
 *   T |       3   | H <-- Example "3" (right+, front-)
 *     | 4         | T <-- Example "4" ( left-, front-)
 *     |    [-]    |
 *     O-- FRONT --+
 */
#define NOZZLE_TO_PROBE_OFFSET { -41.5, -7, 0 } // M.A.R.C. BLTouch offset for support: https://www.thingiverse.com/thing:4605354 (z-offset = -1.80 mm)

// Most probes should stay away from the edges of the bed, but
// with NOZZLE_AS_PROBE this can be negative for a wider probing area.
#define PROBING_MARGIN 25     // M.A.R.C. center probe area

// X and Y axis travel speed (mm/min) between probes
#define XY_PROBE_FEEDRATE (200*60)	// M.A.R.C. increase travel speed

// Feedrate (mm/min) for the first approach when double-probing (MULTIPLE_PROBING == 2)
#define Z_PROBE_FEEDRATE_FAST (8*60)	// M.A.R.C. increase probe speed

// Feedrate (mm/min) for the "accurate" probe of each point
#define Z_PROBE_FEEDRATE_SLOW (Z_PROBE_FEEDRATE_FAST / 2)

/**
 * Probe Activation Switch
 * A switch indicating proper deployment, or an optical
 * switch triggered when the carriage is near the bed.
 */
//#define PROBE_ACTIVATION_SWITCH
#if ENABLED(PROBE_ACTIVATION_SWITCH)
  #define PROBE_ACTIVATION_SWITCH_STATE LOW // State indicating probe is active
  //#define PROBE_ACTIVATION_SWITCH_PIN PC6 // Override default pin
#endif

/**
 * Tare Probe (determine zero-point) prior to each probe.
 * Useful for a strain gauge or piezo sensor that needs to factor out
 * elements such as cables pulling on the carriage.
 */
//#define PROBE_TARE
#if ENABLED(PROBE_TARE)
  #define PROBE_TARE_TIME  200    // (ms) Time to hold tare pin
  #define PROBE_TARE_DELAY 200    // (ms) Delay after tare before
  #define PROBE_TARE_STATE HIGH   // State to write pin for tare
  //#define PROBE_TARE_PIN PA5    // Override default pin
  #if ENABLED(PROBE_ACTIVATION_SWITCH)
    //#define PROBE_TARE_ONLY_WHILE_INACTIVE  // Fail to tare/probe if PROBE_ACTIVATION_SWITCH is active
  #endif
#endif

/**
 * Multiple Probing
 *
 * You may get improved results by probing 2 or more times.
 * With EXTRA_PROBING the more atypical reading(s) will be disregarded.
 *
 * A total of 2 does fast/slow probes with a weighted average.
 * A total of 3 or more adds more slow probes, taking the average.
 */
#define MULTIPLE_PROBING 2    // M.A.R.C. BLTouch Improve accuracy
#define EXTRA_PROBING    1    // M.A.R.C. BLTouch Improve accuracy

/**
 * Z probes require clearance when deploying, stowing, and moving between
 * probe points to avoid hitting the bed and other hardware.
 * Servo-mounted probes require extra space for the arm to rotate.
 * Inductive probes need space to keep from triggering early.
 *
 * Use these settings to specify the distance (mm) to raise the probe (or
 * lower the bed). The values set here apply over and above any (negative)
 * probe Z Offset set with NOZZLE_TO_PROBE_OFFSET, M851, or the LCD.
 * Only integer values >= 1 are valid here.
 *
 * Example: `M851 Z-5` with a CLEARANCE of 4  =>  9mm from bed to nozzle.
 *     But: `M851 Z+1` with a CLEARANCE of 2  =>  2mm from bed to nozzle.
 */
#define Z_CLEARANCE_DEPLOY_PROBE    5 // Z Clearance for Deploy/Stow    // M.A.R.C. speed-up
#define Z_CLEARANCE_BETWEEN_PROBES  4 // Z Clearance between probe points    // M.A.R.C. speed-up
#define Z_CLEARANCE_MULTI_PROBE     5 // Z Clearance between multiple probes
//#define Z_AFTER_PROBING           5 // Z position after probing is done

#define Z_PROBE_LOW_POINT          -2 // Farthest distance below the trigger-point to go before stopping

// For M851 give a range for adjusting the Z probe offset
#define Z_PROBE_OFFSET_RANGE_MIN -10
#define Z_PROBE_OFFSET_RANGE_MAX 10

// Enable the M48 repeatability test to test probe accuracy
#define Z_MIN_PROBE_REPEATABILITY_TEST	// M.A.R.C. Enable M48 repeatability test

// Before deploy/stow pause for user confirmation
//#define PAUSE_BEFORE_DEPLOY_STOW
#if ENABLED(PAUSE_BEFORE_DEPLOY_STOW)
  //#define PAUSE_PROBE_DEPLOY_WHEN_TRIGGERED // For Manual Deploy Allenkey Probe
#endif

/**
 * Enable one or more of the following if probing seems unreliable.
 * Heaters and/or fans can be disabled during probing to minimize electrical
 * noise. A delay can also be added to allow noise and vibration to settle.
 * These options are most useful for the BLTouch probe, but may also improve
 * readings with inductive probes and piezo sensors.
 */
//#define PROBING_HEATERS_OFF       // Turn heaters off when probing
#if ENABLED(PROBING_HEATERS_OFF)
  //#define WAIT_FOR_BED_HEATER     // Wait for bed to heat back up between probes (to improve accuracy)
  //#define WAIT_FOR_HOTEND         // Wait for hotend to heat back up between probes (to improve accuracy & prevent cold extrude)
#endif
#define PROBING_FANS_OFF          // Turn fans off when probing  // M.A.R.C. Turn fans off for avoid vibrations and interference
//#define PROBING_STEPPERS_OFF      // Turn steppers off (unless needed to hold position) when probing
#define DELAY_BEFORE_PROBING 200  // (ms) To prevent vibrations from triggering piezo sensors // M.A.R.C. increase accuracy

// Require minimum nozzle and/or bed temperature for probing
//#define PREHEAT_BEFORE_PROBING
#if ENABLED(PREHEAT_BEFORE_PROBING)
  #define PROBING_NOZZLE_TEMP 120   // (°C) Only applies to E0 at this time
  #define PROBING_BED_TEMP     50
#endif

// For Inverting Stepper Enable Pins (Active Low) use 0, Non Inverting (Active High) use 1
// :{ 0:'Low', 1:'High' }
#define X_ENABLE_ON 0
#define Y_ENABLE_ON 0
#define Z_ENABLE_ON 0
#define E_ENABLE_ON 0 // For all extruders

// Disable axis steppers immediately when they're not being stepped.
// WARNING: When motors turn off there is a chance of losing position accuracy!
#define DISABLE_X false
#define DISABLE_Y false
#define DISABLE_Z false

// Turn off the display blinking that warns about possible accuracy reduction
//#define DISABLE_REDUCED_ACCURACY_WARNING

// @section extruder

#define DISABLE_E false             // Disable the extruder when not stepping
#define DISABLE_INACTIVE_EXTRUDER   // Keep only the active extruder enabled

// @section machine

// Invert the stepper direction. Change (or reverse the motor connector) if an axis goes the wrong way.
#define INVERT_X_DIR false
#define INVERT_Y_DIR false
#define INVERT_Z_DIR true

// @section extruder

// For direct drive extruder v9 set to true, for geared extruder set to false.
#define INVERT_E0_DIR false
#define INVERT_E1_DIR false
#define INVERT_E2_DIR false
#define INVERT_E3_DIR false
#define INVERT_E4_DIR false
#define INVERT_E5_DIR false
#define INVERT_E6_DIR false
#define INVERT_E7_DIR false

// @section homing

//#define NO_MOTION_BEFORE_HOMING // Inhibit movement until all axes have been homed. Also enable HOME_AFTER_DEACTIVATE for extra safety.
#define HOME_AFTER_DEACTIVATE   // Require rehoming after steppers are deactivated. Also enable NO_MOTION_BEFORE_HOMING for extra safety.  // M.A.R.C. Enabled for safety

/**
 * Set Z_IDLE_HEIGHT if the Z-Axis moves on its own when steppers are disabled.
 *  - Use a low value (i.e., Z_MIN_POS) if the nozzle falls down to the bed.
 *  - Use a large value (i.e., Z_MAX_POS) if the bed falls down, away from the nozzle.
 */
//#define Z_IDLE_HEIGHT Z_HOME_POS

//#define Z_HOMING_HEIGHT  4      // (mm) Minimal Z height before homing (G28) for Z clearance above the bed, clamps, ...
                                  // Be sure to have this much clearance over your Z_MAX_POS to prevent grinding.

//#define Z_AFTER_HOMING  10      // (mm) Height to move to after homing Z

// Direction of endstops when homing; 1=MAX, -1=MIN
// :[-1,1]
#define X_HOME_DIR -1
#define Y_HOME_DIR -1
#define Z_HOME_DIR -1

// @section machine

<<<<<<< HEAD
// The size of the print bed
#define X_BED_SIZE 230    // DAE Max usable bed-size
#define Y_BED_SIZE 230    // DAE Max usable bed-size
=======
// The size of the printable area
#define X_BED_SIZE 200
#define Y_BED_SIZE 200
>>>>>>> 43fc1bd2

// Travel limits (mm) after homing, corresponding to endstop positions.
#define X_MIN_POS 0
#define Y_MIN_POS 0
#define Z_MIN_POS 0
#define X_MAX_POS 248 // DAE Max X Value
#define Y_MAX_POS 231 // DAE Max y Value
#define Z_MAX_POS 250

/**
 * Software Endstops
 *
 * - Prevent moves outside the set machine bounds.
 * - Individual axes can be disabled, if desired.
 * - X and Y only apply to Cartesian robots.
 * - Use 'M211' to set software endstops on/off or report current state
 */

// Min software endstops constrain movement within minimum coordinate bounds
#define MIN_SOFTWARE_ENDSTOPS
#if ENABLED(MIN_SOFTWARE_ENDSTOPS)
  #define MIN_SOFTWARE_ENDSTOP_X
  #define MIN_SOFTWARE_ENDSTOP_Y
  #define MIN_SOFTWARE_ENDSTOP_Z
#endif

// Max software endstops constrain movement within maximum coordinate bounds
#define MAX_SOFTWARE_ENDSTOPS
#if ENABLED(MAX_SOFTWARE_ENDSTOPS)
  #define MAX_SOFTWARE_ENDSTOP_X
  #define MAX_SOFTWARE_ENDSTOP_Y
  #define MAX_SOFTWARE_ENDSTOP_Z
#endif

#if EITHER(MIN_SOFTWARE_ENDSTOPS, MAX_SOFTWARE_ENDSTOPS)
  //#define SOFT_ENDSTOPS_MENU_ITEM  // Enable/Disable software endstops from the LCD
#endif

/**
 * Filament Runout Sensors
 * Mechanical or opto endstops are used to check for the presence of filament.
 *
 * IMPORTANT: Runout will only trigger if Marlin is aware that a print job is running.
 * Marlin knows a print job is running when:
 *  1. Running a print job from media started with M24.
 *  2. The Print Job Timer has been started with M75.
 *  3. The heaters were turned on and PRINTJOB_TIMER_AUTOSTART is enabled.
 *
 * RAMPS-based boards use SERVO3_PIN for the first runout sensor.
 * For other boards you may need to define FIL_RUNOUT_PIN, FIL_RUNOUT2_PIN, etc.
 */
#define FILAMENT_RUNOUT_SENSOR 		// DAE Activate runout sensor 
#if ENABLED(FILAMENT_RUNOUT_SENSOR)
  #define FIL_RUNOUT_ENABLED_DEFAULT true // Enable the sensor on startup. Override with M412 followed by M500.
  #define NUM_RUNOUT_SENSORS   1          // Number of sensors, up to one per extruder. Define a FIL_RUNOUT#_PIN for each.

  #define FIL_RUNOUT_STATE     LOW        // Pin state indicating that filament is NOT present. // DAE cambiar a High si esta funcionando al reves
  #define FIL_RUNOUT_PULLUP               // Use internal pullup for filament runout pins.
  //#define FIL_RUNOUT_PULLDOWN           // Use internal pulldown for filament runout pins.
  //#define WATCH_ALL_RUNOUT_SENSORS      // Execute runout script on any triggering sensor, not only for the active extruder.
                                          // This is automatically enabled for MIXING_EXTRUDERs.

  // Override individually if the runout sensors vary
  //#define FIL_RUNOUT1_STATE LOW
  //#define FIL_RUNOUT1_PULLUP
  //#define FIL_RUNOUT1_PULLDOWN

  //#define FIL_RUNOUT2_STATE LOW
  //#define FIL_RUNOUT2_PULLUP
  //#define FIL_RUNOUT2_PULLDOWN

  //#define FIL_RUNOUT3_STATE LOW
  //#define FIL_RUNOUT3_PULLUP
  //#define FIL_RUNOUT3_PULLDOWN

  //#define FIL_RUNOUT4_STATE LOW
  //#define FIL_RUNOUT4_PULLUP
  //#define FIL_RUNOUT4_PULLDOWN

  //#define FIL_RUNOUT5_STATE LOW
  //#define FIL_RUNOUT5_PULLUP
  //#define FIL_RUNOUT5_PULLDOWN

  //#define FIL_RUNOUT6_STATE LOW
  //#define FIL_RUNOUT6_PULLUP
  //#define FIL_RUNOUT6_PULLDOWN

  //#define FIL_RUNOUT7_STATE LOW
  //#define FIL_RUNOUT7_PULLUP
  //#define FIL_RUNOUT7_PULLDOWN

  //#define FIL_RUNOUT8_STATE LOW
  //#define FIL_RUNOUT8_PULLUP
  //#define FIL_RUNOUT8_PULLDOWN

  // Commands to execute on filament runout.
  // With multiple runout sensors use the %c placeholder for the current tool in commands (e.g., "M600 T%c")
  // NOTE: After 'M412 H1' the host handles filament runout and this script does not apply.
  #define FILAMENT_RUNOUT_SCRIPT "M600"

  // After a runout is detected, continue printing this length of filament
  // before executing the runout script. Useful for a sensor at the end of
  // a feed tube. Requires 4 bytes SRAM per sensor, plus 4 bytes overhead.
  //#define FILAMENT_RUNOUT_DISTANCE_MM 25

  #ifdef FILAMENT_RUNOUT_DISTANCE_MM
    // Enable this option to use an encoder disc that toggles the runout pin
    // as the filament moves. (Be sure to set FILAMENT_RUNOUT_DISTANCE_MM
    // large enough to avoid false positives.)
    //#define FILAMENT_MOTION_SENSOR
  #endif
#endif

//===========================================================================
//=============================== Bed Leveling ==============================
//===========================================================================
// @section calibrate

/**
 * Choose one of the options below to enable G29 Bed Leveling. The parameters
 * and behavior of G29 will change depending on your selection.
 *
 *  If using a Probe for Z Homing, enable Z_SAFE_HOMING also!
 *
 * - AUTO_BED_LEVELING_3POINT
 *   Probe 3 arbitrary points on the bed (that aren't collinear)
 *   You specify the XY coordinates of all 3 points.
 *   The result is a single tilted plane. Best for a flat bed.
 *
 * - AUTO_BED_LEVELING_LINEAR
 *   Probe several points in a grid.
 *   You specify the rectangle and the density of sample points.
 *   The result is a single tilted plane. Best for a flat bed.
 *
 * - AUTO_BED_LEVELING_BILINEAR
 *   Probe several points in a grid.
 *   You specify the rectangle and the density of sample points.
 *   The result is a mesh, best for large or uneven beds.
 *
 * - AUTO_BED_LEVELING_UBL (Unified Bed Leveling)
 *   A comprehensive bed leveling system combining the features and benefits
 *   of other systems. UBL also includes integrated Mesh Generation, Mesh
 *   Validation and Mesh Editing systems.
 *
 * - MESH_BED_LEVELING
 *   Probe a grid manually
 *   The result is a mesh, suitable for large or uneven beds. (See BILINEAR.)
 *   For machines without a probe, Mesh Bed Leveling provides a method to perform
 *   leveling in steps so you can manually adjust the Z height at each grid-point.
 *   With an LCD controller the process is guided step-by-step.
 */
//#define AUTO_BED_LEVELING_3POINT
//#define AUTO_BED_LEVELING_LINEAR
#define AUTO_BED_LEVELING_BILINEAR    // M.A.R.C. BLTouch auto level
//#define AUTO_BED_LEVELING_UBL
//#define MESH_BED_LEVELING

/**
 * Normally G28 leaves leveling disabled on completion. Enable one of
 * these options to restore the prior leveling state or to always enable
 * leveling immediately after G28.
 */
//#define RESTORE_LEVELING_AFTER_G28
//#define ENABLE_LEVELING_AFTER_G28

/**
 * Auto-leveling needs preheating
 */
#define PREHEAT_BEFORE_LEVELING     // M.A.R.C. heatting to compensate thermal expansions
#if ENABLED(PREHEAT_BEFORE_LEVELING)
  #define LEVELING_NOZZLE_TEMP   0   // (°C) Only applies to E0 at this time  // M.A.R.C. no necessary for BLTouch
  #define LEVELING_BED_TEMP     50
#endif

/**
 * Enable detailed logging of G28, G29, M48, etc.
 * Turn on with the command 'M111 S32'.
 * NOTE: Requires a lot of PROGMEM!
 */
//#define DEBUG_LEVELING_FEATURE

#if ANY(MESH_BED_LEVELING, AUTO_BED_LEVELING_UBL, PROBE_MANUALLY)
  // Set a height for the start of manual adjustment
  #define MANUAL_PROBE_START_Z 0.2  // (mm) Comment out to use the last-measured height
#endif

#if ANY(MESH_BED_LEVELING, AUTO_BED_LEVELING_BILINEAR, AUTO_BED_LEVELING_UBL)
  // Gradually reduce leveling correction until a set height is reached,
  // at which point movement will be level to the machine's XY plane.
  // The height can be set with M420 Z<height>
  #define ENABLE_LEVELING_FADE_HEIGHT
  #if ENABLED(ENABLE_LEVELING_FADE_HEIGHT)
    #define DEFAULT_LEVELING_FADE_HEIGHT 10.0 // (mm) Default fade height.
  #endif

  // For Cartesian machines, instead of dividing moves on mesh boundaries,
  // split up moves into short segments like a Delta. This follows the
  // contours of the bed more closely than edge-to-edge straight moves.
  #define SEGMENT_LEVELED_MOVES
  #define LEVELED_SEGMENT_LENGTH 5.0 // (mm) Length of all segments (except the last one)

  /**
   * Enable the G26 Mesh Validation Pattern tool.
   */
  //#define G26_MESH_VALIDATION
  #if ENABLED(G26_MESH_VALIDATION)
    #define MESH_TEST_NOZZLE_SIZE    0.4  // (mm) Diameter of primary nozzle.
    #define MESH_TEST_LAYER_HEIGHT   0.2  // (mm) Default layer height for G26.
    #define MESH_TEST_HOTEND_TEMP  205    // (°C) Default nozzle temperature for G26.
    #define MESH_TEST_BED_TEMP      60    // (°C) Default bed temperature for G26.
    #define G26_XY_FEEDRATE         20    // (mm/s) Feedrate for G26 XY moves.
    #define G26_XY_FEEDRATE_TRAVEL 100    // (mm/s) Feedrate for G26 XY travel moves.
    #define G26_RETRACT_MULTIPLIER   1.0  // G26 Q (retraction) used by default between mesh test elements.
  #endif

#endif

#if EITHER(AUTO_BED_LEVELING_LINEAR, AUTO_BED_LEVELING_BILINEAR)

  // Set the number of grid points per dimension.
  #define GRID_MAX_POINTS_X 5	// M.A.R.C. Mesh grid points (3 or 5)
  #define GRID_MAX_POINTS_Y GRID_MAX_POINTS_X

  // Probe along the Y axis, advancing X after each column
  //#define PROBE_Y_FIRST

  #if ENABLED(AUTO_BED_LEVELING_BILINEAR)

    // Beyond the probed grid, continue the implied tilt?
    // Default is to maintain the height of the nearest edge.
    // #define EXTRAPOLATE_BEYOND_GRID      // M.A.R.C. No extrapolate beyond of mesh points

    //
    // Experimental Subdivision of the grid by Catmull-Rom method.
    // Synthesizes intermediate points to produce a more detailed mesh.
    //
    //#define ABL_BILINEAR_SUBDIVISION
    #if ENABLED(ABL_BILINEAR_SUBDIVISION)
      // Number of subdivisions between probe points
      #define BILINEAR_SUBDIVISIONS 3
    #endif

  #endif

#elif ENABLED(AUTO_BED_LEVELING_UBL)

  //===========================================================================
  //========================= Unified Bed Leveling ============================
  //===========================================================================

  //#define MESH_EDIT_GFX_OVERLAY   // Display a graphics overlay while editing the mesh

  #define MESH_INSET 1              // Set Mesh bounds as an inset region of the bed
  #define GRID_MAX_POINTS_X 10      // Don't use more than 15 points per axis, implementation limited.
  #define GRID_MAX_POINTS_Y GRID_MAX_POINTS_X

  #define UBL_HILBERT_CURVE         // Use Hilbert distribution for less travel when probing multiple points

  #define UBL_MESH_EDIT_MOVES_Z     // Sophisticated users prefer no movement of nozzle
  #define UBL_SAVE_ACTIVE_ON_M500   // Save the currently active mesh in the current slot on M500

  //#define UBL_Z_RAISE_WHEN_OFF_MESH 2.5 // When the nozzle is off the mesh, this value is used
                                          // as the Z-Height correction value.

#elif ENABLED(MESH_BED_LEVELING)

  //===========================================================================
  //=================================== Mesh ==================================
  //===========================================================================

  #define MESH_INSET 15          // Set Mesh bounds as an inset region of the bed //DAE cambio de 10 a 15
  #define GRID_MAX_POINTS_X 5    // Don't use more than 7 points per axis, implementation limited. 	// M.A.R.C. Mesh grid points (3 or 5)
  #define GRID_MAX_POINTS_Y GRID_MAX_POINTS_X

  //#define MESH_G28_REST_ORIGIN // After homing all axes ('G28' or 'G28 XYZ') rest Z at Z_MIN_POS

#endif // BED_LEVELING

/**
 * Add a bed leveling sub-menu for ABL or MBL.
 * Include a guided procedure if manual probing is enabled.
 */
//#define LCD_BED_LEVELING

#if ENABLED(LCD_BED_LEVELING)
  #define MESH_EDIT_Z_STEP  0.025 // (mm) Step size while manually probing Z axis.
  #define LCD_PROBE_Z_RANGE 4     // (mm) Z Range centered on Z_MIN_POS for LCD Z adjustment
  //#define MESH_EDIT_MENU        // Add a menu to edit mesh points
#endif

// Add a menu item to move between bed corners for manual bed adjustment
//#define LEVEL_BED_CORNERS

#if ENABLED(LEVEL_BED_CORNERS)
  #define LEVEL_CORNERS_INSET_LFRB { 30, 30, 30, 30 } // (mm) Left, Front, Right, Back insets
  #define LEVEL_CORNERS_HEIGHT      0.0   // (mm) Z height of nozzle at leveling points
  #define LEVEL_CORNERS_Z_HOP       4.0   // (mm) Z height of nozzle between leveling points
  //#define LEVEL_CENTER_TOO              // Move to the center after the last corner
  //#define LEVEL_CORNERS_USE_PROBE
  #if ENABLED(LEVEL_CORNERS_USE_PROBE)
    #define LEVEL_CORNERS_PROBE_TOLERANCE 0.1
    #define LEVEL_CORNERS_VERIFY_RAISED   // After adjustment triggers the probe, re-probe to verify
    //#define LEVEL_CORNERS_AUDIO_FEEDBACK
  #endif

  /**
   * Corner Leveling Order
   *
   * Set 2 or 4 points. When 2 points are given, the 3rd is the center of the opposite edge.
   *
   *  LF  Left-Front    RF  Right-Front
   *  LB  Left-Back     RB  Right-Back
   *
   * Examples:
   *
   *      Default        {LF,RB,LB,RF}         {LF,RF}           {LB,LF}
   *  LB --------- RB   LB --------- RB    LB --------- RB   LB --------- RB
   *  |  4       3  |   | 3         2 |    |     <3>     |   | 1           |
   *  |             |   |             |    |             |   |          <3>|
   *  |  1       2  |   | 1         4 |    | 1         2 |   | 2           |
   *  LF --------- RF   LF --------- RF    LF --------- RF   LF --------- RF
   */
  #define LEVEL_CORNERS_LEVELING_ORDER { LF, RF, RB, LB }
#endif

/**
 * Commands to execute at the end of G29 probing.
 * Useful to retract or move the Z probe out of the way.
 */
//#define Z_PROBE_END_SCRIPT "G1 Z10 F12000\nG1 X15 Y330\nG1 Z0.5\nG1 Z10"

// @section homing

// The center of the bed is at (X=0, Y=0)
//#define BED_CENTER_AT_0_0

// Manually set the home position. Leave these undefined for automatic settings.
// For DELTA this is the top-center of the Cartesian print volume.
//#define MANUAL_X_HOME_POS 0
//#define MANUAL_Y_HOME_POS 0
//#define MANUAL_Z_HOME_POS 0

// Use "Z Safe Homing" to avoid homing with a Z probe outside the bed area.
//
// With this feature enabled:
//
// - Allow Z homing only after X and Y homing AND stepper drivers still enabled.
// - If stepper drivers time out, it will need X and Y homing again before Z homing.
// - Move the Z probe (or nozzle) to a defined XY point before Z Homing.
// - Prevent Z homing when the Z probe is outside bed area.
//
#define Z_SAFE_HOMING   // M.A.R.C. Z Homing on Center of bed

#if ENABLED(Z_SAFE_HOMING)
  #define Z_SAFE_HOMING_X_POINT X_CENTER  // X point for Z homing
  #define Z_SAFE_HOMING_Y_POINT Y_CENTER  // Y point for Z homing
#endif

// Homing speeds (mm/min)
#define HOMING_FEEDRATE_MM_M { (50*60), (50*60), (10*60) }     // M.A.R.C. Homming speed-up

// Validate that endstops are triggered on homing moves
#define VALIDATE_HOMING_ENDSTOPS

// @section calibrate

/**
 * Bed Skew Compensation
 *
 * This feature corrects for misalignment in the XYZ axes.
 *
 * Take the following steps to get the bed skew in the XY plane:
 *  1. Print a test square (e.g., https://www.thingiverse.com/thing:2563185)
 *  2. For XY_DIAG_AC measure the diagonal A to C
 *  3. For XY_DIAG_BD measure the diagonal B to D
 *  4. For XY_SIDE_AD measure the edge A to D
 *
 * Marlin automatically computes skew factors from these measurements.
 * Skew factors may also be computed and set manually:
 *
 *  - Compute AB     : SQRT(2*AC*AC+2*BD*BD-4*AD*AD)/2
 *  - XY_SKEW_FACTOR : TAN(PI/2-ACOS((AC*AC-AB*AB-AD*AD)/(2*AB*AD)))
 *
 * If desired, follow the same procedure for XZ and YZ.
 * Use these diagrams for reference:
 *
 *    Y                     Z                     Z
 *    ^     B-------C       ^     B-------C       ^     B-------C
 *    |    /       /        |    /       /        |    /       /
 *    |   /       /         |   /       /         |   /       /
 *    |  A-------D          |  A-------D          |  A-------D
 *    +-------------->X     +-------------->X     +-------------->Y
 *     XY_SKEW_FACTOR        XZ_SKEW_FACTOR        YZ_SKEW_FACTOR
 */
//#define SKEW_CORRECTION

#if ENABLED(SKEW_CORRECTION)
  // Input all length measurements here:
  #define XY_DIAG_AC 282.8427124746
  #define XY_DIAG_BD 282.8427124746
  #define XY_SIDE_AD 200

  // Or, set the default skew factors directly here
  // to override the above measurements:
  #define XY_SKEW_FACTOR 0.0

  //#define SKEW_CORRECTION_FOR_Z
  #if ENABLED(SKEW_CORRECTION_FOR_Z)
    #define XZ_DIAG_AC 282.8427124746
    #define XZ_DIAG_BD 282.8427124746
    #define YZ_DIAG_AC 282.8427124746
    #define YZ_DIAG_BD 282.8427124746
    #define YZ_SIDE_AD 200
    #define XZ_SKEW_FACTOR 0.0
    #define YZ_SKEW_FACTOR 0.0
  #endif

  // Enable this option for M852 to set skew at runtime
  //#define SKEW_CORRECTION_GCODE
#endif

//=============================================================================
//============================= Additional Features ===========================
//=============================================================================

// @section extras

/**
 * EEPROM
 *
 * Persistent storage to preserve configurable settings across reboots.
 *
 *   M500 - Store settings to EEPROM.
 *   M501 - Read settings from EEPROM. (i.e., Throw away unsaved changes)
 *   M502 - Revert settings to "factory" defaults. (Follow with M500 to init the EEPROM.)
 */
#define EEPROM_SETTINGS       // Persistent storage with M500 and M501
//#define DISABLE_M503        // Saves ~2700 bytes of PROGMEM. Disable for release!
#define EEPROM_CHITCHAT     // Give feedback on EEPROM commands. Disable to save PROGMEM.	//M.A.R.C. Experimental
#define EEPROM_BOOT_SILENT    // Keep M503 quiet and only give errors during first load
#if ENABLED(EEPROM_SETTINGS)
  #define EEPROM_AUTO_INIT    // Init EEPROM automatically on any errors.
#endif

//
// Host Keepalive
//
// When enabled Marlin will send a busy status message to the host
// every couple of seconds when it can't accept commands.
//
#define HOST_KEEPALIVE_FEATURE        // Disable this if your host doesn't like keepalive messages
#define DEFAULT_KEEPALIVE_INTERVAL 2  // Number of seconds between "busy" messages. Set with M113.
#define BUSY_WHILE_HEATING            // Some hosts require "busy" messages even during heating

//
// G20/G21 Inch mode support
//
//#define INCH_MODE_SUPPORT

//
// M149 Set temperature units support
//
//#define TEMPERATURE_UNITS_SUPPORT

// @section temperature

//
// Preheat Constants - Up to 5 are supported without changes
//
#define PREHEAT_1_LABEL       "PLA"
#define PREHEAT_1_TEMP_HOTEND 195	// M.A.R.C. Custom values
#define PREHEAT_1_TEMP_BED     50	// M.A.R.C. Custom values
#define PREHEAT_1_TEMP_CHAMBER 35
#define PREHEAT_1_FAN_SPEED   128 // Value from 0 to 255

#define PREHEAT_2_LABEL       "ABS"
#define PREHEAT_2_TEMP_HOTEND 240
#define PREHEAT_2_TEMP_BED     70
#define PREHEAT_2_TEMP_CHAMBER 35
#define PREHEAT_2_FAN_SPEED   128 // Value from 0 to 255

/**
 * Nozzle Park
 *
 * Park the nozzle at the given XYZ position on idle or G27.
 *
 * The "P" parameter controls the action applied to the Z axis:
 *
 *    P0  (Default) If Z is below park Z raise the nozzle.
 *    P1  Raise the nozzle always to Z-park height.
 *    P2  Raise the nozzle by Z-park amount, limited to Z_MAX_POS.
 */
#define NOZZLE_PARK_FEATURE //DAE activo por motivo del filament runout sensor

#if ENABLED(NOZZLE_PARK_FEATURE)
  // Specify a park position as { X, Y, Z_raise }
  #define NOZZLE_PARK_POINT { (X_BED_SIZE + 10), (Y_MAX_POS - 10), 20 }  // M.A.R.C. Park position outside of bed
  //#define NOZZLE_PARK_X_ONLY          // X move only is required to park
  //#define NOZZLE_PARK_Y_ONLY          // Y move only is required to park
  #define NOZZLE_PARK_Z_RAISE_MIN   2   // (mm) Always raise Z by at least this distance
  #define NOZZLE_PARK_XY_FEEDRATE 100   // (mm/s) X and Y axes feedrate (also used for delta Z axis)
  #define NOZZLE_PARK_Z_FEEDRATE    5   // (mm/s) Z axis feedrate (not used for delta printers)
#endif

/**
 * Clean Nozzle Feature -- EXPERIMENTAL
 *
 * Adds the G12 command to perform a nozzle cleaning process.
 *
 * Parameters:
 *   P  Pattern
 *   S  Strokes / Repetitions
 *   T  Triangles (P1 only)
 *
 * Patterns:
 *   P0  Straight line (default). This process requires a sponge type material
 *       at a fixed bed location. "S" specifies strokes (i.e. back-forth motions)
 *       between the start / end points.
 *
 *   P1  Zig-zag pattern between (X0, Y0) and (X1, Y1), "T" specifies the
 *       number of zig-zag triangles to do. "S" defines the number of strokes.
 *       Zig-zags are done in whichever is the narrower dimension.
 *       For example, "G12 P1 S1 T3" will execute:
 *
 *          --
 *         |  (X0, Y1) |     /\        /\        /\     | (X1, Y1)
 *         |           |    /  \      /  \      /  \    |
 *       A |           |   /    \    /    \    /    \   |
 *         |           |  /      \  /      \  /      \  |
 *         |  (X0, Y0) | /        \/        \/        \ | (X1, Y0)
 *          --         +--------------------------------+
 *                       |________|_________|_________|
 *                           T1        T2        T3
 *
 *   P2  Circular pattern with middle at NOZZLE_CLEAN_CIRCLE_MIDDLE.
 *       "R" specifies the radius. "S" specifies the stroke count.
 *       Before starting, the nozzle moves to NOZZLE_CLEAN_START_POINT.
 *
 *   Caveats: The ending Z should be the same as starting Z.
 * Attention: EXPERIMENTAL. G-code arguments may change.
 */
//#define NOZZLE_CLEAN_FEATURE

#if ENABLED(NOZZLE_CLEAN_FEATURE)
  // Default number of pattern repetitions
  #define NOZZLE_CLEAN_STROKES  12

  // Default number of triangles
  #define NOZZLE_CLEAN_TRIANGLES  3

  // Specify positions for each tool as { { X, Y, Z }, { X, Y, Z } }
  // Dual hotend system may use { {  -20, (Y_BED_SIZE / 2), (Z_MIN_POS + 1) },  {  420, (Y_BED_SIZE / 2), (Z_MIN_POS + 1) }}
  #define NOZZLE_CLEAN_START_POINT { {  30, 30, (Z_MIN_POS + 1) } }
  #define NOZZLE_CLEAN_END_POINT   { { 100, 60, (Z_MIN_POS + 1) } }

  // Circular pattern radius
  #define NOZZLE_CLEAN_CIRCLE_RADIUS 6.5
  // Circular pattern circle fragments number
  #define NOZZLE_CLEAN_CIRCLE_FN 10
  // Middle point of circle
  #define NOZZLE_CLEAN_CIRCLE_MIDDLE NOZZLE_CLEAN_START_POINT

  // Move the nozzle to the initial position after cleaning
  #define NOZZLE_CLEAN_GOBACK

  // For a purge/clean station that's always at the gantry height (thus no Z move)
  //#define NOZZLE_CLEAN_NO_Z

  // For a purge/clean station mounted on the X axis
  //#define NOZZLE_CLEAN_NO_Y

  // Require a minimum hotend temperature for cleaning
  #define NOZZLE_CLEAN_MIN_TEMP 170
  //#define NOZZLE_CLEAN_HEATUP       // Heat up the nozzle instead of skipping wipe

  // Explicit wipe G-code script applies to a G12 with no arguments.
  //#define WIPE_SEQUENCE_COMMANDS "G1 X-17 Y25 Z10 F4000\nG1 Z1\nM114\nG1 X-17 Y25\nG1 X-17 Y95\nG1 X-17 Y25\nG1 X-17 Y95\nG1 X-17 Y25\nG1 X-17 Y95\nG1 X-17 Y25\nG1 X-17 Y95\nG1 X-17 Y25\nG1 X-17 Y95\nG1 X-17 Y25\nG1 X-17 Y95\nG1 Z15\nM400\nG0 X-10.0 Y-9.0"

#endif

/**
 * Print Job Timer
 *
 * Automatically start and stop the print job timer on M104/M109/M190.
 *
 *   M104 (hotend, no wait) - high temp = none,        low temp = stop timer
 *   M109 (hotend, wait)    - high temp = start timer, low temp = stop timer
 *   M190 (bed, wait)       - high temp = start timer, low temp = none
 *
 * The timer can also be controlled with the following commands:
 *
 *   M75 - Start the print job timer
 *   M76 - Pause the print job timer
 *   M77 - Stop the print job timer
 */
#define PRINTJOB_TIMER_AUTOSTART

/**
 * Print Counter
 *
 * Track statistical data such as:
 *
 *  - Total print jobs
 *  - Total successful print jobs
 *  - Total failed print jobs
 *  - Total time printing
 *
 * View the current statistics with M78.
 */
//#define PRINTCOUNTER
#if ENABLED(PRINTCOUNTER)
  #define PRINTCOUNTER_SAVE_INTERVAL 60 // (minutes) EEPROM save interval during print
#endif

/**
 * Password
 *
 * Set a numerical password for the printer which can be requested:
 *
 *  - When the printer boots up
 *  - Upon opening the 'Print from Media' Menu
 *  - When SD printing is completed or aborted
 *
 * The following G-codes can be used:
 *
 *  M510 - Lock Printer. Blocks all commands except M511.
 *  M511 - Unlock Printer.
 *  M512 - Set, Change and Remove Password.
 *
 * If you forget the password and get locked out you'll need to re-flash
 * the firmware with the feature disabled, reset EEPROM, and (optionally)
 * re-flash the firmware again with this feature enabled.
 */
//#define PASSWORD_FEATURE
#if ENABLED(PASSWORD_FEATURE)
  #define PASSWORD_LENGTH 4                 // (#) Number of digits (1-9). 3 or 4 is recommended
  #define PASSWORD_ON_STARTUP
  #define PASSWORD_UNLOCK_GCODE             // Unlock with the M511 P<password> command. Disable to prevent brute-force attack.
  #define PASSWORD_CHANGE_GCODE             // Change the password with M512 P<old> S<new>.
  //#define PASSWORD_ON_SD_PRINT_MENU       // This does not prevent gcodes from running
  //#define PASSWORD_AFTER_SD_PRINT_END
  //#define PASSWORD_AFTER_SD_PRINT_ABORT
  //#include "Configuration_Secure.h"       // External file with PASSWORD_DEFAULT_VALUE
#endif

//=============================================================================
//============================= LCD and SD support ============================
//=============================================================================

// @section lcd

/**
 * LCD LANGUAGE
 *
 * Select the language to display on the LCD. These languages are available:
 *
 *   en, an, bg, ca, cz, da, de, el, el_gr, es, eu, fi, fr, gl, hr, hu, it,
 *   jp_kana, ko_KR, nl, pl, pt, pt_br, ro, ru, sk, sv, tr, uk, vi, zh_CN, zh_TW
 *
 * :{ 'en':'English', 'an':'Aragonese', 'bg':'Bulgarian', 'ca':'Catalan', 'cz':'Czech', 'da':'Danish', 'de':'German', 'el':'Greek', 'el_gr':'Greek (Greece)', 'es':'Spanish', 'eu':'Basque-Euskera', 'fi':'Finnish', 'fr':'French', 'gl':'Galician', 'hr':'Croatian', 'hu':'Hungarian', 'it':'Italian', 'jp_kana':'Japanese', 'ko_KR':'Korean (South Korea)', 'nl':'Dutch', 'pl':'Polish', 'pt':'Portuguese', 'pt_br':'Portuguese (Brazilian)', 'ro':'Romanian', 'ru':'Russian', 'sk':'Slovak', 'sv':'Swedish', 'tr':'Turkish', 'uk':'Ukrainian', 'vi':'Vietnamese', 'zh_CN':'Chinese (Simplified)', 'zh_TW':'Chinese (Traditional)' }
 */
#define LCD_LANGUAGE en

/**
 * LCD Character Set
 *
 * Note: This option is NOT applicable to Graphical Displays.
 *
 * All character-based LCDs provide ASCII plus one of these
 * language extensions:
 *
 *  - JAPANESE ... the most common
 *  - WESTERN  ... with more accented characters
 *  - CYRILLIC ... for the Russian language
 *
 * To determine the language extension installed on your controller:
 *
 *  - Compile and upload with LCD_LANGUAGE set to 'test'
 *  - Click the controller to view the LCD menu
 *  - The LCD will display Japanese, Western, or Cyrillic text
 *
 * See https://marlinfw.org/docs/development/lcd_language.html
 *
 * :['JAPANESE', 'WESTERN', 'CYRILLIC']
 */
#define DISPLAY_CHARSET_HD44780 JAPANESE

/**
 * Info Screen Style (0:Classic, 1:Průša)
 *
 * :[0:'Classic', 1:'Průša']
 */
#define LCD_INFO_SCREEN_STYLE 0

/**
 * SD CARD
 *
 * SD Card support is disabled by default. If your controller has an SD slot,
 * you must uncomment the following option or it won't work.
 */
#define SDSUPPORT

/**
 * SD CARD: ENABLE CRC
 *
 * Use CRC checks and retries on the SD communication.
 */
//#define SD_CHECK_AND_RETRY

/**
 * LCD Menu Items
 *
 * Disable all menus and only display the Status Screen, or
 * just remove some extraneous menu items to recover space.
 */
//#define NO_LCD_MENUS
//#define SLIM_LCD_MENUS

//
// ENCODER SETTINGS
//
// This option overrides the default number of encoder pulses needed to
// produce one step. Should be increased for high-resolution encoders.
//
#define ENCODER_PULSES_PER_STEP 4

//
// Use this option to override the number of step signals required to
// move between next/prev menu items.
//
#define ENCODER_STEPS_PER_MENU_ITEM 1

/**
 * Encoder Direction Options
 *
 * Test your encoder's behavior first with both options disabled.
 *
 *  Reversed Value Edit and Menu Nav? Enable REVERSE_ENCODER_DIRECTION.
 *  Reversed Menu Navigation only?    Enable REVERSE_MENU_DIRECTION.
 *  Reversed Value Editing only?      Enable BOTH options.
 */

//
// This option reverses the encoder direction everywhere.
//
//  Set this option if CLOCKWISE causes values to DECREASE
//
//#define REVERSE_ENCODER_DIRECTION

//
// This option reverses the encoder direction for navigating LCD menus.
//
//  If CLOCKWISE normally moves DOWN this makes it go UP.
//  If CLOCKWISE normally moves UP this makes it go DOWN.
//
//#define REVERSE_MENU_DIRECTION

//
// This option reverses the encoder direction for Select Screen.
//
//  If CLOCKWISE normally moves LEFT this makes it go RIGHT.
//  If CLOCKWISE normally moves RIGHT this makes it go LEFT.
//
//#define REVERSE_SELECT_DIRECTION

//
// Individual Axis Homing
//
// Add individual axis homing items (Home X, Home Y, and Home Z) to the LCD menu.
//
//#define INDIVIDUAL_AXIS_HOMING_MENU

//
// SPEAKER/BUZZER
//
// If you have a speaker that can produce tones, enable it here.
// By default Marlin assumes you have a buzzer with a fixed frequency.
//
//#define SPEAKER

//
// The duration and frequency for the UI feedback sound.
// Set these to 0 to disable audio feedback in the LCD menus.
//
// Note: Test audio output with the G-Code:
//  M300 S<frequency Hz> P<duration ms>
//
#define LCD_FEEDBACK_FREQUENCY_DURATION_MS 2
#define LCD_FEEDBACK_FREQUENCY_HZ 5000

//=============================================================================
//======================== LCD / Controller Selection =========================
//========================   (Character-based LCDs)   =========================
//=============================================================================

//
// RepRapDiscount Smart Controller.
// https://reprap.org/wiki/RepRapDiscount_Smart_Controller
//
// Note: Usually sold with a white PCB.
//
//#define REPRAP_DISCOUNT_SMART_CONTROLLER

//
// GT2560 (YHCB2004) LCD Display
//
// Requires Testato, Koepel softwarewire library and
// Andriy Golovnya's LiquidCrystal_AIP31068 library.
//
//#define YHCB2004

//
// Original RADDS LCD Display+Encoder+SDCardReader
// http://doku.radds.org/dokumentation/lcd-display/
//
//#define RADDS_DISPLAY

//
// ULTIMAKER Controller.
//
//#define ULTIMAKERCONTROLLER

//
// ULTIPANEL as seen on Thingiverse.
//
//#define ULTIPANEL

//
// PanelOne from T3P3 (via RAMPS 1.4 AUX2/AUX3)
// https://reprap.org/wiki/PanelOne
//
//#define PANEL_ONE

//
// GADGETS3D G3D LCD/SD Controller
// https://reprap.org/wiki/RAMPS_1.3/1.4_GADGETS3D_Shield_with_Panel
//
// Note: Usually sold with a blue PCB.
//
//#define G3D_PANEL

//
// RigidBot Panel V1.0
// http://www.inventapart.com/
//
//#define RIGIDBOT_PANEL

//
// Makeboard 3D Printer Parts 3D Printer Mini Display 1602 Mini Controller
// https://www.aliexpress.com/item/32765887917.html
//
//#define MAKEBOARD_MINI_2_LINE_DISPLAY_1602

//
// ANET and Tronxy 20x4 Controller
//
//#define ZONESTAR_LCD            // Requires ADC_KEYPAD_PIN to be assigned to an analog pin.
                                  // This LCD is known to be susceptible to electrical interference
                                  // which scrambles the display.  Pressing any button clears it up.
                                  // This is a LCD2004 display with 5 analog buttons.

//
// Generic 16x2, 16x4, 20x2, or 20x4 character-based LCD.
//
//#define ULTRA_LCD

//=============================================================================
//======================== LCD / Controller Selection =========================
//=====================   (I2C and Shift-Register LCDs)   =====================
//=============================================================================

//
// CONTROLLER TYPE: I2C
//
// Note: These controllers require the installation of Arduino's LiquidCrystal_I2C
// library. For more info: https://github.com/kiyoshigawa/LiquidCrystal_I2C
//

//
// Elefu RA Board Control Panel
// http://www.elefu.com/index.php?route=product/product&product_id=53
//
//#define RA_CONTROL_PANEL

//
// Sainsmart (YwRobot) LCD Displays
//
// These require F.Malpartida's LiquidCrystal_I2C library
// https://bitbucket.org/fmalpartida/new-liquidcrystal/wiki/Home
//
//#define LCD_SAINSMART_I2C_1602
//#define LCD_SAINSMART_I2C_2004

//
// Generic LCM1602 LCD adapter
//
//#define LCM1602

//
// PANELOLU2 LCD with status LEDs,
// separate encoder and click inputs.
//
// Note: This controller requires Arduino's LiquidTWI2 library v1.2.3 or later.
// For more info: https://github.com/lincomatic/LiquidTWI2
//
// Note: The PANELOLU2 encoder click input can either be directly connected to
// a pin (if BTN_ENC defined to != -1) or read through I2C (when BTN_ENC == -1).
//
//#define LCD_I2C_PANELOLU2

//
// Panucatt VIKI LCD with status LEDs,
// integrated click & L/R/U/D buttons, separate encoder inputs.
//
//#define LCD_I2C_VIKI

//
// CONTROLLER TYPE: Shift register panels
//

//
// 2-wire Non-latching LCD SR from https://goo.gl/aJJ4sH
// LCD configuration: https://reprap.org/wiki/SAV_3D_LCD
//
//#define SAV_3DLCD

//
// 3-wire SR LCD with strobe using 74HC4094
// https://github.com/mikeshub/SailfishLCD
// Uses the code directly from Sailfish
//
//#define FF_INTERFACEBOARD

//
// TFT GLCD Panel with Marlin UI
// Panel connected to main board by SPI or I2C interface.
// See https://github.com/Serhiy-K/TFTGLCDAdapter
//
//#define TFTGLCD_PANEL_SPI
//#define TFTGLCD_PANEL_I2C

//=============================================================================
//=======================   LCD / Controller Selection  =======================
//=========================      (Graphical LCDs)      ========================
//=============================================================================

//
// CONTROLLER TYPE: Graphical 128x64 (DOGM)
//
// IMPORTANT: The U8glib library is required for Graphical Display!
//            https://github.com/olikraus/U8glib_Arduino
//
// NOTE: If the LCD is unresponsive you may need to reverse the plugs.
//

//
// RepRapDiscount FULL GRAPHIC Smart Controller
// https://reprap.org/wiki/RepRapDiscount_Full_Graphic_Smart_Controller
//
//#define REPRAP_DISCOUNT_FULL_GRAPHIC_SMART_CONTROLLER

//
// K.3D Full Graphic Smart Controller
//
//#define K3D_FULL_GRAPHIC_SMART_CONTROLLER

//
// ReprapWorld Graphical LCD
// https://reprapworld.com/?products_details&products_id/1218
//
//#define REPRAPWORLD_GRAPHICAL_LCD

//
// Activate one of these if you have a Panucatt Devices
// Viki 2.0 or mini Viki with Graphic LCD
// https://www.panucatt.com
//
//#define VIKI2
//#define miniVIKI

//
// MakerLab Mini Panel with graphic
// controller and SD support - https://reprap.org/wiki/Mini_panel
//
//#define MINIPANEL

//
// MaKr3d Makr-Panel with graphic controller and SD support.
// https://reprap.org/wiki/MaKr3d_MaKrPanel
//
//#define MAKRPANEL

//
// Adafruit ST7565 Full Graphic Controller.
// https://github.com/eboston/Adafruit-ST7565-Full-Graphic-Controller/
//
//#define ELB_FULL_GRAPHIC_CONTROLLER

//
// BQ LCD Smart Controller shipped by
// default with the BQ Hephestos 2 and Witbox 2.
//
//#define BQ_LCD_SMART_CONTROLLER

//
// Cartesio UI
// http://mauk.cc/webshop/cartesio-shop/electronics/user-interface
//
//#define CARTESIO_UI

//
// LCD for Melzi Card with Graphical LCD
//
//#define LCD_FOR_MELZI

//
// Original Ulticontroller from Ultimaker 2 printer with SSD1309 I2C display and encoder
// https://github.com/Ultimaker/Ultimaker2/tree/master/1249_Ulticontroller_Board_(x1)
//
//#define ULTI_CONTROLLER

//
// MKS MINI12864 with graphic controller and SD support
// https://reprap.org/wiki/MKS_MINI_12864
//
//#define MKS_MINI_12864

//
// MKS LCD12864A/B with graphic controller and SD support. Follows MKS_MINI_12864 pinout.
// https://www.aliexpress.com/item/33018110072.html
//
//#define MKS_LCD12864

//
// FYSETC variant of the MINI12864 graphic controller with SD support
// https://wiki.fysetc.com/Mini12864_Panel/
//
//#define FYSETC_MINI_12864_X_X    // Type C/D/E/F. No tunable RGB Backlight by default
//#define FYSETC_MINI_12864_1_2    // Type C/D/E/F. Simple RGB Backlight (always on)
//#define FYSETC_MINI_12864_2_0    // Type A/B. Discreet RGB Backlight
//#define FYSETC_MINI_12864_2_1    // Type A/B. NeoPixel RGB Backlight
//#define FYSETC_GENERIC_12864_1_1 // Larger display with basic ON/OFF backlight.

//
// Factory display for Creality CR-10
// https://www.aliexpress.com/item/32833148327.html
//
// This is RAMPS-compatible using a single 10-pin connector.
// (For CR-10 owners who want to replace the Melzi Creality board but retain the display)
//
//#define CR10_STOCKDISPLAY

//
// Ender-2 OEM display, a variant of the MKS_MINI_12864
//
//#define ENDER2_STOCKDISPLAY

//
// ANET and Tronxy Graphical Controller
//
// Anet 128x64 full graphics lcd with rotary encoder as used on Anet A6
// A clone of the RepRapDiscount full graphics display but with
// different pins/wiring (see pins_ANET_10.h). Enable one of these.
//
//#define ANET_FULL_GRAPHICS_LCD
//#define ANET_FULL_GRAPHICS_LCD_ALT_WIRING

//
// AZSMZ 12864 LCD with SD
// https://www.aliexpress.com/item/32837222770.html
//
//#define AZSMZ_12864

//
// Silvergate GLCD controller
// https://github.com/android444/Silvergate
//
//#define SILVER_GATE_GLCD_CONTROLLER

//=============================================================================
//==============================  OLED Displays  ==============================
//=============================================================================

//
// SSD1306 OLED full graphics generic display
//
//#define U8GLIB_SSD1306

//
// SAV OLEd LCD module support using either SSD1306 or SH1106 based LCD modules
//
//#define SAV_3DGLCD
#if ENABLED(SAV_3DGLCD)
  #define U8GLIB_SSD1306
  //#define U8GLIB_SH1106
#endif

//
// TinyBoy2 128x64 OLED / Encoder Panel
//
//#define OLED_PANEL_TINYBOY2

//
// MKS OLED 1.3" 128×64 Full Graphics Controller
// https://reprap.org/wiki/MKS_12864OLED
//
// Tiny, but very sharp OLED display
//
//#define MKS_12864OLED          // Uses the SH1106 controller (default)
//#define MKS_12864OLED_SSD1306  // Uses the SSD1306 controller

//
// Zonestar OLED 128×64 Full Graphics Controller
//
//#define ZONESTAR_12864LCD           // Graphical (DOGM) with ST7920 controller
//#define ZONESTAR_12864OLED          // 1.3" OLED with SH1106 controller (default)
//#define ZONESTAR_12864OLED_SSD1306  // 0.96" OLED with SSD1306 controller

//
// Einstart S OLED SSD1306
//
//#define U8GLIB_SH1106_EINSTART

//
// Overlord OLED display/controller with i2c buzzer and LEDs
//
//#define OVERLORD_OLED

//
// FYSETC OLED 2.42" 128×64 Full Graphics Controller with WS2812 RGB
// Where to find : https://www.aliexpress.com/item/4000345255731.html
//#define FYSETC_242_OLED_12864   // Uses the SSD1309 controller

//
// K.3D SSD1309 OLED 2.42" 128×64 Full Graphics Controller
//
//#define K3D_242_OLED_CONTROLLER   // Software SPI

//=============================================================================
//========================== Extensible UI Displays ===========================
//=============================================================================

//
// DGUS Touch Display with DWIN OS. (Choose one.)
// ORIGIN : https://www.aliexpress.com/item/32993409517.html
// FYSETC : https://www.aliexpress.com/item/32961471929.html
//
//#define DGUS_LCD_UI_ORIGIN
//#define DGUS_LCD_UI_FYSETC
//#define DGUS_LCD_UI_HIPRECY

//#define DGUS_LCD_UI_MKS
#if ENABLED(DGUS_LCD_UI_MKS)
  #define USE_MKS_GREEN_UI
#endif

//
// Touch-screen LCD for Malyan M200/M300 printers
//
//#define MALYAN_LCD
#if ENABLED(MALYAN_LCD)
  #define LCD_SERIAL_PORT 1  // Default is 1 for Malyan M200
#endif

//
// Touch UI for FTDI EVE (FT800/FT810) displays
// See Configuration_adv.h for all configuration options.
//
//#define TOUCH_UI_FTDI_EVE

//
// Touch-screen LCD for Anycubic printers
//
//#define ANYCUBIC_LCD_I3MEGA
//#define ANYCUBIC_LCD_CHIRON
#if EITHER(ANYCUBIC_LCD_I3MEGA, ANYCUBIC_LCD_CHIRON)
  #define LCD_SERIAL_PORT 3  // Default is 3 for Anycubic
  //#define ANYCUBIC_LCD_DEBUG
#endif

//
// 320x240 Nextion 2.8" serial TFT Resistive Touch Screen NX3224T028
//
//#define NEXTION_TFT
#if ENABLED(NEXTION_TFT)
  #define LCD_SERIAL_PORT 1  // Default is 1 for Nextion
#endif

//
// Third-party or vendor-customized controller interfaces.
// Sources should be installed in 'src/lcd/extui'.
//
//#define EXTENSIBLE_UI

#if ENABLED(EXTENSIBLE_UI)
  //#define EXTUI_LOCAL_BEEPER // Enables use of local Beeper pin with external display
#endif

//=============================================================================
//=============================== Graphical TFTs ==============================
//=============================================================================

/**
 * Specific TFT Model Presets. Enable one of the following options
 * or enable TFT_GENERIC and set sub-options.
 */

//
// 480x320, 3.5", SPI Display From MKS
// Normally used in MKS Robin Nano V2
//
//#define MKS_TS35_V2_0

//
// 320x240, 2.4", FSMC Display From MKS
// Normally used in MKS Robin Nano V1.2
//
//#define MKS_ROBIN_TFT24

//
// 320x240, 2.8", FSMC Display From MKS
// Normally used in MKS Robin Nano V1.2
//
//#define MKS_ROBIN_TFT28

//
// 320x240, 3.2", FSMC Display From MKS
// Normally used in MKS Robin Nano V1.2
//
//#define MKS_ROBIN_TFT32

//
// 480x320, 3.5", FSMC Display From MKS
// Normally used in MKS Robin Nano V1.2
//
//#define MKS_ROBIN_TFT35

//
// 480x272, 4.3", FSMC Display From MKS
//
//#define MKS_ROBIN_TFT43

//
// 320x240, 3.2", FSMC Display From MKS
// Normally used in MKS Robin
//
//#define MKS_ROBIN_TFT_V1_1R

//
// 480x320, 3.5", FSMC Stock Display from TronxXY
//
//#define TFT_TRONXY_X5SA

//
// 480x320, 3.5", FSMC Stock Display from AnyCubic
//
//#define ANYCUBIC_TFT35

//
// 320x240, 2.8", FSMC Stock Display from Longer/Alfawise
//
//#define LONGER_LK_TFT28

//
// 320x240, 2.8", FSMC Stock Display from ET4
//
//#define ANET_ET4_TFT28

//
// 480x320, 3.5", FSMC Stock Display from ET5
//
//#define ANET_ET5_TFT35

//
// 1024x600, 7", RGB Stock Display from BIQU-BX
//
//#define BIQU_BX_TFT70

//
// Generic TFT with detailed options
//
//#define TFT_GENERIC
#if ENABLED(TFT_GENERIC)
  // :[ 'AUTO', 'ST7735', 'ST7789', 'ST7796', 'R61505', 'ILI9328', 'ILI9341', 'ILI9488' ]
  #define TFT_DRIVER AUTO

  // Interface. Enable one of the following options:
  //#define TFT_INTERFACE_FSMC
  //#define TFT_INTERFACE_SPI

  // TFT Resolution. Enable one of the following options:
  //#define TFT_RES_320x240
  //#define TFT_RES_480x272
  //#define TFT_RES_480x320
#endif

/**
 * TFT UI - User Interface Selection. Enable one of the following options:
 *
 *   TFT_CLASSIC_UI - Emulated DOGM - 128x64 Upscaled
 *   TFT_COLOR_UI   - Marlin Default Menus, Touch Friendly, using full TFT capabilities
 *   TFT_LVGL_UI    - A Modern UI using LVGL
 *
 *   For LVGL_UI also copy the 'assets' folder from the build directory to the
 *   root of your SD card, together with the compiled firmware.
 */
//#define TFT_CLASSIC_UI
//#define TFT_COLOR_UI
//#define TFT_LVGL_UI

#if ENABLED(TFT_LVGL_UI)
  //#define MKS_WIFI_MODULE  // MKS WiFi module
#endif

/**
 * TFT Rotation. Set to one of the following values:
 *
 *   TFT_ROTATE_90,  TFT_ROTATE_90_MIRROR_X,  TFT_ROTATE_90_MIRROR_Y,
 *   TFT_ROTATE_180, TFT_ROTATE_180_MIRROR_X, TFT_ROTATE_180_MIRROR_Y,
 *   TFT_ROTATE_270, TFT_ROTATE_270_MIRROR_X, TFT_ROTATE_270_MIRROR_Y,
 *   TFT_MIRROR_X, TFT_MIRROR_Y, TFT_NO_ROTATION
 */
//#define TFT_ROTATION TFT_NO_ROTATION

//=============================================================================
//============================  Other Controllers  ============================
//=============================================================================

//
// Ender-3 v2 OEM display. A DWIN display with Rotary Encoder.
//
#define DWIN_CREALITY_LCD

//
// MarlinUI for Creality's DWIN display (and others)
//
//#define DWIN_MARLINUI_PORTRAIT
//#define DWIN_MARLINUI_LANDSCAPE

//
// ADS7843/XPT2046 ADC Touchscreen such as ILI9341 2.8
//
//#define TOUCH_SCREEN
#if ENABLED(TOUCH_SCREEN)
  #define BUTTON_DELAY_EDIT  50 // (ms) Button repeat delay for edit screens
  #define BUTTON_DELAY_MENU 250 // (ms) Button repeat delay for menus

  #define TOUCH_SCREEN_CALIBRATION

  //#define TOUCH_CALIBRATION_X 12316
  //#define TOUCH_CALIBRATION_Y -8981
  //#define TOUCH_OFFSET_X        -43
  //#define TOUCH_OFFSET_Y        257
  //#define TOUCH_ORIENTATION TOUCH_LANDSCAPE

  #if BOTH(TOUCH_SCREEN_CALIBRATION, EEPROM_SETTINGS)
    #define TOUCH_CALIBRATION_AUTO_SAVE // Auto save successful calibration values to EEPROM
  #endif

  #if ENABLED(TFT_COLOR_UI)
    //#define SINGLE_TOUCH_NAVIGATION
  #endif
#endif

//
// RepRapWorld REPRAPWORLD_KEYPAD v1.1
// https://reprapworld.com/products/electronics/ramps/keypad_v1_0_fully_assembled/
//
//#define REPRAPWORLD_KEYPAD
//#define REPRAPWORLD_KEYPAD_MOVE_STEP 10.0 // (mm) Distance to move per key-press

//=============================================================================
//=============================== Extra Features ==============================
//=============================================================================

// @section extras

// Set number of user-controlled fans. Disable to use all board-defined fans.
// :[1,2,3,4,5,6,7,8]
//#define NUM_M106_FANS 1

// Increase the FAN PWM frequency. Removes the PWM noise but increases heating in the FET/Arduino
//#define FAST_PWM_FAN

// Use software PWM to drive the fan, as for the heaters. This uses a very low frequency
// which is not as annoying as with the hardware PWM. On the other hand, if this frequency
// is too low, you should also increment SOFT_PWM_SCALE.
//#define FAN_SOFT_PWM

// Incrementing this by 1 will double the software PWM frequency,
// affecting heaters, and the fan if FAN_SOFT_PWM is enabled.
// However, control resolution will be halved for each increment;
// at zero value, there are 128 effective control positions.
// :[0,1,2,3,4,5,6,7]
#define SOFT_PWM_SCALE 0

// If SOFT_PWM_SCALE is set to a value higher than 0, dithering can
// be used to mitigate the associated resolution loss. If enabled,
// some of the PWM cycles are stretched so on average the desired
// duty cycle is attained.
//#define SOFT_PWM_DITHER

// Temperature status LEDs that display the hotend and bed temperature.
// If all hotends, bed temperature, and target temperature are under 54C
// then the BLUE led is on. Otherwise the RED led is on. (1C hysteresis)
//#define TEMP_STAT_LEDS

// Support for the BariCUDA Paste Extruder
//#define BARICUDA

// Support for BlinkM/CyzRgb
//#define BLINKM

// Support for PCA9632 PWM LED driver
//#define PCA9632

// Support for PCA9533 PWM LED driver
//#define PCA9533

/**
 * RGB LED / LED Strip Control
 *
 * Enable support for an RGB LED connected to 5V digital pins, or
 * an RGB Strip connected to MOSFETs controlled by digital pins.
 *
 * Adds the M150 command to set the LED (or LED strip) color.
 * If pins are PWM capable (e.g., 4, 5, 6, 11) then a range of
 * luminance values can be set from 0 to 255.
 * For NeoPixel LED an overall brightness parameter is also available.
 *
 * *** CAUTION ***
 *  LED Strips require a MOSFET Chip between PWM lines and LEDs,
 *  as the Arduino cannot handle the current the LEDs will require.
 *  Failure to follow this precaution can destroy your Arduino!
 *  NOTE: A separate 5V power supply is required! The NeoPixel LED needs
 *  more current than the Arduino 5V linear regulator can produce.
 * *** CAUTION ***
 *
 * LED Type. Enable only one of the following two options.
 */
//#define RGB_LED
//#define RGBW_LED

#if EITHER(RGB_LED, RGBW_LED)
  //#define RGB_LED_R_PIN 34
  //#define RGB_LED_G_PIN 43
  //#define RGB_LED_B_PIN 35
  //#define RGB_LED_W_PIN -1
#endif

// Support for Adafruit NeoPixel LED driver
//#define NEOPIXEL_LED
#if ENABLED(NEOPIXEL_LED)
  #define NEOPIXEL_TYPE   NEO_GRBW // NEO_GRBW / NEO_GRB - four/three channel driver type (defined in Adafruit_NeoPixel.h)
  #define NEOPIXEL_PIN     4       // LED driving pin
  //#define NEOPIXEL2_TYPE NEOPIXEL_TYPE
  //#define NEOPIXEL2_PIN    5
  #define NEOPIXEL_PIXELS 30       // Number of LEDs in the strip. (Longest strip when NEOPIXEL2_SEPARATE is disabled.)
  #define NEOPIXEL_IS_SEQUENTIAL   // Sequential display for temperature change - LED by LED. Disable to change all LEDs at once.
  #define NEOPIXEL_BRIGHTNESS 127  // Initial brightness (0-255)
  //#define NEOPIXEL_STARTUP_TEST  // Cycle through colors at startup

  // Support for second Adafruit NeoPixel LED driver controlled with M150 S1 ...
  //#define NEOPIXEL2_SEPARATE
  #if ENABLED(NEOPIXEL2_SEPARATE)
    #define NEOPIXEL2_PIXELS      15  // Number of LEDs in the second strip
    #define NEOPIXEL2_BRIGHTNESS 127  // Initial brightness (0-255)
    #define NEOPIXEL2_STARTUP_TEST    // Cycle through colors at startup
  #else
    //#define NEOPIXEL2_INSERIES      // Default behavior is NeoPixel 2 in parallel
  #endif

  // Use a single NeoPixel LED for static (background) lighting
  //#define NEOPIXEL_BKGD_LED_INDEX  0               // Index of the LED to use
  //#define NEOPIXEL_BKGD_COLOR { 255, 255, 255, 0 } // R, G, B, W
  //#define NEOPIXEL_BKGD_ALWAYS_ON                  // Keep the backlight on when other NeoPixels are off
#endif

/**
 * Printer Event LEDs
 *
 * During printing, the LEDs will reflect the printer status:
 *
 *  - Gradually change from blue to violet as the heated bed gets to target temp
 *  - Gradually change from violet to red as the hotend gets to temperature
 *  - Change to white to illuminate work surface
 *  - Change to green once print has finished
 *  - Turn off after the print has finished and the user has pushed a button
 */
#if ANY(BLINKM, RGB_LED, RGBW_LED, PCA9632, PCA9533, NEOPIXEL_LED)
  #define PRINTER_EVENT_LEDS
#endif

/**
 * Number of servos
 *
 * For some servo-related options NUM_SERVOS will be set automatically.
 * Set this manually if there are extra servos needing manual control.
 * Set to 0 to turn off servo support.
 */
//#define NUM_SERVOS 3 // Servo index starts with 0 for M280 command

// (ms) Delay  before the next move will start, to give the servo time to reach its target angle.
// 300ms is a good value but you can try less delay.
// If the servo can't reach the requested position, increase it.
#define SERVO_DELAY { 300 }

// Only power servos during movement, otherwise leave off to prevent jitter
//#define DEACTIVATE_SERVOS_AFTER_MOVE

// Edit servo angles with M281 and save to EEPROM with M500
//#define EDITABLE_SERVO_ANGLES<|MERGE_RESOLUTION|>--- conflicted
+++ resolved
@@ -1229,15 +1229,9 @@
 
 // @section machine
 
-<<<<<<< HEAD
 // The size of the print bed
 #define X_BED_SIZE 230    // DAE Max usable bed-size
 #define Y_BED_SIZE 230    // DAE Max usable bed-size
-=======
-// The size of the printable area
-#define X_BED_SIZE 200
-#define Y_BED_SIZE 200
->>>>>>> 43fc1bd2
 
 // Travel limits (mm) after homing, corresponding to endstop positions.
 #define X_MIN_POS 0
