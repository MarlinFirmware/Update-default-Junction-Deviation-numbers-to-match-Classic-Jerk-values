/**
 * Marlin 3D Printer Firmware
 * Copyright (C) 2016 MarlinFirmware [https://github.com/MarlinFirmware/Marlin]
 *
 * Based on Sprinter and grbl.
 * Copyright (C) 2011 Camiel Gubbels / Erik van der Zalm
 *
 * This program is free software: you can redistribute it and/or modify
 * it under the terms of the GNU General Public License as published by
 * the Free Software Foundation, either version 3 of the License, or
 * (at your option) any later version.
 *
 * This program is distributed in the hope that it will be useful,
 * but WITHOUT ANY WARRANTY; without even the implied warranty of
 * MERCHANTABILITY or FITNESS FOR A PARTICULAR PURPOSE.  See the
 * GNU General Public License for more details.
 *
 * You should have received a copy of the GNU General Public License
 * along with this program.  If not, see <http://www.gnu.org/licenses/>.
 *
 */

/**
 * Configuration.h
 *
 * Basic settings such as:
 *
 * - Type of electronics
 * - Type of temperature sensor
 * - Printer geometry
 * - Endstop configuration
 * - LCD controller
 * - Extra features
 *
 * Advanced settings can be found in Configuration_adv.h
 *
 */
#ifndef CONFIGURATION_H
#define CONFIGURATION_H
#define CONFIGURATION_H_VERSION 010100

//===========================================================================
//============================= Getting Started =============================
//===========================================================================

/**
 * Here are some standard links for getting your machine calibrated:
 *
 * http://reprap.org/wiki/Calibration
 * http://youtu.be/wAL9d7FgInk
 * http://calculator.josefprusa.cz
 * http://reprap.org/wiki/Triffid_Hunter%27s_Calibration_Guide
 * http://www.thingiverse.com/thing:5573
 * https://sites.google.com/site/repraplogphase/calibration-of-your-reprap
 * http://www.thingiverse.com/thing:298812
 */

//===========================================================================
//============================= DELTA Printer ===============================
//===========================================================================
// For a Delta printer replace the configuration files with the files in the
// example_configurations/delta directory.
//

//===========================================================================
//============================= SCARA Printer ===============================
//===========================================================================
// For a Scara printer replace the configuration files with the files in the
// example_configurations/SCARA directory.
//

// @section info

// User-specified version info of this build to display in [Pronterface, etc] terminal window during
// startup. Implementation of an idea by Prof Braino to inform user that any changes made to this
// build by the user have been successfully uploaded into firmware.
#define STRING_CONFIG_H_AUTHOR "(none, default config)" // Who made the changes.
#define SHOW_BOOTSCREEN
#define STRING_SPLASH_LINE1 SHORT_BUILD_VERSION // will be shown during bootup in line 1
#define STRING_SPLASH_LINE2 WEBSITE_URL         // will be shown during bootup in line 2

//
// *** VENDORS PLEASE READ *****************************************************
//
// Marlin now allow you to have a vendor boot image to be displayed on machine
// start. When SHOW_CUSTOM_BOOTSCREEN is defined Marlin will first show your
// custom boot image and then the default Marlin boot image is shown.
//
// We suggest for you to take advantage of this new feature and keep the Marlin
// boot image unmodified. For an example have a look at the bq Hephestos 2
// example configuration folder.
//
//#define SHOW_CUSTOM_BOOTSCREEN
// @section machine

/**
 * Select which serial port on the board will be used for communication with the host.
 * This allows the connection of wireless adapters (for instance) to non-default port pins.
 * Serial port 0 is always used by the Arduino bootloader regardless of this setting.
 *
 * :[0, 1, 2, 3, 4, 5, 6, 7]
 */
#define SERIAL_PORT 0

/**
 * This setting determines the communication speed of the printer.
 *
 * 250000 works in most cases, but you might try a lower speed if
 * you commonly experience drop-outs during host printing.
 *
 * :[2400, 9600, 19200, 38400, 57600, 115200, 250000]
 */
#define BAUDRATE 115200

// Enable the Bluetooth serial interface on AT90USB devices
//#define BLUETOOTH

// The following define selects which electronics board you have.
// Please choose the name from boards.h that matches your setup
#ifndef MOTHERBOARD
  #define MOTHERBOARD BOARD_RAMPS_14_EFB
#endif

// Optional custom name for your RepStrap or other custom machine
// Displayed in the LCD "Ready" message
#define CUSTOM_MACHINE_NAME "WD Wilson II"

// Define this to set a unique identifier for this printer, (Used by some programs to differentiate between machines)
// You can use an online service to generate a random UUID. (eg http://www.uuidgenerator.net/version4)
//#define MACHINE_UUID "00000000-0000-0000-0000-000000000000"

// This defines the number of extruders
// :[1, 2, 3, 4, 5]
#define EXTRUDERS 1

// For Cyclops or any "multi-extruder" that shares a single nozzle.
//#define SINGLENOZZLE

// A dual extruder that uses a single stepper motor
// Don't forget to set SSDE_SERVO_ANGLES and HOTEND_OFFSET_X/Y/Z
//#define SWITCHING_EXTRUDER
#if ENABLED(SWITCHING_EXTRUDER)
  #define SWITCHING_EXTRUDER_SERVO_NR 0
  #define SWITCHING_EXTRUDER_SERVO_ANGLES { 0, 90 } // Angles for E0, E1
  //#define HOTEND_OFFSET_Z {0.0, 0.0}
#endif

/**
 * "Mixing Extruder"
 *   - Adds a new code, M165, to set the current mix factors.
 *   - Extends the stepping routines to move multiple steppers in proportion to the mix.
 *   - Optional support for Repetier Firmware M163, M164, and virtual extruder.
 *   - This implementation supports only a single extruder.
 *   - Enable DIRECT_MIXING_IN_G1 for Pia Taubert's reference implementation
 */
//#define MIXING_EXTRUDER
#if ENABLED(MIXING_EXTRUDER)
  #define MIXING_STEPPERS 2        // Number of steppers in your mixing extruder
  #define MIXING_VIRTUAL_TOOLS 16  // Use the Virtual Tool method with M163 and M164
  //#define DIRECT_MIXING_IN_G1    // Allow ABCDHI mix factors in G1 movement commands
#endif

// Offset of the extruders (uncomment if using more than one and relying on firmware to position when changing).
// The offset has to be X=0, Y=0 for the extruder 0 hotend (default extruder).
// For the other hotends it is their distance from the extruder 0 hotend.
//#define HOTEND_OFFSET_X {0.0, 20.00} // (in mm) for each extruder, offset of the hotend on the X axis
//#define HOTEND_OFFSET_Y {0.0, 5.00}  // (in mm) for each extruder, offset of the hotend on the Y axis

/**
 * Select your power supply here. Use 0 if you haven't connected the PS_ON_PIN
 *
 * 0 = No Power Switch
 * 1 = ATX
 * 2 = X-Box 360 203Watts (the blue wire connected to PS_ON and the red wire to VCC)
 *
 * :{ 0:'No power switch', 1:'ATX', 2:'X-Box 360' }
 */
#define POWER_SUPPLY 0

#if POWER_SUPPLY > 0
  // Enable this option to leave the PSU off at startup.
  // Power to steppers and heaters will need to be turned on with M80.
  //#define PS_DEFAULT_OFF
#endif

// @section temperature

//===========================================================================
//============================= Thermal Settings ============================
//===========================================================================

/**
 * --NORMAL IS 4.7kohm PULLUP!-- 1kohm pullup can be used on hotend sensor, using correct resistor and table
 *
 * Temperature sensors available:
 *
 *    -3 : thermocouple with MAX31855 (only for sensor 0)
 *    -2 : thermocouple with MAX6675 (only for sensor 0)
 *    -1 : thermocouple with AD595
 *     0 : not used
 *     1 : 100k thermistor - best choice for EPCOS 100k (4.7k pullup)
 *     2 : 200k thermistor - ATC Semitec 204GT-2 (4.7k pullup)
 *     3 : Mendel-parts thermistor (4.7k pullup)
 *     4 : 10k thermistor !! do not use it for a hotend. It gives bad resolution at high temp. !!
 *     5 : 100K thermistor - ATC Semitec 104GT-2 (Used in ParCan & J-Head) (4.7k pullup)
 *     6 : 100k EPCOS - Not as accurate as table 1 (created using a fluke thermocouple) (4.7k pullup)
 *     7 : 100k Honeywell thermistor 135-104LAG-J01 (4.7k pullup)
 *    71 : 100k Honeywell thermistor 135-104LAF-J01 (4.7k pullup)
 *     8 : 100k 0603 SMD Vishay NTCS0603E3104FXT (4.7k pullup)
 *     9 : 100k GE Sensing AL03006-58.2K-97-G1 (4.7k pullup)
 *    10 : 100k RS thermistor 198-961 (4.7k pullup)
 *    11 : 100k beta 3950 1% thermistor (4.7k pullup)
 *    12 : 100k 0603 SMD Vishay NTCS0603E3104FXT (4.7k pullup) (calibrated for Makibox hot bed)
 *    13 : 100k Hisens 3950  1% up to 300°C for hotend "Simple ONE " & "Hotend "All In ONE"
 *    20 : the PT100 circuit found in the Ultimainboard V2.x
 *    60 : 100k Maker's Tool Works Kapton Bed Thermistor beta=3950
 *    66 : 4.7M High Temperature thermistor from Dyze Design
 *    70 : the 100K thermistor found in the bq Hephestos 2
 *    75 : 100k Generic Silicon Heat Pad with NTC 100K MGB18-104F39050L32 thermistor
 *
 *       1k ohm pullup tables - This is atypical, and requires changing out the 4.7k pullup for 1k.
 *                              (but gives greater accuracy and more stable PID)
 *    51 : 100k thermistor - EPCOS (1k pullup)
 *    52 : 200k thermistor - ATC Semitec 204GT-2 (1k pullup)
 *    55 : 100k thermistor - ATC Semitec 104GT-2 (Used in ParCan & J-Head) (1k pullup)
 *
 *  1047 : Pt1000 with 4k7 pullup
 *  1010 : Pt1000 with 1k pullup (non standard)
 *   147 : Pt100 with 4k7 pullup
 *   110 : Pt100 with 1k pullup (non standard)
 *
 *         Use these for Testing or Development purposes. NEVER for production machine.
 *   998 : Dummy Table that ALWAYS reads 25°C or the temperature defined below.
 *   999 : Dummy Table that ALWAYS reads 100°C or the temperature defined below.
 *
 * :{ '0': "Not used", '1':"100k / 4.7k - EPCOS", '2':"200k / 4.7k - ATC Semitec 204GT-2", '3':"Mendel-parts / 4.7k", '4':"10k !! do not use for a hotend. Bad resolution at high temp. !!", '5':"100K / 4.7k - ATC Semitec 104GT-2 (Used in ParCan & J-Head)", '6':"100k / 4.7k EPCOS - Not as accurate as Table 1", '7':"100k / 4.7k Honeywell 135-104LAG-J01", '8':"100k / 4.7k 0603 SMD Vishay NTCS0603E3104FXT", '9':"100k / 4.7k GE Sensing AL03006-58.2K-97-G1", '10':"100k / 4.7k RS 198-961", '11':"100k / 4.7k beta 3950 1%", '12':"100k / 4.7k 0603 SMD Vishay NTCS0603E3104FXT (calibrated for Makibox hot bed)", '13':"100k Hisens 3950  1% up to 300°C for hotend 'Simple ONE ' & hotend 'All In ONE'", '20':"PT100 (Ultimainboard V2.x)", '51':"100k / 1k - EPCOS", '52':"200k / 1k - ATC Semitec 204GT-2", '55':"100k / 1k - ATC Semitec 104GT-2 (Used in ParCan & J-Head)", '60':"100k Maker's Tool Works Kapton Bed Thermistor beta=3950", '66':"Dyze Design 4.7M High Temperature thermistor", '70':"the 100K thermistor found in the bq Hephestos 2", '71':"100k / 4.7k Honeywell 135-104LAF-J01", '147':"Pt100 / 4.7k", '1047':"Pt1000 / 4.7k", '110':"Pt100 / 1k (non-standard)", '1010':"Pt1000 / 1k (non standard)", '-3':"Thermocouple + MAX31855 (only for sensor 0)", '-2':"Thermocouple + MAX6675 (only for sensor 0)", '-1':"Thermocouple + AD595",'998':"Dummy 1", '999':"Dummy 2" }
 */
#define TEMP_SENSOR_0 1
#define TEMP_SENSOR_1 0
#define TEMP_SENSOR_2 0
#define TEMP_SENSOR_3 0
#define TEMP_SENSOR_4 0
#define TEMP_SENSOR_BED 5

// Dummy thermistor constant temperature readings, for use with 998 and 999
#define DUMMY_THERMISTOR_998_VALUE 25
#define DUMMY_THERMISTOR_999_VALUE 100

// Use temp sensor 1 as a redundant sensor with sensor 0. If the readings
// from the two sensors differ too much the print will be aborted.
//#define TEMP_SENSOR_1_AS_REDUNDANT
#define MAX_REDUNDANT_TEMP_SENSOR_DIFF 10

// Extruder temperature must be close to target for this long before M109 returns success
#define TEMP_RESIDENCY_TIME 10  // (seconds)
#define TEMP_HYSTERESIS 3       // (degC) range of +/- temperatures considered "close" to the target one
#define TEMP_WINDOW     1       // (degC) Window around target to start the residency timer x degC early.

// Bed temperature must be close to target for this long before M190 returns success
#define TEMP_BED_RESIDENCY_TIME 10  // (seconds)
#define TEMP_BED_HYSTERESIS 3       // (degC) range of +/- temperatures considered "close" to the target one
#define TEMP_BED_WINDOW     1       // (degC) Window around target to start the residency timer x degC early.

// The minimal temperature defines the temperature below which the heater will not be enabled It is used
// to check that the wiring to the thermistor is not broken.
// Otherwise this would lead to the heater being powered on all the time.
#define HEATER_0_MINTEMP 5
#define HEATER_1_MINTEMP 5
#define HEATER_2_MINTEMP 5
#define HEATER_3_MINTEMP 5
#define HEATER_4_MINTEMP 5
#define BED_MINTEMP 5

// When temperature exceeds max temp, your heater will be switched off.
// This feature exists to protect your hotend from overheating accidentally, but *NOT* from thermistor short/failure!
// You should use MINTEMP for thermistor short/failure protection.
#define HEATER_0_MAXTEMP 275
#define HEATER_1_MAXTEMP 275
#define HEATER_2_MAXTEMP 275
#define HEATER_3_MAXTEMP 275
#define HEATER_4_MAXTEMP 275
#define BED_MAXTEMP 150

//===========================================================================
//============================= PID Settings ================================
//===========================================================================
// PID Tuning Guide here: http://reprap.org/wiki/PID_Tuning

// Comment the following line to disable PID and enable bang-bang.
#define PIDTEMP
#define BANG_MAX 255 // limits current to nozzle while in bang-bang mode; 255=full current
#define PID_MAX BANG_MAX // limits current to nozzle while PID is active (see PID_FUNCTIONAL_RANGE below); 255=full current
#if ENABLED(PIDTEMP)
  //#define PID_AUTOTUNE_MENU // Add PID Autotune to the LCD "Temperature" menu to run M303 and apply the result.
  //#define PID_DEBUG // Sends debug data to the serial port.
  //#define PID_OPENLOOP 1 // Puts PID in open loop. M104/M140 sets the output power from 0 to PID_MAX
  //#define SLOW_PWM_HEATERS // PWM with very low frequency (roughly 0.125Hz=8s) and minimum state time of approximately 1s useful for heaters driven by a relay
  //#define PID_PARAMS_PER_HOTEND // Uses separate PID parameters for each extruder (useful for mismatched extruders)
                                  // Set/get with gcode: M301 E[extruder number, 0-2]
  #define PID_FUNCTIONAL_RANGE 10 // If the temperature difference between the target temperature and the actual temperature
                                  // is more than PID_FUNCTIONAL_RANGE then the PID will be shut off and the heater will be set to min/max.
  #define K1 0.95 //smoothing factor within the PID

  // If you are using a pre-configured hotend then you can use one of the value sets by uncommenting it
  // Ultimaker
//  #define  DEFAULT_Kp 22.2
//  #define  DEFAULT_Ki 1.08
//  #define  DEFAULT_Kd 114

  // MakerGear
  //#define  DEFAULT_Kp 7.0
  //#define  DEFAULT_Ki 0.1
  //#define  DEFAULT_Kd 12

  // Mendel Parts V9 on 12V
  //#define  DEFAULT_Kp 63.0
  //#define  DEFAULT_Ki 2.25
  //#define  DEFAULT_Kd 440

// Chino HotEnds
//    #define  DEFAULT_Kp 25.87
//    #define  DEFAULT_Ki 2.02
//    #define  DEFAULT_Kd 82.67

    #define  DEFAULT_Kp 21.83
    #define  DEFAULT_Ki 1.11
    #define  DEFAULT_Kd 107.30

#endif // PIDTEMP

//===========================================================================
//============================= PID > Bed Temperature Control ===============
//===========================================================================
// Select PID or bang-bang with PIDTEMPBED. If bang-bang, BED_LIMIT_SWITCHING will enable hysteresis
//
// Uncomment this to enable PID on the bed. It uses the same frequency PWM as the extruder.
// If your PID_dT is the default, and correct for your hardware/configuration, that means 7.689Hz,
// which is fine for driving a square wave into a resistive load and does not significantly impact you FET heating.
// This also works fine on a Fotek SSR-10DA Solid State Relay into a 250W heater.
// If your configuration is significantly different than this and you don't understand the issues involved, you probably
// shouldn't use bed PID until someone else verifies your hardware works.
// If this is enabled, find your own PID constants below.
#define PIDTEMPBED

//#define BED_LIMIT_SWITCHING

// This sets the max power delivered to the bed, and replaces the HEATER_BED_DUTY_CYCLE_DIVIDER option.
// all forms of bed control obey this (PID, bang-bang, bang-bang with hysteresis)
// setting this to anything other than 255 enables a form of PWM to the bed just like HEATER_BED_DUTY_CYCLE_DIVIDER did,
// so you shouldn't use it unless you are OK with PWM on your bed.  (see the comment on enabling PIDTEMPBED)
#define MAX_BED_POWER 255 // limits duty cycle to bed; 255=full current

#if ENABLED(PIDTEMPBED)

  //#define PID_BED_DEBUG // Sends debug data to the serial port.

  //120V 250W silicone heater into 4mm borosilicate (MendelMax 1.5+)
  //from FOPDT model - kp=.39 Tp=405 Tdead=66, Tc set to 79.2, aggressive factor of .15 (vs .1, 1, 10)
//  #define  DEFAULT_bedKp 10.00
//  #define  DEFAULT_bedKi .023
//  #define  DEFAULT_bedKd 305.4

  //120V 250W silicone heater into 4mm borosilicate (MendelMax 1.5+)
  //from pidautotune
//  #define  DEFAULT_bedKp 97.1
//  #define  DEFAULT_bedKi 1.41
//  #define  DEFAULT_bedKd 1675.16

  #define  DEFAULT_bedKp 212.39
  #define  DEFAULT_bedKi 27.70
  #define  DEFAULT_bedKd 407.15


  // FIND YOUR OWN: "M303 E-1 C8 S90" to run autotune on the bed at 90 degreesC for 8 cycles.
#endif // PIDTEMPBED

// @section extruder

// This option prevents extrusion if the temperature is below EXTRUDE_MINTEMP.
// It also enables the M302 command to set the minimum extrusion temperature
// or to allow moving the extruder regardless of the hotend temperature.
// *** IT IS HIGHLY RECOMMENDED TO LEAVE THIS OPTION ENABLED! ***
#define PREVENT_COLD_EXTRUSION
#define EXTRUDE_MINTEMP 170

// This option prevents a single extrusion longer than EXTRUDE_MAXLENGTH.
// Note that for Bowden Extruders a too-small value here may prevent loading.
#define PREVENT_LENGTHY_EXTRUDE
#define EXTRUDE_MAXLENGTH 200

//===========================================================================
//======================== Thermal Runaway Protection =======================
//===========================================================================

/**
 * Thermal Protection protects your printer from damage and fire if a
 * thermistor falls out or temperature sensors fail in any way.
 *
 * The issue: If a thermistor falls out or a temperature sensor fails,
 * Marlin can no longer sense the actual temperature. Since a disconnected
 * thermistor reads as a low temperature, the firmware will keep the heater on.
 *
 * If you get "Thermal Runaway" or "Heating failed" errors the
 * details can be tuned in Configuration_adv.h
 */

#define THERMAL_PROTECTION_HOTENDS // Enable thermal protection for all extruders
#define THERMAL_PROTECTION_BED     // Enable thermal protection for the heated bed

//===========================================================================
//============================= Mechanical Settings =========================
//===========================================================================

// @section machine

// Uncomment one of these options to enable CoreXY, CoreXZ, or CoreYZ kinematics
// either in the usual order or reversed
//#define COREXY
//#define COREXZ
//#define COREYZ
//#define COREYX
//#define COREZX
//#define COREZY

//===========================================================================
//============================== Endstop Settings ===========================
//===========================================================================

// @section homing

// Specify here all the endstop connectors that are connected to any endstop or probe.
// Almost all printers will be using one per axis. Probes will use one or more of the
// extra connectors. Leave undefined any used for non-endstop and non-probe purposes.
#define USE_XMIN_PLUG
#define USE_YMIN_PLUG
#define USE_ZMIN_PLUG
//#define USE_XMAX_PLUG
//#define USE_YMAX_PLUG
//#define USE_ZMAX_PLUG

// coarse Endstop Settings
#define ENDSTOPPULLUPS // Comment this out (using // at the start of the line) to disable the endstop pullup resistors

#if DISABLED(ENDSTOPPULLUPS)
  // fine endstop settings: Individual pullups. will be ignored if ENDSTOPPULLUPS is defined
  #define ENDSTOPPULLUP_XMAX
  #define ENDSTOPPULLUP_YMAX
  //#define ENDSTOPPULLUP_ZMAX
  #define ENDSTOPPULLUP_XMIN
  #define ENDSTOPPULLUP_YMIN
  #define ENDSTOPPULLUP_ZMIN
  //#define ENDSTOPPULLUP_ZMIN_PROBE
#endif

// Mechanical endstop with COM to ground and NC to Signal uses "false" here (most common setup).
#define X_MIN_ENDSTOP_INVERTING true // set to true to invert the logic of the endstop.
#define Y_MIN_ENDSTOP_INVERTING true // set to true to invert the logic of the endstop.
#define Z_MIN_ENDSTOP_INVERTING true // set to true to invert the logic of the endstop.
#define X_MAX_ENDSTOP_INVERTING true // set to true to invert the logic of the endstop.
#define Y_MAX_ENDSTOP_INVERTING true // set to true to invert the logic of the endstop.
#define Z_MAX_ENDSTOP_INVERTING true // set to true to invert the logic of the endstop.
#define Z_MIN_PROBE_ENDSTOP_INVERTING true // set to true to invert the logic of the probe.

// Enable this feature if all enabled endstop pins are interrupt-capable.
// This will remove the need to poll the interrupt pins, saving many CPU cycles.
//#define ENDSTOP_INTERRUPTS_FEATURE

//=============================================================================
//============================== Movement Settings ============================
//=============================================================================
// @section motion

/**
 * Default Settings
 *
 * These settings can be reset by M502
 *
 * Note that if EEPROM is enabled, saved values will override these.
 */

/**
 * With this option each E stepper can have its own factors for the
 * following movement settings. If fewer factors are given than the
 * total number of extruders, the last value applies to the rest.
 */
//#define DISTINCT_E_FACTORS

/**
 * Default Axis Steps Per Unit (steps/mm)
 * Override with M92
 *                                      X, Y, Z, E0 [, E1[, E2[, E3[, E4]]]]
 */
#define DEFAULT_AXIS_STEPS_PER_UNIT   { 160,160,800,1150 }

/**
 * Default Max Feed Rate (mm/s)
 * Override with M203
 *                                      X, Y, Z, E0 [, E1[, E2[, E3[, E4]]]]
 */
#define DEFAULT_MAX_FEEDRATE          { 300, 300, 5, 25 }

/**
 * Default Max Acceleration (change/s) change = mm/s
 * (Maximum start speed for accelerated moves)
 * Override with M201
 *                                      X, Y, Z, E0 [, E1[, E2[, E3[, E4]]]]
 */
#define DEFAULT_MAX_ACCELERATION      { 3000, 3000, 100, 10000 }

/**
 * Default Acceleration (change/s) change = mm/s
 * Override with M204
 *
 *   M204 P    Acceleration
 *   M204 R    Retract Acceleration
 *   M204 T    Travel Acceleration
 */
#define DEFAULT_ACCELERATION          3000    // X, Y, Z and E acceleration for printing moves
#define DEFAULT_RETRACT_ACCELERATION  3000    // E acceleration for retracts
#define DEFAULT_TRAVEL_ACCELERATION   3000    // X, Y, Z acceleration for travel (non printing) moves

/**
 * Default Jerk (mm/s)
 * Override with M205 X Y Z E
 *
 * "Jerk" specifies the minimum speed change that requires acceleration.
 * When changing speed and direction, if the difference is less than the
 * value set here, it may happen instantaneously.
 */
#define DEFAULT_XJERK                 20.0
#define DEFAULT_YJERK                 20.0
#define DEFAULT_ZJERK                  0.4
#define DEFAULT_EJERK                  5.0


//===========================================================================
//============================= Z Probe Options =============================
//===========================================================================
// @section probes

//
// See http://marlinfw.org/configuration/probes.html
//

/**
 * Z_MIN_PROBE_USES_Z_MIN_ENDSTOP_PIN
 *
 * Enable this option for a probe connected to the Z Min endstop pin.
 */
#define Z_MIN_PROBE_USES_Z_MIN_ENDSTOP_PIN

/**
 * Z_MIN_PROBE_ENDSTOP
 *
 * Enable this option for a probe connected to any pin except Z-Min.
 * (By default Marlin assumes the Z-Max endstop pin.)
 * To use a custom Z Probe pin, set Z_MIN_PROBE_PIN below.
 *
 *  - The simplest option is to use a free endstop connector.
 *  - Use 5V for powered (usually inductive) sensors.
 *
 *  - RAMPS 1.3/1.4 boards may use the 5V, GND, and Aux4->D32 pin:
 *    - For simple switches connect...
 *      - normally-closed switches to GND and D32.
 *      - normally-open switches to 5V and D32.
 *
 * WARNING: Setting the wrong pin may have unexpected and potentially
 * disastrous consequences. Use with caution and do your homework.
 *
 */
//#define Z_MIN_PROBE_ENDSTOP
//#define Z_MIN_PROBE_PIN Z_MAX_PIN

/**
 * Probe Type
 *
 * Allen Key Probes, Servo Probes, Z-Sled Probes, FIX_MOUNTED_PROBE, etc.
 * You must activate one of these to use Auto Bed Leveling below.
 */

/**
 * The "Manual Probe" provides a means to do "Auto" Bed Leveling without a probe.
 * Use G29 repeatedly, adjusting the Z height at each point with movement commands
 * or (with LCD_BED_LEVELING) the LCD controller.
 */
//#define PROBE_MANUALLY

/**
 * A Fix-Mounted Probe either doesn't deploy or needs manual deployment.
 *   (e.g., an inductive probe or a nozzle-based probe-switch.)
 */
#define FIX_MOUNTED_PROBE

/**
 * Z Servo Probe, such as an endstop switch on a rotating arm.
 */
//#define Z_ENDSTOP_SERVO_NR 0   // Defaults to SERVO 0 connector.
//#define Z_SERVO_ANGLES {70,0}  // Z Servo Deploy and Stow angles

/**
 * The BLTouch probe uses a Hall effect sensor and emulates a servo.
 */
//#define BLTOUCH
#if ENABLED(BLTOUCH)
  //#define BLTOUCH_DELAY 375   // (ms) Enable and increase if needed
#endif

/**
 * Enable if probing seems unreliable. Heaters and/or fans - consistent with the
 * options selected below - will be disabled during probing so as to minimize
 * potential EM interference by quieting/silencing the source of the 'noise' (the change
 * in current flowing through the wires).  This is likely most useful to users of the
 * BLTouch probe, but may also help those with inductive or other probe types.
 */
//#define PROBING_HEATERS_OFF       // Turn heaters off when probing
//#define PROBING_FANS_OFF          // Turn fans off when probing

// A probe that is deployed and stowed with a solenoid pin (SOL1_PIN)
//#define SOLENOID_PROBE

// A sled-mounted probe like those designed by Charles Bell.
//#define Z_PROBE_SLED
//#define SLED_DOCKING_OFFSET 5  // The extra distance the X axis must travel to pickup the sled. 0 should be fine but you can push it further if you'd like.

//
// For Z_PROBE_ALLEN_KEY see the Delta example configurations.
//

/**
 *   Z Probe to nozzle (X,Y) offset, relative to (0, 0).
 *   X and Y offsets must be integers.
 *
 *   In the following example the X and Y offsets are both positive:
 *   #define X_PROBE_OFFSET_FROM_EXTRUDER 10
 *   #define Y_PROBE_OFFSET_FROM_EXTRUDER 10
 *
 *      +-- BACK ---+
 *      |           |
 *    L |    (+) P  | R <-- probe (20,20)
 *    E |           | I
 *    F | (-) N (+) | G <-- nozzle (10,10)
 *    T |           | H
 *      |    (-)    | T
 *      |           |
 *      O-- FRONT --+
 *    (0,0)
 */
#define X_PROBE_OFFSET_FROM_EXTRUDER -45  // X offset: -left  +right  [of the nozzle]
#define Y_PROBE_OFFSET_FROM_EXTRUDER 10  // Y offset: -front +behind [the nozzle]
#define Z_PROBE_OFFSET_FROM_EXTRUDER 0   // Z offset: -below +above  [the nozzle]

// X and Y axis travel speed (mm/m) between probes
#define XY_PROBE_SPEED 8000

// Speed for the first approach when double-probing (with PROBE_DOUBLE_TOUCH)
#define Z_PROBE_SPEED_FAST HOMING_FEEDRATE_Z

// Speed for the "accurate" probe of each point
#define Z_PROBE_SPEED_SLOW (Z_PROBE_SPEED_FAST / 2)

// Use double touch for probing
//#define PROBE_DOUBLE_TOUCH

/**
 * Z probes require clearance when deploying, stowing, and moving between
 * probe points to avoid hitting the bed and other hardware.
 * Servo-mounted probes require extra space for the arm to rotate.
 * Inductive probes need space to keep from triggering early.
 *
 * Use these settings to specify the distance (mm) to raise the probe (or
 * lower the bed). The values set here apply over and above any (negative)
 * probe Z Offset set with Z_PROBE_OFFSET_FROM_EXTRUDER, M851, or the LCD.
 * Only integer values >= 1 are valid here.
 *
 * Example: `M851 Z-5` with a CLEARANCE of 4  =>  9mm from bed to nozzle.
 *     But: `M851 Z+1` with a CLEARANCE of 2  =>  2mm from bed to nozzle.
 */
#define Z_CLEARANCE_DEPLOY_PROBE   10 // Z Clearance for Deploy/Stow
#define Z_CLEARANCE_BETWEEN_PROBES  5 // Z Clearance between probe points

// For M851 give a range for adjusting the Z probe offset
#define Z_PROBE_OFFSET_RANGE_MIN -20
#define Z_PROBE_OFFSET_RANGE_MAX 20

// Enable the M48 repeatability test to test probe accuracy
//#define Z_MIN_PROBE_REPEATABILITY_TEST

// For Inverting Stepper Enable Pins (Active Low) use 0, Non Inverting (Active High) use 1
// :{ 0:'Low', 1:'High' }
#define X_ENABLE_ON 0
#define Y_ENABLE_ON 0
#define Z_ENABLE_ON 0
#define E_ENABLE_ON 0 // For all extruders

// Disables axis stepper immediately when it's not being used.
// WARNING: When motors turn off there is a chance of losing position accuracy!
#define DISABLE_X false
#define DISABLE_Y false
#define DISABLE_Z false
// Warn on display about possibly reduced accuracy
//#define DISABLE_REDUCED_ACCURACY_WARNING

// @section extruder

#define DISABLE_E false // For all extruders
#define DISABLE_INACTIVE_EXTRUDER true // Keep only the active extruder enabled.

// @section machine

// Invert the stepper direction. Change (or reverse the motor connector) if an axis goes the wrong way.
#define INVERT_X_DIR true
#define INVERT_Y_DIR false
#define INVERT_Z_DIR false

// Enable this option for Toshiba stepper drivers
//#define CONFIG_STEPPERS_TOSHIBA

// @section extruder

// For direct drive extruder v9 set to true, for geared extruder set to false.
#define INVERT_E0_DIR false
#define INVERT_E1_DIR false
#define INVERT_E2_DIR false
#define INVERT_E3_DIR false
#define INVERT_E4_DIR false

// @section homing

//#define Z_HOMING_HEIGHT 4  // (in mm) Minimal z height before homing (G28) for Z clearance above the bed, clamps, ...
                             // Be sure you have this distance over your Z_MAX_POS in case.

// Direction of endstops when homing; 1=MAX, -1=MIN
// :[-1,1]
#define X_HOME_DIR -1
#define Y_HOME_DIR -1
#define Z_HOME_DIR -1

// @section machine

// Travel limits after homing (units are in mm)
#define X_MIN_POS 0
#define Y_MIN_POS 0
#define Z_MIN_POS -10
#define X_MAX_POS 200
#define Y_MAX_POS 280
#define Z_MAX_POS 200

// If enabled, axes won't move below MIN_POS in response to movement commands.
#define MIN_SOFTWARE_ENDSTOPS
// If enabled, axes won't move above MAX_POS in response to movement commands.
#define MAX_SOFTWARE_ENDSTOPS

/**
 * Filament Runout Sensor
 * A mechanical or opto endstop is used to check for the presence of filament.
 *
 * RAMPS-based boards use SERVO3_PIN.
 * For other boards you may need to define FIL_RUNOUT_PIN.
 * By default the firmware assumes HIGH = has filament, LOW = ran out
 */
//#define FILAMENT_RUNOUT_SENSOR
#if ENABLED(FILAMENT_RUNOUT_SENSOR)
  #define FIL_RUNOUT_INVERTING false // set to true to invert the logic of the sensor.
  #define ENDSTOPPULLUP_FIL_RUNOUT // Uncomment to use internal pullup for filament runout pins if the sensor is defined.
  #define FILAMENT_RUNOUT_SCRIPT "M600"
#endif

//===========================================================================
//=============================== Bed Leveling ==============================
//===========================================================================
// @section bedlevel

/**
 * Choose one of the options below to enable G29 Bed Leveling. The parameters
 * and behavior of G29 will change depending on your selection.
 *
 *  If using a Probe for Z Homing, enable Z_SAFE_HOMING also!
 *
 * - AUTO_BED_LEVELING_3POINT
 *   Probe 3 arbitrary points on the bed (that aren't collinear)
 *   You specify the XY coordinates of all 3 points.
 *   The result is a single tilted plane. Best for a flat bed.
 *
 * - AUTO_BED_LEVELING_LINEAR
 *   Probe several points in a grid.
 *   You specify the rectangle and the density of sample points.
 *   The result is a single tilted plane. Best for a flat bed.
 *
 * - AUTO_BED_LEVELING_BILINEAR
 *   Probe several points in a grid.
 *   You specify the rectangle and the density of sample points.
 *   The result is a mesh, best for large or uneven beds.
 *
 * - AUTO_BED_LEVELING_UBL (Unified Bed Leveling)
 *   A comprehensive bed leveling system combining the features and benefits
 *   of other systems. UBL also includes integrated Mesh Generation, Mesh
 *   Validation and Mesh Editing systems. Currently, UBL is only checked out
 *   for Cartesian Printers. That said, it was primarily designed to correct
 *   poor quality Delta Printers. If you feel adventurous and have a Delta,
 *   please post an issue if something doesn't work correctly. Initially,
 *   you will need to set a reduced bed size so you have a rectangular area
 *   to test on.
 *
 * - MESH_BED_LEVELING
 *   Probe a grid manually
 *   The result is a mesh, suitable for large or uneven beds. (See BILINEAR.)
 *   For machines without a probe, Mesh Bed Leveling provides a method to perform
 *   leveling in steps so you can manually adjust the Z height at each grid-point.
 *   With an LCD controller the process is guided step-by-step.
 */
//#define AUTO_BED_LEVELING_3POINT
//#define AUTO_BED_LEVELING_LINEAR
#define AUTO_BED_LEVELING_BILINEAR
//#define AUTO_BED_LEVELING_UBL
//#define MESH_BED_LEVELING

/**
 * Enable detailed logging of G28, G29, M48, etc.
 * Turn on with the command 'M111 S32'.
 * NOTE: Requires a lot of PROGMEM!
 */
//#define DEBUG_LEVELING_FEATURE

#if ENABLED(MESH_BED_LEVELING) || ENABLED(AUTO_BED_LEVELING_BILINEAR) || ENABLED(AUTO_BED_LEVELING_UBL)
  // Gradually reduce leveling correction until a set height is reached,
  // at which point movement will be level to the machine's XY plane.
  // The height can be set with M420 Z<height>
  #define ENABLE_LEVELING_FADE_HEIGHT
#endif

#if ENABLED(AUTO_BED_LEVELING_LINEAR) || ENABLED(AUTO_BED_LEVELING_BILINEAR)

  // Set the number of grid points per dimension.
  #define GRID_MAX_POINTS_X 3
  
  #define GRID_MAX_POINTS_Y 4

  // Set the boundaries for probing (where the probe can reach).
  #define LEFT_PROBE_BED_POSITION 5
  #define RIGHT_PROBE_BED_POSITION 140
  #define FRONT_PROBE_BED_POSITION 25
  #define BACK_PROBE_BED_POSITION 270

  // The Z probe minimum outer margin (to validate G29 parameters).
  #define MIN_PROBE_EDGE 10

  // Probe along the Y axis, advancing X after each column
  //#define PROBE_Y_FIRST

  #if ENABLED(AUTO_BED_LEVELING_BILINEAR)

    // Beyond the probed grid, continue the implied tilt?
    // Default is to maintain the height of the nearest edge.
    //#define EXTRAPOLATE_BEYOND_GRID

    //
    // Experimental Subdivision of the grid by Catmull-Rom method.
    // Synthesizes intermediate points to produce a more detailed mesh.
    //
    //#define ABL_BILINEAR_SUBDIVISION
    #if ENABLED(ABL_BILINEAR_SUBDIVISION)
      // Number of subdivisions between probe points
      #define BILINEAR_SUBDIVISIONS 3
    #endif

  #endif

#elif ENABLED(AUTO_BED_LEVELING_3POINT)

  // 3 arbitrary points to probe.
  // A simple cross-product is used to estimate the plane of the bed.
  #define ABL_PROBE_PT_1_X 15
  #define ABL_PROBE_PT_1_Y 180
  #define ABL_PROBE_PT_2_X 15
  #define ABL_PROBE_PT_2_Y 20
  #define ABL_PROBE_PT_3_X 170
  #define ABL_PROBE_PT_3_Y 20

#elif ENABLED(AUTO_BED_LEVELING_UBL)

  //===========================================================================
  //========================= Unified Bed Leveling ============================
  //===========================================================================

  #define UBL_MESH_INSET 1          // Mesh inset margin on print area
  #define GRID_MAX_POINTS_X 10      // Don't use more than 15 points per axis, implementation limited.
  #define GRID_MAX_POINTS_Y GRID_MAX_POINTS_X
  #define UBL_PROBE_PT_1_X 39       // These set the probe locations for when UBL does a 3-Point leveling
  #define UBL_PROBE_PT_1_Y 180      // of the mesh.
  #define UBL_PROBE_PT_2_X 39
  #define UBL_PROBE_PT_2_Y 20
  #define UBL_PROBE_PT_3_X 180
  #define UBL_PROBE_PT_3_Y 20
  //#define UBL_G26_MESH_EDITING    // Enable G26 mesh editing

#elif ENABLED(MESH_BED_LEVELING)

  //===========================================================================
  //=================================== Mesh ==================================
  //===========================================================================

  #define MESH_INSET 10          // Mesh inset margin on print area
  #define GRID_MAX_POINTS_X 3    // Don't use more than 7 points per axis, implementation limited.
  #define GRID_MAX_POINTS_Y GRID_MAX_POINTS_X

  //#define MESH_G28_REST_ORIGIN // After homing all axes ('G28' or 'G28 XYZ') rest Z at Z_MIN_POS

#endif // BED_LEVELING

/**
 * Use the LCD controller for bed leveling
 * Requires MESH_BED_LEVELING or PROBE_MANUALLY
 */
//#define LCD_BED_LEVELING

#if ENABLED(LCD_BED_LEVELING)
  #define MBL_Z_STEP 0.025    // Step size while manually probing Z axis.
  #define LCD_PROBE_Z_RANGE 4 // Z Range centered on Z_MIN_POS for LCD Z adjustment
#endif

/**
 * Commands to execute at the end of G29 probing.
 * Useful to retract or move the Z probe out of the way.
 */
//#define Z_PROBE_END_SCRIPT "G1 Z10 F12000\nG1 X15 Y330\nG1 Z0.5\nG1 Z10"


// @section homing

// The center of the bed is at (X=0, Y=0)
//#define BED_CENTER_AT_0_0

// Manually set the home position. Leave these undefined for automatic settings.
// For DELTA this is the top-center of the Cartesian print volume.
//#define MANUAL_X_HOME_POS 0
//#define MANUAL_Y_HOME_POS 0
//#define MANUAL_Z_HOME_POS 0

// Use "Z Safe Homing" to avoid homing with a Z probe outside the bed area.
//
// With this feature enabled:
//
// - Allow Z homing only after X and Y homing AND stepper drivers still enabled.
// - If stepper drivers time out, it will need X and Y homing again before Z homing.
// - Move the Z probe (or nozzle) to a defined XY point before Z Homing when homing all axes (G28).
// - Prevent Z homing when the Z probe is outside bed area.
#define Z_SAFE_HOMING

#if ENABLED(Z_SAFE_HOMING)
  #define Z_SAFE_HOMING_X_POINT ((X_MIN_POS + X_MAX_POS) / 2)    // X point for Z homing when homing all axis (G28).
  #define Z_SAFE_HOMING_Y_POINT ((Y_MIN_POS + Y_MAX_POS) / 2)    // Y point for Z homing when homing all axis (G28).
#endif

// Homing speeds (mm/m)
#define HOMING_FEEDRATE_XY (50*60)
#define HOMING_FEEDRATE_Z  (4*60)

//=============================================================================
//============================= Additional Features ===========================
//=============================================================================

// @section extras

//
// EEPROM
//
// The microcontroller can store settings in the EEPROM, e.g. max velocity...
// M500 - stores parameters in EEPROM
// M501 - reads parameters from EEPROM (if you need reset them after you changed them temporarily).
// M502 - reverts to the default "factory settings".  You still need to store them in EEPROM afterwards if you want to.
//define this to enable EEPROM support
#define EEPROM_SETTINGS

#if ENABLED(EEPROM_SETTINGS)
  // To disable EEPROM Serial responses and decrease program space by ~1700 byte: comment this out:
  #define EEPROM_CHITCHAT // Please keep turned on if you can.
#endif

//
// Host Keepalive
//
// When enabled Marlin will send a busy status message to the host
// every couple of seconds when it can't accept commands.
//
#define HOST_KEEPALIVE_FEATURE        // Disable this if your host doesn't like keepalive messages
#define DEFAULT_KEEPALIVE_INTERVAL 2  // Number of seconds between "busy" messages. Set with M113.

//
// M100 Free Memory Watcher
//
//#define M100_FREE_MEMORY_WATCHER // uncomment to add the M100 Free Memory Watcher for debug purpose

//
// G20/G21 Inch mode support
//
//#define INCH_MODE_SUPPORT

//
// M149 Set temperature units support
//
//#define TEMPERATURE_UNITS_SUPPORT

// @section temperature

// Preheat Constants
#define PREHEAT_1_TEMP_HOTEND 180
#define PREHEAT_1_TEMP_BED     70
#define PREHEAT_1_FAN_SPEED     0 // Value from 0 to 255

#define PREHEAT_2_TEMP_HOTEND 240
#define PREHEAT_2_TEMP_BED    110
#define PREHEAT_2_FAN_SPEED     0 // Value from 0 to 255

/**
 * Nozzle Park -- EXPERIMENTAL
 *
 * Park the nozzle at the given XYZ position on idle or G27.
 *
 * The "P" parameter controls the action applied to the Z axis:
 *
 *    P0  (Default) If Z is below park Z raise the nozzle.
 *    P1  Raise the nozzle always to Z-park height.
 *    P2  Raise the nozzle by Z-park amount, limited to Z_MAX_POS.
 */
//#define NOZZLE_PARK_FEATURE

#if ENABLED(NOZZLE_PARK_FEATURE)
  // Specify a park position as { X, Y, Z }
  #define NOZZLE_PARK_POINT { (X_MIN_POS + 10), (Y_MAX_POS - 10), 20 }
#endif

/**
 * Clean Nozzle Feature -- EXPERIMENTAL
 *
 * Adds the G12 command to perform a nozzle cleaning process.
 *
 * Parameters:
 *   P  Pattern
 *   S  Strokes / Repetitions
 *   T  Triangles (P1 only)
 *
 * Patterns:
 *   P0  Straight line (default). This process requires a sponge type material
 *       at a fixed bed location. "S" specifies strokes (i.e. back-forth motions)
 *       between the start / end points.
 *
 *   P1  Zig-zag pattern between (X0, Y0) and (X1, Y1), "T" specifies the
 *       number of zig-zag triangles to do. "S" defines the number of strokes.
 *       Zig-zags are done in whichever is the narrower dimension.
 *       For example, "G12 P1 S1 T3" will execute:
 *
 *          --
 *         |  (X0, Y1) |     /\        /\        /\     | (X1, Y1)
 *         |           |    /  \      /  \      /  \    |
 *       A |           |   /    \    /    \    /    \   |
 *         |           |  /      \  /      \  /      \  |
 *         |  (X0, Y0) | /        \/        \/        \ | (X1, Y0)
 *          --         +--------------------------------+
 *                       |________|_________|_________|
 *                           T1        T2        T3
 *
 *   P2  Circular pattern with middle at NOZZLE_CLEAN_CIRCLE_MIDDLE.
 *       "R" specifies the radius. "S" specifies the stroke count.
 *       Before starting, the nozzle moves to NOZZLE_CLEAN_START_POINT.
 *
 *   Caveats: The ending Z should be the same as starting Z.
 * Attention: EXPERIMENTAL. G-code arguments may change.
 *
 */
//#define NOZZLE_CLEAN_FEATURE

#if ENABLED(NOZZLE_CLEAN_FEATURE)
  // Default number of pattern repetitions
  #define NOZZLE_CLEAN_STROKES  12

  // Default number of triangles
  #define NOZZLE_CLEAN_TRIANGLES  3

  // Specify positions as { X, Y, Z }
  #define NOZZLE_CLEAN_START_POINT { 30, 30, (Z_MIN_POS + 1)}
  #define NOZZLE_CLEAN_END_POINT   {100, 60, (Z_MIN_POS + 1)}

  // Circular pattern radius
  #define NOZZLE_CLEAN_CIRCLE_RADIUS 6.5
  // Circular pattern circle fragments number
  #define NOZZLE_CLEAN_CIRCLE_FN 10
  // Middle point of circle
  #define NOZZLE_CLEAN_CIRCLE_MIDDLE NOZZLE_CLEAN_START_POINT

  // Moves the nozzle to the initial position
  #define NOZZLE_CLEAN_GOBACK
#endif

/**
 * Print Job Timer
 *
 * Automatically start and stop the print job timer on M104/M109/M190.
 *
 *   M104 (hotend, no wait) - high temp = none,        low temp = stop timer
 *   M109 (hotend, wait)    - high temp = start timer, low temp = stop timer
 *   M190 (bed, wait)       - high temp = start timer, low temp = none
 *
 * The timer can also be controlled with the following commands:
 *
 *   M75 - Start the print job timer
 *   M76 - Pause the print job timer
 *   M77 - Stop the print job timer
 */
#define PRINTJOB_TIMER_AUTOSTART

/**
 * Print Counter
 *
 * Track statistical data such as:
 *
 *  - Total print jobs
 *  - Total successful print jobs
 *  - Total failed print jobs
 *  - Total time printing
 *
 * View the current statistics with M78.
 */
//#define PRINTCOUNTER

//=============================================================================
//============================= LCD and SD support ============================
//=============================================================================

// @section lcd

/**
 * LCD LANGUAGE
 *
 * Select the language to display on the LCD. These languages are available:
 *
 *    en, an, bg, ca, cn, cz, de, el, el-gr, es, eu, fi, fr, gl, hr, it,
 *    kana, kana_utf8, nl, pl, pt, pt_utf8, pt-br, pt-br_utf8, ru, tr, uk, test
 *
 * :{ 'en':'English', 'an':'Aragonese', 'bg':'Bulgarian', 'ca':'Catalan', 'cn':'Chinese', 'cz':'Czech', 'de':'German', 'el':'Greek', 'el-gr':'Greek (Greece)', 'es':'Spanish', 'eu':'Basque-Euskera', 'fi':'Finnish', 'fr':'French', 'gl':'Galician', 'hr':'Croatian', 'it':'Italian', 'kana':'Japanese', 'kana_utf8':'Japanese (UTF8)', 'nl':'Dutch', 'pl':'Polish', 'pt':'Portuguese', 'pt-br':'Portuguese (Brazilian)', 'pt-br_utf8':'Portuguese (Brazilian UTF8)', 'pt_utf8':'Portuguese (UTF8)', 'ru':'Russian', 'tr':'Turkish', 'uk':'Ukrainian', 'test':'TEST' }
 */
#define LCD_LANGUAGE en

/**
 * LCD Character Set
 *
 * Note: This option is NOT applicable to Graphical Displays.
 *
 * All character-based LCDs provide ASCII plus one of these
 * language extensions:
 *
 *  - JAPANESE ... the most common
 *  - WESTERN  ... with more accented characters
 *  - CYRILLIC ... for the Russian language
 *
 * To determine the language extension installed on your controller:
 *
 *  - Compile and upload with LCD_LANGUAGE set to 'test'
 *  - Click the controller to view the LCD menu
 *  - The LCD will display Japanese, Western, or Cyrillic text
 *
 * See https: *github.com/MarlinFirmware/Marlin/wiki/LCD-Language
 *
 * :['JAPANESE', 'WESTERN', 'CYRILLIC']
 */
#define DISPLAY_CHARSET_HD44780 JAPANESE

/**
 * LCD TYPE
 *
 * Enable ULTRA_LCD for a 16x2, 16x4, 20x2, or 20x4 character-based LCD.
 * Enable DOGLCD for a 128x64 (ST7565R) Full Graphical Display.
 * (These options will be enabled automatically for most displays.)
 *
 * IMPORTANT: The U8glib library is required for Full Graphic Display!
 *            https://github.com/olikraus/U8glib_Arduino
 */
//#define ULTRA_LCD   // Character based
//#define DOGLCD      // Full graphics display

<<<<<<< HEAD
//
// SD CARD
//
// SD Card support is disabled by default. If your controller has an SD slot,
// you must uncomment the following option or it won't work.
//
#define SDSUPPORT
=======
/**
 * SD CARD
 *
 * SD Card support is disabled by default. If your controller has an SD slot,
 * you must uncomment the following option or it won't work.
 *
 */
//#define SDSUPPORT
>>>>>>> 3ecd6815

/**
 * SD CARD: SPI SPEED
 *
 * Enable one of the following items for a slower SPI transfer speed.
 * This may be required to resolve "volume init" errors.
 */
//#define SPI_SPEED SPI_HALF_SPEED
//#define SPI_SPEED SPI_QUARTER_SPEED
//#define SPI_SPEED SPI_EIGHTH_SPEED

/**
 * SD CARD: ENABLE CRC
 *
 * Use CRC checks and retries on the SD communication.
 */
//#define SD_CHECK_AND_RETRY

//
// ENCODER SETTINGS
//
// This option overrides the default number of encoder pulses needed to
// produce one step. Should be increased for high-resolution encoders.
//
//#define ENCODER_PULSES_PER_STEP 1

//
// Use this option to override the number of step signals required to
// move between next/prev menu items.
//
//#define ENCODER_STEPS_PER_MENU_ITEM 5

/**
 * Encoder Direction Options
 *
 * Test your encoder's behavior first with both options disabled.
 *
 *  Reversed Value Edit and Menu Nav? Enable REVERSE_ENCODER_DIRECTION.
 *  Reversed Menu Navigation only?    Enable REVERSE_MENU_DIRECTION.
 *  Reversed Value Editing only?      Enable BOTH options.
 */

//
// This option reverses the encoder direction everywhere.
//
//  Set this option if CLOCKWISE causes values to DECREASE
//
//#define REVERSE_ENCODER_DIRECTION

//
// This option reverses the encoder direction for navigating LCD menus.
//
//  If CLOCKWISE normally moves DOWN this makes it go UP.
//  If CLOCKWISE normally moves UP this makes it go DOWN.
//
//#define REVERSE_MENU_DIRECTION

//
// Individual Axis Homing
//
// Add individual axis homing items (Home X, Home Y, and Home Z) to the LCD menu.
//
//#define INDIVIDUAL_AXIS_HOMING_MENU

//
// SPEAKER/BUZZER
//
// If you have a speaker that can produce tones, enable it here.
// By default Marlin assumes you have a buzzer with a fixed frequency.
//
//#define SPEAKER

//
// The duration and frequency for the UI feedback sound.
// Set these to 0 to disable audio feedback in the LCD menus.
//
// Note: Test audio output with the G-Code:
//  M300 S<frequency Hz> P<duration ms>
//
//#define LCD_FEEDBACK_FREQUENCY_DURATION_MS 100
//#define LCD_FEEDBACK_FREQUENCY_HZ 1000

//
// CONTROLLER TYPE: Standard
//
// Marlin supports a wide variety of controllers.
// Enable one of the following options to specify your controller.
//

//
// ULTIMAKER Controller.
//
//#define ULTIMAKERCONTROLLER

//
// ULTIPANEL as seen on Thingiverse.
//
//#define ULTIPANEL

//
// Cartesio UI
// http://mauk.cc/webshop/cartesio-shop/electronics/user-interface
//
//#define CARTESIO_UI

//
// PanelOne from T3P3 (via RAMPS 1.4 AUX2/AUX3)
// http://reprap.org/wiki/PanelOne
//
//#define PANEL_ONE

//
// MaKr3d Makr-Panel with graphic controller and SD support.
// http://reprap.org/wiki/MaKr3d_MaKrPanel
//
//#define MAKRPANEL

//
// ReprapWorld Graphical LCD
// https://reprapworld.com/?products_details&products_id/1218
//
//#define REPRAPWORLD_GRAPHICAL_LCD

//
// Activate one of these if you have a Panucatt Devices
// Viki 2.0 or mini Viki with Graphic LCD
// http://panucatt.com
//
//#define VIKI2
//#define miniVIKI

//
// Adafruit ST7565 Full Graphic Controller.
// https://github.com/eboston/Adafruit-ST7565-Full-Graphic-Controller/
//
//#define ELB_FULL_GRAPHIC_CONTROLLER

//
// RepRapDiscount Smart Controller.
// http://reprap.org/wiki/RepRapDiscount_Smart_Controller
//
// Note: Usually sold with a white PCB.
//
#define REPRAP_DISCOUNT_SMART_CONTROLLER

//
// GADGETS3D G3D LCD/SD Controller
// http://reprap.org/wiki/RAMPS_1.3/1.4_GADGETS3D_Shield_with_Panel
//
// Note: Usually sold with a blue PCB.
//
//#define G3D_PANEL

//
// RepRapDiscount FULL GRAPHIC Smart Controller
// http://reprap.org/wiki/RepRapDiscount_Full_Graphic_Smart_Controller
//
//#define REPRAP_DISCOUNT_FULL_GRAPHIC_SMART_CONTROLLER

//
// MakerLab Mini Panel with graphic
// controller and SD support - http://reprap.org/wiki/Mini_panel
//
//#define MINIPANEL

//
// RepRapWorld REPRAPWORLD_KEYPAD v1.1
// http://reprapworld.com/?products_details&products_id=202&cPath=1591_1626
//
// REPRAPWORLD_KEYPAD_MOVE_STEP sets how much should the robot move when a key
// is pressed, a value of 10.0 means 10mm per click.
//
//#define REPRAPWORLD_KEYPAD
//#define REPRAPWORLD_KEYPAD_MOVE_STEP 1.0

//
// RigidBot Panel V1.0
// http://www.inventapart.com/
//
//#define RIGIDBOT_PANEL

//
// BQ LCD Smart Controller shipped by
// default with the BQ Hephestos 2 and Witbox 2.
//
//#define BQ_LCD_SMART_CONTROLLER

//
// CONTROLLER TYPE: I2C
//
// Note: These controllers require the installation of Arduino's LiquidCrystal_I2C
// library. For more info: https://github.com/kiyoshigawa/LiquidCrystal_I2C
//

//
// Elefu RA Board Control Panel
// http://www.elefu.com/index.php?route=product/product&product_id=53
//
//#define RA_CONTROL_PANEL

//
// Sainsmart YW Robot (LCM1602) LCD Display
//
//#define LCD_I2C_SAINSMART_YWROBOT

//
// Generic LCM1602 LCD adapter
//
//#define LCM1602

//
// PANELOLU2 LCD with status LEDs,
// separate encoder and click inputs.
//
// Note: This controller requires Arduino's LiquidTWI2 library v1.2.3 or later.
// For more info: https://github.com/lincomatic/LiquidTWI2
//
// Note: The PANELOLU2 encoder click input can either be directly connected to
// a pin (if BTN_ENC defined to != -1) or read through I2C (when BTN_ENC == -1).
//
//#define LCD_I2C_PANELOLU2

//
// Panucatt VIKI LCD with status LEDs,
// integrated click & L/R/U/D buttons, separate encoder inputs.
//
//#define LCD_I2C_VIKI

//
// SSD1306 OLED full graphics generic display
//
//#define U8GLIB_SSD1306

//
// SAV OLEd LCD module support using either SSD1306 or SH1106 based LCD modules
//
//#define SAV_3DGLCD
#if ENABLED(SAV_3DGLCD)
  //#define U8GLIB_SSD1306
  #define U8GLIB_SH1106
#endif

//
// CONTROLLER TYPE: Shift register panels
//
// 2 wire Non-latching LCD SR from https://goo.gl/aJJ4sH
// LCD configuration: http://reprap.org/wiki/SAV_3D_LCD
//
//#define SAV_3DLCD

//
// TinyBoy2 128x64 OLED / Encoder Panel
//
//#define OLED_PANEL_TINYBOY2

//=============================================================================
//=============================== Extra Features ==============================
//=============================================================================

// @section extras

// Increase the FAN PWM frequency. Removes the PWM noise but increases heating in the FET/Arduino
//#define FAST_PWM_FAN

// Use software PWM to drive the fan, as for the heaters. This uses a very low frequency
// which is not as annoying as with the hardware PWM. On the other hand, if this frequency
// is too low, you should also increment SOFT_PWM_SCALE.
//#define FAN_SOFT_PWM

// Incrementing this by 1 will double the software PWM frequency,
// affecting heaters, and the fan if FAN_SOFT_PWM is enabled.
// However, control resolution will be halved for each increment;
// at zero value, there are 128 effective control positions.
#define SOFT_PWM_SCALE 0

// If SOFT_PWM_SCALE is set to a value higher than 0, dithering can
// be used to mitigate the associated resolution loss. If enabled,
// some of the PWM cycles are stretched so on average the desired
// duty cycle is attained.
//#define SOFT_PWM_DITHER

// Temperature status LEDs that display the hotend and bed temperature.
// If all hotends, bed temperature, and target temperature are under 54C
// then the BLUE led is on. Otherwise the RED led is on. (1C hysteresis)
//#define TEMP_STAT_LEDS

// M240  Triggers a camera by emulating a Canon RC-1 Remote
// Data from: http://www.doc-diy.net/photo/rc-1_hacked/
//#define PHOTOGRAPH_PIN     23

// SkeinForge sends the wrong arc g-codes when using Arc Point as fillet procedure
//#define SF_ARC_FIX

// Support for the BariCUDA Paste Extruder.
//#define BARICUDA

//define BlinkM/CyzRgb Support
//#define BLINKM

/**
 * RGB LED / LED Strip Control
 *
 * Enable support for an RGB LED connected to 5V digital pins, or
 * an RGB Strip connected to MOSFETs controlled by digital pins.
 *
 * Adds the M150 command to set the LED (or LED strip) color.
 * If pins are PWM capable (e.g., 4, 5, 6, 11) then a range of
 * luminance values can be set from 0 to 255.
 *
 * *** CAUTION ***
 *  LED Strips require a MOFSET Chip between PWM lines and LEDs,
 *  as the Arduino cannot handle the current the LEDs will require.
 *  Failure to follow this precaution can destroy your Arduino!
 * *** CAUTION ***
 *
 */
//#define RGB_LED
//#define RGBW_LED
#if ENABLED(RGB_LED) || ENABLED(RGBW_LED)
  #define RGB_LED_R_PIN 34
  #define RGB_LED_G_PIN 43
  #define RGB_LED_B_PIN 35
  #define RGB_LED_W_PIN -1
#endif

/**
 * Printer Event LEDs
 *
 * During printing, the LEDs will reflect the printer status:
 *
 *  - Gradually change from blue to violet as the heated bed gets to target temp
 *  - Gradually change from violet to red as the hotend gets to temperature
 *  - Change to white to illuminate work surface
 *  - Change to green once print has finished
 *  - Turn off after the print has finished and the user has pushed a button
 */
#if ENABLED(BLINKM) || ENABLED(RGB_LED) || ENABLED(RGBW_LED)
  #define PRINTER_EVENT_LEDS
#endif

/*********************************************************************\
* R/C SERVO support
* Sponsored by TrinityLabs, Reworked by codexmas
**********************************************************************/

// Number of servos
//
// If you select a configuration below, this will receive a default value and does not need to be set manually
// set it manually if you have more servos than extruders and wish to manually control some
// leaving it undefined or defining as 0 will disable the servo subsystem
// If unsure, leave commented / disabled
//
//#define NUM_SERVOS 3 // Servo index starts with 0 for M280 command

// Delay (in milliseconds) before the next move will start, to give the servo time to reach its target angle.
// 300ms is a good value but you can try less delay.
// If the servo can't reach the requested position, increase it.
#define SERVO_DELAY 300

// Servo deactivation
//
// With this option servos are powered only during movement, then turned off to prevent jitter.
//#define DEACTIVATE_SERVOS_AFTER_MOVE

/**
 * Filament Width Sensor
 *
 * Measures the filament width in real-time and adjusts
 * flow rate to compensate for any irregularities.
 *
 * Also allows the measured filament diameter to set the
 * extrusion rate, so the slicer only has to specify the
 * volume.
 *
 * Only a single extruder is supported at this time.
 *
 *  34 RAMPS_14    : Analog input 5 on the AUX2 connector
 *  81 PRINTRBOARD : Analog input 2 on the Exp1 connector (version B,C,D,E)
 * 301 RAMBO       : Analog input 3
 *
 * Note: May require analog pins to be defined for other boards.
 */
//#define FILAMENT_WIDTH_SENSOR

#define DEFAULT_NOMINAL_FILAMENT_DIA 3.00   // (mm) Diameter of the filament generally used (3.0 or 1.75mm), also used in the slicer. Used to validate sensor reading.

#if ENABLED(FILAMENT_WIDTH_SENSOR)
  #define FILAMENT_SENSOR_EXTRUDER_NUM 0    // Index of the extruder that has the filament sensor (0,1,2,3)
  #define MEASUREMENT_DELAY_CM        14    // (cm) The distance from the filament sensor to the melting chamber

  #define MEASURED_UPPER_LIMIT         3.30 // (mm) Upper limit used to validate sensor reading
  #define MEASURED_LOWER_LIMIT         1.90 // (mm) Lower limit used to validate sensor reading
  #define MAX_MEASUREMENT_DELAY       20    // (bytes) Buffer size for stored measurements (1 byte per cm). Must be larger than MEASUREMENT_DELAY_CM.

  #define DEFAULT_MEASURED_FILAMENT_DIA DEFAULT_NOMINAL_FILAMENT_DIA // Set measured to nominal initially

  // Display filament width on the LCD status line. Status messages will expire after 5 seconds.
  //#define FILAMENT_LCD_DISPLAY
#endif

#endif // CONFIGURATION_H<|MERGE_RESOLUTION|>--- conflicted
+++ resolved
@@ -1177,15 +1177,6 @@
 //#define ULTRA_LCD   // Character based
 //#define DOGLCD      // Full graphics display
 
-<<<<<<< HEAD
-//
-// SD CARD
-//
-// SD Card support is disabled by default. If your controller has an SD slot,
-// you must uncomment the following option or it won't work.
-//
-#define SDSUPPORT
-=======
 /**
  * SD CARD
  *
@@ -1193,8 +1184,7 @@
  * you must uncomment the following option or it won't work.
  *
  */
-//#define SDSUPPORT
->>>>>>> 3ecd6815
+#define SDSUPPORT
 
 /**
  * SD CARD: SPI SPEED
