/**
 * Marlin 3D Printer Firmware
 * Copyright (c) 2020 MarlinFirmware [https://github.com/MarlinFirmware/Marlin]
 *
 * Based on Sprinter and grbl.
 * Copyright (c) 2011 Camiel Gubbels / Erik van der Zalm
 *
 * This program is free software: you can redistribute it and/or modify
 * it under the terms of the GNU General Public License as published by
 * the Free Software Foundation, either version 3 of the License, or
 * (at your option) any later version.
 *
 * This program is distributed in the hope that it will be useful,
 * but WITHOUT ANY WARRANTY; without even the implied warranty of
 * MERCHANTABILITY or FITNESS FOR A PARTICULAR PURPOSE.  See the
 * GNU General Public License for more details.
 *
 * You should have received a copy of the GNU General Public License
 * along with this program.  If not, see <https://www.gnu.org/licenses/>.
 *
 */
#pragma once


/**
 * Configuration.h
 *
 * Basic settings such as:
 *
 * - Type of electronics
 * - Type of temperature sensor
 * - Printer geometry
 * - Endstop configuration
 * - LCD controller
 * - Extra features
 *
 * Advanced settings can be found in Configuration_adv.h
 */
#define CONFIGURATION_H_VERSION 020008

//===========================================================================
//============================= Getting Started =============================
//===========================================================================

/**
 * Here are some useful links to help get your machine configured and calibrated:
 *
 * Example Configs:     https://github.com/MarlinFirmware/Configurations/branches/all
 *
 * Průša Calculator:    https://blog.prusaprinters.org/calculator_3416/
 *
 * Calibration Guides:  https://reprap.org/wiki/Calibration
 *                      https://reprap.org/wiki/Triffid_Hunter%27s_Calibration_Guide
 *                      https://sites.google.com/site/repraplogphase/calibration-of-your-reprap
 *                      https://youtu.be/wAL9d7FgInk
 *
 * Calibration Objects: https://www.thingiverse.com/thing:5573
 *                      https://www.thingiverse.com/thing:1278865
 */

//===========================================================================
//========================== DELTA / SCARA / TPARA ==========================
//===========================================================================
//
// Download configurations from the link above and customize for your machine.
// Examples are located in config/examples/delta, .../SCARA, and .../TPARA.
//
//===========================================================================

// @section info

// Author info of this build printed to the host during boot and M115
#define STRING_CONFIG_H_AUTHOR "Jacob Myers" // Who made the changes.
//#define CUSTOM_VERSION_FILE Version.h // Path from the root directory (no quotes)

/**
 * *** VENDORS PLEASE READ ***
 *
 * Marlin allows you to add a custom boot image for Graphical LCDs.
 * With this option Marlin will first show your custom screen followed
 * by the standard Marlin logo with version number and web URL.
 *
 * We encourage you to take advantage of this new feature and we also
 * respectfully request that you retain the unmodified Marlin boot screen.
 */

// Show the Marlin bootscreen on startup. ** ENABLE FOR PRODUCTION **
#define SHOW_BOOTSCREEN

// Show the bitmap in Marlin/_Bootscreen.h on startup.
//#define SHOW_CUSTOM_BOOTSCREEN

// Show the bitmap in Marlin/_Statusscreen.h on the status screen.
//#define CUSTOM_STATUS_SCREEN_IMAGE

// @section machine

/**
 * Select the serial port on the board to use for communication with the host.
 * This allows the connection of wireless adapters (for instance) to non-default port pins.
 * Serial port -1 is the USB emulated serial port, if available.
 * Note: The first serial port (-1 or 0) will always be used by the Arduino bootloader.
 *
 * :[-1, 0, 1, 2, 3, 4, 5, 6, 7]
 */
#define SERIAL_PORT 1

/**
 * Select a secondary serial port on the board to use for communication with the host.
 * Currently Ethernet (-2) is only supported on Teensy 4.1 boards.
 * :[-2, -1, 0, 1, 2, 3, 4, 5, 6, 7]
 */
//#define SERIAL_PORT_2 -1

/**
 * Select a third serial port on the board to use for communication with the host.
 * Currently only supported for AVR, DUE, LPC1768/9 and STM32/STM32F1
 * :[-1, 0, 1, 2, 3, 4, 5, 6, 7]
 */
//#define SERIAL_PORT_3 1

/**
 * This setting determines the communication speed of the printer.
 *
 * 250000 works in most cases, but you might try a lower speed if
 * you commonly experience drop-outs during host printing.
 * You may try up to 1000000 to speed up SD file transfer.
 *
 * :[2400, 9600, 19200, 38400, 57600, 115200, 250000, 500000, 1000000]
 */
#define BAUDRATE 115200

// Enable the Bluetooth serial interface on AT90USB devices
//#define BLUETOOTH

// Choose the name from boards.h that matches your setup
#ifndef MOTHERBOARD
  #define MOTHERBOARD BOARD_CREALITY_V4
#endif

// Name displayed in the LCD "Ready" message and Info menu
#define CUSTOM_MACHINE_NAME "Ender-3 V2"

// Printer's unique ID, used by some programs to differentiate between machines.
// Choose your own or use a service like https://www.uuidgenerator.net/version4
//#define MACHINE_UUID "00000000-0000-0000-0000-000000000000"

// @section extruder

// This defines the number of extruders
// :[0, 1, 2, 3, 4, 5, 6, 7, 8]
#define EXTRUDERS 1

// Generally expected filament diameter (1.75, 2.85, 3.0, ...). Used for Volumetric, Filament Width Sensor, etc.
#define DEFAULT_NOMINAL_FILAMENT_DIA 1.75

// For Cyclops or any "multi-extruder" that shares a single nozzle.
//#define SINGLENOZZLE

// Save and restore temperature and fan speed on tool-change.
// Set standby for the unselected tool with M104/106/109 T...
#if ENABLED(SINGLENOZZLE)
  //#define SINGLENOZZLE_STANDBY_TEMP
  //#define SINGLENOZZLE_STANDBY_FAN
#endif

/**
 * Multi-Material Unit
 * Set to one of these predefined models:
 *
 *   PRUSA_MMU1           : Průša MMU1 (The "multiplexer" version)
 *   PRUSA_MMU2           : Průša MMU2
 *   PRUSA_MMU2S          : Průša MMU2S (Requires MK3S extruder with motion sensor, EXTRUDERS = 5)
 *   EXTENDABLE_EMU_MMU2  : MMU with configurable number of filaments (ERCF, SMuFF or similar with Průša MMU2 compatible firmware)
 *   EXTENDABLE_EMU_MMU2S : MMUS with configurable number of filaments (ERCF, SMuFF or similar with Průša MMU2 compatible firmware)
 *
 * Requires NOZZLE_PARK_FEATURE to park print head in case MMU unit fails.
 * See additional options in Configuration_adv.h.
 */
//#define MMU_MODEL PRUSA_MMU2

// A dual extruder that uses a single stepper motor
//#define SWITCHING_EXTRUDER
#if ENABLED(SWITCHING_EXTRUDER)
  #define SWITCHING_EXTRUDER_SERVO_NR 0
  #define SWITCHING_EXTRUDER_SERVO_ANGLES { 0, 90 } // Angles for E0, E1[, E2, E3]
  #if EXTRUDERS > 3
    #define SWITCHING_EXTRUDER_E23_SERVO_NR 1
  #endif
#endif

// A dual-nozzle that uses a servomotor to raise/lower one (or both) of the nozzles
//#define SWITCHING_NOZZLE
#if ENABLED(SWITCHING_NOZZLE)
  #define SWITCHING_NOZZLE_SERVO_NR 0
  //#define SWITCHING_NOZZLE_E1_SERVO_NR 1          // If two servos are used, the index of the second
  #define SWITCHING_NOZZLE_SERVO_ANGLES { 0, 90 }   // Angles for E0, E1 (single servo) or lowered/raised (dual servo)
#endif

/**
 * Two separate X-carriages with extruders that connect to a moving part
 * via a solenoid docking mechanism. Requires SOL1_PIN and SOL2_PIN.
 */
//#define PARKING_EXTRUDER

/**
 * Two separate X-carriages with extruders that connect to a moving part
 * via a magnetic docking mechanism using movements and no solenoid
 *
 * project   : https://www.thingiverse.com/thing:3080893
 * movements : https://youtu.be/0xCEiG9VS3k
 *             https://youtu.be/Bqbcs0CU2FE
 */
//#define MAGNETIC_PARKING_EXTRUDER

#if EITHER(PARKING_EXTRUDER, MAGNETIC_PARKING_EXTRUDER)

  #define PARKING_EXTRUDER_PARKING_X { -78, 184 }     // X positions for parking the extruders
  #define PARKING_EXTRUDER_GRAB_DISTANCE 1            // (mm) Distance to move beyond the parking point to grab the extruder
  //#define MANUAL_SOLENOID_CONTROL                   // Manual control of docking solenoids with M380 S / M381

  #if ENABLED(PARKING_EXTRUDER)

    #define PARKING_EXTRUDER_SOLENOIDS_INVERT           // If enabled, the solenoid is NOT magnetized with applied voltage
    #define PARKING_EXTRUDER_SOLENOIDS_PINS_ACTIVE LOW  // LOW or HIGH pin signal energizes the coil
    #define PARKING_EXTRUDER_SOLENOIDS_DELAY 250        // (ms) Delay for magnetic field. No delay if 0 or not defined.
    //#define MANUAL_SOLENOID_CONTROL                   // Manual control of docking solenoids with M380 S / M381

  #elif ENABLED(MAGNETIC_PARKING_EXTRUDER)

    #define MPE_FAST_SPEED      9000      // (mm/min) Speed for travel before last distance point
    #define MPE_SLOW_SPEED      4500      // (mm/min) Speed for last distance travel to park and couple
    #define MPE_TRAVEL_DISTANCE   10      // (mm) Last distance point
    #define MPE_COMPENSATION       0      // Offset Compensation -1 , 0 , 1 (multiplier) only for coupling

  #endif

#endif

/**
 * Switching Toolhead
 *
 * Support for swappable and dockable toolheads, such as
 * the E3D Tool Changer. Toolheads are locked with a servo.
 */
//#define SWITCHING_TOOLHEAD

/**
 * Magnetic Switching Toolhead
 *
 * Support swappable and dockable toolheads with a magnetic
 * docking mechanism using movement and no servo.
 */
//#define MAGNETIC_SWITCHING_TOOLHEAD

/**
 * Electromagnetic Switching Toolhead
 *
 * Parking for CoreXY / HBot kinematics.
 * Toolheads are parked at one edge and held with an electromagnet.
 * Supports more than 2 Toolheads. See https://youtu.be/JolbsAKTKf4
 */
//#define ELECTROMAGNETIC_SWITCHING_TOOLHEAD

#if ANY(SWITCHING_TOOLHEAD, MAGNETIC_SWITCHING_TOOLHEAD, ELECTROMAGNETIC_SWITCHING_TOOLHEAD)
  #define SWITCHING_TOOLHEAD_Y_POS          235         // (mm) Y position of the toolhead dock
  #define SWITCHING_TOOLHEAD_Y_SECURITY      10         // (mm) Security distance Y axis
  #define SWITCHING_TOOLHEAD_Y_CLEAR         60         // (mm) Minimum distance from dock for unobstructed X axis
  #define SWITCHING_TOOLHEAD_X_POS          { 215, 0 }  // (mm) X positions for parking the extruders
  #if ENABLED(SWITCHING_TOOLHEAD)
    #define SWITCHING_TOOLHEAD_SERVO_NR       2         // Index of the servo connector
    #define SWITCHING_TOOLHEAD_SERVO_ANGLES { 0, 180 }  // (degrees) Angles for Lock, Unlock
  #elif ENABLED(MAGNETIC_SWITCHING_TOOLHEAD)
    #define SWITCHING_TOOLHEAD_Y_RELEASE      5         // (mm) Security distance Y axis
    #define SWITCHING_TOOLHEAD_X_SECURITY   { 90, 150 } // (mm) Security distance X axis (T0,T1)
    //#define PRIME_BEFORE_REMOVE                       // Prime the nozzle before release from the dock
    #if ENABLED(PRIME_BEFORE_REMOVE)
      #define SWITCHING_TOOLHEAD_PRIME_MM           20  // (mm)   Extruder prime length
      #define SWITCHING_TOOLHEAD_RETRACT_MM         10  // (mm)   Retract after priming length
      #define SWITCHING_TOOLHEAD_PRIME_FEEDRATE    300  // (mm/min) Extruder prime feedrate
      #define SWITCHING_TOOLHEAD_RETRACT_FEEDRATE 2400  // (mm/min) Extruder retract feedrate
    #endif
  #elif ENABLED(ELECTROMAGNETIC_SWITCHING_TOOLHEAD)
    #define SWITCHING_TOOLHEAD_Z_HOP          2         // (mm) Z raise for switching
  #endif
#endif

/**
 * "Mixing Extruder"
 *   - Adds G-codes M163 and M164 to set and "commit" the current mix factors.
 *   - Extends the stepping routines to move multiple steppers in proportion to the mix.
 *   - Optional support for Repetier Firmware's 'M164 S<index>' supporting virtual tools.
 *   - This implementation supports up to two mixing extruders.
 *   - Enable DIRECT_MIXING_IN_G1 for M165 and mixing in G1 (from Pia Taubert's reference implementation).
 */
//#define MIXING_EXTRUDER
#if ENABLED(MIXING_EXTRUDER)
  #define MIXING_STEPPERS 2        // Number of steppers in your mixing extruder
  #define MIXING_VIRTUAL_TOOLS 16  // Use the Virtual Tool method with M163 and M164
  //#define DIRECT_MIXING_IN_G1    // Allow ABCDHI mix factors in G1 movement commands
  //#define GRADIENT_MIX           // Support for gradient mixing with M166 and LCD
  #if ENABLED(GRADIENT_MIX)
    //#define GRADIENT_VTOOL       // Add M166 T to use a V-tool index as a Gradient alias
  #endif
#endif

// Offset of the extruders (uncomment if using more than one and relying on firmware to position when changing).
// The offset has to be X=0, Y=0 for the extruder 0 hotend (default extruder).
// For the other hotends it is their distance from the extruder 0 hotend.
//#define HOTEND_OFFSET_X { 0.0, 20.00 } // (mm) relative X-offset for each nozzle
//#define HOTEND_OFFSET_Y { 0.0, 5.00 }  // (mm) relative Y-offset for each nozzle
//#define HOTEND_OFFSET_Z { 0.0, 0.00 }  // (mm) relative Z-offset for each nozzle

// @section machine

/**
 * Power Supply Control
 *
 * Enable and connect the power supply to the PS_ON_PIN.
 * Specify whether the power supply is active HIGH or active LOW.
 */
//#define PSU_CONTROL
//#define PSU_NAME "Power Supply"

#if ENABLED(PSU_CONTROL)
  #define PSU_ACTIVE_STATE LOW      // Set 'LOW' for ATX, 'HIGH' for X-Box

  //#define PSU_DEFAULT_OFF         // Keep power off until enabled directly with M80
  //#define PSU_POWERUP_DELAY 250   // (ms) Delay for the PSU to warm up to full power

  //#define PSU_POWERUP_GCODE  "M355 S1"  // G-code to run after power-on (e.g., case light on)
  //#define PSU_POWEROFF_GCODE "M355 S0"  // G-code to run before power-off (e.g., case light off)

  //#define AUTO_POWER_CONTROL      // Enable automatic control of the PS_ON pin
  #if ENABLED(AUTO_POWER_CONTROL)
    #define AUTO_POWER_FANS         // Turn on PSU if fans need power
    #define AUTO_POWER_E_FANS
    #define AUTO_POWER_CONTROLLERFAN
    #define AUTO_POWER_CHAMBER_FAN
    #define AUTO_POWER_COOLER_FAN
    //#define AUTO_POWER_E_TEMP        50 // (°C) Turn on PSU if any extruder is over this temperature
    //#define AUTO_POWER_CHAMBER_TEMP  30 // (°C) Turn on PSU if the chamber is over this temperature
    //#define AUTO_POWER_COOLER_TEMP   26 // (°C) Turn on PSU if the cooler is over this temperature
    #define POWER_TIMEOUT              30 // (s) Turn off power if the machine is idle for this duration
    //#define POWER_OFF_DELAY          60 // (s) Delay of poweroff after M81 command. Useful to let fans run for extra time.
  #endif
#endif

//===========================================================================
//============================= Thermal Settings ============================
//===========================================================================
// @section temperature

/**
 * --NORMAL IS 4.7kohm PULLUP!-- 1kohm pullup can be used on hotend sensor, using correct resistor and table
 *
 * Temperature sensors available:
 *
 *    -5 : PT100 / PT1000 with MAX31865 (only for sensors 0-1)
 *    -3 : thermocouple with MAX31855 (only for sensors 0-1)
 *    -2 : thermocouple with MAX6675 (only for sensors 0-1)
 *    -4 : thermocouple with AD8495
 *    -1 : thermocouple with AD595
 *     0 : not used
 *     1 : 100k thermistor - best choice for EPCOS 100k (4.7k pullup)
 *   331 : (3.3V scaled thermistor 1 table for MEGA)
 *   332 : (3.3V scaled thermistor 1 table for DUE)
 *     2 : 200k thermistor - ATC Semitec 204GT-2 (4.7k pullup)
 *   202 : 200k thermistor - Copymaster 3D
 *     3 : Mendel-parts thermistor (4.7k pullup)
 *     4 : 10k thermistor !! do not use it for a hotend. It gives bad resolution at high temp. !!
 *     5 : 100K thermistor - ATC Semitec 104GT-2/104NT-4-R025H42G (Used in ParCan, J-Head, and E3D) (4.7k pullup)
 *   501 : 100K Zonestar (Tronxy X3A) Thermistor
 *   502 : 100K Zonestar Thermistor used by hot bed in Zonestar Průša P802M
 *   512 : 100k RPW-Ultra hotend thermistor (4.7k pullup)
 *     6 : 100k EPCOS - Not as accurate as table 1 (created using a fluke thermocouple) (4.7k pullup)
 *     7 : 100k Honeywell thermistor 135-104LAG-J01 (4.7k pullup)
 *    71 : 100k Honeywell thermistor 135-104LAF-J01 (4.7k pullup)
 *     8 : 100k 0603 SMD Vishay NTCS0603E3104FXT (4.7k pullup)
 *     9 : 100k GE Sensing AL03006-58.2K-97-G1 (4.7k pullup)
 *    10 : 100k RS thermistor 198-961 (4.7k pullup)
 *    11 : 100k beta 3950 1% thermistor (Used in Keenovo AC silicone mats and most Wanhao i3 machines) (4.7k pullup)
 *    12 : 100k 0603 SMD Vishay NTCS0603E3104FXT (4.7k pullup) (calibrated for Makibox hot bed)
 *    13 : 100k Hisens 3950  1% up to 300°C for hotend "Simple ONE " & "Hotend "All In ONE"
 *    15 : 100k thermistor calibration for JGAurora A5 hotend
 *    18 : ATC Semitec 204GT-2 (4.7k pullup) Dagoma.Fr - MKS_Base_DKU001327
 *    20 : Pt100 with circuit in the Ultimainboard V2.x with mainboard ADC reference voltage = INA826 amplifier-board supply voltage.
 *         NOTES: (1) Must use an ADC input with no pullup. (2) Some INA826 amplifiers are unreliable at 3.3V so consider using sensor 147, 110, or 21.
 *    21 : Pt100 with circuit in the Ultimainboard V2.x with 3.3v ADC reference voltage (STM32, LPC176x....) and 5V INA826 amplifier board supply.
 *         NOTE: ADC pins are not 5V tolerant. Not recommended because it's possible to damage the CPU by going over 500°C.
 *    22 : 100k (hotend) with 4.7k pullup to 3.3V and 220R to analog input (as in GTM32 Pro vB)
 *    23 : 100k (bed) with 4.7k pullup to 3.3v and 220R to analog input (as in GTM32 Pro vB)
 *    30 : Kis3d Silicone heating mat 200W/300W with 6mm precision cast plate (EN AW 5083) NTC100K / B3950 (4.7k pullup)
 *   201 : Pt100 with circuit in Overlord, similar to Ultimainboard V2.x
 *    60 : 100k Maker's Tool Works Kapton Bed Thermistor beta=3950
 *    61 : 100k Formbot / Vivedino 3950 350C thermistor 4.7k pullup
 *    66 : 4.7M High Temperature thermistor from Dyze Design
 *    67 : 450C thermistor from SliceEngineering
 *    70 : the 100K thermistor found in the bq Hephestos 2
 *    75 : 100k Generic Silicon Heat Pad with NTC 100K MGB18-104F39050L32 thermistor
 *    99 : 100k thermistor with a 10K pull-up resistor (found on some Wanhao i3 machines)
 *
 *       1k ohm pullup tables - This is atypical, and requires changing out the 4.7k pullup for 1k.
 *                              (but gives greater accuracy and more stable PID)
 *    51 : 100k thermistor - EPCOS (1k pullup)
 *    52 : 200k thermistor - ATC Semitec 204GT-2 (1k pullup)
 *    55 : 100k thermistor - ATC Semitec 104GT-2 (Used in ParCan & J-Head) (1k pullup)
 *
 *  1047 : Pt1000 with 4k7 pullup (E3D)
 *  1010 : Pt1000 with 1k pullup (non standard)
 *   147 : Pt100 with 4k7 pullup
 *   110 : Pt100 with 1k pullup (non standard)
 *
 *  1000 : Custom - Specify parameters in Configuration_adv.h
 *
 *         Use these for Testing or Development purposes. NEVER for production machine.
 *   998 : Dummy Table that ALWAYS reads 25°C or the temperature defined below.
 *   999 : Dummy Table that ALWAYS reads 100°C or the temperature defined below.
 */
#define TEMP_SENSOR_0 1
#define TEMP_SENSOR_1 0
#define TEMP_SENSOR_2 0
#define TEMP_SENSOR_3 0
#define TEMP_SENSOR_4 0
#define TEMP_SENSOR_5 0
#define TEMP_SENSOR_6 0
#define TEMP_SENSOR_7 0
#define TEMP_SENSOR_BED 1
#define TEMP_SENSOR_PROBE 0
#define TEMP_SENSOR_CHAMBER 0
#define TEMP_SENSOR_COOLER 0

// Dummy thermistor constant temperature readings, for use with 998 and 999
#define DUMMY_THERMISTOR_998_VALUE 25
#define DUMMY_THERMISTOR_999_VALUE 100

// Resistor values when using MAX31865 sensors (-5) on TEMP_SENSOR_0 / 1
//#define MAX31865_SENSOR_OHMS_0      100   // (Ω) Typically 100 or 1000 (PT100 or PT1000)
//#define MAX31865_CALIBRATION_OHMS_0 430   // (Ω) Typically 430 for AdaFruit PT100; 4300 for AdaFruit PT1000
//#define MAX31865_SENSOR_OHMS_1      100
//#define MAX31865_CALIBRATION_OHMS_1 430

// Use temp sensor 1 as a redundant sensor with sensor 0. If the readings
// from the two sensors differ too much the print will be aborted.
//#define TEMP_SENSOR_1_AS_REDUNDANT
#define MAX_REDUNDANT_TEMP_SENSOR_DIFF 10

#define TEMP_RESIDENCY_TIME         10  // (seconds) Time to wait for hotend to "settle" in M109
#define TEMP_WINDOW                  1  // (°C) Temperature proximity for the "temperature reached" timer
#define TEMP_HYSTERESIS              3  // (°C) Temperature proximity considered "close enough" to the target

#define TEMP_BED_RESIDENCY_TIME     10  // (seconds) Time to wait for bed to "settle" in M190
#define TEMP_BED_WINDOW              1  // (°C) Temperature proximity for the "temperature reached" timer
#define TEMP_BED_HYSTERESIS          3  // (°C) Temperature proximity considered "close enough" to the target

#define TEMP_CHAMBER_RESIDENCY_TIME 10  // (seconds) Time to wait for chamber to "settle" in M191
#define TEMP_CHAMBER_WINDOW          1  // (°C) Temperature proximity for the "temperature reached" timer
#define TEMP_CHAMBER_HYSTERESIS      3  // (°C) Temperature proximity considered "close enough" to the target

// Below this temperature the heater will be switched off
// because it probably indicates a broken thermistor wire.
#define HEATER_0_MINTEMP   0
#define HEATER_1_MINTEMP   5
#define HEATER_2_MINTEMP   5
#define HEATER_3_MINTEMP   5
#define HEATER_4_MINTEMP   5
#define HEATER_5_MINTEMP   5
#define HEATER_6_MINTEMP   5
#define HEATER_7_MINTEMP   5
#define BED_MINTEMP        5
#define CHAMBER_MINTEMP    5

// Above this temperature the heater will be switched off.
// This can protect components from overheating, but NOT from shorts and failures.
// (Use MINTEMP for thermistor short/failure protection.)
#define HEATER_0_MAXTEMP 275
#define HEATER_1_MAXTEMP 275
#define HEATER_2_MAXTEMP 275
#define HEATER_3_MAXTEMP 275
#define HEATER_4_MAXTEMP 275
#define HEATER_5_MAXTEMP 275
#define HEATER_6_MAXTEMP 275
#define HEATER_7_MAXTEMP 275
#define BED_MAXTEMP      120
#define CHAMBER_MAXTEMP  60

/**
 * Thermal Overshoot
 * During heatup (and printing) the temperature can often "overshoot" the target by many degrees
 * (especially before PID tuning). Setting the target temperature too close to MAXTEMP guarantees
 * a MAXTEMP shutdown! Use these values to forbid temperatures being set too close to MAXTEMP.
 */
#define HOTEND_OVERSHOOT 15   // (°C) Forbid temperatures over MAXTEMP - OVERSHOOT
#define BED_OVERSHOOT    10   // (°C) Forbid temperatures over MAXTEMP - OVERSHOOT
#define COOLER_OVERSHOOT  2   // (°C) Forbid temperatures closer than OVERSHOOT

//===========================================================================
//============================= PID Settings ================================
//===========================================================================
// PID Tuning Guide here: https://reprap.org/wiki/PID_Tuning

// Comment the following line to disable PID and enable bang-bang.
#define PIDTEMP
#define BANG_MAX 255     // Limits current to nozzle while in bang-bang mode; 255=full current
#define PID_MAX BANG_MAX // Limits current to nozzle while PID is active (see PID_FUNCTIONAL_RANGE below); 255=full current
#define PID_K1 0.95      // Smoothing factor within any PID loop

#if ENABLED(PIDTEMP)
  //#define PID_EDIT_MENU         // Add PID editing to the "Advanced Settings" menu. (~700 bytes of PROGMEM)
  //#define PID_AUTOTUNE_MENU     // Add PID auto-tuning to the "Advanced Settings" menu. (~250 bytes of PROGMEM)
  //#define PID_PARAMS_PER_HOTEND // Uses separate PID parameters for each extruder (useful for mismatched extruders)
                                  // Set/get with gcode: M301 E[extruder number, 0-2]

  #if ENABLED(PID_PARAMS_PER_HOTEND)
    // Specify between 1 and HOTENDS values per array.
    // If fewer than EXTRUDER values are provided, the last element will be repeated.
    #define DEFAULT_Kp_LIST {  28.72,  28.72 }
    #define DEFAULT_Ki_LIST {   2.62,   2.62 }
    #define DEFAULT_Kd_LIST {  78.81,  78.81 }
  #else
    // Ender 3 v2
    #define DEFAULT_Kp  28.72
    #define DEFAULT_Ki   2.62
    #define DEFAULT_Kd  78.81
  #endif
#endif // PIDTEMP

//===========================================================================
//====================== PID > Bed Temperature Control ======================
//===========================================================================

/**
 * PID Bed Heating
 *
 * If this option is enabled set PID constants below.
 * If this option is disabled, bang-bang will be used and BED_LIMIT_SWITCHING will enable hysteresis.
 *
 * The PID frequency will be the same as the extruder PWM.
 * If PID_dT is the default, and correct for the hardware/configuration, that means 7.689Hz,
 * which is fine for driving a square wave into a resistive load and does not significantly
 * impact FET heating. This also works fine on a Fotek SSR-10DA Solid State Relay into a 250W
 * heater. If your configuration is significantly different than this and you don't understand
 * the issues involved, don't use bed PID until someone else verifies that your hardware works.
 */
#define PIDTEMPBED

//#define BED_LIMIT_SWITCHING

/**
 * Max Bed Power
 * Applies to all forms of bed control (PID, bang-bang, and bang-bang with hysteresis).
 * When set to any value below 255, enables a form of PWM to the bed that acts like a divider
 * so don't use it unless you are OK with PWM on your bed. (See the comment on enabling PIDTEMPBED)
 */
#define MAX_BED_POWER 255 // limits duty cycle to bed; 255=full current

#if ENABLED(PIDTEMPBED)
  //#define MIN_BED_POWER 0
  //#define PID_BED_DEBUG // Sends debug data to the serial port.

  // Ender 3 V2
  #define DEFAULT_bedKp 462.10
  #define DEFAULT_bedKi  85.47
  #define DEFAULT_bedKd 624.59

  // FIND YOUR OWN: "M303 E-1 C8 S90" to run autotune on the bed at 90 degreesC for 8 cycles.
#endif // PIDTEMPBED

//===========================================================================
//==================== PID > Chamber Temperature Control ====================
//===========================================================================

/**
 * PID Chamber Heating
 *
 * If this option is enabled set PID constants below.
 * If this option is disabled, bang-bang will be used and CHAMBER_LIMIT_SWITCHING will enable
 * hysteresis.
 *
 * The PID frequency will be the same as the extruder PWM.
 * If PID_dT is the default, and correct for the hardware/configuration, that means 7.689Hz,
 * which is fine for driving a square wave into a resistive load and does not significantly
 * impact FET heating. This also works fine on a Fotek SSR-10DA Solid State Relay into a 200W
 * heater. If your configuration is significantly different than this and you don't understand
 * the issues involved, don't use chamber PID until someone else verifies that your hardware works.
 */
//#define PIDTEMPCHAMBER
//#define CHAMBER_LIMIT_SWITCHING

/**
 * Max Chamber Power
 * Applies to all forms of chamber control (PID, bang-bang, and bang-bang with hysteresis).
 * When set to any value below 255, enables a form of PWM to the chamber heater that acts like a divider
 * so don't use it unless you are OK with PWM on your heater. (See the comment on enabling PIDTEMPCHAMBER)
 */
#define MAX_CHAMBER_POWER 255 // limits duty cycle to chamber heater; 255=full current

#if ENABLED(PIDTEMPCHAMBER)
  #define MIN_CHAMBER_POWER 0
  //#define PID_CHAMBER_DEBUG // Sends debug data to the serial port.

  // Lasko "MyHeat Personal Heater" (200w) modified with a Fotek SSR-10DA to control only the heating element
  // and placed inside the small Creality printer enclosure tent.
  //
  #define DEFAULT_chamberKp 37.04
  #define DEFAULT_chamberKi 1.40
  #define DEFAULT_chamberKd 655.17
  // M309 P37.04 I1.04 D655.17

  // FIND YOUR OWN: "M303 E-2 C8 S50" to run autotune on the chamber at 50 degreesC for 8 cycles.
#endif // PIDTEMPCHAMBER

#if ANY(PIDTEMP, PIDTEMPBED, PIDTEMPCHAMBER)
  //#define PID_DEBUG             // Sends debug data to the serial port. Use 'M303 D' to toggle activation.
  //#define PID_OPENLOOP          // Puts PID in open loop. M104/M140 sets the output power from 0 to PID_MAX
  //#define SLOW_PWM_HEATERS      // PWM with very low frequency (roughly 0.125Hz=8s) and minimum state time of approximately 1s useful for heaters driven by a relay
  #define PID_FUNCTIONAL_RANGE 10 // If the temperature difference between the target temperature and the actual temperature
                                  // is more than PID_FUNCTIONAL_RANGE then the PID will be shut off and the heater will be set to min/max.
#endif

// @section extruder

/**
 * Prevent extrusion if the temperature is below EXTRUDE_MINTEMP.
 * Add M302 to set the minimum extrusion temperature and/or turn
 * cold extrusion prevention on and off.
 *
 * *** IT IS HIGHLY RECOMMENDED TO LEAVE THIS OPTION ENABLED! ***
 */
#define PREVENT_COLD_EXTRUSION
#define EXTRUDE_MINTEMP 180

/**
 * Prevent a single extrusion longer than EXTRUDE_MAXLENGTH.
 * Note: For Bowden Extruders make this large enough to allow load/unload.
 */
#define PREVENT_LENGTHY_EXTRUDE
#define EXTRUDE_MAXLENGTH 1000

//===========================================================================
//======================== Thermal Runaway Protection =======================
//===========================================================================

/**
 * Thermal Protection provides additional protection to your printer from damage
 * and fire. Marlin always includes safe min and max temperature ranges which
 * protect against a broken or disconnected thermistor wire.
 *
 * The issue: If a thermistor falls out, it will report the much lower
 * temperature of the air in the room, and the the firmware will keep
 * the heater on.
 *
 * If you get "Thermal Runaway" or "Heating failed" errors the
 * details can be tuned in Configuration_adv.h
 */

#define THERMAL_PROTECTION_HOTENDS // Enable thermal protection for all extruders
#define THERMAL_PROTECTION_BED     // Enable thermal protection for the heated bed
//#define THERMAL_PROTECTION_CHAMBER // Enable thermal protection for the heated chamber
//#define THERMAL_PROTECTION_COOLER  // Enable thermal protection for the laser cooling

//===========================================================================
//============================= Mechanical Settings =========================
//===========================================================================

// @section machine

// Enable one of the options below for CoreXY, CoreXZ, or CoreYZ kinematics,
// either in the usual order or reversed
//#define COREXY
//#define COREXZ
//#define COREYZ
//#define COREYX
//#define COREZX
//#define COREZY
//#define MARKFORGED_XY  // MarkForged. See https://reprap.org/forum/read.php?152,504042

//===========================================================================
//============================== Endstop Settings ===========================
//===========================================================================

// @section homing

// Specify here all the endstop connectors that are connected to any endstop or probe.
// Almost all printers will be using one per axis. Probes will use one or more of the
// extra connectors. Leave undefined any used for non-endstop and non-probe purposes.
#define USE_XMIN_PLUG
#define USE_YMIN_PLUG
#define USE_ZMIN_PLUG
//#define USE_XMAX_PLUG
//#define USE_YMAX_PLUG
//#define USE_ZMAX_PLUG

// Enable pullup for all endstops to prevent a floating state
#define ENDSTOPPULLUPS
#if DISABLED(ENDSTOPPULLUPS)
  // Disable ENDSTOPPULLUPS to set pullups individually
  //#define ENDSTOPPULLUP_XMAX
  //#define ENDSTOPPULLUP_YMAX
  //#define ENDSTOPPULLUP_ZMAX
  //#define ENDSTOPPULLUP_XMIN
  //#define ENDSTOPPULLUP_YMIN
  //#define ENDSTOPPULLUP_ZMIN
  //#define ENDSTOPPULLUP_ZMIN_PROBE
#endif

// Enable pulldown for all endstops to prevent a floating state
//#define ENDSTOPPULLDOWNS
#if DISABLED(ENDSTOPPULLDOWNS)
  // Disable ENDSTOPPULLDOWNS to set pulldowns individually
  //#define ENDSTOPPULLDOWN_XMAX
  //#define ENDSTOPPULLDOWN_YMAX
  //#define ENDSTOPPULLDOWN_ZMAX
  //#define ENDSTOPPULLDOWN_XMIN
  //#define ENDSTOPPULLDOWN_YMIN
  //#define ENDSTOPPULLDOWN_ZMIN
  //#define ENDSTOPPULLDOWN_ZMIN_PROBE
#endif

// Mechanical endstop with COM to ground and NC to Signal uses "false" here (most common setup).
#define X_MIN_ENDSTOP_INVERTING false // Set to true to invert the logic of the endstop.
#define Y_MIN_ENDSTOP_INVERTING false // Set to true to invert the logic of the endstop.
#define Z_MIN_ENDSTOP_INVERTING false // Set to true to invert the logic of the endstop.
#define X_MAX_ENDSTOP_INVERTING false // Set to true to invert the logic of the endstop.
#define Y_MAX_ENDSTOP_INVERTING false // Set to true to invert the logic of the endstop.
#define Z_MAX_ENDSTOP_INVERTING false // Set to true to invert the logic of the endstop.
#define Z_MIN_PROBE_ENDSTOP_INVERTING false // Set to true to invert the logic of the probe.

/**
 * Stepper Drivers
 *
 * These settings allow Marlin to tune stepper driver timing and enable advanced options for
 * stepper drivers that support them. You may also override timing options in Configuration_adv.h.
 *
 * A4988 is assumed for unspecified drivers.
 *
 * Use TMC2208/TMC2208_STANDALONE for TMC2225 drivers and TMC2209/TMC2209_STANDALONE for TMC2226 drivers.
 *
 * Options: A4988, A5984, DRV8825, LV8729, L6470, L6474, POWERSTEP01,
 *          TB6560, TB6600, TMC2100,
 *          TMC2130, TMC2130_STANDALONE, TMC2160, TMC2160_STANDALONE,
 *          TMC2208, TMC2208_STANDALONE, TMC2209, TMC2209_STANDALONE,
 *          TMC26X,  TMC26X_STANDALONE,  TMC2660, TMC2660_STANDALONE,
 *          TMC5130, TMC5130_STANDALONE, TMC5160, TMC5160_STANDALONE
 * :['A4988', 'A5984', 'DRV8825', 'LV8729', 'L6470', 'L6474', 'POWERSTEP01', 'TB6560', 'TB6600', 'TMC2100', 'TMC2130', 'TMC2130_STANDALONE', 'TMC2160', 'TMC2160_STANDALONE', 'TMC2208', 'TMC2208_STANDALONE', 'TMC2209', 'TMC2209_STANDALONE', 'TMC26X', 'TMC26X_STANDALONE', 'TMC2660', 'TMC2660_STANDALONE', 'TMC5130', 'TMC5130_STANDALONE', 'TMC5160', 'TMC5160_STANDALONE']
 */
#define X_DRIVER_TYPE TMC2208_STANDALONE
#define Y_DRIVER_TYPE TMC2208_STANDALONE
#define Z_DRIVER_TYPE TMC2208_STANDALONE
//#define X2_DRIVER_TYPE A4988
//#define Y2_DRIVER_TYPE A4988
//#define Z2_DRIVER_TYPE A4988
//#define Z3_DRIVER_TYPE A4988
//#define Z4_DRIVER_TYPE A4988
#define E0_DRIVER_TYPE TMC2208_STANDALONE
//#define E1_DRIVER_TYPE A4988
//#define E2_DRIVER_TYPE A4988
//#define E3_DRIVER_TYPE A4988
//#define E4_DRIVER_TYPE A4988
//#define E5_DRIVER_TYPE A4988
//#define E6_DRIVER_TYPE A4988
//#define E7_DRIVER_TYPE A4988

// Enable this feature if all enabled endstop pins are interrupt-capable.
// This will remove the need to poll the interrupt pins, saving many CPU cycles.
#define ENDSTOP_INTERRUPTS_FEATURE

/**
 * Endstop Noise Threshold
 *
 * Enable if your probe or endstops falsely trigger due to noise.
 *
 * - Higher values may affect repeatability or accuracy of some bed probes.
 * - To fix noise install a 100nF ceramic capacitor in parallel with the switch.
 * - This feature is not required for common micro-switches mounted on PCBs
 *   based on the Makerbot design, which already have the 100nF capacitor.
 *
 * :[2,3,4,5,6,7]
 */
//#define ENDSTOP_NOISE_THRESHOLD 2

// Check for stuck or disconnected endstops during homing moves.
//#define DETECT_BROKEN_ENDSTOP

//=============================================================================
//============================== Movement Settings ============================
//=============================================================================
// @section motion

/**
 * Default Settings
 *
 * These settings can be reset by M502
 *
 * Note that if EEPROM is enabled, saved values will override these.
 */

/**
 * With this option each E stepper can have its own factors for the
 * following movement settings. If fewer factors are given than the
 * total number of extruders, the last value applies to the rest.
 */
//#define DISTINCT_E_FACTORS

/**
 * Default Axis Steps Per Unit (steps/mm)
 * Override with M92
 *                                      X, Y, Z, E0 [, E1[, E2...]]
 */
#define DEFAULT_AXIS_STEPS_PER_UNIT   { 80, 80, 400, 93 }

/**
 * Default Max Feed Rate (mm/s)
 * Override with M203
 *                                      X, Y, Z, E0 [, E1[, E2...]]
 */
#define DEFAULT_MAX_FEEDRATE          { 500, 500, 5, 25 }

//#define LIMITED_MAX_FR_EDITING        // Limit edit via M203 or LCD to DEFAULT_MAX_FEEDRATE * 2
#if ENABLED(LIMITED_MAX_FR_EDITING)
  #define MAX_FEEDRATE_EDIT_VALUES    { 600, 600, 10, 50 } // ...or, set your own edit limits
#endif

/**
 * Default Max Acceleration (change/s) change = mm/s
 * (Maximum start speed for accelerated moves)
 * Override with M201
 *                                      X, Y, Z, E0 [, E1[, E2...]]
 */
#define DEFAULT_MAX_ACCELERATION      { 500, 500, 100, 1000 }

//#define LIMITED_MAX_ACCEL_EDITING     // Limit edit via M201 or LCD to DEFAULT_MAX_ACCELERATION * 2
#if ENABLED(LIMITED_MAX_ACCEL_EDITING)
  #define MAX_ACCEL_EDIT_VALUES       { 6000, 6000, 200, 20000 } // ...or, set your own edit limits
#endif

/**
 * Default Acceleration (change/s) change = mm/s
 * Override with M204
 *
 *   M204 P    Acceleration
 *   M204 R    Retract Acceleration
 *   M204 T    Travel Acceleration
 */
#define DEFAULT_ACCELERATION          500    // X, Y, Z and E acceleration for printing moves
#define DEFAULT_RETRACT_ACCELERATION  500    // E acceleration for retracts
#define DEFAULT_TRAVEL_ACCELERATION   1000    // X, Y, Z acceleration for travel (non printing) moves

/**
 * Default Jerk limits (mm/s)
 * Override with M205 X Y Z E
 *
 * "Jerk" specifies the minimum speed change that requires acceleration.
 * When changing speed and direction, if the difference is less than the
 * value set here, it may happen instantaneously.
 */
#define CLASSIC_JERK
#if ENABLED(CLASSIC_JERK)
  #define DEFAULT_XJERK 10.0
  #define DEFAULT_YJERK 10.0
  #define DEFAULT_ZJERK  0.3

  //#define TRAVEL_EXTRA_XYJERK 0.0     // Additional jerk allowance for all travel moves

  //#define LIMITED_JERK_EDITING        // Limit edit via M205 or LCD to DEFAULT_aJERK * 2
  #if ENABLED(LIMITED_JERK_EDITING)
    #define MAX_JERK_EDIT_VALUES { 20, 20, 0.6, 10 } // ...or, set your own edit limits
  #endif
#endif

#define DEFAULT_EJERK    5.0  // May be used by Linear Advance

/**
 * Junction Deviation Factor
 *
 * See:
 *   https://reprap.org/forum/read.php?1,739819
 *   https://blog.kyneticcnc.com/2018/10/computing-junction-deviation-for-marlin.html
 */
#if DISABLED(CLASSIC_JERK)
  #define JUNCTION_DEVIATION_MM 0.013 // (mm) Distance from real junction edge
  #define JD_HANDLE_SMALL_SEGMENTS    // Use curvature estimation instead of just the junction angle
                                      // for small segments (< 1mm) with large junction angles (> 135°).
#endif

/**
 * S-Curve Acceleration
 *
 * This option eliminates vibration during printing by fitting a Bézier
 * curve to move acceleration, producing much smoother direction changes.
 *
 * See https://github.com/synthetos/TinyG/wiki/Jerk-Controlled-Motion-Explained
 */
#define S_CURVE_ACCELERATION

//===========================================================================
//============================= Z Probe Options =============================
//===========================================================================
// @section probes

//
// See https://marlinfw.org/docs/configuration/probes.html
//

/**
 * Enable this option for a probe connected to the Z-MIN pin.
 * The probe replaces the Z-MIN endstop and is used for Z homing.
 * (Automatically enables USE_PROBE_FOR_Z_HOMING.)
 */
//#define Z_MIN_PROBE_USES_Z_MIN_ENDSTOP_PIN

// Force the use of the probe for Z-axis homing
//#define USE_PROBE_FOR_Z_HOMING

/**
 * Z_MIN_PROBE_PIN
 *
 * Define this pin if the probe is not connected to Z_MIN_PIN.
 * If not defined the default pin for the selected MOTHERBOARD
 * will be used. Most of the time the default is what you want.
 *
 *  - The simplest option is to use a free endstop connector.
 *  - Use 5V for powered (usually inductive) sensors.
 *
 *  - RAMPS 1.3/1.4 boards may use the 5V, GND, and Aux4->D32 pin:
 *    - For simple switches connect...
 *      - normally-closed switches to GND and D32.
 *      - normally-open switches to 5V and D32.
 */
//#define Z_MIN_PROBE_PIN 32 // Pin 32 is the RAMPS default

/**
 * Probe Type
 *
 * Allen Key Probes, Servo Probes, Z-Sled Probes, FIX_MOUNTED_PROBE, etc.
 * Activate one of these to use Auto Bed Leveling below.
 */

/**
 * The "Manual Probe" provides a means to do "Auto" Bed Leveling without a probe.
 * Use G29 repeatedly, adjusting the Z height at each point with movement commands
 * or (with LCD_BED_LEVELING) the LCD controller.
 */
//#define PROBE_MANUALLY

/**
 * A Fix-Mounted Probe either doesn't deploy or needs manual deployment.
 *   (e.g., an inductive probe or a nozzle-based probe-switch.)
 */
//#define FIX_MOUNTED_PROBE

/**
 * Use the nozzle as the probe, with the hotend
 * assembly attached to a sensitive strain gauge.
 */
//#define STRAIN_GAUGE_PROBE

/**
 * Use the nozzle as the probe, as with a conductive
 * nozzle system or a piezo-electric smart effector.
 */
//#define NOZZLE_AS_PROBE

/**
 * Z Servo Probe, such as an endstop switch on a rotating arm.
 */
//#define Z_PROBE_SERVO_NR 0       // Defaults to SERVO 0 connector.
//#define Z_SERVO_ANGLES { 70, 0 } // Z Servo Deploy and Stow angles

/**
 * The BLTouch probe uses a Hall effect sensor and emulates a servo.
 */
//#define BLTOUCH

/**
 * Touch-MI Probe by hotends.fr
 *
 * This probe is deployed and activated by moving the X-axis to a magnet at the edge of the bed.
 * By default, the magnet is assumed to be on the left and activated by a home. If the magnet is
 * on the right, enable and set TOUCH_MI_DEPLOY_XPOS to the deploy position.
 *
 * Also requires: BABYSTEPPING, BABYSTEP_ZPROBE_OFFSET, Z_SAFE_HOMING,
 *                and a minimum Z_HOMING_HEIGHT of 10.
 */
//#define TOUCH_MI_PROBE
#if ENABLED(TOUCH_MI_PROBE)
  #define TOUCH_MI_RETRACT_Z 0.5                  // Height at which the probe retracts
  //#define TOUCH_MI_DEPLOY_XPOS (X_MAX_BED + 2)  // For a magnet on the right side of the bed
  //#define TOUCH_MI_MANUAL_DEPLOY                // For manual deploy (LCD menu)
#endif

// A probe that is deployed and stowed with a solenoid pin (SOL1_PIN)
//#define SOLENOID_PROBE

// A sled-mounted probe like those designed by Charles Bell.
//#define Z_PROBE_SLED
//#define SLED_DOCKING_OFFSET 5  // The extra distance the X axis must travel to pickup the sled. 0 should be fine but you can push it further if you'd like.

// A probe deployed by moving the x-axis, such as the Wilson II's rack-and-pinion probe designed by Marty Rice.
//#define RACK_AND_PINION_PROBE
#if ENABLED(RACK_AND_PINION_PROBE)
  #define Z_PROBE_DEPLOY_X  X_MIN_POS
  #define Z_PROBE_RETRACT_X X_MAX_POS
#endif

// Duet Smart Effector (for delta printers) - https://bit.ly/2ul5U7J
// When the pin is defined you can use M672 to set/reset the probe sensivity.
//#define DUET_SMART_EFFECTOR
#if ENABLED(DUET_SMART_EFFECTOR)
  #define SMART_EFFECTOR_MOD_PIN  -1  // Connect a GPIO pin to the Smart Effector MOD pin
#endif

/**
 * Use StallGuard2 to probe the bed with the nozzle.
 * Requires stallGuard-capable Trinamic stepper drivers.
 * CAUTION: This can damage machines with Z lead screws.
 *          Take extreme care when setting up this feature.
 */
//#define SENSORLESS_PROBING

//
// For Z_PROBE_ALLEN_KEY see the Delta example configurations.
//

/**
 * Nozzle-to-Probe offsets { X, Y, Z }
 *
 * X and Y offset
 *   Use a caliper or ruler to measure the distance from the tip of
 *   the Nozzle to the center-point of the Probe in the X and Y axes.
 *
 * Z offset
 * - For the Z offset use your best known value and adjust at runtime.
 * - Common probes trigger below the nozzle and have negative values for Z offset.
 * - Probes triggering above the nozzle height are uncommon but do exist. When using
 *   probes such as this, carefully set Z_CLEARANCE_DEPLOY_PROBE and Z_CLEARANCE_BETWEEN_PROBES
 *   to avoid collisions during probing.
 *
 * Tune and Adjust
 * -  Probe Offsets can be tuned at runtime with 'M851', LCD menus, babystepping, etc.
 * -  PROBE_OFFSET_WIZARD (configuration_adv.h) can be used for setting the Z offset.
 *
 * Assuming the typical work area orientation:
 *  - Probe to RIGHT of the Nozzle has a Positive X offset
 *  - Probe to LEFT  of the Nozzle has a Negative X offset
 *  - Probe in BACK  of the Nozzle has a Positive Y offset
 *  - Probe in FRONT of the Nozzle has a Negative Y offset
 *
 * Some examples:
 *   #define NOZZLE_TO_PROBE_OFFSET { 10, 10, -1 }   // Example "1"
 *   #define NOZZLE_TO_PROBE_OFFSET {-10,  5, -1 }   // Example "2"
 *   #define NOZZLE_TO_PROBE_OFFSET {  5, -5, -1 }   // Example "3"
 *   #define NOZZLE_TO_PROBE_OFFSET {-15,-10, -1 }   // Example "4"
 *
 *     +-- BACK ---+
 *     |    [+]    |
 *   L |        1  | R <-- Example "1" (right+,  back+)
 *   E |  2        | I <-- Example "2" ( left-,  back+)
 *   F |[-]  N  [+]| G <-- Nozzle
 *   T |       3   | H <-- Example "3" (right+, front-)
 *     | 4         | T <-- Example "4" ( left-, front-)
 *     |    [-]    |
 *     O-- FRONT --+
 */
#define NOZZLE_TO_PROBE_OFFSET { 0, 0, 0 }

// Most probes should stay away from the edges of the bed, but
// with NOZZLE_AS_PROBE this can be negative for a wider probing area.
#define PROBING_MARGIN 15

// X and Y axis travel speed (mm/min) between probes
#define XY_PROBE_FEEDRATE (133*60)

// Feedrate (mm/min) for the first approach when double-probing (MULTIPLE_PROBING == 2)
#define Z_PROBE_FEEDRATE_FAST (4*60)

// Feedrate (mm/min) for the "accurate" probe of each point
#define Z_PROBE_FEEDRATE_SLOW (Z_PROBE_FEEDRATE_FAST / 2)

/**
 * Probe Activation Switch
 * A switch indicating proper deployment, or an optical
 * switch triggered when the carriage is near the bed.
 */
//#define PROBE_ACTIVATION_SWITCH
#if ENABLED(PROBE_ACTIVATION_SWITCH)
  #define PROBE_ACTIVATION_SWITCH_STATE LOW // State indicating probe is active
  //#define PROBE_ACTIVATION_SWITCH_PIN PC6 // Override default pin
#endif

/**
 * Tare Probe (determine zero-point) prior to each probe.
 * Useful for a strain gauge or piezo sensor that needs to factor out
 * elements such as cables pulling on the carriage.
 */
//#define PROBE_TARE
#if ENABLED(PROBE_TARE)
  #define PROBE_TARE_TIME  200    // (ms) Time to hold tare pin
  #define PROBE_TARE_DELAY 200    // (ms) Delay after tare before
  #define PROBE_TARE_STATE HIGH   // State to write pin for tare
  //#define PROBE_TARE_PIN PA5    // Override default pin
  #if ENABLED(PROBE_ACTIVATION_SWITCH)
    //#define PROBE_TARE_ONLY_WHILE_INACTIVE  // Fail to tare/probe if PROBE_ACTIVATION_SWITCH is active
  #endif
#endif

/**
 * Multiple Probing
 *
 * You may get improved results by probing 2 or more times.
 * With EXTRA_PROBING the more atypical reading(s) will be disregarded.
 *
 * A total of 2 does fast/slow probes with a weighted average.
 * A total of 3 or more adds more slow probes, taking the average.
 */
//#define MULTIPLE_PROBING 2
//#define EXTRA_PROBING    1

/**
 * Z probes require clearance when deploying, stowing, and moving between
 * probe points to avoid hitting the bed and other hardware.
 * Servo-mounted probes require extra space for the arm to rotate.
 * Inductive probes need space to keep from triggering early.
 *
 * Use these settings to specify the distance (mm) to raise the probe (or
 * lower the bed). The values set here apply over and above any (negative)
 * probe Z Offset set with NOZZLE_TO_PROBE_OFFSET, M851, or the LCD.
 * Only integer values >= 1 are valid here.
 *
 * Example: `M851 Z-5` with a CLEARANCE of 4  =>  9mm from bed to nozzle.
 *     But: `M851 Z+1` with a CLEARANCE of 2  =>  2mm from bed to nozzle.
 */
#define Z_CLEARANCE_DEPLOY_PROBE   10 // Z Clearance for Deploy/Stow
#define Z_CLEARANCE_BETWEEN_PROBES  5 // Z Clearance between probe points
#define Z_CLEARANCE_MULTI_PROBE     5 // Z Clearance between multiple probes
//#define Z_AFTER_PROBING           5 // Z position after probing is done

#define Z_PROBE_LOW_POINT          -2 // Farthest distance below the trigger-point to go before stopping

// For M851 give a range for adjusting the Z probe offset
#define Z_PROBE_OFFSET_RANGE_MIN -10
#define Z_PROBE_OFFSET_RANGE_MAX 10

// Enable the M48 repeatability test to test probe accuracy
//#define Z_MIN_PROBE_REPEATABILITY_TEST

// Before deploy/stow pause for user confirmation
//#define PAUSE_BEFORE_DEPLOY_STOW
#if ENABLED(PAUSE_BEFORE_DEPLOY_STOW)
  //#define PAUSE_PROBE_DEPLOY_WHEN_TRIGGERED // For Manual Deploy Allenkey Probe
#endif

/**
 * Enable one or more of the following if probing seems unreliable.
 * Heaters and/or fans can be disabled during probing to minimize electrical
 * noise. A delay can also be added to allow noise and vibration to settle.
 * These options are most useful for the BLTouch probe, but may also improve
 * readings with inductive probes and piezo sensors.
 */
//#define PROBING_HEATERS_OFF       // Turn heaters off when probing
#if ENABLED(PROBING_HEATERS_OFF)
  //#define WAIT_FOR_BED_HEATER     // Wait for bed to heat back up between probes (to improve accuracy)
  //#define WAIT_FOR_HOTEND         // Wait for hotend to heat back up between probes (to improve accuracy & prevent cold extrude)
#endif
//#define PROBING_FANS_OFF          // Turn fans off when probing
//#define PROBING_STEPPERS_OFF      // Turn steppers off (unless needed to hold position) when probing
//#define DELAY_BEFORE_PROBING 200  // (ms) To prevent vibrations from triggering piezo sensors

// Require minimum nozzle and/or bed temperature for probing
//#define PREHEAT_BEFORE_PROBING
#if ENABLED(PREHEAT_BEFORE_PROBING)
  #define PROBING_NOZZLE_TEMP 120   // (°C) Only applies to E0 at this time
  #define PROBING_BED_TEMP     50
#endif

// For Inverting Stepper Enable Pins (Active Low) use 0, Non Inverting (Active High) use 1
// :{ 0:'Low', 1:'High' }
#define X_ENABLE_ON 0
#define Y_ENABLE_ON 0
#define Z_ENABLE_ON 0
#define E_ENABLE_ON 0 // For all extruders

// Disable axis steppers immediately when they're not being stepped.
// WARNING: When motors turn off there is a chance of losing position accuracy!
#define DISABLE_X false
#define DISABLE_Y false
#define DISABLE_Z false

// Turn off the display blinking that warns about possible accuracy reduction
//#define DISABLE_REDUCED_ACCURACY_WARNING

// @section extruder

#define DISABLE_E false             // Disable the extruder when not stepping
#define DISABLE_INACTIVE_EXTRUDER   // Keep only the active extruder enabled

// @section machine

// Invert the stepper direction. Change (or reverse the motor connector) if an axis goes the wrong way.
#define INVERT_X_DIR false
#define INVERT_Y_DIR false
#define INVERT_Z_DIR true

// @section extruder

// For direct drive extruder v9 set to true, for geared extruder set to false.
#define INVERT_E0_DIR false
#define INVERT_E1_DIR false
#define INVERT_E2_DIR false
#define INVERT_E3_DIR false
#define INVERT_E4_DIR false
#define INVERT_E5_DIR false
#define INVERT_E6_DIR false
#define INVERT_E7_DIR false

// @section homing

//#define NO_MOTION_BEFORE_HOMING // Inhibit movement until all axes have been homed. Also enable HOME_AFTER_DEACTIVATE for extra safety.
//#define HOME_AFTER_DEACTIVATE   // Require rehoming after steppers are deactivated. Also enable NO_MOTION_BEFORE_HOMING for extra safety.

/**
 * Set Z_IDLE_HEIGHT if the Z-Axis moves on its own when steppers are disabled.
 *  - Use a low value (i.e., Z_MIN_POS) if the nozzle falls down to the bed.
 *  - Use a large value (i.e., Z_MAX_POS) if the bed falls down, away from the nozzle.
 */
//#define Z_IDLE_HEIGHT Z_HOME_POS

//#define Z_HOMING_HEIGHT  4      // (mm) Minimal Z height before homing (G28) for Z clearance above the bed, clamps, ...
                                  // Be sure to have this much clearance over your Z_MAX_POS to prevent grinding.

//#define Z_AFTER_HOMING  10      // (mm) Height to move to after homing Z

// Direction of endstops when homing; 1=MAX, -1=MIN
// :[-1,1]
#define X_HOME_DIR -1
#define Y_HOME_DIR -1
#define Z_HOME_DIR -1

// @section machine

<<<<<<< HEAD
// The size of the print bed
#define X_BED_SIZE 230
#define Y_BED_SIZE 230
=======
// The size of the printable area
#define X_BED_SIZE 200
#define Y_BED_SIZE 200
>>>>>>> 4428affc

// Travel limits (mm) after homing, corresponding to endstop positions.
#define X_MIN_POS 0
#define Y_MIN_POS 0
#define Z_MIN_POS 0
#define X_MAX_POS X_BED_SIZE
#define Y_MAX_POS Y_BED_SIZE
#define Z_MAX_POS 250

/**
 * Software Endstops
 *
 * - Prevent moves outside the set machine bounds.
 * - Individual axes can be disabled, if desired.
 * - X and Y only apply to Cartesian robots.
 * - Use 'M211' to set software endstops on/off or report current state
 */

// Min software endstops constrain movement within minimum coordinate bounds
#define MIN_SOFTWARE_ENDSTOPS
#if ENABLED(MIN_SOFTWARE_ENDSTOPS)
  #define MIN_SOFTWARE_ENDSTOP_X
  #define MIN_SOFTWARE_ENDSTOP_Y
  #define MIN_SOFTWARE_ENDSTOP_Z
#endif

// Max software endstops constrain movement within maximum coordinate bounds
#define MAX_SOFTWARE_ENDSTOPS
#if ENABLED(MAX_SOFTWARE_ENDSTOPS)
  #define MAX_SOFTWARE_ENDSTOP_X
  #define MAX_SOFTWARE_ENDSTOP_Y
  #define MAX_SOFTWARE_ENDSTOP_Z
#endif

#if EITHER(MIN_SOFTWARE_ENDSTOPS, MAX_SOFTWARE_ENDSTOPS)
  //#define SOFT_ENDSTOPS_MENU_ITEM  // Enable/Disable software endstops from the LCD
#endif

/**
 * Filament Runout Sensors
 * Mechanical or opto endstops are used to check for the presence of filament.
 *
 * IMPORTANT: Runout will only trigger if Marlin is aware that a print job is running.
 * Marlin knows a print job is running when:
 *  1. Running a print job from media started with M24.
 *  2. The Print Job Timer has been started with M75.
 *  3. The heaters were turned on and PRINTJOB_TIMER_AUTOSTART is enabled.
 *
 * RAMPS-based boards use SERVO3_PIN for the first runout sensor.
 * For other boards you may need to define FIL_RUNOUT_PIN, FIL_RUNOUT2_PIN, etc.
 */
//#define FILAMENT_RUNOUT_SENSOR
#if ENABLED(FILAMENT_RUNOUT_SENSOR)
  #define FIL_RUNOUT_ENABLED_DEFAULT false // Enable the sensor on startup. Override with M412 followed by M500.
  #define NUM_RUNOUT_SENSORS   1          // Number of sensors, up to one per extruder. Define a FIL_RUNOUT#_PIN for each.

  #define FIL_RUNOUT_STATE     LOW        // Pin state indicating that filament is NOT present.
  #define FIL_RUNOUT_PULLUP               // Use internal pullup for filament runout pins.
  //#define FIL_RUNOUT_PULLDOWN           // Use internal pulldown for filament runout pins.
  //#define WATCH_ALL_RUNOUT_SENSORS      // Execute runout script on any triggering sensor, not only for the active extruder.
                                          // This is automatically enabled for MIXING_EXTRUDERs.

  // Override individually if the runout sensors vary
  //#define FIL_RUNOUT1_STATE LOW
  //#define FIL_RUNOUT1_PULLUP
  //#define FIL_RUNOUT1_PULLDOWN

  //#define FIL_RUNOUT2_STATE LOW
  //#define FIL_RUNOUT2_PULLUP
  //#define FIL_RUNOUT2_PULLDOWN

  //#define FIL_RUNOUT3_STATE LOW
  //#define FIL_RUNOUT3_PULLUP
  //#define FIL_RUNOUT3_PULLDOWN

  //#define FIL_RUNOUT4_STATE LOW
  //#define FIL_RUNOUT4_PULLUP
  //#define FIL_RUNOUT4_PULLDOWN

  //#define FIL_RUNOUT5_STATE LOW
  //#define FIL_RUNOUT5_PULLUP
  //#define FIL_RUNOUT5_PULLDOWN

  //#define FIL_RUNOUT6_STATE LOW
  //#define FIL_RUNOUT6_PULLUP
  //#define FIL_RUNOUT6_PULLDOWN

  //#define FIL_RUNOUT7_STATE LOW
  //#define FIL_RUNOUT7_PULLUP
  //#define FIL_RUNOUT7_PULLDOWN

  //#define FIL_RUNOUT8_STATE LOW
  //#define FIL_RUNOUT8_PULLUP
  //#define FIL_RUNOUT8_PULLDOWN

  // Commands to execute on filament runout.
  // With multiple runout sensors use the %c placeholder for the current tool in commands (e.g., "M600 T%c")
  // NOTE: After 'M412 H1' the host handles filament runout and this script does not apply.
  #define FILAMENT_RUNOUT_SCRIPT "M600"

  // After a runout is detected, continue printing this length of filament
  // before executing the runout script. Useful for a sensor at the end of
  // a feed tube. Requires 4 bytes SRAM per sensor, plus 4 bytes overhead.
  #define FILAMENT_RUNOUT_DISTANCE_MM 0

  #ifdef FILAMENT_RUNOUT_DISTANCE_MM
    // Enable this option to use an encoder disc that toggles the runout pin
    // as the filament moves. (Be sure to set FILAMENT_RUNOUT_DISTANCE_MM
    // large enough to avoid false positives.)
    //#define FILAMENT_MOTION_SENSOR
  #endif
#endif

//===========================================================================
//=============================== Bed Leveling ==============================
//===========================================================================
// @section calibrate

/**
 * Choose one of the options below to enable G29 Bed Leveling. The parameters
 * and behavior of G29 will change depending on your selection.
 *
 *  If using a Probe for Z Homing, enable Z_SAFE_HOMING also!
 *
 * - AUTO_BED_LEVELING_3POINT
 *   Probe 3 arbitrary points on the bed (that aren't collinear)
 *   You specify the XY coordinates of all 3 points.
 *   The result is a single tilted plane. Best for a flat bed.
 *
 * - AUTO_BED_LEVELING_LINEAR
 *   Probe several points in a grid.
 *   You specify the rectangle and the density of sample points.
 *   The result is a single tilted plane. Best for a flat bed.
 *
 * - AUTO_BED_LEVELING_BILINEAR
 *   Probe several points in a grid.
 *   You specify the rectangle and the density of sample points.
 *   The result is a mesh, best for large or uneven beds.
 *
 * - AUTO_BED_LEVELING_UBL (Unified Bed Leveling)
 *   A comprehensive bed leveling system combining the features and benefits
 *   of other systems. UBL also includes integrated Mesh Generation, Mesh
 *   Validation and Mesh Editing systems.
 *
 * - MESH_BED_LEVELING
 *   Probe a grid manually
 *   The result is a mesh, suitable for large or uneven beds. (See BILINEAR.)
 *   For machines without a probe, Mesh Bed Leveling provides a method to perform
 *   leveling in steps so you can manually adjust the Z height at each grid-point.
 *   With an LCD controller the process is guided step-by-step.
 */
//#define AUTO_BED_LEVELING_3POINT
//#define AUTO_BED_LEVELING_LINEAR
//#define AUTO_BED_LEVELING_BILINEAR
//#define AUTO_BED_LEVELING_UBL
//#define MESH_BED_LEVELING

/**
 * Normally G28 leaves leveling disabled on completion. Enable one of
 * these options to restore the prior leveling state or to always enable
 * leveling immediately after G28.
 */
//#define RESTORE_LEVELING_AFTER_G28
//#define ENABLE_LEVELING_AFTER_G28

/**
 * Auto-leveling needs preheating
 */
//#define PREHEAT_BEFORE_LEVELING
#if ENABLED(PREHEAT_BEFORE_LEVELING)
  #define LEVELING_NOZZLE_TEMP 120   // (°C) Only applies to E0 at this time
  #define LEVELING_BED_TEMP     50
#endif

/**
 * Enable detailed logging of G28, G29, M48, etc.
 * Turn on with the command 'M111 S32'.
 * NOTE: Requires a lot of PROGMEM!
 */
//#define DEBUG_LEVELING_FEATURE

#if ANY(MESH_BED_LEVELING, AUTO_BED_LEVELING_UBL, PROBE_MANUALLY)
  // Set a height for the start of manual adjustment
  #define MANUAL_PROBE_START_Z 0.2  // (mm) Comment out to use the last-measured height
#endif

#if ANY(MESH_BED_LEVELING, AUTO_BED_LEVELING_BILINEAR, AUTO_BED_LEVELING_UBL)
  // Gradually reduce leveling correction until a set height is reached,
  // at which point movement will be level to the machine's XY plane.
  // The height can be set with M420 Z<height>
  #define ENABLE_LEVELING_FADE_HEIGHT
  #if ENABLED(ENABLE_LEVELING_FADE_HEIGHT)
    #define DEFAULT_LEVELING_FADE_HEIGHT 10.0 // (mm) Default fade height.
  #endif

  // For Cartesian machines, instead of dividing moves on mesh boundaries,
  // split up moves into short segments like a Delta. This follows the
  // contours of the bed more closely than edge-to-edge straight moves.
  #define SEGMENT_LEVELED_MOVES
  #define LEVELED_SEGMENT_LENGTH 5.0 // (mm) Length of all segments (except the last one)

  /**
   * Enable the G26 Mesh Validation Pattern tool.
   */
  //#define G26_MESH_VALIDATION
  #if ENABLED(G26_MESH_VALIDATION)
    #define MESH_TEST_NOZZLE_SIZE    0.4  // (mm) Diameter of primary nozzle.
    #define MESH_TEST_LAYER_HEIGHT   0.2  // (mm) Default layer height for the G26 Mesh Validation Tool.
    #define MESH_TEST_HOTEND_TEMP  205    // (°C) Default nozzle temperature for the G26 Mesh Validation Tool.
    #define MESH_TEST_BED_TEMP      60    // (°C) Default bed temperature for the G26 Mesh Validation Tool.
    #define G26_XY_FEEDRATE         20    // (mm/s) Feedrate for XY Moves for the G26 Mesh Validation Tool.
    #define G26_RETRACT_MULTIPLIER   1.0  // G26 Q (retraction) used by default between mesh test elements.
  #endif

#endif

#if EITHER(AUTO_BED_LEVELING_LINEAR, AUTO_BED_LEVELING_BILINEAR)

  // Set the number of grid points per dimension.
  #define GRID_MAX_POINTS_X 3
  #define GRID_MAX_POINTS_Y GRID_MAX_POINTS_X

  // Probe along the Y axis, advancing X after each column
  //#define PROBE_Y_FIRST

  #if ENABLED(AUTO_BED_LEVELING_BILINEAR)

    // Beyond the probed grid, continue the implied tilt?
    // Default is to maintain the height of the nearest edge.
    #define EXTRAPOLATE_BEYOND_GRID

    //
    // Experimental Subdivision of the grid by Catmull-Rom method.
    // Synthesizes intermediate points to produce a more detailed mesh.
    //
    //#define ABL_BILINEAR_SUBDIVISION
    #if ENABLED(ABL_BILINEAR_SUBDIVISION)
      // Number of subdivisions between probe points
      #define BILINEAR_SUBDIVISIONS 3
    #endif

  #endif

#elif ENABLED(AUTO_BED_LEVELING_UBL)

  //===========================================================================
  //========================= Unified Bed Leveling ============================
  //===========================================================================

  //#define MESH_EDIT_GFX_OVERLAY   // Display a graphics overlay while editing the mesh

  #define MESH_INSET 1              // Set Mesh bounds as an inset region of the bed
  #define GRID_MAX_POINTS_X 10      // Don't use more than 15 points per axis, implementation limited.
  #define GRID_MAX_POINTS_Y GRID_MAX_POINTS_X

  //#define UBL_HILBERT_CURVE       // Use Hilbert distribution for less travel when probing multiple points

  #define UBL_MESH_EDIT_MOVES_Z     // Sophisticated users prefer no movement of nozzle
  #define UBL_SAVE_ACTIVE_ON_M500   // Save the currently active mesh in the current slot on M500

  //#define UBL_Z_RAISE_WHEN_OFF_MESH 2.5 // When the nozzle is off the mesh, this value is used
                                          // as the Z-Height correction value.

  //#define UBL_MESH_WIZARD         // Run several commands in a row to get a complete mesh

#elif ENABLED(MESH_BED_LEVELING)

  //===========================================================================
  //=================================== Mesh ==================================
  //===========================================================================

  #define MESH_INSET 10          // Set Mesh bounds as an inset region of the bed
  #define GRID_MAX_POINTS_X 3    // Don't use more than 7 points per axis, implementation limited.
  #define GRID_MAX_POINTS_Y GRID_MAX_POINTS_X

  //#define MESH_G28_REST_ORIGIN // After homing all axes ('G28' or 'G28 XYZ') rest Z at Z_MIN_POS

#endif // BED_LEVELING

/**
 * Add a bed leveling sub-menu for ABL or MBL.
 * Include a guided procedure if manual probing is enabled.
 */
//#define LCD_BED_LEVELING

#if ENABLED(LCD_BED_LEVELING)
  #define MESH_EDIT_Z_STEP  0.025 // (mm) Step size while manually probing Z axis.
  #define LCD_PROBE_Z_RANGE 4     // (mm) Z Range centered on Z_MIN_POS for LCD Z adjustment
  //#define MESH_EDIT_MENU        // Add a menu to edit mesh points
#endif

// Add a menu item to move between bed corners for manual bed adjustment
//#define LEVEL_BED_CORNERS

#if ENABLED(LEVEL_BED_CORNERS)
  #define LEVEL_CORNERS_INSET_LFRB { 30, 30, 30, 30 } // (mm) Left, Front, Right, Back insets
  #define LEVEL_CORNERS_HEIGHT      0.0   // (mm) Z height of nozzle at leveling points
  #define LEVEL_CORNERS_Z_HOP       4.0   // (mm) Z height of nozzle between leveling points
  //#define LEVEL_CENTER_TOO              // Move to the center after the last corner
  //#define LEVEL_CORNERS_USE_PROBE
  #if ENABLED(LEVEL_CORNERS_USE_PROBE)
    #define LEVEL_CORNERS_PROBE_TOLERANCE 0.1
    #define LEVEL_CORNERS_VERIFY_RAISED   // After adjustment triggers the probe, re-probe to verify
    //#define LEVEL_CORNERS_AUDIO_FEEDBACK
  #endif
#endif

/**
 * Commands to execute at the end of G29 probing.
 * Useful to retract or move the Z probe out of the way.
 */
//#define Z_PROBE_END_SCRIPT "G1 Z10 F12000\nG1 X15 Y330\nG1 Z0.5\nG1 Z10"

// @section homing

// The center of the bed is at (X=0, Y=0)
//#define BED_CENTER_AT_0_0

// Manually set the home position. Leave these undefined for automatic settings.
// For DELTA this is the top-center of the Cartesian print volume.
//#define MANUAL_X_HOME_POS 0
//#define MANUAL_Y_HOME_POS 0
//#define MANUAL_Z_HOME_POS 0

// Use "Z Safe Homing" to avoid homing with a Z probe outside the bed area.
//
// With this feature enabled:
//
// - Allow Z homing only after X and Y homing AND stepper drivers still enabled.
// - If stepper drivers time out, it will need X and Y homing again before Z homing.
// - Move the Z probe (or nozzle) to a defined XY point before Z Homing.
// - Prevent Z homing when the Z probe is outside bed area.
//
//#define Z_SAFE_HOMING

#if ENABLED(Z_SAFE_HOMING)
  #define Z_SAFE_HOMING_X_POINT ((X_BED_SIZE - 10) / 2)    // X point for Z homing
  #define Z_SAFE_HOMING_Y_POINT ((Y_BED_SIZE - 10) / 2)    // Y point for Z homing
#endif

// Homing speeds (mm/min)
#define HOMING_FEEDRATE_MM_M { (50*60), (50*60), (4*60) }

// Validate that endstops are triggered on homing moves
#define VALIDATE_HOMING_ENDSTOPS

// @section calibrate

/**
 * Bed Skew Compensation
 *
 * This feature corrects for misalignment in the XYZ axes.
 *
 * Take the following steps to get the bed skew in the XY plane:
 *  1. Print a test square (e.g., https://www.thingiverse.com/thing:2563185)
 *  2. For XY_DIAG_AC measure the diagonal A to C
 *  3. For XY_DIAG_BD measure the diagonal B to D
 *  4. For XY_SIDE_AD measure the edge A to D
 *
 * Marlin automatically computes skew factors from these measurements.
 * Skew factors may also be computed and set manually:
 *
 *  - Compute AB     : SQRT(2*AC*AC+2*BD*BD-4*AD*AD)/2
 *  - XY_SKEW_FACTOR : TAN(PI/2-ACOS((AC*AC-AB*AB-AD*AD)/(2*AB*AD)))
 *
 * If desired, follow the same procedure for XZ and YZ.
 * Use these diagrams for reference:
 *
 *    Y                     Z                     Z
 *    ^     B-------C       ^     B-------C       ^     B-------C
 *    |    /       /        |    /       /        |    /       /
 *    |   /       /         |   /       /         |   /       /
 *    |  A-------D          |  A-------D          |  A-------D
 *    +-------------->X     +-------------->X     +-------------->Y
 *     XY_SKEW_FACTOR        XZ_SKEW_FACTOR        YZ_SKEW_FACTOR
 */
//#define SKEW_CORRECTION

#if ENABLED(SKEW_CORRECTION)
  // Input all length measurements here:
  #define XY_DIAG_AC 282.8427124746
  #define XY_DIAG_BD 282.8427124746
  #define XY_SIDE_AD 200

  // Or, set the default skew factors directly here
  // to override the above measurements:
  #define XY_SKEW_FACTOR 0.0

  //#define SKEW_CORRECTION_FOR_Z
  #if ENABLED(SKEW_CORRECTION_FOR_Z)
    #define XZ_DIAG_AC 282.8427124746
    #define XZ_DIAG_BD 282.8427124746
    #define YZ_DIAG_AC 282.8427124746
    #define YZ_DIAG_BD 282.8427124746
    #define YZ_SIDE_AD 200
    #define XZ_SKEW_FACTOR 0.0
    #define YZ_SKEW_FACTOR 0.0
  #endif

  // Enable this option for M852 to set skew at runtime
  //#define SKEW_CORRECTION_GCODE
#endif

//=============================================================================
//============================= Additional Features ===========================
//=============================================================================

// @section extras

/**
 * EEPROM
 *
 * Persistent storage to preserve configurable settings across reboots.
 *
 *   M500 - Store settings to EEPROM.
 *   M501 - Read settings from EEPROM. (i.e., Throw away unsaved changes)
 *   M502 - Revert settings to "factory" defaults. (Follow with M500 to init the EEPROM.)
 */
#define EEPROM_SETTINGS       // Persistent storage with M500 and M501
//#define DISABLE_M503        // Saves ~2700 bytes of PROGMEM. Disable for release!
//#define EEPROM_CHITCHAT     // Give feedback on EEPROM commands. Disable to save PROGMEM.
#define EEPROM_BOOT_SILENT    // Keep M503 quiet and only give errors during first load
#if ENABLED(EEPROM_SETTINGS)
  #define EEPROM_AUTO_INIT    // Init EEPROM automatically on any errors.
#endif

//
// Host Keepalive
//
// When enabled Marlin will send a busy status message to the host
// every couple of seconds when it can't accept commands.
//
#define HOST_KEEPALIVE_FEATURE        // Disable this if your host doesn't like keepalive messages
#define DEFAULT_KEEPALIVE_INTERVAL 2  // Number of seconds between "busy" messages. Set with M113.
#define BUSY_WHILE_HEATING            // Some hosts require "busy" messages even during heating

//
// G20/G21 Inch mode support
//
//#define INCH_MODE_SUPPORT

//
// M149 Set temperature units support
//
//#define TEMPERATURE_UNITS_SUPPORT

// @section temperature

// Preheat Constants
#define PREHEAT_1_LABEL       "Warmup"
#define PREHEAT_1_TEMP_HOTEND 150
#define PREHEAT_1_TEMP_BED     45
#define PREHEAT_1_FAN_SPEED   255 // Value from 0 to 255

#define PREHEAT_2_LABEL       "PLA"
#define PREHEAT_2_TEMP_HOTEND 190
#define PREHEAT_2_TEMP_BED     55
#define PREHEAT_2_FAN_SPEED   255 // Value from 0 to 255

#define PREHEAT_3_LABEL       "ABS"
#define PREHEAT_3_TEMP_HOTEND 240
#define PREHEAT_3_TEMP_BED     70
#define PREHEAT_3_FAN_SPEED   255 // Value from 0 to 255

#define PREHEAT_4_LABEL       "PETG"
#define PREHEAT_4_TEMP_HOTEND 240
#define PREHEAT_4_TEMP_BED     70
#define PREHEAT_4_FAN_SPEED   255 // Value from 0 to 255

/**
 * Nozzle Park
 *
 * Park the nozzle at the given XYZ position on idle or G27.
 *
 * The "P" parameter controls the action applied to the Z axis:
 *
 *    P0  (Default) If Z is below park Z raise the nozzle.
 *    P1  Raise the nozzle always to Z-park height.
 *    P2  Raise the nozzle by Z-park amount, limited to Z_MAX_POS.
 */
#define NOZZLE_PARK_FEATURE

#if ENABLED(NOZZLE_PARK_FEATURE)
  // Specify a park position as { X, Y, Z_raise }
  #define NOZZLE_PARK_POINT { (X_MIN_POS + 10), (Y_MAX_POS - 10), 20 }
  //#define NOZZLE_PARK_X_ONLY          // X move only is required to park
  //#define NOZZLE_PARK_Y_ONLY          // Y move only is required to park
  #define NOZZLE_PARK_Z_RAISE_MIN   5   // (mm) Always raise Z by at least this distance
  #define NOZZLE_PARK_XY_FEEDRATE 100   // (mm/s) X and Y axes feedrate (also used for delta Z axis)
  #define NOZZLE_PARK_Z_FEEDRATE    5   // (mm/s) Z axis feedrate (not used for delta printers)
#endif

/**
 * Clean Nozzle Feature -- EXPERIMENTAL
 *
 * Adds the G12 command to perform a nozzle cleaning process.
 *
 * Parameters:
 *   P  Pattern
 *   S  Strokes / Repetitions
 *   T  Triangles (P1 only)
 *
 * Patterns:
 *   P0  Straight line (default). This process requires a sponge type material
 *       at a fixed bed location. "S" specifies strokes (i.e. back-forth motions)
 *       between the start / end points.
 *
 *   P1  Zig-zag pattern between (X0, Y0) and (X1, Y1), "T" specifies the
 *       number of zig-zag triangles to do. "S" defines the number of strokes.
 *       Zig-zags are done in whichever is the narrower dimension.
 *       For example, "G12 P1 S1 T3" will execute:
 *
 *          --
 *         |  (X0, Y1) |     /\        /\        /\     | (X1, Y1)
 *         |           |    /  \      /  \      /  \    |
 *       A |           |   /    \    /    \    /    \   |
 *         |           |  /      \  /      \  /      \  |
 *         |  (X0, Y0) | /        \/        \/        \ | (X1, Y0)
 *          --         +--------------------------------+
 *                       |________|_________|_________|
 *                           T1        T2        T3
 *
 *   P2  Circular pattern with middle at NOZZLE_CLEAN_CIRCLE_MIDDLE.
 *       "R" specifies the radius. "S" specifies the stroke count.
 *       Before starting, the nozzle moves to NOZZLE_CLEAN_START_POINT.
 *
 *   Caveats: The ending Z should be the same as starting Z.
 * Attention: EXPERIMENTAL. G-code arguments may change.
 */
//#define NOZZLE_CLEAN_FEATURE

#if ENABLED(NOZZLE_CLEAN_FEATURE)
  // Default number of pattern repetitions
  #define NOZZLE_CLEAN_STROKES  12

  // Default number of triangles
  #define NOZZLE_CLEAN_TRIANGLES  3

  // Specify positions for each tool as { { X, Y, Z }, { X, Y, Z } }
  // Dual hotend system may use { {  -20, (Y_BED_SIZE / 2), (Z_MIN_POS + 1) },  {  420, (Y_BED_SIZE / 2), (Z_MIN_POS + 1) }}
  #define NOZZLE_CLEAN_START_POINT { {  30, 30, (Z_MIN_POS + 1) } }
  #define NOZZLE_CLEAN_END_POINT   { { 100, 60, (Z_MIN_POS + 1) } }

  // Circular pattern radius
  #define NOZZLE_CLEAN_CIRCLE_RADIUS 6.5
  // Circular pattern circle fragments number
  #define NOZZLE_CLEAN_CIRCLE_FN 10
  // Middle point of circle
  #define NOZZLE_CLEAN_CIRCLE_MIDDLE NOZZLE_CLEAN_START_POINT

  // Move the nozzle to the initial position after cleaning
  #define NOZZLE_CLEAN_GOBACK

  // For a purge/clean station that's always at the gantry height (thus no Z move)
  //#define NOZZLE_CLEAN_NO_Z

  // For a purge/clean station mounted on the X axis
  //#define NOZZLE_CLEAN_NO_Y

  // Require a minimum hotend temperature for cleaning
  #define NOZZLE_CLEAN_MIN_TEMP 170
  //#define NOZZLE_CLEAN_HEATUP       // Heat up the nozzle instead of skipping wipe

  // Explicit wipe G-code script applies to a G12 with no arguments.
  //#define WIPE_SEQUENCE_COMMANDS "G1 X-17 Y25 Z10 F4000\nG1 Z1\nM114\nG1 X-17 Y25\nG1 X-17 Y95\nG1 X-17 Y25\nG1 X-17 Y95\nG1 X-17 Y25\nG1 X-17 Y95\nG1 X-17 Y25\nG1 X-17 Y95\nG1 X-17 Y25\nG1 X-17 Y95\nG1 X-17 Y25\nG1 X-17 Y95\nG1 Z15\nM400\nG0 X-10.0 Y-9.0"

#endif

/**
 * Print Job Timer
 *
 * Automatically start and stop the print job timer on M104/M109/M190.
 *
 *   M104 (hotend, no wait) - high temp = none,        low temp = stop timer
 *   M109 (hotend, wait)    - high temp = start timer, low temp = stop timer
 *   M190 (bed, wait)       - high temp = start timer, low temp = none
 *
 * The timer can also be controlled with the following commands:
 *
 *   M75 - Start the print job timer
 *   M76 - Pause the print job timer
 *   M77 - Stop the print job timer
 */
#define PRINTJOB_TIMER_AUTOSTART

/**
 * Print Counter
 *
 * Track statistical data such as:
 *
 *  - Total print jobs
 *  - Total successful print jobs
 *  - Total failed print jobs
 *  - Total time printing
 *
 * View the current statistics with M78.
 */
//#define PRINTCOUNTER

/**
 * Password
 *
 * Set a numerical password for the printer which can be requested:
 *
 *  - When the printer boots up
 *  - Upon opening the 'Print from Media' Menu
 *  - When SD printing is completed or aborted
 *
 * The following G-codes can be used:
 *
 *  M510 - Lock Printer. Blocks all commands except M511.
 *  M511 - Unlock Printer.
 *  M512 - Set, Change and Remove Password.
 *
 * If you forget the password and get locked out you'll need to re-flash
 * the firmware with the feature disabled, reset EEPROM, and (optionally)
 * re-flash the firmware again with this feature enabled.
 */
//#define PASSWORD_FEATURE
#if ENABLED(PASSWORD_FEATURE)
  #define PASSWORD_LENGTH 4                 // (#) Number of digits (1-9). 3 or 4 is recommended
  #define PASSWORD_ON_STARTUP
  #define PASSWORD_UNLOCK_GCODE             // Unlock with the M511 P<password> command. Disable to prevent brute-force attack.
  #define PASSWORD_CHANGE_GCODE             // Change the password with M512 P<old> S<new>.
  //#define PASSWORD_ON_SD_PRINT_MENU       // This does not prevent gcodes from running
  //#define PASSWORD_AFTER_SD_PRINT_END
  //#define PASSWORD_AFTER_SD_PRINT_ABORT
  //#include "Configuration_Secure.h"       // External file with PASSWORD_DEFAULT_VALUE
#endif

//=============================================================================
//============================= LCD and SD support ============================
//=============================================================================

// @section lcd

/**
 * LCD LANGUAGE
 *
 * Select the language to display on the LCD. These languages are available:
 *
 *   en, an, bg, ca, cz, da, de, el, el_gr, es, eu, fi, fr, gl, hr, hu, it,
 *   jp_kana, ko_KR, nl, pl, pt, pt_br, ro, ru, sk, tr, uk, vi, zh_CN, zh_TW, test
 *
 * :{ 'en':'English', 'an':'Aragonese', 'bg':'Bulgarian', 'ca':'Catalan', 'cz':'Czech', 'da':'Danish', 'de':'German', 'el':'Greek', 'el_gr':'Greek (Greece)', 'es':'Spanish', 'eu':'Basque-Euskera', 'fi':'Finnish', 'fr':'French', 'gl':'Galician', 'hr':'Croatian', 'hu':'Hungarian', 'it':'Italian', 'jp_kana':'Japanese', 'ko_KR':'Korean (South Korea)', 'nl':'Dutch', 'pl':'Polish', 'pt':'Portuguese', 'pt_br':'Portuguese (Brazilian)', 'ro':'Romanian', 'ru':'Russian', 'sk':'Slovak', 'tr':'Turkish', 'uk':'Ukrainian', 'vi':'Vietnamese', 'zh_CN':'Chinese (Simplified)', 'zh_TW':'Chinese (Traditional)', 'test':'TEST' }
 */
#define LCD_LANGUAGE en

/**
 * LCD Character Set
 *
 * Note: This option is NOT applicable to Graphical Displays.
 *
 * All character-based LCDs provide ASCII plus one of these
 * language extensions:
 *
 *  - JAPANESE ... the most common
 *  - WESTERN  ... with more accented characters
 *  - CYRILLIC ... for the Russian language
 *
 * To determine the language extension installed on your controller:
 *
 *  - Compile and upload with LCD_LANGUAGE set to 'test'
 *  - Click the controller to view the LCD menu
 *  - The LCD will display Japanese, Western, or Cyrillic text
 *
 * See https://marlinfw.org/docs/development/lcd_language.html
 *
 * :['JAPANESE', 'WESTERN', 'CYRILLIC']
 */
#define DISPLAY_CHARSET_HD44780 JAPANESE

/**
 * Info Screen Style (0:Classic, 1:Průša)
 *
 * :[0:'Classic', 1:'Průša']
 */
#define LCD_INFO_SCREEN_STYLE 0

/**
 * SD CARD
 *
 * SD Card support is disabled by default. If your controller has an SD slot,
 * you must uncomment the following option or it won't work.
 */
#define SDSUPPORT

/**
 * SD CARD: ENABLE CRC
 *
 * Use CRC checks and retries on the SD communication.
 */
//#define SD_CHECK_AND_RETRY

/**
 * LCD Menu Items
 *
 * Disable all menus and only display the Status Screen, or
 * just remove some extraneous menu items to recover space.
 */
//#define NO_LCD_MENUS
//#define SLIM_LCD_MENUS

//
// ENCODER SETTINGS
//
// This option overrides the default number of encoder pulses needed to
// produce one step. Should be increased for high-resolution encoders.
//
#define ENCODER_PULSES_PER_STEP 4

//
// Use this option to override the number of step signals required to
// move between next/prev menu items.
//
#define ENCODER_STEPS_PER_MENU_ITEM 1

/**
 * Encoder Direction Options
 *
 * Test your encoder's behavior first with both options disabled.
 *
 *  Reversed Value Edit and Menu Nav? Enable REVERSE_ENCODER_DIRECTION.
 *  Reversed Menu Navigation only?    Enable REVERSE_MENU_DIRECTION.
 *  Reversed Value Editing only?      Enable BOTH options.
 */

//
// This option reverses the encoder direction everywhere.
//
//  Set this option if CLOCKWISE causes values to DECREASE
//
//#define REVERSE_ENCODER_DIRECTION

//
// This option reverses the encoder direction for navigating LCD menus.
//
//  If CLOCKWISE normally moves DOWN this makes it go UP.
//  If CLOCKWISE normally moves UP this makes it go DOWN.
//
//#define REVERSE_MENU_DIRECTION

//
// This option reverses the encoder direction for Select Screen.
//
//  If CLOCKWISE normally moves LEFT this makes it go RIGHT.
//  If CLOCKWISE normally moves RIGHT this makes it go LEFT.
//
//#define REVERSE_SELECT_DIRECTION

//
// Individual Axis Homing
//
// Add individual axis homing items (Home X, Home Y, and Home Z) to the LCD menu.
//
//#define INDIVIDUAL_AXIS_HOMING_MENU

//
// SPEAKER/BUZZER
//
// If you have a speaker that can produce tones, enable it here.
// By default Marlin assumes you have a buzzer with a fixed frequency.
//
//#define SPEAKER

//
// The duration and frequency for the UI feedback sound.
// Set these to 0 to disable audio feedback in the LCD menus.
//
// Note: Test audio output with the G-Code:
//  M300 S<frequency Hz> P<duration ms>
//
#define LCD_FEEDBACK_FREQUENCY_DURATION_MS 2
#define LCD_FEEDBACK_FREQUENCY_HZ 5000

//=============================================================================
//======================== LCD / Controller Selection =========================
//========================   (Character-based LCDs)   =========================
//=============================================================================

//
// RepRapDiscount Smart Controller.
// https://reprap.org/wiki/RepRapDiscount_Smart_Controller
//
// Note: Usually sold with a white PCB.
//
//#define REPRAP_DISCOUNT_SMART_CONTROLLER

//
// GT2560 (YHCB2004) LCD Display
//
// Requires Testato, Koepel softwarewire library and
// Andriy Golovnya's LiquidCrystal_AIP31068 library.
//
//#define YHCB2004

//
// Original RADDS LCD Display+Encoder+SDCardReader
// http://doku.radds.org/dokumentation/lcd-display/
//
//#define RADDS_DISPLAY

//
// ULTIMAKER Controller.
//
//#define ULTIMAKERCONTROLLER

//
// ULTIPANEL as seen on Thingiverse.
//
//#define ULTIPANEL

//
// PanelOne from T3P3 (via RAMPS 1.4 AUX2/AUX3)
// https://reprap.org/wiki/PanelOne
//
//#define PANEL_ONE

//
// GADGETS3D G3D LCD/SD Controller
// https://reprap.org/wiki/RAMPS_1.3/1.4_GADGETS3D_Shield_with_Panel
//
// Note: Usually sold with a blue PCB.
//
//#define G3D_PANEL

//
// RigidBot Panel V1.0
// http://www.inventapart.com/
//
//#define RIGIDBOT_PANEL

//
// Makeboard 3D Printer Parts 3D Printer Mini Display 1602 Mini Controller
// https://www.aliexpress.com/item/32765887917.html
//
//#define MAKEBOARD_MINI_2_LINE_DISPLAY_1602

//
// ANET and Tronxy 20x4 Controller
//
//#define ZONESTAR_LCD            // Requires ADC_KEYPAD_PIN to be assigned to an analog pin.
                                  // This LCD is known to be susceptible to electrical interference
                                  // which scrambles the display.  Pressing any button clears it up.
                                  // This is a LCD2004 display with 5 analog buttons.

//
// Generic 16x2, 16x4, 20x2, or 20x4 character-based LCD.
//
//#define ULTRA_LCD

//=============================================================================
//======================== LCD / Controller Selection =========================
//=====================   (I2C and Shift-Register LCDs)   =====================
//=============================================================================

//
// CONTROLLER TYPE: I2C
//
// Note: These controllers require the installation of Arduino's LiquidCrystal_I2C
// library. For more info: https://github.com/kiyoshigawa/LiquidCrystal_I2C
//

//
// Elefu RA Board Control Panel
// http://www.elefu.com/index.php?route=product/product&product_id=53
//
//#define RA_CONTROL_PANEL

//
// Sainsmart (YwRobot) LCD Displays
//
// These require F.Malpartida's LiquidCrystal_I2C library
// https://bitbucket.org/fmalpartida/new-liquidcrystal/wiki/Home
//
//#define LCD_SAINSMART_I2C_1602
//#define LCD_SAINSMART_I2C_2004

//
// Generic LCM1602 LCD adapter
//
//#define LCM1602

//
// PANELOLU2 LCD with status LEDs,
// separate encoder and click inputs.
//
// Note: This controller requires Arduino's LiquidTWI2 library v1.2.3 or later.
// For more info: https://github.com/lincomatic/LiquidTWI2
//
// Note: The PANELOLU2 encoder click input can either be directly connected to
// a pin (if BTN_ENC defined to != -1) or read through I2C (when BTN_ENC == -1).
//
//#define LCD_I2C_PANELOLU2

//
// Panucatt VIKI LCD with status LEDs,
// integrated click & L/R/U/D buttons, separate encoder inputs.
//
//#define LCD_I2C_VIKI

//
// CONTROLLER TYPE: Shift register panels
//

//
// 2-wire Non-latching LCD SR from https://goo.gl/aJJ4sH
// LCD configuration: https://reprap.org/wiki/SAV_3D_LCD
//
//#define SAV_3DLCD

//
// 3-wire SR LCD with strobe using 74HC4094
// https://github.com/mikeshub/SailfishLCD
// Uses the code directly from Sailfish
//
//#define FF_INTERFACEBOARD

//
// TFT GLCD Panel with Marlin UI
// Panel connected to main board by SPI or I2C interface.
// See https://github.com/Serhiy-K/TFTGLCDAdapter
//
//#define TFTGLCD_PANEL_SPI
//#define TFTGLCD_PANEL_I2C

//=============================================================================
//=======================   LCD / Controller Selection  =======================
//=========================      (Graphical LCDs)      ========================
//=============================================================================

//
// CONTROLLER TYPE: Graphical 128x64 (DOGM)
//
// IMPORTANT: The U8glib library is required for Graphical Display!
//            https://github.com/olikraus/U8glib_Arduino
//
// NOTE: If the LCD is unresponsive you may need to reverse the plugs.
//

//
// RepRapDiscount FULL GRAPHIC Smart Controller
// https://reprap.org/wiki/RepRapDiscount_Full_Graphic_Smart_Controller
//
//#define REPRAP_DISCOUNT_FULL_GRAPHIC_SMART_CONTROLLER

//
// K.3D Full Graphic Smart Controller
//
//#define K3D_FULL_GRAPHIC_SMART_CONTROLLER

//
// ReprapWorld Graphical LCD
// https://reprapworld.com/?products_details&products_id/1218
//
//#define REPRAPWORLD_GRAPHICAL_LCD

//
// Activate one of these if you have a Panucatt Devices
// Viki 2.0 or mini Viki with Graphic LCD
// https://www.panucatt.com
//
//#define VIKI2
//#define miniVIKI

//
// MakerLab Mini Panel with graphic
// controller and SD support - https://reprap.org/wiki/Mini_panel
//
//#define MINIPANEL

//
// MaKr3d Makr-Panel with graphic controller and SD support.
// https://reprap.org/wiki/MaKr3d_MaKrPanel
//
//#define MAKRPANEL

//
// Adafruit ST7565 Full Graphic Controller.
// https://github.com/eboston/Adafruit-ST7565-Full-Graphic-Controller/
//
//#define ELB_FULL_GRAPHIC_CONTROLLER

//
// BQ LCD Smart Controller shipped by
// default with the BQ Hephestos 2 and Witbox 2.
//
//#define BQ_LCD_SMART_CONTROLLER

//
// Cartesio UI
// http://mauk.cc/webshop/cartesio-shop/electronics/user-interface
//
//#define CARTESIO_UI

//
// LCD for Melzi Card with Graphical LCD
//
//#define LCD_FOR_MELZI

//
// Original Ulticontroller from Ultimaker 2 printer with SSD1309 I2C display and encoder
// https://github.com/Ultimaker/Ultimaker2/tree/master/1249_Ulticontroller_Board_(x1)
//
//#define ULTI_CONTROLLER

//
// MKS MINI12864 with graphic controller and SD support
// https://reprap.org/wiki/MKS_MINI_12864
//
//#define MKS_MINI_12864

//
// MKS LCD12864A/B with graphic controller and SD support. Follows MKS_MINI_12864 pinout.
// https://www.aliexpress.com/item/33018110072.html
//
//#define MKS_LCD12864A
//#define MKS_LCD12864B

//
// FYSETC variant of the MINI12864 graphic controller with SD support
// https://wiki.fysetc.com/Mini12864_Panel/
//
//#define FYSETC_MINI_12864_X_X    // Type C/D/E/F. No tunable RGB Backlight by default
//#define FYSETC_MINI_12864_1_2    // Type C/D/E/F. Simple RGB Backlight (always on)
//#define FYSETC_MINI_12864_2_0    // Type A/B. Discreet RGB Backlight
//#define FYSETC_MINI_12864_2_1    // Type A/B. NeoPixel RGB Backlight
//#define FYSETC_GENERIC_12864_1_1 // Larger display with basic ON/OFF backlight.

//
// Factory display for Creality CR-10
// https://www.aliexpress.com/item/32833148327.html
//
// This is RAMPS-compatible using a single 10-pin connector.
// (For CR-10 owners who want to replace the Melzi Creality board but retain the display)
//
//#define CR10_STOCKDISPLAY

//
// Ender-2 OEM display, a variant of the MKS_MINI_12864
//
//#define ENDER2_STOCKDISPLAY

//
// ANET and Tronxy Graphical Controller
//
// Anet 128x64 full graphics lcd with rotary encoder as used on Anet A6
// A clone of the RepRapDiscount full graphics display but with
// different pins/wiring (see pins_ANET_10.h). Enable one of these.
//
//#define ANET_FULL_GRAPHICS_LCD
//#define ANET_FULL_GRAPHICS_LCD_ALT_WIRING

//
// AZSMZ 12864 LCD with SD
// https://www.aliexpress.com/item/32837222770.html
//
//#define AZSMZ_12864

//
// Silvergate GLCD controller
// https://github.com/android444/Silvergate
//
//#define SILVER_GATE_GLCD_CONTROLLER

//=============================================================================
//==============================  OLED Displays  ==============================
//=============================================================================

//
// SSD1306 OLED full graphics generic display
//
//#define U8GLIB_SSD1306

//
// SAV OLEd LCD module support using either SSD1306 or SH1106 based LCD modules
//
//#define SAV_3DGLCD
#if ENABLED(SAV_3DGLCD)
  #define U8GLIB_SSD1306
  //#define U8GLIB_SH1106
#endif

//
// TinyBoy2 128x64 OLED / Encoder Panel
//
//#define OLED_PANEL_TINYBOY2

//
// MKS OLED 1.3" 128×64 Full Graphics Controller
// https://reprap.org/wiki/MKS_12864OLED
//
// Tiny, but very sharp OLED display
//
//#define MKS_12864OLED          // Uses the SH1106 controller (default)
//#define MKS_12864OLED_SSD1306  // Uses the SSD1306 controller

//
// Zonestar OLED 128×64 Full Graphics Controller
//
//#define ZONESTAR_12864LCD           // Graphical (DOGM) with ST7920 controller
//#define ZONESTAR_12864OLED          // 1.3" OLED with SH1106 controller (default)
//#define ZONESTAR_12864OLED_SSD1306  // 0.96" OLED with SSD1306 controller

//
// Einstart S OLED SSD1306
//
//#define U8GLIB_SH1106_EINSTART

//
// Overlord OLED display/controller with i2c buzzer and LEDs
//
//#define OVERLORD_OLED

//
// FYSETC OLED 2.42" 128×64 Full Graphics Controller with WS2812 RGB
// Where to find : https://www.aliexpress.com/item/4000345255731.html
//#define FYSETC_242_OLED_12864   // Uses the SSD1309 controller

//
// K.3D SSD1309 OLED 2.42" 128×64 Full Graphics Controller
//
//#define K3D_242_OLED_CONTROLLER   // Software SPI

//=============================================================================
//========================== Extensible UI Displays ===========================
//=============================================================================

//
// DGUS Touch Display with DWIN OS. (Choose one.)
// ORIGIN : https://www.aliexpress.com/item/32993409517.html
// FYSETC : https://www.aliexpress.com/item/32961471929.html
//
//#define DGUS_LCD_UI_ORIGIN
//#define DGUS_LCD_UI_FYSETC
//#define DGUS_LCD_UI_HIPRECY

//#define DGUS_LCD_UI_MKS
#if ENABLED(DGUS_LCD_UI_MKS)
  #define USE_MKS_GREEN_UI
#endif

//
// CR-6 OEM touch screen. A DWIN display with touch.
//
//#define DWIN_CREALITY_TOUCHLCD

//
// Ender-3 v2 OEM display. A DWIN display with Rotary Encoder.
//
#define CREALITY_DWIN_EXTUI
#if ENABLED(CREALITY_DWIN_EXTUI)
  //
  // Enable custom icons
  // NB: Requires Ender-3 v2 OEM display firmware update, or you will get blank icons!
  //
  //#define CREALITY_DWIN_EXTUI_CUSTOM_ICONS
#endif

//
// Touch-screen LCD for Malyan M200/M300 printers
//
//#define MALYAN_LCD
#if ENABLED(MALYAN_LCD)
  #define LCD_SERIAL_PORT 1  // Default is 1 for Malyan M200
#endif

//
// Touch UI for FTDI EVE (FT800/FT810) displays
// See Configuration_adv.h for all configuration options.
//
//#define TOUCH_UI_FTDI_EVE

//
// Touch-screen LCD for Anycubic printers
//
//#define ANYCUBIC_LCD_I3MEGA
//#define ANYCUBIC_LCD_CHIRON
#if EITHER(ANYCUBIC_LCD_I3MEGA, ANYCUBIC_LCD_CHIRON)
  #define LCD_SERIAL_PORT 3  // Default is 3 for Anycubic
  //#define ANYCUBIC_LCD_DEBUG
#endif

//
// 320x240 Nextion 2.8" serial TFT Resistive Touch Screen NX3224T028
//
//#define NEXTION_TFT
#if ENABLED(NEXTION_TFT)
  #define LCD_SERIAL_PORT 1  // Default is 1 for Nextion
#endif

//
// Third-party or vendor-customized controller interfaces.
// Sources should be installed in 'src/lcd/extui'.
//
#define EXTENSIBLE_UI

#if ENABLED(EXTENSIBLE_UI)
  #define EXTUI_LOCAL_BEEPER // Enables use of local Beeper pin with external display
#endif

//=============================================================================
//=============================== Graphical TFTs ==============================
//=============================================================================

/**
 * Specific TFT Model Presets. Enable one of the following options
 * or enable TFT_GENERIC and set sub-options.
 */

//
// 480x320, 3.5", SPI Display From MKS
// Normally used in MKS Robin Nano V2
//
//#define MKS_TS35_V2_0

//
// 320x240, 2.4", FSMC Display From MKS
// Normally used in MKS Robin Nano V1.2
//
//#define MKS_ROBIN_TFT24

//
// 320x240, 2.8", FSMC Display From MKS
// Normally used in MKS Robin Nano V1.2
//
//#define MKS_ROBIN_TFT28

//
// 320x240, 3.2", FSMC Display From MKS
// Normally used in MKS Robin Nano V1.2
//
//#define MKS_ROBIN_TFT32

//
// 480x320, 3.5", FSMC Display From MKS
// Normally used in MKS Robin Nano V1.2
//
//#define MKS_ROBIN_TFT35

//
// 480x272, 4.3", FSMC Display From MKS
//
//#define MKS_ROBIN_TFT43

//
// 320x240, 3.2", FSMC Display From MKS
// Normally used in MKS Robin
//
//#define MKS_ROBIN_TFT_V1_1R

//
// 480x320, 3.5", FSMC Stock Display from TronxXY
//
//#define TFT_TRONXY_X5SA

//
// 480x320, 3.5", FSMC Stock Display from AnyCubic
//
//#define ANYCUBIC_TFT35

//
// 320x240, 2.8", FSMC Stock Display from Longer/Alfawise
//
//#define LONGER_LK_TFT28

//
// 320x240, 2.8", FSMC Stock Display from ET4
//
//#define ANET_ET4_TFT28

//
// 480x320, 3.5", FSMC Stock Display from ET5
//
//#define ANET_ET5_TFT35

//
// 1024x600, 7", RGB Stock Display from BIQU-BX
//
//#define BIQU_BX_TFT70

//
// Generic TFT with detailed options
//
//#define TFT_GENERIC
#if ENABLED(TFT_GENERIC)
  // :[ 'AUTO', 'ST7735', 'ST7789', 'ST7796', 'R61505', 'ILI9328', 'ILI9341', 'ILI9488' ]
  #define TFT_DRIVER AUTO

  // Interface. Enable one of the following options:
  //#define TFT_INTERFACE_FSMC
  //#define TFT_INTERFACE_SPI

  // TFT Resolution. Enable one of the following options:
  //#define TFT_RES_320x240
  //#define TFT_RES_480x272
  //#define TFT_RES_480x320
#endif

/**
 * TFT UI - User Interface Selection. Enable one of the following options:
 *
 *   TFT_CLASSIC_UI - Emulated DOGM - 128x64 Upscaled
 *   TFT_COLOR_UI   - Marlin Default Menus, Touch Friendly, using full TFT capabilities
 *   TFT_LVGL_UI    - A Modern UI using LVGL
 *
 *   For LVGL_UI also copy the 'assets' folder from the build directory to the
 *   root of your SD card, together with the compiled firmware.
 */
//#define TFT_CLASSIC_UI
//#define TFT_COLOR_UI
//#define TFT_LVGL_UI

/**
 * TFT Rotation. Set to one of the following values:
 *
 *   TFT_ROTATE_90,  TFT_ROTATE_90_MIRROR_X,  TFT_ROTATE_90_MIRROR_Y,
 *   TFT_ROTATE_180, TFT_ROTATE_180_MIRROR_X, TFT_ROTATE_180_MIRROR_Y,
 *   TFT_ROTATE_270, TFT_ROTATE_270_MIRROR_X, TFT_ROTATE_270_MIRROR_Y,
 *   TFT_MIRROR_X, TFT_MIRROR_Y, TFT_NO_ROTATION
 */
//#define TFT_ROTATION TFT_NO_ROTATION

//=============================================================================
//============================  Other Controllers  ============================
//=============================================================================

//
// Ender-3 v2 OEM display. A DWIN display with Rotary Encoder.
//
//#define DWIN_CREALITY_LCD

//
// ADS7843/XPT2046 ADC Touchscreen such as ILI9341 2.8
//
//#define TOUCH_SCREEN
#if ENABLED(TOUCH_SCREEN)
  #define BUTTON_DELAY_EDIT  50 // (ms) Button repeat delay for edit screens
  #define BUTTON_DELAY_MENU 250 // (ms) Button repeat delay for menus

  #define TOUCH_SCREEN_CALIBRATION

  //#define TOUCH_CALIBRATION_X 12316
  //#define TOUCH_CALIBRATION_Y -8981
  //#define TOUCH_OFFSET_X        -43
  //#define TOUCH_OFFSET_Y        257
  //#define TOUCH_ORIENTATION TOUCH_LANDSCAPE

  #if ENABLED(TFT_COLOR_UI)
    //#define SINGLE_TOUCH_NAVIGATION
  #endif
#endif

//
// RepRapWorld REPRAPWORLD_KEYPAD v1.1
// https://reprapworld.com/products/electronics/ramps/keypad_v1_0_fully_assembled/
//
//#define REPRAPWORLD_KEYPAD
//#define REPRAPWORLD_KEYPAD_MOVE_STEP 10.0 // (mm) Distance to move per key-press

//=============================================================================
//=============================== Extra Features ==============================
//=============================================================================

// @section extras

// Set number of user-controlled fans. Disable to use all board-defined fans.
// :[1,2,3,4,5,6,7,8]
//#define NUM_M106_FANS 1

// Increase the FAN PWM frequency. Removes the PWM noise but increases heating in the FET/Arduino
//#define FAST_PWM_FAN

// Use software PWM to drive the fan, as for the heaters. This uses a very low frequency
// which is not as annoying as with the hardware PWM. On the other hand, if this frequency
// is too low, you should also increment SOFT_PWM_SCALE.
//#define FAN_SOFT_PWM

// Incrementing this by 1 will double the software PWM frequency,
// affecting heaters, and the fan if FAN_SOFT_PWM is enabled.
// However, control resolution will be halved for each increment;
// at zero value, there are 128 effective control positions.
// :[0,1,2,3,4,5,6,7]
#define SOFT_PWM_SCALE 0

// If SOFT_PWM_SCALE is set to a value higher than 0, dithering can
// be used to mitigate the associated resolution loss. If enabled,
// some of the PWM cycles are stretched so on average the desired
// duty cycle is attained.
//#define SOFT_PWM_DITHER

// Temperature status LEDs that display the hotend and bed temperature.
// If all hotends, bed temperature, and target temperature are under 54C
// then the BLUE led is on. Otherwise the RED led is on. (1C hysteresis)
//#define TEMP_STAT_LEDS

// Support for the BariCUDA Paste Extruder
//#define BARICUDA

// Support for BlinkM/CyzRgb
//#define BLINKM

// Support for PCA9632 PWM LED driver
//#define PCA9632

// Support for PCA9533 PWM LED driver
//#define PCA9533

/**
 * RGB LED / LED Strip Control
 *
 * Enable support for an RGB LED connected to 5V digital pins, or
 * an RGB Strip connected to MOSFETs controlled by digital pins.
 *
 * Adds the M150 command to set the LED (or LED strip) color.
 * If pins are PWM capable (e.g., 4, 5, 6, 11) then a range of
 * luminance values can be set from 0 to 255.
 * For NeoPixel LED an overall brightness parameter is also available.
 *
 * *** CAUTION ***
 *  LED Strips require a MOSFET Chip between PWM lines and LEDs,
 *  as the Arduino cannot handle the current the LEDs will require.
 *  Failure to follow this precaution can destroy your Arduino!
 *  NOTE: A separate 5V power supply is required! The NeoPixel LED needs
 *  more current than the Arduino 5V linear regulator can produce.
 * *** CAUTION ***
 *
 * LED Type. Enable only one of the following two options.
 */
//#define RGB_LED
//#define RGBW_LED

#if EITHER(RGB_LED, RGBW_LED)
  //#define RGB_LED_R_PIN 34
  //#define RGB_LED_G_PIN 43
  //#define RGB_LED_B_PIN 35
  //#define RGB_LED_W_PIN -1
#endif

// Support for Adafruit NeoPixel LED driver
//#define NEOPIXEL_LED
#if ENABLED(NEOPIXEL_LED)
  #define NEOPIXEL_TYPE   NEO_GRB  // NEO_GRBW / NEO_GRB - four/three channel driver type (defined in Adafruit_NeoPixel.h)
  #define NEOPIXEL_PIN    PB2      // LED driving pin
  //#define NEOPIXEL2_TYPE NEOPIXEL_TYPE
  //#define NEOPIXEL2_PIN    5
  #define NEOPIXEL_PIXELS 4        // Number of LEDs in the strip. (Longest strip when NEOPIXEL2_SEPARATE is disabled.)
  #define NEOPIXEL_IS_SEQUENTIAL   // Sequential display for temperature change - LED by LED. Disable to change all LEDs at once.
  #define NEOPIXEL_BRIGHTNESS 127  // Initial brightness (0-255)
  //#define NEOPIXEL_STARTUP_TEST  // Cycle through colors at startup

  // Support for second Adafruit NeoPixel LED driver controlled with M150 S1 ...
  //#define NEOPIXEL2_SEPARATE
  #if ENABLED(NEOPIXEL2_SEPARATE)
    #define NEOPIXEL2_PIXELS      15  // Number of LEDs in the second strip
    #define NEOPIXEL2_BRIGHTNESS 127  // Initial brightness (0-255)
    #define NEOPIXEL2_STARTUP_TEST    // Cycle through colors at startup
  #else
    //#define NEOPIXEL2_INSERIES      // Default behavior is NeoPixel 2 in parallel
  #endif

  // Use a single NeoPixel LED for static (background) lighting
  //#define NEOPIXEL_BKGD_LED_INDEX  0               // Index of the LED to use
  //#define NEOPIXEL_BKGD_COLOR { 255, 255, 255, 0 } // R, G, B, W
  //#define NEOPIXEL_BKGD_ALWAYS_ON                  // Keep the backlight on when other NeoPixels are off
#endif

/**
 * Printer Event LEDs
 *
 * During printing, the LEDs will reflect the printer status:
 *
 *  - Gradually change from blue to violet as the heated bed gets to target temp
 *  - Gradually change from violet to red as the hotend gets to temperature
 *  - Change to white to illuminate work surface
 *  - Change to green once print has finished
 *  - Turn off after the print has finished and the user has pushed a button
 */
#if ANY(BLINKM, RGB_LED, RGBW_LED, PCA9632, PCA9533, NEOPIXEL_LED)
  #define PRINTER_EVENT_LEDS
#endif

/**
 * Number of servos
 *
 * For some servo-related options NUM_SERVOS will be set automatically.
 * Set this manually if there are extra servos needing manual control.
 * Set to 0 to turn off servo support.
 */
//#define NUM_SERVOS 3 // Servo index starts with 0 for M280 command

// (ms) Delay  before the next move will start, to give the servo time to reach its target angle.
// 300ms is a good value but you can try less delay.
// If the servo can't reach the requested position, increase it.
#define SERVO_DELAY { 300 }

// Only power servos during movement, otherwise leave off to prevent jitter
//#define DEACTIVATE_SERVOS_AFTER_MOVE

// Edit servo angles with M281 and save to EEPROM with M500
//#define EDITABLE_SERVO_ANGLES<|MERGE_RESOLUTION|>--- conflicted
+++ resolved
@@ -1238,15 +1238,9 @@
 
 // @section machine
 
-<<<<<<< HEAD
-// The size of the print bed
-#define X_BED_SIZE 230
-#define Y_BED_SIZE 230
-=======
 // The size of the printable area
 #define X_BED_SIZE 200
 #define Y_BED_SIZE 200
->>>>>>> 4428affc
 
 // Travel limits (mm) after homing, corresponding to endstop positions.
 #define X_MIN_POS 0
