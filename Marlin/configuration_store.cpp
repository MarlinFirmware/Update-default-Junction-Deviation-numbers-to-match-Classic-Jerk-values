--- conflicted
+++ resolved
@@ -1300,17 +1300,7 @@
     SERIAL_EOL;
     #if ENABLED(DISTINCT_E_FACTORS)
       CONFIG_ECHO_START;
-<<<<<<< HEAD
-      for (uint8_t i = 0; i <
-        #if ENABLED(SINGLENOZZLE_SWITCHING_EXTRUDER) || ENABLED(SWITCHING_EXTRUDER)
-          EXTRUDERS
-        #else
-          E_STEPPERS
-        #endif
-        ; i++) {
-=======
       for (uint8_t i = 0; i < E_STEPPERS; i++) {
->>>>>>> 4d96d3ea
         SERIAL_ECHOPAIR("  M92 T", (int)i);
         SERIAL_ECHOLNPAIR(" E", VOLUMETRIC_UNIT(planner.axis_steps_per_mm[E_AXIS + i]));
       }
@@ -1330,17 +1320,7 @@
     SERIAL_EOL;
     #if ENABLED(DISTINCT_E_FACTORS)
       CONFIG_ECHO_START;
-<<<<<<< HEAD
-      for (uint8_t i = 0; i <
-        #if ENABLED(SINGLENOZZLE_SWITCHING_EXTRUDER) || ENABLED(SWITCHING_EXTRUDER)
-          EXTRUDERS
-        #else
-          E_STEPPERS
-        #endif
-        ; i++) {
-=======
       for (uint8_t i = 0; i < E_STEPPERS; i++) {
->>>>>>> 4d96d3ea
         SERIAL_ECHOPAIR("  M203 T", (int)i);
         SERIAL_ECHOLNPAIR(" E", VOLUMETRIC_UNIT(planner.max_feedrate_mm_s[E_AXIS + i]));
       }
@@ -1360,17 +1340,7 @@
     SERIAL_EOL;
     #if ENABLED(DISTINCT_E_FACTORS)
       SERIAL_ECHO_START;
-<<<<<<< HEAD
-      for (uint8_t i = 0; i <
-        #if ENABLED(SINGLENOZZLE_SWITCHING_EXTRUDER) || ENABLED(SWITCHING_EXTRUDER)
-          EXTRUDERS
-        #else
-          E_STEPPERS
-        #endif
-        ; i++) {
-=======
       for (uint8_t i = 0; i < E_STEPPERS; i++) {
->>>>>>> 4d96d3ea
         SERIAL_ECHOPAIR("  M201 T", (int)i);
         SERIAL_ECHOLNPAIR(" E", VOLUMETRIC_UNIT(planner.max_acceleration_mm_per_s2[E_AXIS + i]));
       }
