/**
 * Marlin 3D Printer Firmware
 * Copyright (C) 2016 MarlinFirmware [https://github.com/MarlinFirmware/Marlin]
 *
 * Based on Sprinter and grbl.
 * Copyright (C) 2011 Camiel Gubbels / Erik van der Zalm
 *
 * This program is free software: you can redistribute it and/or modify
 * it under the terms of the GNU General Public License as published by
 * the Free Software Foundation, either version 3 of the License, or
 * (at your option) any later version.
 *
 * This program is distributed in the hope that it will be useful,
 * but WITHOUT ANY WARRANTY; without even the implied warranty of
 * MERCHANTABILITY or FITNESS FOR A PARTICULAR PURPOSE.  See the
 * GNU General Public License for more details.
 *
 * You should have received a copy of the GNU General Public License
 * along with this program.  If not, see <http://www.gnu.org/licenses/>.
 *
 */

/**
 * configuration_store.cpp
 *
 * Settings and EEPROM storage
 *
 * IMPORTANT:  Whenever there are changes made to the variables stored in EEPROM
 * in the functions below, also increment the version number. This makes sure that
 * the default values are used whenever there is a change to the data, to prevent
 * wrong data being written to the variables.
 *
 * ALSO: Variables in the Store and Retrieve sections must be in the same order.
 *       If a feature is disabled, some data must still be written that, when read,
 *       either sets a Sane Default, or results in No Change to the existing value.
 *
 */

#define EEPROM_VERSION "V39"

// Change EEPROM version if these are changed:
#define EEPROM_OFFSET 100

/**
 * V39 EEPROM Layout:
 *
 *  100  Version                                    (char x4)
 *  104  EEPROM CRC16                               (uint16_t)
 *
 *  106            E_STEPPERS                       (uint8_t)
 *  107  M92 XYZE  planner.axis_steps_per_mm        (float x4 ... x8)
 *  123  M203 XYZE planner.max_feedrate_mm_s        (float x4 ... x8)
 *  139  M201 XYZE planner.max_acceleration_mm_per_s2 (uint32_t x4 ... x8)
 *  155  M204 P    planner.acceleration             (float)
 *  159  M204 R    planner.retract_acceleration     (float)
 *  163  M204 T    planner.travel_acceleration      (float)
 *  167  M205 S    planner.min_feedrate_mm_s        (float)
 *  171  M205 T    planner.min_travel_feedrate_mm_s (float)
 *  175  M205 B    planner.min_segment_time         (ulong)
 *  179  M205 X    planner.max_jerk[X_AXIS]         (float)
 *  183  M205 Y    planner.max_jerk[Y_AXIS]         (float)
 *  187  M205 Z    planner.max_jerk[Z_AXIS]         (float)
 *  191  M205 E    planner.max_jerk[E_AXIS]         (float)
 *  195  M206 XYZ  home_offset                      (float x3)
 *  207  M218 XYZ  hotend_offset                    (float x3 per additional hotend)
 *
 * Global Leveling:
 *  219            z_fade_height                    (float)
 *
 * MESH_BED_LEVELING:                               43 bytes
 *  223  M420 S    from mbl.status                  (bool)
 *  224            mbl.z_offset                     (float)
 *  228            GRID_MAX_POINTS_X                (uint8_t)
 *  229            GRID_MAX_POINTS_Y                (uint8_t)
 *  230 G29 S3 XYZ z_values[][]                     (float x9, up to float x81) +288
 *
 * HAS_BED_PROBE:                                   4 bytes
 *  266  M851      zprobe_zoffset                   (float)
 *
 * ABL_PLANAR:                                      36 bytes
 *  270            planner.bed_level_matrix         (matrix_3x3 = float x9)
 *
 * AUTO_BED_LEVELING_BILINEAR:                      47 bytes
 *  306            GRID_MAX_POINTS_X                (uint8_t)
 *  307            GRID_MAX_POINTS_Y                (uint8_t)
 *  308            bilinear_grid_spacing            (int x2)
 *  312  G29 L F   bilinear_start                   (int x2)
 *  316            z_values[][]                     (float x9, up to float x256) +988
 *
 * AUTO_BED_LEVELING_UBL:                           6 bytes
 *  324  G29 A     ubl.state.active                 (bool)
 *  325  G29 Z     ubl.state.z_offset               (float)
 *  329  G29 S     ubl.state.storage_slot           (int8_t)
 *
 * DELTA:                                           48 bytes
 *  348  M666 XYZ  endstop_adj                      (float x3)
 *  360  M665 R    delta_radius                     (float)
 *  364  M665 L    delta_diagonal_rod               (float)
 *  368  M665 S    delta_segments_per_second        (float)
 *  372  M665 B    delta_calibration_radius         (float)
 *  376  M665 X    delta_tower_angle_trim[A]        (float)
 *  380  M665 Y    delta_tower_angle_trim[B]        (float)
 *  ---  M665 Z    delta_tower_angle_trim[C]        (float) is always 0.0
 *
 * Z_DUAL_ENDSTOPS:                                 48 bytes
 *  348  M666 Z    z_endstop_adj                    (float)
 *  ---            dummy data                       (float x11)
 *
 * ULTIPANEL:                                       6 bytes
 *  396  M145 S0 H lcd_preheat_hotend_temp          (int x2)
 *  400  M145 S0 B lcd_preheat_bed_temp             (int x2)
 *  404  M145 S0 F lcd_preheat_fan_speed            (int x2)
 *
 * PIDTEMP:                                         66 bytes
 *  408  M301 E0 PIDC  Kp[0], Ki[0], Kd[0], Kc[0]   (float x4)
 *  424  M301 E1 PIDC  Kp[1], Ki[1], Kd[1], Kc[1]   (float x4)
 *  440  M301 E2 PIDC  Kp[2], Ki[2], Kd[2], Kc[2]   (float x4)
 *  456  M301 E3 PIDC  Kp[3], Ki[3], Kd[3], Kc[3]   (float x4)
 *  472  M301 E4 PIDC  Kp[3], Ki[3], Kd[3], Kc[3]   (float x4)
 *  488  M301 L        lpq_len                      (int)
 *
 * PIDTEMPBED:                                      12 bytes
 *  490  M304 PID  thermalManager.bedKp, .bedKi, .bedKd (float x3)
 *
 * DOGLCD:                                          2 bytes
 *  502  M250 C    lcd_contrast                     (uint16_t)
 *
 * FWRETRACT:                                       29 bytes
 *  504  M209 S    autoretract_enabled              (bool)
 *  505  M207 S    retract_length                   (float)
 *  509  M207 W    retract_length_swap              (float)
 *  513  M207 F    retract_feedrate_mm_s            (float)
 *  517  M207 Z    retract_zlift                    (float)
 *  521  M208 S    retract_recover_length           (float)
 *  525  M208 W    retract_recover_length_swap      (float)
 *  529  M208 F    retract_recover_feedrate_mm_s    (float)
 *
 * Volumetric Extrusion:                            21 bytes
 *  533  M200 D    volumetric_enabled               (bool)
 *  534  M200 T D  filament_size                    (float x5) (T0..3)
 *
 * HAVE_TMC2130:                                    20 bytes
 *  554  M906 X    stepperX current                 (uint16_t)
 *  556  M906 Y    stepperY current                 (uint16_t)
 *  558  M906 Z    stepperZ current                 (uint16_t)
 *  560  M906 X2   stepperX2 current                (uint16_t)
 *  562  M906 Y2   stepperY2 current                (uint16_t)
 *  564  M906 Z2   stepperZ2 current                (uint16_t)
 *  566  M906 E0   stepperE0 current                (uint16_t)
 *  568  M906 E1   stepperE1 current                (uint16_t)
 *  570  M906 E2   stepperE2 current                (uint16_t)
 *  572  M906 E3   stepperE3 current                (uint16_t)
 *  576  M906 E4   stepperE4 current                (uint16_t)
 *
 * LIN_ADVANCE:                                     8 bytes
 *  580  M900 K    extruder_advance_k               (float)
 *  584  M900 WHD  advance_ed_ratio                 (float)
 *
 *  588  M907 X    stepper xy current
 *  592  M907 Z    stepper z current
 *  596  M907 E    stepper e current
 *  600                                Minimum end-point
 * 1921 (600 + 36 + 9 + 288 + 988)     Maximum end-point
 *
 * ========================================================================
 * meshes_begin (between max and min end-point, directly above)
 * -- MESHES --
 * meshes_end
 * -- MAT (Mesh Allocation Table) --                128 bytes (placeholder size)
 * mat_end = E2END (0xFFF)
 *
 */
#include "configuration_store.h"

MarlinSettings settings;

#include "Marlin.h"
#include "language.h"
#include "endstops.h"
#include "planner.h"
#include "temperature.h"
#include "ultralcd.h"
#include "stepper.h"

#if ENABLED(INCH_MODE_SUPPORT) || (ENABLED(ULTIPANEL) && ENABLED(TEMPERATURE_UNITS_SUPPORT))
  #include "gcode.h"
#endif

#if ENABLED(MESH_BED_LEVELING)
  #include "mesh_bed_leveling.h"
#endif

#if ENABLED(HAVE_TMC2130)
  #include "stepper_indirection.h"
#endif

#if ENABLED(AUTO_BED_LEVELING_UBL)
  #include "ubl.h"
#endif

#if ENABLED(AUTO_BED_LEVELING_BILINEAR)
  extern void refresh_bed_level();
#endif

/**
 * Post-process after Retrieve or Reset
 */
void MarlinSettings::postprocess() {
  // steps per s2 needs to be updated to agree with units per s2
  planner.reset_acceleration_rates();

  // Make sure delta kinematics are updated before refreshing the
  // planner position so the stepper counts will be set correctly.
  #if ENABLED(DELTA)
    recalc_delta_settings(delta_radius, delta_diagonal_rod);
  #endif

  // Refresh steps_to_mm with the reciprocal of axis_steps_per_mm
  // and init stepper.count[], planner.position[] with current_position
  planner.refresh_positioning();

  #if ENABLED(PIDTEMP)
    thermalManager.updatePID();
  #endif

  calculate_volumetric_multipliers();

  #if HAS_HOME_OFFSET || ENABLED(DUAL_X_CARRIAGE)
    // Software endstops depend on home_offset
    LOOP_XYZ(i) update_software_endstops((AxisEnum)i);
  #endif

  #if ENABLED(ENABLE_LEVELING_FADE_HEIGHT)
    set_z_fade_height(planner.z_fade_height);
  #endif

  #if HAS_BED_PROBE
    refresh_zprobe_zoffset();
  #endif

  #if ENABLED(AUTO_BED_LEVELING_BILINEAR)
    refresh_bed_level();
    //set_bed_leveling_enabled(leveling_is_on);
  #endif
}

#if ENABLED(EEPROM_SETTINGS)

  #define DUMMY_PID_VALUE 3000.0f
  #define EEPROM_START() int eeprom_index = EEPROM_OFFSET
  #define EEPROM_SKIP(VAR) eeprom_index += sizeof(VAR)
  #define EEPROM_WRITE(VAR) write_data(eeprom_index, (uint8_t*)&VAR, sizeof(VAR), &working_crc)
  #define EEPROM_READ(VAR) read_data(eeprom_index, (uint8_t*)&VAR, sizeof(VAR), &working_crc)
  #define EEPROM_ASSERT(TST,ERR) if (!(TST)) do{ SERIAL_ERROR_START; SERIAL_ERRORLNPGM(ERR); eeprom_read_error = true; }while(0)

  const char version[4] = EEPROM_VERSION;

  bool MarlinSettings::eeprom_error;

  #if ENABLED(AUTO_BED_LEVELING_UBL)
    int MarlinSettings::meshes_begin;
  #endif

  void MarlinSettings::write_data(int &pos, const uint8_t *value, uint16_t size, uint16_t *crc) {
    if (eeprom_error) return;
    while (size--) {
      uint8_t * const p = (uint8_t * const)pos;
      uint8_t v = *value;
      // EEPROM has only ~100,000 write cycles,
      // so only write bytes that have changed!
      if (v != eeprom_read_byte(p)) {
        eeprom_write_byte(p, v);
        if (eeprom_read_byte(p) != v) {
          SERIAL_ECHO_START;
          SERIAL_ECHOLNPGM(MSG_ERR_EEPROM_WRITE);
          eeprom_error = true;
          return;
        }
      }
      crc16(crc, &v, 1);
      pos++;
      value++;
    };
  }

  void MarlinSettings::read_data(int &pos, uint8_t* value, uint16_t size, uint16_t *crc) {
    if (eeprom_error) return;
    do {
      uint8_t c = eeprom_read_byte((unsigned char*)pos);
      *value = c;
      crc16(crc, &c, 1);
      pos++;
      value++;
    } while (--size);
  }

  /**
   * M500 - Store Configuration
   */
  bool MarlinSettings::save() {
    float dummy = 0.0f;
    char ver[4] = "000";

    uint16_t working_crc = 0;

    EEPROM_START();

    eeprom_error = false;

    EEPROM_WRITE(ver);     // invalidate data first
    EEPROM_SKIP(working_crc); // Skip the checksum slot

    working_crc = 0; // clear before first "real data"

    const uint8_t esteppers = COUNT(planner.axis_steps_per_mm) - XYZ;
    EEPROM_WRITE(esteppers);

    EEPROM_WRITE(planner.axis_steps_per_mm);
    EEPROM_WRITE(planner.max_feedrate_mm_s);
    EEPROM_WRITE(planner.max_acceleration_mm_per_s2);

    EEPROM_WRITE(planner.acceleration);
    EEPROM_WRITE(planner.retract_acceleration);
    EEPROM_WRITE(planner.travel_acceleration);
    EEPROM_WRITE(planner.min_feedrate_mm_s);
    EEPROM_WRITE(planner.min_travel_feedrate_mm_s);
    EEPROM_WRITE(planner.min_segment_time);
    EEPROM_WRITE(planner.max_jerk);
    #if !HAS_HOME_OFFSET
      const float home_offset[XYZ] = { 0 };
    #endif
    #if ENABLED(DELTA)
      dummy = 0.0;
      EEPROM_WRITE(dummy);
      EEPROM_WRITE(dummy);
      dummy = DELTA_HEIGHT + home_offset[Z_AXIS];
      EEPROM_WRITE(dummy);
    #else
      EEPROM_WRITE(home_offset);
    #endif

    #if HOTENDS > 1
      // Skip hotend 0 which must be 0
      for (uint8_t e = 1; e < HOTENDS; e++)
        LOOP_XYZ(i) EEPROM_WRITE(hotend_offset[i][e]);
    #endif

    //
    // Global Leveling
    //

    #if ENABLED(ENABLE_LEVELING_FADE_HEIGHT)
      const float zfh = planner.z_fade_height;
    #else
      const float zfh = 10.0;
    #endif
    EEPROM_WRITE(zfh);

    //
    // Mesh Bed Leveling
    //

    #if ENABLED(MESH_BED_LEVELING)
      // Compile time test that sizeof(mbl.z_values) is as expected
      static_assert(
        sizeof(mbl.z_values) == GRID_MAX_POINTS * sizeof(mbl.z_values[0][0]),
        "MBL Z array is the wrong size."
      );
      const bool leveling_is_on = TEST(mbl.status, MBL_STATUS_HAS_MESH_BIT);
      const uint8_t mesh_num_x = GRID_MAX_POINTS_X, mesh_num_y = GRID_MAX_POINTS_Y;
      EEPROM_WRITE(leveling_is_on);
      EEPROM_WRITE(mbl.z_offset);
      EEPROM_WRITE(mesh_num_x);
      EEPROM_WRITE(mesh_num_y);
      EEPROM_WRITE(mbl.z_values);
    #else // For disabled MBL write a default mesh
      const bool leveling_is_on = false;
      dummy = 0.0f;
      const uint8_t mesh_num_x = 3, mesh_num_y = 3;
      EEPROM_WRITE(leveling_is_on);
      EEPROM_WRITE(dummy); // z_offset
      EEPROM_WRITE(mesh_num_x);
      EEPROM_WRITE(mesh_num_y);
      for (uint8_t q = mesh_num_x * mesh_num_y; q--;) EEPROM_WRITE(dummy);
    #endif // MESH_BED_LEVELING

    #if !HAS_BED_PROBE
      const float zprobe_zoffset = 0;
    #endif
    EEPROM_WRITE(zprobe_zoffset);

    //
    // Planar Bed Leveling matrix
    //

    #if ABL_PLANAR
      EEPROM_WRITE(planner.bed_level_matrix);
    #else
      dummy = 0.0;
      for (uint8_t q = 9; q--;) EEPROM_WRITE(dummy);
    #endif

    //
    // Bilinear Auto Bed Leveling
    //

    #if ENABLED(AUTO_BED_LEVELING_BILINEAR)
      // Compile time test that sizeof(z_values) is as expected
      static_assert(
        sizeof(z_values) == GRID_MAX_POINTS * sizeof(z_values[0][0]),
        "Bilinear Z array is the wrong size."
      );
      const uint8_t grid_max_x = GRID_MAX_POINTS_X, grid_max_y = GRID_MAX_POINTS_Y;
      EEPROM_WRITE(grid_max_x);            // 1 byte
      EEPROM_WRITE(grid_max_y);            // 1 byte
      EEPROM_WRITE(bilinear_grid_spacing); // 2 ints
      EEPROM_WRITE(bilinear_start);        // 2 ints
      EEPROM_WRITE(z_values);              // 9-256 floats
    #else
      // For disabled Bilinear Grid write an empty 3x3 grid
      const uint8_t grid_max_x = 3, grid_max_y = 3;
      const int bilinear_start[2] = { 0 }, bilinear_grid_spacing[2] = { 0 };
      dummy = 0.0f;
      EEPROM_WRITE(grid_max_x);
      EEPROM_WRITE(grid_max_y);
      EEPROM_WRITE(bilinear_grid_spacing);
      EEPROM_WRITE(bilinear_start);
      for (uint16_t q = grid_max_x * grid_max_y; q--;) EEPROM_WRITE(dummy);
    #endif // AUTO_BED_LEVELING_BILINEAR

    #if ENABLED(AUTO_BED_LEVELING_UBL)
      EEPROM_WRITE(ubl.state.active);
      EEPROM_WRITE(ubl.state.z_offset);
      EEPROM_WRITE(ubl.state.storage_slot);
    #else
      const bool ubl_active = false;
      dummy = 0.0f;
      const int8_t storage_slot = -1;
      EEPROM_WRITE(ubl_active);
      EEPROM_WRITE(dummy);
      EEPROM_WRITE(storage_slot);
    #endif // AUTO_BED_LEVELING_UBL

    // 9 floats for DELTA / Z_DUAL_ENDSTOPS
    #if ENABLED(DELTA)
      EEPROM_WRITE(endstop_adj);               // 3 floats
      EEPROM_WRITE(delta_radius);              // 1 float
      EEPROM_WRITE(delta_diagonal_rod);        // 1 float
      EEPROM_WRITE(delta_segments_per_second); // 1 float
      EEPROM_WRITE(delta_calibration_radius);  // 1 float
      EEPROM_WRITE(delta_tower_angle_trim);    // 2 floats
      dummy = 0.0f;
      for (uint8_t q = 3; q--;) EEPROM_WRITE(dummy);
    #elif ENABLED(Z_DUAL_ENDSTOPS)
      EEPROM_WRITE(z_endstop_adj);             // 1 float
      dummy = 0.0f;
      for (uint8_t q = 11; q--;) EEPROM_WRITE(dummy);
    #else
      dummy = 0.0f;
      for (uint8_t q = 12; q--;) EEPROM_WRITE(dummy);
    #endif

    #if DISABLED(ULTIPANEL)
      const int lcd_preheat_hotend_temp[2] = { PREHEAT_1_TEMP_HOTEND, PREHEAT_2_TEMP_HOTEND },
                lcd_preheat_bed_temp[2] = { PREHEAT_1_TEMP_BED, PREHEAT_2_TEMP_BED },
                lcd_preheat_fan_speed[2] = { PREHEAT_1_FAN_SPEED, PREHEAT_2_FAN_SPEED };
    #endif // !ULTIPANEL

    EEPROM_WRITE(lcd_preheat_hotend_temp);
    EEPROM_WRITE(lcd_preheat_bed_temp);
    EEPROM_WRITE(lcd_preheat_fan_speed);

    for (uint8_t e = 0; e < MAX_EXTRUDERS; e++) {

      #if ENABLED(PIDTEMP)
        if (e < HOTENDS) {
          EEPROM_WRITE(PID_PARAM(Kp, e));
          EEPROM_WRITE(PID_PARAM(Ki, e));
          EEPROM_WRITE(PID_PARAM(Kd, e));
          #if ENABLED(PID_EXTRUSION_SCALING)
            EEPROM_WRITE(PID_PARAM(Kc, e));
          #else
            dummy = 1.0f; // 1.0 = default kc
            EEPROM_WRITE(dummy);
          #endif
        }
        else
      #endif // !PIDTEMP
        {
          dummy = DUMMY_PID_VALUE; // When read, will not change the existing value
          EEPROM_WRITE(dummy); // Kp
          dummy = 0.0f;
          for (uint8_t q = 3; q--;) EEPROM_WRITE(dummy); // Ki, Kd, Kc
        }

    } // Hotends Loop

    #if DISABLED(PID_EXTRUSION_SCALING)
      int lpq_len = 20;
    #endif
    EEPROM_WRITE(lpq_len);

    #if DISABLED(PIDTEMPBED)
      dummy = DUMMY_PID_VALUE;
      for (uint8_t q = 3; q--;) EEPROM_WRITE(dummy);
    #else
      EEPROM_WRITE(thermalManager.bedKp);
      EEPROM_WRITE(thermalManager.bedKi);
      EEPROM_WRITE(thermalManager.bedKd);
    #endif

    #if !HAS_LCD_CONTRAST
      const uint16_t lcd_contrast = 32;
    #endif
    EEPROM_WRITE(lcd_contrast);

    #if ENABLED(FWRETRACT)
      EEPROM_WRITE(autoretract_enabled);
      EEPROM_WRITE(retract_length);
      #if EXTRUDERS > 1
        EEPROM_WRITE(retract_length_swap);
      #else
        dummy = 0.0f;
        EEPROM_WRITE(dummy);
      #endif
      EEPROM_WRITE(retract_feedrate_mm_s);
      EEPROM_WRITE(retract_zlift);
      EEPROM_WRITE(retract_recover_length);
      #if EXTRUDERS > 1
        EEPROM_WRITE(retract_recover_length_swap);
      #else
        dummy = 0.0f;
        EEPROM_WRITE(dummy);
      #endif
      EEPROM_WRITE(retract_recover_feedrate_mm_s);
    #endif // FWRETRACT

    EEPROM_WRITE(volumetric_enabled);

    // Save filament sizes
    for (uint8_t q = 0; q < MAX_EXTRUDERS; q++) {
      if (q < COUNT(filament_size)) dummy = filament_size[q];
      EEPROM_WRITE(dummy);
    }

    // Save TMC2130 Configuration, and placeholder values
    uint16_t val;
    #if ENABLED(HAVE_TMC2130)
      #if ENABLED(X_IS_TMC2130)
        val = stepperX.getCurrent();
      #else
        val = 0;
      #endif
      EEPROM_WRITE(val);
      #if ENABLED(Y_IS_TMC2130)
        val = stepperY.getCurrent();
      #else
        val = 0;
      #endif
      EEPROM_WRITE(val);
      #if ENABLED(Z_IS_TMC2130)
        val = stepperZ.getCurrent();
      #else
        val = 0;
      #endif
      EEPROM_WRITE(val);
      #if ENABLED(X2_IS_TMC2130)
        val = stepperX2.getCurrent();
      #else
        val = 0;
      #endif
      EEPROM_WRITE(val);
      #if ENABLED(Y2_IS_TMC2130)
        val = stepperY2.getCurrent();
      #else
        val = 0;
      #endif
      EEPROM_WRITE(val);
      #if ENABLED(Z2_IS_TMC2130)
        val = stepperZ2.getCurrent();
      #else
        val = 0;
      #endif
      EEPROM_WRITE(val);
      #if ENABLED(E0_IS_TMC2130)
        val = stepperE0.getCurrent();
      #else
        val = 0;
      #endif
      EEPROM_WRITE(val);
      #if ENABLED(E1_IS_TMC2130)
        val = stepperE1.getCurrent();
      #else
        val = 0;
      #endif
      EEPROM_WRITE(val);
      #if ENABLED(E2_IS_TMC2130)
        val = stepperE2.getCurrent();
      #else
        val = 0;
      #endif
      EEPROM_WRITE(val);
      #if ENABLED(E3_IS_TMC2130)
        val = stepperE3.getCurrent();
      #else
        val = 0;
      #endif
      EEPROM_WRITE(val);
      #if ENABLED(E4_IS_TMC2130)
        val = stepperE4.getCurrent();
      #else
        val = 0;
      #endif
      EEPROM_WRITE(val);
    #else
      val = 0;
      for (uint8_t q = 0; q < 11; ++q) EEPROM_WRITE(val);
    #endif

    //
    // Linear Advance
    //

    #if ENABLED(LIN_ADVANCE)
      EEPROM_WRITE(planner.extruder_advance_k);
      EEPROM_WRITE(planner.advance_ed_ratio);
    #else
      dummy = 0.0f;
      EEPROM_WRITE(dummy);
      EEPROM_WRITE(dummy);
    #endif

    #if HAS_MOTOR_CURRENT_PWM
      for (uint8_t q = 3; q--;)
        EEPROM_WRITE(stepper.motor_current_setting[q]);
    #else
<<<<<<< HEAD
			dummy = 0.0f; 
=======
			const dummy = 0.0f; 
>>>>>>> 4069c592
      for (uint8_t q = 3; q--;)
        EEPROM_WRITE(dummy);
    #endif

    if (!eeprom_error) {
      const int eeprom_size = eeprom_index;

      const uint16_t final_crc = working_crc;

      // Write the EEPROM header
      eeprom_index = EEPROM_OFFSET;

      EEPROM_WRITE(version);
      EEPROM_WRITE(final_crc);

      // Report storage size
      SERIAL_ECHO_START;
      SERIAL_ECHOPAIR("Settings Stored (", eeprom_size - (EEPROM_OFFSET));
      SERIAL_ECHOPAIR(" bytes; crc ", final_crc);
      SERIAL_ECHOLNPGM(")");
    }

    #if ENABLED(UBL_SAVE_ACTIVE_ON_M500)
      if (ubl.state.storage_slot >= 0)
        store_mesh(ubl.state.storage_slot);
    #endif

    return !eeprom_error;
  }

  /**
   * M501 - Retrieve Configuration
   */
  bool MarlinSettings::load() {
    uint16_t working_crc = 0;

    EEPROM_START();

    char stored_ver[4];
    EEPROM_READ(stored_ver);

    uint16_t stored_crc;
    EEPROM_READ(stored_crc);

    // Version has to match or defaults are used
    if (strncmp(version, stored_ver, 3) != 0) {
      if (stored_ver[0] != 'V') {
        stored_ver[0] = '?';
        stored_ver[1] = '\0';
      }
      SERIAL_ECHO_START;
      SERIAL_ECHOPGM("EEPROM version mismatch ");
      SERIAL_ECHOPAIR("(EEPROM=", stored_ver);
      SERIAL_ECHOLNPGM(" Marlin=" EEPROM_VERSION ")");
      reset();
    }
    else {
      float dummy = 0;

      working_crc = 0; //clear before reading first "real data"

      // Number of esteppers may change
      uint8_t esteppers;
      EEPROM_READ(esteppers);

      // Get only the number of E stepper parameters previously stored
      // Any steppers added later are set to their defaults
      const float def1[] = DEFAULT_AXIS_STEPS_PER_UNIT, def2[] = DEFAULT_MAX_FEEDRATE;
      const uint32_t def3[] = DEFAULT_MAX_ACCELERATION;
      float tmp1[XYZ + esteppers], tmp2[XYZ + esteppers];
      uint32_t tmp3[XYZ + esteppers];
      EEPROM_READ(tmp1);
      EEPROM_READ(tmp2);
      EEPROM_READ(tmp3);
      LOOP_XYZE_N(i) {
        planner.axis_steps_per_mm[i]          = i < XYZ + esteppers ? tmp1[i] : def1[i < COUNT(def1) ? i : COUNT(def1) - 1];
        planner.max_feedrate_mm_s[i]          = i < XYZ + esteppers ? tmp2[i] : def2[i < COUNT(def2) ? i : COUNT(def2) - 1];
        planner.max_acceleration_mm_per_s2[i] = i < XYZ + esteppers ? tmp3[i] : def3[i < COUNT(def3) ? i : COUNT(def3) - 1];
      }

      EEPROM_READ(planner.acceleration);
      EEPROM_READ(planner.retract_acceleration);
      EEPROM_READ(planner.travel_acceleration);
      EEPROM_READ(planner.min_feedrate_mm_s);
      EEPROM_READ(planner.min_travel_feedrate_mm_s);
      EEPROM_READ(planner.min_segment_time);
      EEPROM_READ(planner.max_jerk);

      #if !HAS_HOME_OFFSET
        float home_offset[XYZ];
      #endif
      EEPROM_READ(home_offset);

      #if ENABLED(DELTA)
        home_offset[X_AXIS] = 0.0;
        home_offset[Y_AXIS] = 0.0;
        home_offset[Z_AXIS] -= DELTA_HEIGHT;
      #endif

      #if HOTENDS > 1
        // Skip hotend 0 which must be 0
        for (uint8_t e = 1; e < HOTENDS; e++)
          LOOP_XYZ(i) EEPROM_READ(hotend_offset[i][e]);
      #endif

      //
      // Global Leveling
      //

      #if ENABLED(ENABLE_LEVELING_FADE_HEIGHT)
        EEPROM_READ(planner.z_fade_height);
      #else
        EEPROM_READ(dummy);
      #endif

      //
      // Mesh (Manual) Bed Leveling
      //

      bool leveling_is_on;
      uint8_t mesh_num_x, mesh_num_y;
      EEPROM_READ(leveling_is_on);
      EEPROM_READ(dummy);
      EEPROM_READ(mesh_num_x);
      EEPROM_READ(mesh_num_y);

      #if ENABLED(MESH_BED_LEVELING)
        mbl.status = leveling_is_on ? _BV(MBL_STATUS_HAS_MESH_BIT) : 0;
        mbl.z_offset = dummy;
        if (mesh_num_x == GRID_MAX_POINTS_X && mesh_num_y == GRID_MAX_POINTS_Y) {
          // EEPROM data fits the current mesh
          EEPROM_READ(mbl.z_values);
        }
        else {
          // EEPROM data is stale
          mbl.reset();
          for (uint16_t q = mesh_num_x * mesh_num_y; q--;) EEPROM_READ(dummy);
        }
      #else
        // MBL is disabled - skip the stored data
        for (uint16_t q = mesh_num_x * mesh_num_y; q--;) EEPROM_READ(dummy);
      #endif // MESH_BED_LEVELING

      #if !HAS_BED_PROBE
        float zprobe_zoffset;
      #endif
      EEPROM_READ(zprobe_zoffset);

      //
      // Planar Bed Leveling matrix
      //

      #if ABL_PLANAR
        EEPROM_READ(planner.bed_level_matrix);
      #else
        for (uint8_t q = 9; q--;) EEPROM_READ(dummy);
      #endif

      //
      // Bilinear Auto Bed Leveling
      //

      uint8_t grid_max_x, grid_max_y;
      EEPROM_READ(grid_max_x);                       // 1 byte
      EEPROM_READ(grid_max_y);                       // 1 byte
      #if ENABLED(AUTO_BED_LEVELING_BILINEAR)
        if (grid_max_x == GRID_MAX_POINTS_X && grid_max_y == GRID_MAX_POINTS_Y) {
          set_bed_leveling_enabled(false);
          EEPROM_READ(bilinear_grid_spacing);        // 2 ints
          EEPROM_READ(bilinear_start);               // 2 ints
          EEPROM_READ(z_values);                     // 9 to 256 floats
        }
        else // EEPROM data is stale
      #endif // AUTO_BED_LEVELING_BILINEAR
        {
          // Skip past disabled (or stale) Bilinear Grid data
          int bgs[2], bs[2];
          EEPROM_READ(bgs);
          EEPROM_READ(bs);
          for (uint16_t q = grid_max_x * grid_max_y; q--;) EEPROM_READ(dummy);
        }

      #if ENABLED(AUTO_BED_LEVELING_UBL)
        EEPROM_READ(ubl.state.active);
        EEPROM_READ(ubl.state.z_offset);
        EEPROM_READ(ubl.state.storage_slot);
      #else
        bool dummyb;
        uint8_t dummyui8;
        EEPROM_READ(dummyb);
        EEPROM_READ(dummy);
        EEPROM_READ(dummyui8);
      #endif // AUTO_BED_LEVELING_UBL

      #if ENABLED(DELTA)
        EEPROM_READ(endstop_adj);               // 3 floats
        EEPROM_READ(delta_radius);              // 1 float
        EEPROM_READ(delta_diagonal_rod);        // 1 float
        EEPROM_READ(delta_segments_per_second); // 1 float
        EEPROM_READ(delta_calibration_radius);  // 1 float
        EEPROM_READ(delta_tower_angle_trim);    // 2 floats
        dummy = 0.0f;
        for (uint8_t q=3; q--;) EEPROM_READ(dummy);
      #elif ENABLED(Z_DUAL_ENDSTOPS)
        EEPROM_READ(z_endstop_adj);
        dummy = 0.0f;
        for (uint8_t q=11; q--;) EEPROM_READ(dummy);
      #else
        dummy = 0.0f;
        for (uint8_t q=12; q--;) EEPROM_READ(dummy);
      #endif

      #if DISABLED(ULTIPANEL)
        int lcd_preheat_hotend_temp[2], lcd_preheat_bed_temp[2], lcd_preheat_fan_speed[2];
      #endif

      EEPROM_READ(lcd_preheat_hotend_temp);
      EEPROM_READ(lcd_preheat_bed_temp);
      EEPROM_READ(lcd_preheat_fan_speed);

      //EEPROM_ASSERT(
      //  WITHIN(lcd_preheat_fan_speed, 0, 255),
      //  "lcd_preheat_fan_speed out of range"
      //);

      #if ENABLED(PIDTEMP)
        for (uint8_t e = 0; e < MAX_EXTRUDERS; e++) {
          EEPROM_READ(dummy); // Kp
          if (e < HOTENDS && dummy != DUMMY_PID_VALUE) {
            // do not need to scale PID values as the values in EEPROM are already scaled
            PID_PARAM(Kp, e) = dummy;
            EEPROM_READ(PID_PARAM(Ki, e));
            EEPROM_READ(PID_PARAM(Kd, e));
            #if ENABLED(PID_EXTRUSION_SCALING)
              EEPROM_READ(PID_PARAM(Kc, e));
            #else
              EEPROM_READ(dummy);
            #endif
          }
          else {
            for (uint8_t q=3; q--;) EEPROM_READ(dummy); // Ki, Kd, Kc
          }
        }
      #else // !PIDTEMP
        // 4 x 4 = 16 slots for PID parameters
        for (uint8_t q = MAX_EXTRUDERS * 4; q--;) EEPROM_READ(dummy);  // Kp, Ki, Kd, Kc
      #endif // !PIDTEMP

      #if DISABLED(PID_EXTRUSION_SCALING)
        int lpq_len;
      #endif
      EEPROM_READ(lpq_len);

      #if ENABLED(PIDTEMPBED)
        EEPROM_READ(dummy); // bedKp
        if (dummy != DUMMY_PID_VALUE) {
          thermalManager.bedKp = dummy;
          EEPROM_READ(thermalManager.bedKi);
          EEPROM_READ(thermalManager.bedKd);
        }
      #else
        for (uint8_t q=3; q--;) EEPROM_READ(dummy); // bedKp, bedKi, bedKd
      #endif

      #if !HAS_LCD_CONTRAST
        uint16_t lcd_contrast;
      #endif
      EEPROM_READ(lcd_contrast);

      #if ENABLED(FWRETRACT)
        EEPROM_READ(autoretract_enabled);
        EEPROM_READ(retract_length);
        #if EXTRUDERS > 1
          EEPROM_READ(retract_length_swap);
        #else
          EEPROM_READ(dummy);
        #endif
        EEPROM_READ(retract_feedrate_mm_s);
        EEPROM_READ(retract_zlift);
        EEPROM_READ(retract_recover_length);
        #if EXTRUDERS > 1
          EEPROM_READ(retract_recover_length_swap);
        #else
          EEPROM_READ(dummy);
        #endif
        EEPROM_READ(retract_recover_feedrate_mm_s);
      #endif // FWRETRACT

      EEPROM_READ(volumetric_enabled);

      for (uint8_t q = 0; q < MAX_EXTRUDERS; q++) {
        EEPROM_READ(dummy);
        if (q < COUNT(filament_size)) filament_size[q] = dummy;
      }

      uint16_t val;
      #if ENABLED(HAVE_TMC2130)
        EEPROM_READ(val);
        #if ENABLED(X_IS_TMC2130)
          stepperX.setCurrent(val, R_SENSE, HOLD_MULTIPLIER);
        #endif
        EEPROM_READ(val);
        #if ENABLED(Y_IS_TMC2130)
          stepperY.setCurrent(val, R_SENSE, HOLD_MULTIPLIER);
        #endif
        EEPROM_READ(val);
        #if ENABLED(Z_IS_TMC2130)
          stepperZ.setCurrent(val, R_SENSE, HOLD_MULTIPLIER);
        #endif
        EEPROM_READ(val);
        #if ENABLED(X2_IS_TMC2130)
          stepperX2.setCurrent(val, R_SENSE, HOLD_MULTIPLIER);
        #endif
        EEPROM_READ(val);
        #if ENABLED(Y2_IS_TMC2130)
          stepperY2.setCurrent(val, R_SENSE, HOLD_MULTIPLIER);
        #endif
        EEPROM_READ(val);
        #if ENABLED(Z2_IS_TMC2130)
          stepperZ2.setCurrent(val, R_SENSE, HOLD_MULTIPLIER);
        #endif
        EEPROM_READ(val);
        #if ENABLED(E0_IS_TMC2130)
          stepperE0.setCurrent(val, R_SENSE, HOLD_MULTIPLIER);
        #endif
        EEPROM_READ(val);
        #if ENABLED(E1_IS_TMC2130)
          stepperE1.setCurrent(val, R_SENSE, HOLD_MULTIPLIER);
        #endif
        EEPROM_READ(val);
        #if ENABLED(E2_IS_TMC2130)
          stepperE2.setCurrent(val, R_SENSE, HOLD_MULTIPLIER);
        #endif
        EEPROM_READ(val);
        #if ENABLED(E3_IS_TMC2130)
          stepperE3.setCurrent(val, R_SENSE, HOLD_MULTIPLIER);
        #endif
        EEPROM_READ(val);
        #if ENABLED(E4_IS_TMC2130)
          stepperE4.setCurrent(val, R_SENSE, HOLD_MULTIPLIER);
        #endif
      #else
        for (uint8_t q = 0; q < 11; q++) EEPROM_READ(val);
      #endif

      //
      // Linear Advance
      //

      #if ENABLED(LIN_ADVANCE)
        EEPROM_READ(planner.extruder_advance_k);
        EEPROM_READ(planner.advance_ed_ratio);
      #else
        EEPROM_READ(dummy);
        EEPROM_READ(dummy);
      #endif

      #if HAS_MOTOR_CURRENT_PWM
        for (uint8_t q = 3; q--;)
          EEPROM_READ(stepper.motor_current_setting[q]);
      #else
        for (uint8_t q = 3; q--;)
          EEPROM_READ(dummy);
      #endif

      if (working_crc == stored_crc) {
          postprocess();
          SERIAL_ECHO_START;
          SERIAL_ECHO(version);
          SERIAL_ECHOPAIR(" stored settings retrieved (", eeprom_index - (EEPROM_OFFSET));
          SERIAL_ECHOPAIR(" bytes; crc ", working_crc);
          SERIAL_ECHOLNPGM(")");
      }
      else {
        SERIAL_ERROR_START;
        SERIAL_ERRORPGM("EEPROM CRC mismatch - (stored) ");
        SERIAL_ERROR(stored_crc);
        SERIAL_ERRORPGM(" != ");
        SERIAL_ERROR(working_crc);
        SERIAL_ERRORLNPGM(" (calculated)!");
        reset();
      }

      #if ENABLED(AUTO_BED_LEVELING_UBL)
        meshes_begin = (eeprom_index + 32) & 0xFFF8;  // Pad the end of configuration data so it
                                                      // can float up or down a little bit without
                                                      // disrupting the mesh data
        ubl.report_state();

        if (!ubl.sanity_check()) {
          SERIAL_EOL;
          ubl.echo_name();
          SERIAL_ECHOLNPGM(" initialized.\n");
        }
        else {
          SERIAL_PROTOCOLPGM("?Can't enable ");
          ubl.echo_name();
          SERIAL_PROTOCOLLNPGM(".");
          ubl.reset();
        }

        if (ubl.state.storage_slot >= 0) {
          load_mesh(ubl.state.storage_slot);
          SERIAL_ECHOPAIR("Mesh ", ubl.state.storage_slot);
          SERIAL_ECHOLNPGM(" loaded from storage.");
        }
        else {
          ubl.reset();
          SERIAL_ECHOLNPGM("UBL System reset()");
        }
      #endif
    }

    #if ENABLED(EEPROM_CHITCHAT)
      report();
    #endif

    return !eeprom_error;
  }

  #if ENABLED(AUTO_BED_LEVELING_UBL)

    void ubl_invalid_slot(const int s) {
      SERIAL_PROTOCOLLNPGM("?Invalid slot.");
      SERIAL_PROTOCOL(s);
      SERIAL_PROTOCOLLNPGM(" mesh slots available.");
    }

    int MarlinSettings::calc_num_meshes() {
      //obviously this will get more sophisticated once we've added an actual MAT

      if (meshes_begin <= 0) return 0;

      return (meshes_end - meshes_begin) / sizeof(ubl.z_values);
    }

    void MarlinSettings::store_mesh(int8_t slot) {

      #if ENABLED(AUTO_BED_LEVELING_UBL)
        const int a = calc_num_meshes();
        if (!WITHIN(slot, 0, a - 1)) {
          ubl_invalid_slot(a);
          SERIAL_PROTOCOLPAIR("E2END=", E2END);
          SERIAL_PROTOCOLPAIR(" meshes_end=", meshes_end);
          SERIAL_PROTOCOLLNPAIR(" slot=", slot);
          SERIAL_EOL;
          return;
        }

        uint16_t crc = 0;
        int pos = meshes_end - (slot + 1) * sizeof(ubl.z_values);

        write_data(pos, (uint8_t *)&ubl.z_values, sizeof(ubl.z_values), &crc);

        // Write crc to MAT along with other data, or just tack on to the beginning or end

        SERIAL_PROTOCOLLNPAIR("Mesh saved in slot ", slot);

      #else

        // Other mesh types

      #endif
    }

    void MarlinSettings::load_mesh(int8_t slot, void *into /* = 0 */) {

      #if ENABLED(AUTO_BED_LEVELING_UBL)

        const int16_t a = settings.calc_num_meshes();

        if (!WITHIN(slot, 0, a - 1)) {
          ubl_invalid_slot(a);
          return;
        }

        uint16_t crc = 0;
        int pos = meshes_end - (slot + 1) * sizeof(ubl.z_values);
        uint8_t * const dest = into ? (uint8_t*)into : (uint8_t*)&ubl.z_values;
        read_data(pos, dest, sizeof(ubl.z_values), &crc);

        // Compare crc with crc from MAT, or read from end

        SERIAL_PROTOCOLLNPAIR("Mesh loaded from slot ", slot);

      #else

        // Other mesh types

      #endif
    }

    //void MarlinSettings::delete_mesh() { return; }
    //void MarlinSettings::defrag_meshes() { return; }

  #endif // AUTO_BED_LEVELING_UBL

#else // !EEPROM_SETTINGS

  bool MarlinSettings::save() {
    SERIAL_ERROR_START;
    SERIAL_ERRORLNPGM("EEPROM disabled");
    return false;
  }

#endif // !EEPROM_SETTINGS

/**
 * M502 - Reset Configuration
 */
void MarlinSettings::reset() {
  const float tmp1[] = DEFAULT_AXIS_STEPS_PER_UNIT, tmp2[] = DEFAULT_MAX_FEEDRATE;
  const uint32_t tmp3[] = DEFAULT_MAX_ACCELERATION;
  LOOP_XYZE_N(i) {
    planner.axis_steps_per_mm[i]          = tmp1[i < COUNT(tmp1) ? i : COUNT(tmp1) - 1];
    planner.max_feedrate_mm_s[i]          = tmp2[i < COUNT(tmp2) ? i : COUNT(tmp2) - 1];
    planner.max_acceleration_mm_per_s2[i] = tmp3[i < COUNT(tmp3) ? i : COUNT(tmp3) - 1];
  }

  planner.acceleration = DEFAULT_ACCELERATION;
  planner.retract_acceleration = DEFAULT_RETRACT_ACCELERATION;
  planner.travel_acceleration = DEFAULT_TRAVEL_ACCELERATION;
  planner.min_feedrate_mm_s = DEFAULT_MINIMUMFEEDRATE;
  planner.min_segment_time = DEFAULT_MINSEGMENTTIME;
  planner.min_travel_feedrate_mm_s = DEFAULT_MINTRAVELFEEDRATE;
  planner.max_jerk[X_AXIS] = DEFAULT_XJERK;
  planner.max_jerk[Y_AXIS] = DEFAULT_YJERK;
  planner.max_jerk[Z_AXIS] = DEFAULT_ZJERK;
  planner.max_jerk[E_AXIS] = DEFAULT_EJERK;

  #if ENABLED(ENABLE_LEVELING_FADE_HEIGHT)
    planner.z_fade_height = 0.0;
  #endif

  #if HAS_HOME_OFFSET
    ZERO(home_offset);
  #endif

  #if HOTENDS > 1
    constexpr float tmp4[XYZ][HOTENDS] = {
      HOTEND_OFFSET_X,
      HOTEND_OFFSET_Y
      #ifdef HOTEND_OFFSET_Z
        , HOTEND_OFFSET_Z
      #else
        , { 0 }
      #endif
    };
    static_assert(
      tmp4[X_AXIS][0] == 0 && tmp4[Y_AXIS][0] == 0 && tmp4[Z_AXIS][0] == 0,
      "Offsets for the first hotend must be 0.0."
    );
    LOOP_XYZ(i) HOTEND_LOOP() hotend_offset[i][e] = tmp4[i][e];
  #endif

  // Applies to all MBL and ABL
  #if HAS_LEVELING
    reset_bed_level();
  #endif

  #if HAS_BED_PROBE
    zprobe_zoffset = Z_PROBE_OFFSET_FROM_EXTRUDER;
  #endif

  #if ENABLED(DELTA)
    const float adj[ABC] = DELTA_ENDSTOP_ADJ,
                dta[ABC] = DELTA_TOWER_ANGLE_TRIM;
    COPY(endstop_adj, adj);
    delta_radius = DELTA_RADIUS;
    delta_diagonal_rod = DELTA_DIAGONAL_ROD;
    delta_segments_per_second = DELTA_SEGMENTS_PER_SECOND;
    delta_calibration_radius = DELTA_CALIBRATION_RADIUS;
    delta_tower_angle_trim[A_AXIS] = dta[A_AXIS] - dta[C_AXIS];
    delta_tower_angle_trim[B_AXIS] = dta[B_AXIS] - dta[C_AXIS];
    home_offset[Z_AXIS] = 0;

  #elif ENABLED(Z_DUAL_ENDSTOPS)

    float z_endstop_adj =
      #ifdef Z_DUAL_ENDSTOPS_ADJUSTMENT
        Z_DUAL_ENDSTOPS_ADJUSTMENT
      #else
        0
      #endif
    ;

  #endif

  #if ENABLED(ULTIPANEL)
    lcd_preheat_hotend_temp[0] = PREHEAT_1_TEMP_HOTEND;
    lcd_preheat_hotend_temp[1] = PREHEAT_2_TEMP_HOTEND;
    lcd_preheat_bed_temp[0] = PREHEAT_1_TEMP_BED;
    lcd_preheat_bed_temp[1] = PREHEAT_2_TEMP_BED;
    lcd_preheat_fan_speed[0] = PREHEAT_1_FAN_SPEED;
    lcd_preheat_fan_speed[1] = PREHEAT_2_FAN_SPEED;
  #endif

  #if HAS_LCD_CONTRAST
    lcd_contrast = DEFAULT_LCD_CONTRAST;
  #endif

  #if ENABLED(PIDTEMP)
    #if ENABLED(PID_PARAMS_PER_HOTEND) && HOTENDS > 1
      HOTEND_LOOP()
    #endif
    {
      PID_PARAM(Kp, e) = DEFAULT_Kp;
      PID_PARAM(Ki, e) = scalePID_i(DEFAULT_Ki);
      PID_PARAM(Kd, e) = scalePID_d(DEFAULT_Kd);
      #if ENABLED(PID_EXTRUSION_SCALING)
        PID_PARAM(Kc, e) = DEFAULT_Kc;
      #endif
    }
    #if ENABLED(PID_EXTRUSION_SCALING)
      lpq_len = 20; // default last-position-queue size
    #endif
  #endif // PIDTEMP

  #if ENABLED(PIDTEMPBED)
    thermalManager.bedKp = DEFAULT_bedKp;
    thermalManager.bedKi = scalePID_i(DEFAULT_bedKi);
    thermalManager.bedKd = scalePID_d(DEFAULT_bedKd);
  #endif

  #if ENABLED(FWRETRACT)
    autoretract_enabled = false;
    retract_length = RETRACT_LENGTH;
    #if EXTRUDERS > 1
      retract_length_swap = RETRACT_LENGTH_SWAP;
    #endif
    retract_feedrate_mm_s = RETRACT_FEEDRATE;
    retract_zlift = RETRACT_ZLIFT;
    retract_recover_length = RETRACT_RECOVER_LENGTH;
    #if EXTRUDERS > 1
      retract_recover_length_swap = RETRACT_RECOVER_LENGTH_SWAP;
    #endif
    retract_recover_feedrate_mm_s = RETRACT_RECOVER_FEEDRATE;
  #endif

  volumetric_enabled =
    #if ENABLED(VOLUMETRIC_DEFAULT_ON)
      true
    #else
      false
    #endif
  ;
  for (uint8_t q = 0; q < COUNT(filament_size); q++)
    filament_size[q] = DEFAULT_NOMINAL_FILAMENT_DIA;

  endstops.enable_globally(
    #if ENABLED(ENDSTOPS_ALWAYS_ON_DEFAULT)
      (true)
    #else
      (false)
    #endif
  );

  #if ENABLED(HAVE_TMC2130)
    #if ENABLED(X_IS_TMC2130)
      stepperX.setCurrent(X_CURRENT, R_SENSE, HOLD_MULTIPLIER);
    #endif
    #if ENABLED(Y_IS_TMC2130)
      stepperY.setCurrent(Y_CURRENT, R_SENSE, HOLD_MULTIPLIER);
    #endif
    #if ENABLED(Z_IS_TMC2130)
      stepperZ.setCurrent(Z_CURRENT, R_SENSE, HOLD_MULTIPLIER);
    #endif
    #if ENABLED(X2_IS_TMC2130)
      stepperX2.setCurrent(X2_CURRENT, R_SENSE, HOLD_MULTIPLIER);
    #endif
    #if ENABLED(Y2_IS_TMC2130)
      stepperY2.setCurrent(Y2_CURRENT, R_SENSE, HOLD_MULTIPLIER);
    #endif
    #if ENABLED(Z2_IS_TMC2130)
      stepperZ2.setCurrent(Z2_CURRENT, R_SENSE, HOLD_MULTIPLIER);
    #endif
    #if ENABLED(E0_IS_TMC2130)
      stepperE0.setCurrent(E0_CURRENT, R_SENSE, HOLD_MULTIPLIER);
    #endif
    #if ENABLED(E1_IS_TMC2130)
      stepperE1.setCurrent(E1_CURRENT, R_SENSE, HOLD_MULTIPLIER);
    #endif
    #if ENABLED(E2_IS_TMC2130)
      stepperE2.setCurrent(E2_CURRENT, R_SENSE, HOLD_MULTIPLIER);
    #endif
    #if ENABLED(E3_IS_TMC2130)
      stepperE3.setCurrent(E3_CURRENT, R_SENSE, HOLD_MULTIPLIER);
    #endif
  #endif

  #if ENABLED(LIN_ADVANCE)
    planner.extruder_advance_k = LIN_ADVANCE_K;
    planner.advance_ed_ratio = LIN_ADVANCE_E_D_RATIO;
  #endif

  #if HAS_MOTOR_CURRENT_PWM
    unsigned long tmp_motor_current_setting[3]= PWM_MOTOR_CURRENT;
    for (uint8_t q = 3; q--;)
      stepper.motor_current_setting[q] = tmp_motor_current_setting[q];
  
    stepper.digipot_current(0, stepper.motor_current_setting[0]);
    stepper.digipot_current(1, stepper.motor_current_setting[1]);
    stepper.digipot_current(2, stepper.motor_current_setting[2]);
  #endif

  #if ENABLED(AUTO_BED_LEVELING_UBL)
    ubl.reset();
  #endif

  postprocess();

  SERIAL_ECHO_START;
  SERIAL_ECHOLNPGM("Hardcoded Default Settings Loaded");
}

#if DISABLED(DISABLE_M503)

  #define CONFIG_ECHO_START do{ if (!forReplay) SERIAL_ECHO_START; }while(0)

  /**
   * M503 - Report current settings in RAM
   *
   * Unless specifically disabled, M503 is available even without EEPROM
   */
  void MarlinSettings::report(bool forReplay) {

    /**
     * Announce current units, in case inches are being displayed
     */
    CONFIG_ECHO_START;
    #if ENABLED(INCH_MODE_SUPPORT)
      #define LINEAR_UNIT(N) ((N) / parser.linear_unit_factor)
      #define VOLUMETRIC_UNIT(N) ((N) / (volumetric_enabled ? parser.volumetric_unit_factor : parser.linear_unit_factor))
      SERIAL_ECHOPGM("  G2");
      SERIAL_CHAR(parser.linear_unit_factor == 1.0 ? '1' : '0');
      SERIAL_ECHOPGM(" ; Units in ");
      serialprintPGM(parser.linear_unit_factor == 1.0 ? PSTR("mm\n") : PSTR("inches\n"));
    #else
      #define LINEAR_UNIT(N) N
      #define VOLUMETRIC_UNIT(N) N
      SERIAL_ECHOLNPGM("  G21    ; Units in mm");
    #endif

    #if ENABLED(ULTIPANEL)

      // Temperature units - for Ultipanel temperature options

      CONFIG_ECHO_START;
      #if ENABLED(TEMPERATURE_UNITS_SUPPORT)
        #define TEMP_UNIT(N) parser.to_temp_units(N)
        SERIAL_ECHOPGM("  M149 ");
        SERIAL_CHAR(parser.temp_units_code());
        SERIAL_ECHOPGM(" ; Units in ");
        serialprintPGM(parser.temp_units_name());
      #else
        #define TEMP_UNIT(N) N
        SERIAL_ECHOLNPGM("  M149 C ; Units in Celsius");
      #endif

    #endif

    SERIAL_EOL;

    /**
     * Volumetric extrusion M200
     */
    if (!forReplay) {
      CONFIG_ECHO_START;
      SERIAL_ECHOPGM("Filament settings:");
      if (volumetric_enabled)
        SERIAL_EOL;
      else
        SERIAL_ECHOLNPGM(" Disabled");
    }

    CONFIG_ECHO_START;
    SERIAL_ECHOPAIR("  M200 D", filament_size[0]);
    SERIAL_EOL;
    #if EXTRUDERS > 1
      CONFIG_ECHO_START;
      SERIAL_ECHOPAIR("  M200 T1 D", filament_size[1]);
      SERIAL_EOL;
      #if EXTRUDERS > 2
        CONFIG_ECHO_START;
        SERIAL_ECHOPAIR("  M200 T2 D", filament_size[2]);
        SERIAL_EOL;
        #if EXTRUDERS > 3
          CONFIG_ECHO_START;
          SERIAL_ECHOPAIR("  M200 T3 D", filament_size[3]);
          SERIAL_EOL;
          #if EXTRUDERS > 4
            CONFIG_ECHO_START;
            SERIAL_ECHOPAIR("  M200 T4 D", filament_size[4]);
            SERIAL_EOL;
          #endif // EXTRUDERS > 4
        #endif // EXTRUDERS > 3
      #endif // EXTRUDERS > 2
    #endif // EXTRUDERS > 1

    if (!volumetric_enabled) {
      CONFIG_ECHO_START;
      SERIAL_ECHOLNPGM("  M200 D0");
    }

    if (!forReplay) {
      CONFIG_ECHO_START;
      SERIAL_ECHOLNPGM("Steps per unit:");
    }
    CONFIG_ECHO_START;
    SERIAL_ECHOPAIR("  M92 X", LINEAR_UNIT(planner.axis_steps_per_mm[X_AXIS]));
    SERIAL_ECHOPAIR(" Y", LINEAR_UNIT(planner.axis_steps_per_mm[Y_AXIS]));
    SERIAL_ECHOPAIR(" Z", LINEAR_UNIT(planner.axis_steps_per_mm[Z_AXIS]));
    #if DISABLED(DISTINCT_E_FACTORS)
      SERIAL_ECHOPAIR(" E", VOLUMETRIC_UNIT(planner.axis_steps_per_mm[E_AXIS]));
    #endif
    SERIAL_EOL;
    #if ENABLED(DISTINCT_E_FACTORS)
      CONFIG_ECHO_START;
      for (uint8_t i = 0; i < E_STEPPERS; i++) {
        SERIAL_ECHOPAIR("  M92 T", (int)i);
        SERIAL_ECHOLNPAIR(" E", VOLUMETRIC_UNIT(planner.axis_steps_per_mm[E_AXIS + i]));
      }
    #endif

    if (!forReplay) {
      CONFIG_ECHO_START;
      SERIAL_ECHOLNPGM("Maximum feedrates (units/s):");
    }
    CONFIG_ECHO_START;
    SERIAL_ECHOPAIR("  M203 X", LINEAR_UNIT(planner.max_feedrate_mm_s[X_AXIS]));
    SERIAL_ECHOPAIR(" Y", LINEAR_UNIT(planner.max_feedrate_mm_s[Y_AXIS]));
    SERIAL_ECHOPAIR(" Z", LINEAR_UNIT(planner.max_feedrate_mm_s[Z_AXIS]));
    #if DISABLED(DISTINCT_E_FACTORS)
      SERIAL_ECHOPAIR(" E", VOLUMETRIC_UNIT(planner.max_feedrate_mm_s[E_AXIS]));
    #endif
    SERIAL_EOL;
    #if ENABLED(DISTINCT_E_FACTORS)
      CONFIG_ECHO_START;
      for (uint8_t i = 0; i < E_STEPPERS; i++) {
        SERIAL_ECHOPAIR("  M203 T", (int)i);
        SERIAL_ECHOLNPAIR(" E", VOLUMETRIC_UNIT(planner.max_feedrate_mm_s[E_AXIS + i]));
      }
    #endif

    if (!forReplay) {
      CONFIG_ECHO_START;
      SERIAL_ECHOLNPGM("Maximum Acceleration (units/s2):");
    }
    CONFIG_ECHO_START;
    SERIAL_ECHOPAIR("  M201 X", LINEAR_UNIT(planner.max_acceleration_mm_per_s2[X_AXIS]));
    SERIAL_ECHOPAIR(" Y", LINEAR_UNIT(planner.max_acceleration_mm_per_s2[Y_AXIS]));
    SERIAL_ECHOPAIR(" Z", LINEAR_UNIT(planner.max_acceleration_mm_per_s2[Z_AXIS]));
    #if DISABLED(DISTINCT_E_FACTORS)
      SERIAL_ECHOPAIR(" E", VOLUMETRIC_UNIT(planner.max_acceleration_mm_per_s2[E_AXIS]));
    #endif
    SERIAL_EOL;
    #if ENABLED(DISTINCT_E_FACTORS)
      CONFIG_ECHO_START;
      for (uint8_t i = 0; i < E_STEPPERS; i++) {
        SERIAL_ECHOPAIR("  M201 T", (int)i);
        SERIAL_ECHOLNPAIR(" E", VOLUMETRIC_UNIT(planner.max_acceleration_mm_per_s2[E_AXIS + i]));
      }
    #endif

    if (!forReplay) {
      CONFIG_ECHO_START;
      SERIAL_ECHOLNPGM("Acceleration (units/s2): P<print_accel> R<retract_accel> T<travel_accel>");
    }
    CONFIG_ECHO_START;
    SERIAL_ECHOPAIR("  M204 P", LINEAR_UNIT(planner.acceleration));
    SERIAL_ECHOPAIR(" R", LINEAR_UNIT(planner.retract_acceleration));
    SERIAL_ECHOLNPAIR(" T", LINEAR_UNIT(planner.travel_acceleration));

    if (!forReplay) {
      CONFIG_ECHO_START;
      SERIAL_ECHOLNPGM("Advanced: S<min_feedrate> T<min_travel_feedrate> B<min_segment_time_ms> X<max_xy_jerk> Z<max_z_jerk> E<max_e_jerk>");
    }
    CONFIG_ECHO_START;
    SERIAL_ECHOPAIR("  M205 S", LINEAR_UNIT(planner.min_feedrate_mm_s));
    SERIAL_ECHOPAIR(" T", LINEAR_UNIT(planner.min_travel_feedrate_mm_s));
    SERIAL_ECHOPAIR(" B", planner.min_segment_time);
    SERIAL_ECHOPAIR(" X", LINEAR_UNIT(planner.max_jerk[X_AXIS]));
    SERIAL_ECHOPAIR(" Y", LINEAR_UNIT(planner.max_jerk[Y_AXIS]));
    SERIAL_ECHOPAIR(" Z", LINEAR_UNIT(planner.max_jerk[Z_AXIS]));
    SERIAL_ECHOLNPAIR(" E", LINEAR_UNIT(planner.max_jerk[E_AXIS]));

    #if HAS_M206_COMMAND
      if (!forReplay) {
        CONFIG_ECHO_START;
        SERIAL_ECHOLNPGM("Home offset:");
      }
      CONFIG_ECHO_START;
      SERIAL_ECHOPAIR("  M206 X", LINEAR_UNIT(home_offset[X_AXIS]));
      SERIAL_ECHOPAIR(" Y", LINEAR_UNIT(home_offset[Y_AXIS]));
      SERIAL_ECHOLNPAIR(" Z", LINEAR_UNIT(home_offset[Z_AXIS]));
    #endif

    #if HOTENDS > 1
      if (!forReplay) {
        CONFIG_ECHO_START;
        SERIAL_ECHOLNPGM("Hotend offsets:");
      }
      CONFIG_ECHO_START;
      for (uint8_t e = 1; e < HOTENDS; e++) {
        SERIAL_ECHOPAIR("  M218 T", (int)e);
        SERIAL_ECHOPAIR(" X", LINEAR_UNIT(hotend_offset[X_AXIS][e]));
        SERIAL_ECHOPAIR(" Y", LINEAR_UNIT(hotend_offset[Y_AXIS][e]));
        #if ENABLED(DUAL_X_CARRIAGE) || ENABLED(SWITCHING_NOZZLE)
          SERIAL_ECHOPAIR(" Z", LINEAR_UNIT(hotend_offset[Z_AXIS][e]));
        #endif
        SERIAL_EOL;
      }
    #endif

    #if ENABLED(MESH_BED_LEVELING)

      if (!forReplay) {
        CONFIG_ECHO_START;
        SERIAL_ECHOLNPGM("Mesh Bed Leveling:");
      }
      CONFIG_ECHO_START;
      SERIAL_ECHOPAIR("  M420 S", leveling_is_valid() ? 1 : 0);
      #if ENABLED(ENABLE_LEVELING_FADE_HEIGHT)
        SERIAL_ECHOPAIR(" Z", LINEAR_UNIT(planner.z_fade_height));
      #endif
      SERIAL_EOL;
      for (uint8_t py = 0; py < GRID_MAX_POINTS_Y; py++) {
        for (uint8_t px = 0; px < GRID_MAX_POINTS_X; px++) {
          CONFIG_ECHO_START;
          SERIAL_ECHOPAIR("  G29 S3 X", (int)px + 1);
          SERIAL_ECHOPAIR(" Y", (int)py + 1);
          SERIAL_ECHOPGM(" Z");
          SERIAL_PROTOCOL_F(LINEAR_UNIT(mbl.z_values[px][py]), 5);
          SERIAL_EOL;
        }
      }

    #elif ENABLED(AUTO_BED_LEVELING_UBL)

      if (!forReplay) {
        CONFIG_ECHO_START;
        ubl.echo_name();
        SERIAL_ECHOLNPGM(":");
      }
      CONFIG_ECHO_START;
      SERIAL_ECHOPAIR("  M420 S", leveling_is_active() ? 1 : 0);
      #if ENABLED(ENABLE_LEVELING_FADE_HEIGHT)
        SERIAL_ECHOPAIR(" Z", planner.z_fade_height);
      #endif
      SERIAL_EOL;

      if (!forReplay) {
        SERIAL_EOL;
        ubl.report_state();

        SERIAL_ECHOLNPAIR("\nActive Mesh Slot: ", ubl.state.storage_slot);

        SERIAL_ECHOPGM("z_offset: ");
        SERIAL_ECHO_F(ubl.state.z_offset, 6);
        SERIAL_EOL;

        SERIAL_ECHOPAIR("EEPROM can hold ", calc_num_meshes());
        SERIAL_ECHOLNPGM(" meshes.\n");
      }

    #elif HAS_ABL

      if (!forReplay) {
        CONFIG_ECHO_START;
        SERIAL_ECHOLNPGM("Auto Bed Leveling:");
      }
      CONFIG_ECHO_START;
      SERIAL_ECHOPAIR("  M420 S", leveling_is_active() ? 1 : 0);
      #if ENABLED(ENABLE_LEVELING_FADE_HEIGHT)
        SERIAL_ECHOPAIR(" Z", LINEAR_UNIT(planner.z_fade_height));
      #endif
      SERIAL_EOL;

    #endif

    #if ENABLED(DELTA)
      if (!forReplay) {
        CONFIG_ECHO_START;
        SERIAL_ECHOLNPGM("Endstop adjustment:");
      }
      CONFIG_ECHO_START;
      SERIAL_ECHOPAIR("  M666 X", LINEAR_UNIT(endstop_adj[X_AXIS]));
      SERIAL_ECHOPAIR(" Y", LINEAR_UNIT(endstop_adj[Y_AXIS]));
      SERIAL_ECHOLNPAIR(" Z", LINEAR_UNIT(endstop_adj[Z_AXIS]));
      if (!forReplay) {
        CONFIG_ECHO_START;
        SERIAL_ECHOLNPGM("Delta settings: L<diagonal_rod> R<radius> H<height> S<segments_per_s> B<calibration radius> XYZ<tower angle corrections>");
      }
      CONFIG_ECHO_START;
      SERIAL_ECHOPAIR("  M665 L", LINEAR_UNIT(delta_diagonal_rod));
      SERIAL_ECHOPAIR(" R", LINEAR_UNIT(delta_radius));
      SERIAL_ECHOPAIR(" H", LINEAR_UNIT(DELTA_HEIGHT + home_offset[Z_AXIS]));
      SERIAL_ECHOPAIR(" S", delta_segments_per_second);
      SERIAL_ECHOPAIR(" B", LINEAR_UNIT(delta_calibration_radius));
      SERIAL_ECHOPAIR(" X", LINEAR_UNIT(delta_tower_angle_trim[A_AXIS]));
      SERIAL_ECHOPAIR(" Y", LINEAR_UNIT(delta_tower_angle_trim[B_AXIS]));
      SERIAL_ECHOPAIR(" Z", 0.00);
      SERIAL_EOL;
    #elif ENABLED(Z_DUAL_ENDSTOPS)
      if (!forReplay) {
        CONFIG_ECHO_START;
        SERIAL_ECHOLNPGM("Z2 Endstop adjustment:");
      }
      CONFIG_ECHO_START;
      SERIAL_ECHOLNPAIR("  M666 Z", LINEAR_UNIT(z_endstop_adj));
    #endif // DELTA

    #if ENABLED(ULTIPANEL)
      if (!forReplay) {
        CONFIG_ECHO_START;
        SERIAL_ECHOLNPGM("Material heatup parameters:");
      }
      CONFIG_ECHO_START;
      for (uint8_t i = 0; i < COUNT(lcd_preheat_hotend_temp); i++) {
        SERIAL_ECHOPAIR("  M145 S", (int)i);
        SERIAL_ECHOPAIR(" H", TEMP_UNIT(lcd_preheat_hotend_temp[i]));
        SERIAL_ECHOPAIR(" B", TEMP_UNIT(lcd_preheat_bed_temp[i]));
        SERIAL_ECHOLNPAIR(" F", lcd_preheat_fan_speed[i]);
      }
    #endif // ULTIPANEL

    #if HAS_PID_HEATING

      if (!forReplay) {
        CONFIG_ECHO_START;
        SERIAL_ECHOLNPGM("PID settings:");
      }
      #if ENABLED(PIDTEMP)
        #if HOTENDS > 1
          if (forReplay) {
            HOTEND_LOOP() {
              CONFIG_ECHO_START;
              SERIAL_ECHOPAIR("  M301 E", e);
              SERIAL_ECHOPAIR(" P", PID_PARAM(Kp, e));
              SERIAL_ECHOPAIR(" I", unscalePID_i(PID_PARAM(Ki, e)));
              SERIAL_ECHOPAIR(" D", unscalePID_d(PID_PARAM(Kd, e)));
              #if ENABLED(PID_EXTRUSION_SCALING)
                SERIAL_ECHOPAIR(" C", PID_PARAM(Kc, e));
                if (e == 0) SERIAL_ECHOPAIR(" L", lpq_len);
              #endif
              SERIAL_EOL;
            }
          }
          else
        #endif // HOTENDS > 1
        // !forReplay || HOTENDS == 1
        {
          CONFIG_ECHO_START;
          SERIAL_ECHOPAIR("  M301 P", PID_PARAM(Kp, 0)); // for compatibility with hosts, only echo values for E0
          SERIAL_ECHOPAIR(" I", unscalePID_i(PID_PARAM(Ki, 0)));
          SERIAL_ECHOPAIR(" D", unscalePID_d(PID_PARAM(Kd, 0)));
          #if ENABLED(PID_EXTRUSION_SCALING)
            SERIAL_ECHOPAIR(" C", PID_PARAM(Kc, 0));
            SERIAL_ECHOPAIR(" L", lpq_len);
          #endif
          SERIAL_EOL;
        }
      #endif // PIDTEMP

      #if ENABLED(PIDTEMPBED)
        CONFIG_ECHO_START;
        SERIAL_ECHOPAIR("  M304 P", thermalManager.bedKp);
        SERIAL_ECHOPAIR(" I", unscalePID_i(thermalManager.bedKi));
        SERIAL_ECHOPAIR(" D", unscalePID_d(thermalManager.bedKd));
        SERIAL_EOL;
      #endif

    #endif // PIDTEMP || PIDTEMPBED

    #if HAS_LCD_CONTRAST
      if (!forReplay) {
        CONFIG_ECHO_START;
        SERIAL_ECHOLNPGM("LCD Contrast:");
      }
      CONFIG_ECHO_START;
      SERIAL_ECHOLNPAIR("  M250 C", lcd_contrast);
    #endif

    #if ENABLED(FWRETRACT)

      if (!forReplay) {
        CONFIG_ECHO_START;
        SERIAL_ECHOLNPGM("Retract: S<length> F<units/m> Z<lift>");
      }
      CONFIG_ECHO_START;
      SERIAL_ECHOPAIR("  M207 S", LINEAR_UNIT(retract_length));
      #if EXTRUDERS > 1
        SERIAL_ECHOPAIR(" W", LINEAR_UNIT(retract_length_swap));
      #endif
      SERIAL_ECHOPAIR(" F", MMS_TO_MMM(LINEAR_UNIT(retract_feedrate_mm_s)));
      SERIAL_ECHOLNPAIR(" Z", LINEAR_UNIT(retract_zlift));

      if (!forReplay) {
        CONFIG_ECHO_START;
        SERIAL_ECHOLNPGM("Recover: S<length> F<units/m>");
      }
      CONFIG_ECHO_START;
      SERIAL_ECHOPAIR("  M208 S", LINEAR_UNIT(retract_recover_length));
      #if EXTRUDERS > 1
        SERIAL_ECHOPAIR(" W", LINEAR_UNIT(retract_recover_length_swap));
      #endif
      SERIAL_ECHOLNPAIR(" F", MMS_TO_MMM(LINEAR_UNIT(retract_recover_feedrate_mm_s)));

      if (!forReplay) {
        CONFIG_ECHO_START;
        SERIAL_ECHOLNPGM("Auto-Retract: S=0 to disable, 1 to interpret extrude-only moves as retracts or recoveries");
      }
      CONFIG_ECHO_START;
      SERIAL_ECHOLNPAIR("  M209 S", autoretract_enabled ? 1 : 0);

    #endif // FWRETRACT

    /**
     * Auto Bed Leveling
     */
    #if HAS_BED_PROBE
      if (!forReplay) {
        CONFIG_ECHO_START;
        SERIAL_ECHOLNPGM("Z-Probe Offset (mm):");
      }
      CONFIG_ECHO_START;
      SERIAL_ECHOLNPAIR("  M851 Z", LINEAR_UNIT(zprobe_zoffset));
    #endif

    /**
     * TMC2130 stepper driver current
     */
    #if ENABLED(HAVE_TMC2130)
      if (!forReplay) {
        CONFIG_ECHO_START;
        SERIAL_ECHOLNPGM("Stepper driver current:");
      }
      CONFIG_ECHO_START;
      SERIAL_ECHO("  M906");
      #if ENABLED(X_IS_TMC2130)
        SERIAL_ECHOPAIR(" X", stepperX.getCurrent());
      #endif
      #if ENABLED(Y_IS_TMC2130)
        SERIAL_ECHOPAIR(" Y", stepperY.getCurrent());
      #endif
      #if ENABLED(Z_IS_TMC2130)
        SERIAL_ECHOPAIR(" Z", stepperZ.getCurrent());
      #endif
      #if ENABLED(X2_IS_TMC2130)
        SERIAL_ECHOPAIR(" X2", stepperX2.getCurrent());
      #endif
      #if ENABLED(Y2_IS_TMC2130)
        SERIAL_ECHOPAIR(" Y2", stepperY2.getCurrent());
      #endif
      #if ENABLED(Z2_IS_TMC2130)
        SERIAL_ECHOPAIR(" Z2", stepperZ2.getCurrent());
      #endif
      #if ENABLED(E0_IS_TMC2130)
        SERIAL_ECHOPAIR(" E0", stepperE0.getCurrent());
      #endif
      #if ENABLED(E1_IS_TMC2130)
        SERIAL_ECHOPAIR(" E1", stepperE1.getCurrent());
      #endif
      #if ENABLED(E2_IS_TMC2130)
        SERIAL_ECHOPAIR(" E2", stepperE2.getCurrent());
      #endif
      #if ENABLED(E3_IS_TMC2130)
        SERIAL_ECHOPAIR(" E3", stepperE3.getCurrent());
      #endif
      SERIAL_EOL;
    #endif

    /**
     * Linear Advance
     */
    #if ENABLED(LIN_ADVANCE)
      if (!forReplay) {
        CONFIG_ECHO_START;
        SERIAL_ECHOLNPGM("Linear Advance:");
      }
      CONFIG_ECHO_START;
      SERIAL_ECHOPAIR("  M900 K", planner.extruder_advance_k);
      SERIAL_ECHOLNPAIR(" R", planner.advance_ed_ratio);
    #endif

    #if HAS_MOTOR_CURRENT_PWM
      CONFIG_ECHO_START;
      if (!forReplay) {
        SERIAL_ECHOLNPGM("Stepper motor currents:");
        CONFIG_ECHO_START;
      }
      SERIAL_ECHOPAIR("  M907 X", stepper.motor_current_setting[0]);
      SERIAL_ECHOPAIR(" Z", stepper.motor_current_setting[1]);
      SERIAL_ECHOPAIR(" E", stepper.motor_current_setting[2]);
      SERIAL_EOL;
    #endif	
  }

#endif // !DISABLE_M503<|MERGE_RESOLUTION|>--- conflicted
+++ resolved
@@ -634,11 +634,7 @@
       for (uint8_t q = 3; q--;)
         EEPROM_WRITE(stepper.motor_current_setting[q]);
     #else
-<<<<<<< HEAD
-			dummy = 0.0f; 
-=======
-			const dummy = 0.0f; 
->>>>>>> 4069c592
+      dummy = 0.0f;
       for (uint8_t q = 3; q--;)
         EEPROM_WRITE(dummy);
     #endif
