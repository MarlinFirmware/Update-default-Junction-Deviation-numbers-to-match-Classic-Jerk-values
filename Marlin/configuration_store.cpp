/**
 * Marlin 3D Printer Firmware
 * Copyright (C) 2016 MarlinFirmware [https://github.com/MarlinFirmware/Marlin]
 *
 * Based on Sprinter and grbl.
 * Copyright (C) 2011 Camiel Gubbels / Erik van der Zalm
 *
 * This program is free software: you can redistribute it and/or modify
 * it under the terms of the GNU General Public License as published by
 * the Free Software Foundation, either version 3 of the License, or
 * (at your option) any later version.
 *
 * This program is distributed in the hope that it will be useful,
 * but WITHOUT ANY WARRANTY; without even the implied warranty of
 * MERCHANTABILITY or FITNESS FOR A PARTICULAR PURPOSE.  See the
 * GNU General Public License for more details.
 *
 * You should have received a copy of the GNU General Public License
 * along with this program.  If not, see <http://www.gnu.org/licenses/>.
 *
 */

/**
 * configuration_store.cpp
 *
 * Settings and EEPROM storage
 *
 * IMPORTANT:  Whenever there are changes made to the variables stored in EEPROM
 * in the functions below, also increment the version number. This makes sure that
 * the default values are used whenever there is a change to the data, to prevent
 * wrong data being written to the variables.
 *
 * ALSO: Variables in the Store and Retrieve sections must be in the same order.
 *       If a feature is disabled, some data must still be written that, when read,
 *       either sets a Sane Default, or results in No Change to the existing value.
 *
 */

#define EEPROM_VERSION "V42"

// Change EEPROM version if these are changed:
#define EEPROM_OFFSET 100

/**
 * V42 EEPROM Layout:
 *
 *  100  Version                                    (char x4)
 *  104  EEPROM CRC16                               (uint16_t)
 *
 *  106            E_STEPPERS                       (uint8_t)
 *  107  M92 XYZE  planner.axis_steps_per_mm        (float x4 ... x8)
 *  123  M203 XYZE planner.max_feedrate_mm_s        (float x4 ... x8)
 *  139  M201 XYZE planner.max_acceleration_mm_per_s2 (uint32_t x4 ... x8)
 *  155  M204 P    planner.acceleration             (float)
 *  159  M204 R    planner.retract_acceleration     (float)
 *  163  M204 T    planner.travel_acceleration      (float)
 *  167  M205 S    planner.min_feedrate_mm_s        (float)
 *  171  M205 T    planner.min_travel_feedrate_mm_s (float)
 *  175  M205 B    planner.min_segment_time         (ulong)
 *  179  M205 X    planner.max_jerk[X_AXIS]         (float)
 *  183  M205 Y    planner.max_jerk[Y_AXIS]         (float)
 *  187  M205 Z    planner.max_jerk[Z_AXIS]         (float)
 *  191  M205 E    planner.max_jerk[E_AXIS]         (float)
 *  195  M206 XYZ  home_offset                      (float x3)
 *  207  M218 XYZ  hotend_offset                    (float x3 per additional hotend)
 *
 * Global Leveling:
 *  219            z_fade_height                    (float)
 *
 * MESH_BED_LEVELING:                               43 bytes
 *  223  M420 S    planner.leveling_active          (bool)
 *  224            mbl.z_offset                     (float)
 *  228            GRID_MAX_POINTS_X                (uint8_t)
 *  229            GRID_MAX_POINTS_Y                (uint8_t)
 *  230 G29 S3 XYZ z_values[][]                     (float x9, up to float x81) +288
 *
 * HAS_BED_PROBE:                                   4 bytes
 *  266  M851      zprobe_zoffset                   (float)
 *
 * ABL_PLANAR:                                      36 bytes
 *  270            planner.bed_level_matrix         (matrix_3x3 = float x9)
 *
 * AUTO_BED_LEVELING_BILINEAR:                      47 bytes
 *  306            GRID_MAX_POINTS_X                (uint8_t)
 *  307            GRID_MAX_POINTS_Y                (uint8_t)
 *  308            bilinear_grid_spacing            (int x2)
 *  312  G29 L F   bilinear_start                   (int x2)
 *  316            z_values[][]                     (float x9, up to float x256) +988
 *
 * AUTO_BED_LEVELING_UBL:                           6 bytes
 *  324  G29 A     planner.leveling_active          (bool)
 *  325  G29 S     ubl.storage_slot                 (int8_t)
 *
 * DELTA:                                           48 bytes
 *  348  M666 XYZ  delta_endstop_adj                (float x3)
 *  360  M665 R    delta_radius                     (float)
 *  364  M665 L    delta_diagonal_rod               (float)
 *  368  M665 S    delta_segments_per_second        (float)
 *  372  M665 B    delta_calibration_radius         (float)
 *  376  M665 X    delta_tower_angle_trim[A]        (float)
 *  380  M665 Y    delta_tower_angle_trim[B]        (float)
 *  384  M665 Z    delta_tower_angle_trim[C]        (float)
 *
 * X_DUAL_ENDSTOPS:                                 48 bytes
 *  348  M666 X    x_endstop_adj                    (float)
 *  ---            dummy data                       (float x11)
 * Y_DUAL_ENDSTOPS:                                 48 bytes
 *  348  M666 Y    y_endstop_adj                    (float)
 *  ---            dummy data                       (float x11)
 * Z_DUAL_ENDSTOPS:                                 48 bytes
 *  348  M666 Z    z_endstop_adj                    (float)
 *  ---            dummy data                       (float x11)
 *
 *
 * ULTIPANEL:                                       6 bytes
 *  396  M145 S0 H lcd_preheat_hotend_temp          (int x2)
 *  400  M145 S0 B lcd_preheat_bed_temp             (int x2)
 *  404  M145 S0 F lcd_preheat_fan_speed            (int x2)
 *
 * PIDTEMP:                                         66 bytes
 *  408  M301 E0 PIDC  Kp[0], Ki[0], Kd[0], Kc[0]   (float x4)
 *  424  M301 E1 PIDC  Kp[1], Ki[1], Kd[1], Kc[1]   (float x4)
 *  440  M301 E2 PIDC  Kp[2], Ki[2], Kd[2], Kc[2]   (float x4)
 *  456  M301 E3 PIDC  Kp[3], Ki[3], Kd[3], Kc[3]   (float x4)
 *  472  M301 E4 PIDC  Kp[3], Ki[3], Kd[3], Kc[3]   (float x4)
 *  488  M301 L        lpq_len                      (int)
 *
 * PIDTEMPBED:                                      12 bytes
 *  490  M304 PID  thermalManager.bedKp, .bedKi, .bedKd (float x3)
 *
 * DOGLCD:                                          2 bytes
 *  502  M250 C    lcd_contrast                     (uint16_t)
 *
 * FWRETRACT:                                       33 bytes
 *  504  M209 S    autoretract_enabled              (bool)
 *  505  M207 S    retract_length                   (float)
 *  509  M207 F    retract_feedrate_mm_s            (float)
 *  513  M207 Z    retract_zlift                    (float)
 *  517  M208 S    retract_recover_length           (float)
 *  521  M208 F    retract_recover_feedrate_mm_s    (float)
 *  525  M207 W    swap_retract_length              (float)
 *  529  M208 W    swap_retract_recover_length      (float)
 *  533  M208 R    swap_retract_recover_feedrate_mm_s (float)
 *
 * Volumetric Extrusion:                            21 bytes
 *  537  M200 D    volumetric_enabled               (bool)
 *  538  M200 T D  filament_size                    (float x5) (T0..3)
 *
 * HAVE_TMC2130:                                    20 bytes
 *  558  M906 X    Stepper X current                (uint16_t)
 *  560  M906 Y    Stepper Y current                (uint16_t)
 *  562  M906 Z    Stepper Z current                (uint16_t)
 *  564  M906 X2   Stepper X2 current               (uint16_t)
 *  566  M906 Y2   Stepper Y2 current               (uint16_t)
 *  568  M906 Z2   Stepper Z2 current               (uint16_t)
 *  570  M906 E0   Stepper E0 current               (uint16_t)
 *  572  M906 E1   Stepper E1 current               (uint16_t)
 *  574  M906 E2   Stepper E2 current               (uint16_t)
 *  576  M906 E3   Stepper E3 current               (uint16_t)
 *  580  M906 E4   Stepper E4 current               (uint16_t)
 *
 * LIN_ADVANCE:                                     8 bytes
 *  584  M900 K    extruder_advance_k               (float)
 *  588  M900 WHD  advance_ed_ratio                 (float)
 *
 * HAS_MOTOR_CURRENT_PWM:
 *  592  M907 X    Stepper XY current               (uint32_t)
 *  596  M907 Z    Stepper Z current                (uint32_t)
 *  600  M907 E    Stepper E current                (uint32_t)
 *
 *  604                                Minimum end-point
 * 1925 (604 + 36 + 9 + 288 + 988)     Maximum end-point
 *
 * ========================================================================
 * meshes_begin (between max and min end-point, directly above)
 * -- MESHES --
 * meshes_end
 * -- MAT (Mesh Allocation Table) --                128 bytes (placeholder size)
 * mat_end = E2END (0xFFF)
 *
 */
#include "configuration_store.h"

MarlinSettings settings;

#include "Marlin.h"
#include "language.h"
#include "endstops.h"
#include "planner.h"
#include "temperature.h"
#include "ultralcd.h"
#include "stepper.h"

#if ENABLED(INCH_MODE_SUPPORT) || (ENABLED(ULTIPANEL) && ENABLED(TEMPERATURE_UNITS_SUPPORT))
  #include "gcode.h"
#endif

#if ENABLED(MESH_BED_LEVELING)
  #include "mesh_bed_leveling.h"
#endif

#if ENABLED(HAVE_TMC2130)
  #include "stepper_indirection.h"
#endif

#if ENABLED(AUTO_BED_LEVELING_UBL)
  #include "ubl.h"
#endif

#if ENABLED(AUTO_BED_LEVELING_BILINEAR)
  extern void refresh_bed_level();
#endif

#if ENABLED(ENABLE_LEVELING_FADE_HEIGHT)
  float new_z_fade_height;
#endif

/**
 * Post-process after Retrieve or Reset
 */
void MarlinSettings::postprocess() {
  // steps per s2 needs to be updated to agree with units per s2
  planner.reset_acceleration_rates();

  // Make sure delta kinematics are updated before refreshing the
  // planner position so the stepper counts will be set correctly.
  #if ENABLED(DELTA)
    recalc_delta_settings(delta_radius, delta_diagonal_rod, delta_tower_angle_trim);
  #endif

  // Refresh steps_to_mm with the reciprocal of axis_steps_per_mm
  // and init stepper.count[], planner.position[] with current_position
  planner.refresh_positioning();

  #if ENABLED(PIDTEMP)
    thermalManager.updatePID();
  #endif

  calculate_volumetric_multipliers();

  #if HAS_HOME_OFFSET || ENABLED(DUAL_X_CARRIAGE)
    // Software endstops depend on home_offset
    LOOP_XYZ(i) update_software_endstops((AxisEnum)i);
  #endif

  #if ENABLED(ENABLE_LEVELING_FADE_HEIGHT)
    set_z_fade_height(new_z_fade_height);
  #endif

  #if HAS_BED_PROBE
    refresh_zprobe_zoffset();
  #endif

  #if ENABLED(AUTO_BED_LEVELING_BILINEAR)
    refresh_bed_level();
    //set_bed_leveling_enabled(leveling_is_on);
  #endif

  #if HAS_MOTOR_CURRENT_PWM
    stepper.refresh_motor_power();
  #endif
}

#if ENABLED(EEPROM_SETTINGS)

  #define DUMMY_PID_VALUE 3000.0f
  #define EEPROM_START() int eeprom_index = EEPROM_OFFSET
  #define EEPROM_SKIP(VAR) eeprom_index += sizeof(VAR)
  #define EEPROM_WRITE(VAR) write_data(eeprom_index, (uint8_t*)&VAR, sizeof(VAR), &working_crc)
  #define EEPROM_READ(VAR) read_data(eeprom_index, (uint8_t*)&VAR, sizeof(VAR), &working_crc)
  #define EEPROM_ASSERT(TST,ERR) if (!(TST)) do{ SERIAL_ERROR_START(); SERIAL_ERRORLNPGM(ERR); eeprom_read_error = true; }while(0)

  const char version[4] = EEPROM_VERSION;

  bool MarlinSettings::eeprom_error;

  #if ENABLED(AUTO_BED_LEVELING_UBL)
    int MarlinSettings::meshes_begin;
  #endif

  void MarlinSettings::write_data(int &pos, const uint8_t *value, uint16_t size, uint16_t *crc) {
    if (eeprom_error) return;
    while (size--) {
      uint8_t * const p = (uint8_t * const)pos;
      uint8_t v = *value;
      // EEPROM has only ~100,000 write cycles,
      // so only write bytes that have changed!
      if (v != eeprom_read_byte(p)) {
        eeprom_write_byte(p, v);
        if (eeprom_read_byte(p) != v) {
          SERIAL_ECHO_START();
          SERIAL_ECHOLNPGM(MSG_ERR_EEPROM_WRITE);
          eeprom_error = true;
          return;
        }
      }
      crc16(crc, &v, 1);
      pos++;
      value++;
    };
  }

  void MarlinSettings::read_data(int &pos, uint8_t* value, uint16_t size, uint16_t *crc) {
    if (eeprom_error) return;
    do {
      uint8_t c = eeprom_read_byte((unsigned char*)pos);
      *value = c;
      crc16(crc, &c, 1);
      pos++;
      value++;
    } while (--size);
  }

  /**
   * M500 - Store Configuration
   */
  bool MarlinSettings::save() {
    float dummy = 0.0f;
    char ver[4] = "000";

    uint16_t working_crc = 0;

    EEPROM_START();

    eeprom_error = false;

    EEPROM_WRITE(ver);     // invalidate data first
    EEPROM_SKIP(working_crc); // Skip the checksum slot

    working_crc = 0; // clear before first "real data"

    const uint8_t esteppers = COUNT(planner.axis_steps_per_mm) - XYZ;
    EEPROM_WRITE(esteppers);

    EEPROM_WRITE(planner.axis_steps_per_mm);
    EEPROM_WRITE(planner.max_feedrate_mm_s);
    EEPROM_WRITE(planner.max_acceleration_mm_per_s2);

    EEPROM_WRITE(planner.acceleration);
    EEPROM_WRITE(planner.retract_acceleration);
    EEPROM_WRITE(planner.travel_acceleration);
    EEPROM_WRITE(planner.min_feedrate_mm_s);
    EEPROM_WRITE(planner.min_travel_feedrate_mm_s);
    EEPROM_WRITE(planner.min_segment_time);
    EEPROM_WRITE(planner.max_jerk);
    #if !HAS_HOME_OFFSET
      const float home_offset[XYZ] = { 0 };
    #endif
    #if ENABLED(DELTA)
      dummy = 0.0;
      EEPROM_WRITE(dummy);
      EEPROM_WRITE(dummy);
      dummy = DELTA_HEIGHT + home_offset[Z_AXIS];
      EEPROM_WRITE(dummy);
    #else
      EEPROM_WRITE(home_offset);
    #endif

    #if HOTENDS > 1
      // Skip hotend 0 which must be 0
      for (uint8_t e = 1; e < HOTENDS; e++)
        LOOP_XYZ(i) EEPROM_WRITE(hotend_offset[i][e]);
    #endif

    //
    // Global Leveling
    //

    #if ENABLED(ENABLE_LEVELING_FADE_HEIGHT)
      const float zfh = planner.z_fade_height;
    #else
      const float zfh = 10.0;
    #endif
    EEPROM_WRITE(zfh);

    //
    // Mesh Bed Leveling
    //

    #if ENABLED(MESH_BED_LEVELING)
      // Compile time test that sizeof(mbl.z_values) is as expected
      static_assert(
        sizeof(mbl.z_values) == GRID_MAX_POINTS * sizeof(mbl.z_values[0][0]),
        "MBL Z array is the wrong size."
      );
      const bool leveling_is_on = mbl.has_mesh;
      const uint8_t mesh_num_x = GRID_MAX_POINTS_X, mesh_num_y = GRID_MAX_POINTS_Y;
      EEPROM_WRITE(leveling_is_on);
      EEPROM_WRITE(mbl.z_offset);
      EEPROM_WRITE(mesh_num_x);
      EEPROM_WRITE(mesh_num_y);
      EEPROM_WRITE(mbl.z_values);
    #else // For disabled MBL write a default mesh
      const bool leveling_is_on = false;
      dummy = 0.0f;
      const uint8_t mesh_num_x = 3, mesh_num_y = 3;
      EEPROM_WRITE(leveling_is_on);
      EEPROM_WRITE(dummy); // z_offset
      EEPROM_WRITE(mesh_num_x);
      EEPROM_WRITE(mesh_num_y);
      for (uint8_t q = mesh_num_x * mesh_num_y; q--;) EEPROM_WRITE(dummy);
    #endif // MESH_BED_LEVELING

    #if !HAS_BED_PROBE
      const float zprobe_zoffset = 0;
    #endif
    EEPROM_WRITE(zprobe_zoffset);

    //
    // Planar Bed Leveling matrix
    //

    #if ABL_PLANAR
      EEPROM_WRITE(planner.bed_level_matrix);
    #else
      dummy = 0.0;
      for (uint8_t q = 9; q--;) EEPROM_WRITE(dummy);
    #endif

    //
    // Bilinear Auto Bed Leveling
    //

    #if ENABLED(AUTO_BED_LEVELING_BILINEAR)
      // Compile time test that sizeof(z_values) is as expected
      static_assert(
        sizeof(z_values) == GRID_MAX_POINTS * sizeof(z_values[0][0]),
        "Bilinear Z array is the wrong size."
      );
      const uint8_t grid_max_x = GRID_MAX_POINTS_X, grid_max_y = GRID_MAX_POINTS_Y;
      EEPROM_WRITE(grid_max_x);            // 1 byte
      EEPROM_WRITE(grid_max_y);            // 1 byte
      EEPROM_WRITE(bilinear_grid_spacing); // 2 ints
      EEPROM_WRITE(bilinear_start);        // 2 ints
      EEPROM_WRITE(z_values);              // 9-256 floats
    #else
      // For disabled Bilinear Grid write an empty 3x3 grid
      const uint8_t grid_max_x = 3, grid_max_y = 3;
      const int bilinear_start[2] = { 0 }, bilinear_grid_spacing[2] = { 0 };
      dummy = 0.0f;
      EEPROM_WRITE(grid_max_x);
      EEPROM_WRITE(grid_max_y);
      EEPROM_WRITE(bilinear_grid_spacing);
      EEPROM_WRITE(bilinear_start);
      for (uint16_t q = grid_max_x * grid_max_y; q--;) EEPROM_WRITE(dummy);
    #endif // AUTO_BED_LEVELING_BILINEAR

    #if ENABLED(AUTO_BED_LEVELING_UBL)
      EEPROM_WRITE(planner.leveling_active);
      EEPROM_WRITE(ubl.storage_slot);
    #else
      const bool ubl_active = false;
      const int8_t storage_slot = -1;
      EEPROM_WRITE(ubl_active);
      EEPROM_WRITE(storage_slot);
    #endif // AUTO_BED_LEVELING_UBL

<<<<<<< HEAD

    // 9 floats for DELTA / Z_DUAL_ENDSTOPS
=======
    // 10 floats for DELTA / Z_DUAL_ENDSTOPS
>>>>>>> 6920769a
    #if ENABLED(DELTA)
      EEPROM_WRITE(delta_endstop_adj);         // 3 floats
      EEPROM_WRITE(delta_radius);              // 1 float
      EEPROM_WRITE(delta_diagonal_rod);        // 1 float
      EEPROM_WRITE(delta_segments_per_second); // 1 float
      EEPROM_WRITE(delta_calibration_radius);  // 1 float
      EEPROM_WRITE(delta_tower_angle_trim);    // 3 floats
      dummy = 0.0f;
<<<<<<< HEAD
      for (uint8_t q = 3; q--;) EEPROM_WRITE(dummy);

    #elif ENABLED(X_DUAL_ENDSTOPS) || ENABLED(Y_DUAL_ENDSTOPS) || ENABLED(Z_DUAL_ENDSTOPS)
      // If you've got any dual endstops, then write them x,y,z, replacing any missing ones with
      // dummy.
=======
      for (uint8_t q = 2; q--;) EEPROM_WRITE(dummy);
    #elif ENABLED(Z_DUAL_ENDSTOPS)
      EEPROM_WRITE(z_endstop_adj);             // 1 float
>>>>>>> 6920769a
      dummy = 0.0f;
      #if ENABLED(X_DUAL_ENDSTOPS)
        EEPROM_WRITE(x_endstop_adj);             // 1 float
      #else
        EEPROM_WRITE(dummy);
      #endif

      #if ENABLED(Y_DUAL_ENDSTOPS)
        EEPROM_WRITE(y_endstop_adj);             // 1 float
      #else
        EEPROM_WRITE(dummy);
      #endif

      #if ENABLED(Z_DUAL_ENDSTOPS)
        EEPROM_WRITE(z_endstop_adj);             // 1 float
      #else
        EEPROM_WRITE(dummy);
      #endif

      for (uint8_t q = 9; q--;) EEPROM_WRITE(dummy);

    #else
      dummy = 0.0f;
      for (uint8_t q = 12; q--;) EEPROM_WRITE(dummy);
    #endif

    #if DISABLED(ULTIPANEL)
      constexpr int lcd_preheat_hotend_temp[2] = { PREHEAT_1_TEMP_HOTEND, PREHEAT_2_TEMP_HOTEND },
                    lcd_preheat_bed_temp[2] = { PREHEAT_1_TEMP_BED, PREHEAT_2_TEMP_BED },
                    lcd_preheat_fan_speed[2] = { PREHEAT_1_FAN_SPEED, PREHEAT_2_FAN_SPEED };
    #endif

    EEPROM_WRITE(lcd_preheat_hotend_temp);
    EEPROM_WRITE(lcd_preheat_bed_temp);
    EEPROM_WRITE(lcd_preheat_fan_speed);

    for (uint8_t e = 0; e < MAX_EXTRUDERS; e++) {

      #if ENABLED(PIDTEMP)
        if (e < HOTENDS) {
          EEPROM_WRITE(PID_PARAM(Kp, e));
          EEPROM_WRITE(PID_PARAM(Ki, e));
          EEPROM_WRITE(PID_PARAM(Kd, e));
          #if ENABLED(PID_EXTRUSION_SCALING)
            EEPROM_WRITE(PID_PARAM(Kc, e));
          #else
            dummy = 1.0f; // 1.0 = default kc
            EEPROM_WRITE(dummy);
          #endif
        }
        else
      #endif // !PIDTEMP
        {
          dummy = DUMMY_PID_VALUE; // When read, will not change the existing value
          EEPROM_WRITE(dummy); // Kp
          dummy = 0.0f;
          for (uint8_t q = 3; q--;) EEPROM_WRITE(dummy); // Ki, Kd, Kc
        }

    } // Hotends Loop

    #if DISABLED(PID_EXTRUSION_SCALING)
      int lpq_len = 20;
    #endif
    EEPROM_WRITE(lpq_len);

    #if DISABLED(PIDTEMPBED)
      dummy = DUMMY_PID_VALUE;
      for (uint8_t q = 3; q--;) EEPROM_WRITE(dummy);
    #else
      EEPROM_WRITE(thermalManager.bedKp);
      EEPROM_WRITE(thermalManager.bedKi);
      EEPROM_WRITE(thermalManager.bedKd);
    #endif

    #if !HAS_LCD_CONTRAST
      const uint16_t lcd_contrast = 32;
    #endif
    EEPROM_WRITE(lcd_contrast);

    #if DISABLED(FWRETRACT)
      const bool autoretract_enabled = false;
      const float retract_length = 3,
                  retract_feedrate_mm_s = 45,
                  retract_zlift = 0,
                  retract_recover_length = 0,
                  retract_recover_feedrate_mm_s = 0,
                  swap_retract_length = 13,
                  swap_retract_recover_length = 0,
                  swap_retract_recover_feedrate_mm_s = 8;
    #endif
    EEPROM_WRITE(autoretract_enabled);
    EEPROM_WRITE(retract_length);
    EEPROM_WRITE(retract_feedrate_mm_s);
    EEPROM_WRITE(retract_zlift);
    EEPROM_WRITE(retract_recover_length);
    EEPROM_WRITE(retract_recover_feedrate_mm_s);
    EEPROM_WRITE(swap_retract_length);
    EEPROM_WRITE(swap_retract_recover_length);
    EEPROM_WRITE(swap_retract_recover_feedrate_mm_s);

    EEPROM_WRITE(volumetric_enabled);

    // Save filament sizes
    for (uint8_t q = 0; q < MAX_EXTRUDERS; q++) {
      if (q < COUNT(filament_size)) dummy = filament_size[q];
      EEPROM_WRITE(dummy);
    }

    // Save TMC2130 Configuration, and placeholder values
    uint16_t val;
    #if ENABLED(HAVE_TMC2130)
      #if ENABLED(X_IS_TMC2130)
        val = stepperX.getCurrent();
      #else
        val = 0;
      #endif
      EEPROM_WRITE(val);
      #if ENABLED(Y_IS_TMC2130)
        val = stepperY.getCurrent();
      #else
        val = 0;
      #endif
      EEPROM_WRITE(val);
      #if ENABLED(Z_IS_TMC2130)
        val = stepperZ.getCurrent();
      #else
        val = 0;
      #endif
      EEPROM_WRITE(val);
      #if ENABLED(X2_IS_TMC2130)
        val = stepperX2.getCurrent();
      #else
        val = 0;
      #endif
      EEPROM_WRITE(val);
      #if ENABLED(Y2_IS_TMC2130)
        val = stepperY2.getCurrent();
      #else
        val = 0;
      #endif
      EEPROM_WRITE(val);
      #if ENABLED(Z2_IS_TMC2130)
        val = stepperZ2.getCurrent();
      #else
        val = 0;
      #endif
      EEPROM_WRITE(val);
      #if ENABLED(E0_IS_TMC2130)
        val = stepperE0.getCurrent();
      #else
        val = 0;
      #endif
      EEPROM_WRITE(val);
      #if ENABLED(E1_IS_TMC2130)
        val = stepperE1.getCurrent();
      #else
        val = 0;
      #endif
      EEPROM_WRITE(val);
      #if ENABLED(E2_IS_TMC2130)
        val = stepperE2.getCurrent();
      #else
        val = 0;
      #endif
      EEPROM_WRITE(val);
      #if ENABLED(E3_IS_TMC2130)
        val = stepperE3.getCurrent();
      #else
        val = 0;
      #endif
      EEPROM_WRITE(val);
      #if ENABLED(E4_IS_TMC2130)
        val = stepperE4.getCurrent();
      #else
        val = 0;
      #endif
      EEPROM_WRITE(val);
    #else
      val = 0;
      for (uint8_t q = 11; q--;) EEPROM_WRITE(val);
    #endif

    //
    // Linear Advance
    //

    #if ENABLED(LIN_ADVANCE)
      EEPROM_WRITE(planner.extruder_advance_k);
      EEPROM_WRITE(planner.advance_ed_ratio);
    #else
      dummy = 0.0f;
      EEPROM_WRITE(dummy);
      EEPROM_WRITE(dummy);
    #endif

    #if HAS_MOTOR_CURRENT_PWM
      for (uint8_t q = 3; q--;) EEPROM_WRITE(stepper.motor_current_setting[q]);
    #else
      const uint32_t dummyui32 = 0;
      for (uint8_t q = 3; q--;) EEPROM_WRITE(dummyui32);
    #endif

    if (!eeprom_error) {
      const int eeprom_size = eeprom_index;

      const uint16_t final_crc = working_crc;

      // Write the EEPROM header
      eeprom_index = EEPROM_OFFSET;

      EEPROM_WRITE(version);
      EEPROM_WRITE(final_crc);

      // Report storage size
      #if ENABLED(EEPROM_CHITCHAT)
        SERIAL_ECHO_START();
        SERIAL_ECHOPAIR("Settings Stored (", eeprom_size - (EEPROM_OFFSET));
        SERIAL_ECHOPAIR(" bytes; crc ", (uint32_t)final_crc);
        SERIAL_ECHOLNPGM(")");
      #endif
    }

    #if ENABLED(UBL_SAVE_ACTIVE_ON_M500)
      if (ubl.storage_slot >= 0)
        store_mesh(ubl.storage_slot);
    #endif

    return !eeprom_error;
  }

  /**
   * M501 - Retrieve Configuration
   */
  bool MarlinSettings::load() {
    uint16_t working_crc = 0;

    EEPROM_START();

    char stored_ver[4];
    EEPROM_READ(stored_ver);

    uint16_t stored_crc;
    EEPROM_READ(stored_crc);

    // Version has to match or defaults are used
    if (strncmp(version, stored_ver, 3) != 0) {
      if (stored_ver[0] != 'V') {
        stored_ver[0] = '?';
        stored_ver[1] = '\0';
      }
      #if ENABLED(EEPROM_CHITCHAT)
        SERIAL_ECHO_START();
        SERIAL_ECHOPGM("EEPROM version mismatch ");
        SERIAL_ECHOPAIR("(EEPROM=", stored_ver);
        SERIAL_ECHOLNPGM(" Marlin=" EEPROM_VERSION ")");
      #endif
      reset();
    }
    else {
      float dummy = 0;
      bool dummyb;

      working_crc = 0; //clear before reading first "real data"

      // Number of esteppers may change
      uint8_t esteppers;
      EEPROM_READ(esteppers);

      // Get only the number of E stepper parameters previously stored
      // Any steppers added later are set to their defaults
      const float def1[] = DEFAULT_AXIS_STEPS_PER_UNIT, def2[] = DEFAULT_MAX_FEEDRATE;
      const uint32_t def3[] = DEFAULT_MAX_ACCELERATION;
      float tmp1[XYZ + esteppers], tmp2[XYZ + esteppers];
      uint32_t tmp3[XYZ + esteppers];
      EEPROM_READ(tmp1);
      EEPROM_READ(tmp2);
      EEPROM_READ(tmp3);
      LOOP_XYZE_N(i) {
        planner.axis_steps_per_mm[i]          = i < XYZ + esteppers ? tmp1[i] : def1[i < COUNT(def1) ? i : COUNT(def1) - 1];
        planner.max_feedrate_mm_s[i]          = i < XYZ + esteppers ? tmp2[i] : def2[i < COUNT(def2) ? i : COUNT(def2) - 1];
        planner.max_acceleration_mm_per_s2[i] = i < XYZ + esteppers ? tmp3[i] : def3[i < COUNT(def3) ? i : COUNT(def3) - 1];
      }

      EEPROM_READ(planner.acceleration);
      EEPROM_READ(planner.retract_acceleration);
      EEPROM_READ(planner.travel_acceleration);
      EEPROM_READ(planner.min_feedrate_mm_s);
      EEPROM_READ(planner.min_travel_feedrate_mm_s);
      EEPROM_READ(planner.min_segment_time);
      EEPROM_READ(planner.max_jerk);

      #if !HAS_HOME_OFFSET
        float home_offset[XYZ];
      #endif
      EEPROM_READ(home_offset);

      #if ENABLED(DELTA)
        home_offset[X_AXIS] = 0.0;
        home_offset[Y_AXIS] = 0.0;
        home_offset[Z_AXIS] -= DELTA_HEIGHT;
      #endif

      #if HOTENDS > 1
        // Skip hotend 0 which must be 0
        for (uint8_t e = 1; e < HOTENDS; e++)
          LOOP_XYZ(i) EEPROM_READ(hotend_offset[i][e]);
      #endif

      //
      // Global Leveling
      //

      #if ENABLED(ENABLE_LEVELING_FADE_HEIGHT)
        EEPROM_READ(new_z_fade_height);
      #else
        EEPROM_READ(dummy);
      #endif

      //
      // Mesh (Manual) Bed Leveling
      //

      bool leveling_is_on;
      uint8_t mesh_num_x, mesh_num_y;
      EEPROM_READ(leveling_is_on);
      EEPROM_READ(dummy);
      EEPROM_READ(mesh_num_x);
      EEPROM_READ(mesh_num_y);

      #if ENABLED(MESH_BED_LEVELING)
        mbl.has_mesh = leveling_is_on;
        mbl.z_offset = dummy;
        if (mesh_num_x == GRID_MAX_POINTS_X && mesh_num_y == GRID_MAX_POINTS_Y) {
          // EEPROM data fits the current mesh
          EEPROM_READ(mbl.z_values);
        }
        else {
          // EEPROM data is stale
          mbl.reset();
          for (uint16_t q = mesh_num_x * mesh_num_y; q--;) EEPROM_READ(dummy);
        }
      #else
        // MBL is disabled - skip the stored data
        for (uint16_t q = mesh_num_x * mesh_num_y; q--;) EEPROM_READ(dummy);
      #endif // MESH_BED_LEVELING

      #if !HAS_BED_PROBE
        float zprobe_zoffset;
      #endif
      EEPROM_READ(zprobe_zoffset);

      //
      // Planar Bed Leveling matrix
      //

      #if ABL_PLANAR
        EEPROM_READ(planner.bed_level_matrix);
      #else
        for (uint8_t q = 9; q--;) EEPROM_READ(dummy);
      #endif

      //
      // Bilinear Auto Bed Leveling
      //

      uint8_t grid_max_x, grid_max_y;
      EEPROM_READ(grid_max_x);                       // 1 byte
      EEPROM_READ(grid_max_y);                       // 1 byte
      #if ENABLED(AUTO_BED_LEVELING_BILINEAR)
        if (grid_max_x == GRID_MAX_POINTS_X && grid_max_y == GRID_MAX_POINTS_Y) {
          set_bed_leveling_enabled(false);
          EEPROM_READ(bilinear_grid_spacing);        // 2 ints
          EEPROM_READ(bilinear_start);               // 2 ints
          EEPROM_READ(z_values);                     // 9 to 256 floats
        }
        else // EEPROM data is stale
      #endif // AUTO_BED_LEVELING_BILINEAR
        {
          // Skip past disabled (or stale) Bilinear Grid data
          int bgs[2], bs[2];
          EEPROM_READ(bgs);
          EEPROM_READ(bs);
          for (uint16_t q = grid_max_x * grid_max_y; q--;) EEPROM_READ(dummy);
        }

      #if ENABLED(AUTO_BED_LEVELING_UBL)
        EEPROM_READ(planner.leveling_active);
        EEPROM_READ(ubl.storage_slot);
      #else
        uint8_t dummyui8;
        EEPROM_READ(dummyb);
        EEPROM_READ(dummyui8);
      #endif // AUTO_BED_LEVELING_UBL

      #if ENABLED(DELTA)
        EEPROM_READ(delta_endstop_adj);         // 3 floats
        EEPROM_READ(delta_radius);              // 1 float
        EEPROM_READ(delta_diagonal_rod);        // 1 float
        EEPROM_READ(delta_segments_per_second); // 1 float
        EEPROM_READ(delta_calibration_radius);  // 1 float
        EEPROM_READ(delta_tower_angle_trim);    // 3 floats
        dummy = 0.0f;
<<<<<<< HEAD
        for (uint8_t q=3; q--;) EEPROM_READ(dummy);
      #elif ENABLED(X_DUAL_ENDSTOPS) || ENABLED(Y_DUAL_ENDSTOPS) || ENABLED(Z_DUAL_ENDSTOPS)
=======
        for (uint8_t q=2; q--;) EEPROM_READ(dummy);
      #elif ENABLED(Z_DUAL_ENDSTOPS)
        EEPROM_READ(z_endstop_adj);
>>>>>>> 6920769a
        dummy = 0.0f;
        #if ENABLED(X_DUAL_ENDSTOPS)
          EEPROM_READ(x_endstop_adj);             // 1 float
        #else
          EEPROM_READ(dummy);
        #endif

        #if ENABLED(Y_DUAL_ENDSTOPS)
          EEPROM_READ(y_endstop_adj);             // 1 float
        #else
          EEPROM_READ(dummy);
        #endif

        #if ENABLED(Z_DUAL_ENDSTOPS)
          EEPROM_READ(z_endstop_adj);
        #else
          EEPROM_READ(dummy);
        #endif

        for (uint8_t q=9; q--;) EEPROM_READ(dummy);
      #else
        dummy = 0.0f;
        for (uint8_t q=12; q--;) EEPROM_READ(dummy);
      #endif

      #if DISABLED(ULTIPANEL)
        int lcd_preheat_hotend_temp[2], lcd_preheat_bed_temp[2], lcd_preheat_fan_speed[2];
      #endif

      EEPROM_READ(lcd_preheat_hotend_temp);
      EEPROM_READ(lcd_preheat_bed_temp);
      EEPROM_READ(lcd_preheat_fan_speed);

      //EEPROM_ASSERT(
      //  WITHIN(lcd_preheat_fan_speed, 0, 255),
      //  "lcd_preheat_fan_speed out of range"
      //);

      #if ENABLED(PIDTEMP)
        for (uint8_t e = 0; e < MAX_EXTRUDERS; e++) {
          EEPROM_READ(dummy); // Kp
          if (e < HOTENDS && dummy != DUMMY_PID_VALUE) {
            // do not need to scale PID values as the values in EEPROM are already scaled
            PID_PARAM(Kp, e) = dummy;
            EEPROM_READ(PID_PARAM(Ki, e));
            EEPROM_READ(PID_PARAM(Kd, e));
            #if ENABLED(PID_EXTRUSION_SCALING)
              EEPROM_READ(PID_PARAM(Kc, e));
            #else
              EEPROM_READ(dummy);
            #endif
          }
          else {
            for (uint8_t q=3; q--;) EEPROM_READ(dummy); // Ki, Kd, Kc
          }
        }
      #else // !PIDTEMP
        // 4 x 4 = 16 slots for PID parameters
        for (uint8_t q = MAX_EXTRUDERS * 4; q--;) EEPROM_READ(dummy);  // Kp, Ki, Kd, Kc
      #endif // !PIDTEMP

      #if DISABLED(PID_EXTRUSION_SCALING)
        int lpq_len;
      #endif
      EEPROM_READ(lpq_len);

      #if ENABLED(PIDTEMPBED)
        EEPROM_READ(dummy); // bedKp
        if (dummy != DUMMY_PID_VALUE) {
          thermalManager.bedKp = dummy;
          EEPROM_READ(thermalManager.bedKi);
          EEPROM_READ(thermalManager.bedKd);
        }
      #else
        for (uint8_t q=3; q--;) EEPROM_READ(dummy); // bedKp, bedKi, bedKd
      #endif

      #if !HAS_LCD_CONTRAST
        uint16_t lcd_contrast;
      #endif
      EEPROM_READ(lcd_contrast);

      #if ENABLED(FWRETRACT)
        EEPROM_READ(autoretract_enabled);
        EEPROM_READ(retract_length);
        EEPROM_READ(retract_feedrate_mm_s);
        EEPROM_READ(retract_zlift);
        EEPROM_READ(retract_recover_length);
        EEPROM_READ(retract_recover_feedrate_mm_s);
        EEPROM_READ(swap_retract_length);
        EEPROM_READ(swap_retract_recover_length);
        EEPROM_READ(swap_retract_recover_feedrate_mm_s);
      #else
        EEPROM_READ(dummyb);
        for (uint8_t q=8; q--;) EEPROM_READ(dummy);
      #endif

      EEPROM_READ(volumetric_enabled);

      for (uint8_t q = 0; q < MAX_EXTRUDERS; q++) {
        EEPROM_READ(dummy);
        if (q < COUNT(filament_size)) filament_size[q] = dummy;
      }

      uint16_t val;
      #if ENABLED(HAVE_TMC2130)
        EEPROM_READ(val);
        #if ENABLED(X_IS_TMC2130)
          stepperX.setCurrent(val, R_SENSE, HOLD_MULTIPLIER);
        #endif
        EEPROM_READ(val);
        #if ENABLED(Y_IS_TMC2130)
          stepperY.setCurrent(val, R_SENSE, HOLD_MULTIPLIER);
        #endif
        EEPROM_READ(val);
        #if ENABLED(Z_IS_TMC2130)
          stepperZ.setCurrent(val, R_SENSE, HOLD_MULTIPLIER);
        #endif
        EEPROM_READ(val);
        #if ENABLED(X2_IS_TMC2130)
          stepperX2.setCurrent(val, R_SENSE, HOLD_MULTIPLIER);
        #endif
        EEPROM_READ(val);
        #if ENABLED(Y2_IS_TMC2130)
          stepperY2.setCurrent(val, R_SENSE, HOLD_MULTIPLIER);
        #endif
        EEPROM_READ(val);
        #if ENABLED(Z2_IS_TMC2130)
          stepperZ2.setCurrent(val, R_SENSE, HOLD_MULTIPLIER);
        #endif
        EEPROM_READ(val);
        #if ENABLED(E0_IS_TMC2130)
          stepperE0.setCurrent(val, R_SENSE, HOLD_MULTIPLIER);
        #endif
        EEPROM_READ(val);
        #if ENABLED(E1_IS_TMC2130)
          stepperE1.setCurrent(val, R_SENSE, HOLD_MULTIPLIER);
        #endif
        EEPROM_READ(val);
        #if ENABLED(E2_IS_TMC2130)
          stepperE2.setCurrent(val, R_SENSE, HOLD_MULTIPLIER);
        #endif
        EEPROM_READ(val);
        #if ENABLED(E3_IS_TMC2130)
          stepperE3.setCurrent(val, R_SENSE, HOLD_MULTIPLIER);
        #endif
        EEPROM_READ(val);
        #if ENABLED(E4_IS_TMC2130)
          stepperE4.setCurrent(val, R_SENSE, HOLD_MULTIPLIER);
        #endif
      #else
        for (uint8_t q = 0; q < 11; q++) EEPROM_READ(val);
      #endif

      //
      // Linear Advance
      //

      #if ENABLED(LIN_ADVANCE)
        EEPROM_READ(planner.extruder_advance_k);
        EEPROM_READ(planner.advance_ed_ratio);
      #else
        EEPROM_READ(dummy);
        EEPROM_READ(dummy);
      #endif

      #if HAS_MOTOR_CURRENT_PWM
        for (uint8_t q = 3; q--;) EEPROM_READ(stepper.motor_current_setting[q]);
      #else
        uint32_t dummyui32;
        for (uint8_t q = 3; q--;) EEPROM_READ(dummyui32);
      #endif

      if (working_crc == stored_crc) {
        postprocess();
        #if ENABLED(EEPROM_CHITCHAT)
          SERIAL_ECHO_START();
          SERIAL_ECHO(version);
          SERIAL_ECHOPAIR(" stored settings retrieved (", eeprom_index - (EEPROM_OFFSET));
          SERIAL_ECHOPAIR(" bytes; crc ", (uint32_t)working_crc);
          SERIAL_ECHOLNPGM(")");
        #endif
      }
      else {
        #if ENABLED(EEPROM_CHITCHAT)
          SERIAL_ERROR_START();
          SERIAL_ERRORPGM("EEPROM CRC mismatch - (stored) ");
          SERIAL_ERROR(stored_crc);
          SERIAL_ERRORPGM(" != ");
          SERIAL_ERROR(working_crc);
          SERIAL_ERRORLNPGM(" (calculated)!");
        #endif
        reset();
      }

      #if ENABLED(AUTO_BED_LEVELING_UBL)
        meshes_begin = (eeprom_index + 32) & 0xFFF8;  // Pad the end of configuration data so it
                                                      // can float up or down a little bit without
                                                      // disrupting the mesh data
        ubl.report_state();

        if (!ubl.sanity_check()) {
          SERIAL_EOL();
          #if ENABLED(EEPROM_CHITCHAT)
            ubl.echo_name();
            SERIAL_ECHOLNPGM(" initialized.\n");
          #endif
        }
        else {
          #if ENABLED(EEPROM_CHITCHAT)
            SERIAL_PROTOCOLPGM("?Can't enable ");
            ubl.echo_name();
            SERIAL_PROTOCOLLNPGM(".");
          #endif
          ubl.reset();
        }

        if (ubl.storage_slot >= 0) {
          load_mesh(ubl.storage_slot);
          #if ENABLED(EEPROM_CHITCHAT)
            SERIAL_ECHOPAIR("Mesh ", ubl.storage_slot);
            SERIAL_ECHOLNPGM(" loaded from storage.");
          #endif
        }
        else {
          ubl.reset();
          #if ENABLED(EEPROM_CHITCHAT)
            SERIAL_ECHOLNPGM("UBL System reset()");
          #endif
        }
      #endif
    }

    #if ENABLED(EEPROM_CHITCHAT) && DISABLED(DISABLE_M503)
      report();
    #endif

    return !eeprom_error;
  }

  #if ENABLED(AUTO_BED_LEVELING_UBL)

    #if ENABLED(EEPROM_CHITCHAT)
      void ubl_invalid_slot(const int s) {
        SERIAL_PROTOCOLLNPGM("?Invalid slot.");
        SERIAL_PROTOCOL(s);
        SERIAL_PROTOCOLLNPGM(" mesh slots available.");
      }
    #endif

    int MarlinSettings::calc_num_meshes() {
      //obviously this will get more sophisticated once we've added an actual MAT

      if (meshes_begin <= 0) return 0;

      return (meshes_end - meshes_begin) / sizeof(ubl.z_values);
    }

    void MarlinSettings::store_mesh(int8_t slot) {

      #if ENABLED(AUTO_BED_LEVELING_UBL)
        const int a = calc_num_meshes();
        if (!WITHIN(slot, 0, a - 1)) {
          #if ENABLED(EEPROM_CHITCHAT)
            ubl_invalid_slot(a);
            SERIAL_PROTOCOLPAIR("E2END=", E2END);
            SERIAL_PROTOCOLPAIR(" meshes_end=", meshes_end);
            SERIAL_PROTOCOLLNPAIR(" slot=", slot);
            SERIAL_EOL();
          #endif
          return;
        }

        uint16_t crc = 0;
        int pos = meshes_end - (slot + 1) * sizeof(ubl.z_values);

        write_data(pos, (uint8_t *)&ubl.z_values, sizeof(ubl.z_values), &crc);

        // Write crc to MAT along with other data, or just tack on to the beginning or end

        #if ENABLED(EEPROM_CHITCHAT)
          SERIAL_PROTOCOLLNPAIR("Mesh saved in slot ", slot);
        #endif

      #else

        // Other mesh types

      #endif
    }

    void MarlinSettings::load_mesh(int8_t slot, void *into /* = 0 */) {

      #if ENABLED(AUTO_BED_LEVELING_UBL)

        const int16_t a = settings.calc_num_meshes();

        if (!WITHIN(slot, 0, a - 1)) {
          #if ENABLED(EEPROM_CHITCHAT)
            ubl_invalid_slot(a);
          #endif
          return;
        }

        uint16_t crc = 0;
        int pos = meshes_end - (slot + 1) * sizeof(ubl.z_values);
        uint8_t * const dest = into ? (uint8_t*)into : (uint8_t*)&ubl.z_values;
        read_data(pos, dest, sizeof(ubl.z_values), &crc);

        // Compare crc with crc from MAT, or read from end

        #if ENABLED(EEPROM_CHITCHAT)
          SERIAL_PROTOCOLLNPAIR("Mesh loaded from slot ", slot);
        #endif

      #else

        // Other mesh types

      #endif
    }

    //void MarlinSettings::delete_mesh() { return; }
    //void MarlinSettings::defrag_meshes() { return; }

  #endif // AUTO_BED_LEVELING_UBL

#else // !EEPROM_SETTINGS

  bool MarlinSettings::save() {
    SERIAL_ERROR_START();
    SERIAL_ERRORLNPGM("EEPROM disabled");
    return false;
  }

#endif // !EEPROM_SETTINGS

/**
 * M502 - Reset Configuration
 */
void MarlinSettings::reset() {
  static const float tmp1[] PROGMEM = DEFAULT_AXIS_STEPS_PER_UNIT, tmp2[] PROGMEM = DEFAULT_MAX_FEEDRATE;
  static const uint32_t tmp3[] PROGMEM = DEFAULT_MAX_ACCELERATION;
  LOOP_XYZE_N(i) {
    planner.axis_steps_per_mm[i]          = pgm_read_float(&tmp1[i < COUNT(tmp1) ? i : COUNT(tmp1) - 1]);
    planner.max_feedrate_mm_s[i]          = pgm_read_float(&tmp2[i < COUNT(tmp2) ? i : COUNT(tmp2) - 1]);
    planner.max_acceleration_mm_per_s2[i] = pgm_read_dword_near(&tmp3[i < COUNT(tmp3) ? i : COUNT(tmp3) - 1]);
  }

  planner.acceleration = DEFAULT_ACCELERATION;
  planner.retract_acceleration = DEFAULT_RETRACT_ACCELERATION;
  planner.travel_acceleration = DEFAULT_TRAVEL_ACCELERATION;
  planner.min_feedrate_mm_s = DEFAULT_MINIMUMFEEDRATE;
  planner.min_segment_time = DEFAULT_MINSEGMENTTIME;
  planner.min_travel_feedrate_mm_s = DEFAULT_MINTRAVELFEEDRATE;
  planner.max_jerk[X_AXIS] = DEFAULT_XJERK;
  planner.max_jerk[Y_AXIS] = DEFAULT_YJERK;
  planner.max_jerk[Z_AXIS] = DEFAULT_ZJERK;
  planner.max_jerk[E_AXIS] = DEFAULT_EJERK;

  #if ENABLED(ENABLE_LEVELING_FADE_HEIGHT)
    new_z_fade_height = 10.0;
  #endif

  #if HAS_HOME_OFFSET
    ZERO(home_offset);
  #endif

  #if HOTENDS > 1
    constexpr float tmp4[XYZ][HOTENDS] = {
      HOTEND_OFFSET_X,
      HOTEND_OFFSET_Y
      #ifdef HOTEND_OFFSET_Z
        , HOTEND_OFFSET_Z
      #else
        , { 0 }
      #endif
    };
    static_assert(
      tmp4[X_AXIS][0] == 0 && tmp4[Y_AXIS][0] == 0 && tmp4[Z_AXIS][0] == 0,
      "Offsets for the first hotend must be 0.0."
    );
    LOOP_XYZ(i) HOTEND_LOOP() hotend_offset[i][e] = tmp4[i][e];
  #endif

  // Applies to all MBL and ABL
  #if HAS_LEVELING
    reset_bed_level();
  #endif

  #if HAS_BED_PROBE
    zprobe_zoffset = Z_PROBE_OFFSET_FROM_EXTRUDER;
  #endif

  #if ENABLED(DELTA)
    const float adj[ABC] = DELTA_ENDSTOP_ADJ,
                dta[ABC] = DELTA_TOWER_ANGLE_TRIM;
    COPY(delta_endstop_adj, adj);
    delta_radius = DELTA_RADIUS;
    delta_diagonal_rod = DELTA_DIAGONAL_ROD;
    delta_segments_per_second = DELTA_SEGMENTS_PER_SECOND;
    delta_calibration_radius = DELTA_CALIBRATION_RADIUS;
    COPY(delta_tower_angle_trim, dta);
    home_offset[Z_AXIS] = 0;

  #elif ENABLED(X_DUAL_ENDSTOPS)

    x_endstop_adj =
      #ifdef X_DUAL_ENDSTOPS_ADJUSTMENT
        X_DUAL_ENDSTOPS_ADJUSTMENT
      #else
        0
      #endif
    ;

  #elif ENABLED(Y_DUAL_ENDSTOPS)

    y_endstop_adj =
      #ifdef Y_DUAL_ENDSTOPS_ADJUSTMENT
        Y_DUAL_ENDSTOPS_ADJUSTMENT
      #else
        0
      #endif
    ;

  #elif ENABLED(Z_DUAL_ENDSTOPS)

    z_endstop_adj =
      #ifdef Z_DUAL_ENDSTOPS_ADJUSTMENT
        Z_DUAL_ENDSTOPS_ADJUSTMENT
      #else
        0
      #endif
    ;

  #endif

  #if ENABLED(ULTIPANEL)
    lcd_preheat_hotend_temp[0] = PREHEAT_1_TEMP_HOTEND;
    lcd_preheat_hotend_temp[1] = PREHEAT_2_TEMP_HOTEND;
    lcd_preheat_bed_temp[0] = PREHEAT_1_TEMP_BED;
    lcd_preheat_bed_temp[1] = PREHEAT_2_TEMP_BED;
    lcd_preheat_fan_speed[0] = PREHEAT_1_FAN_SPEED;
    lcd_preheat_fan_speed[1] = PREHEAT_2_FAN_SPEED;
  #endif

  #if HAS_LCD_CONTRAST
    lcd_contrast = DEFAULT_LCD_CONTRAST;
  #endif

  #if ENABLED(PIDTEMP)
    #if ENABLED(PID_PARAMS_PER_HOTEND) && HOTENDS > 1
      HOTEND_LOOP()
    #endif
    {
      PID_PARAM(Kp, e) = DEFAULT_Kp;
      PID_PARAM(Ki, e) = scalePID_i(DEFAULT_Ki);
      PID_PARAM(Kd, e) = scalePID_d(DEFAULT_Kd);
      #if ENABLED(PID_EXTRUSION_SCALING)
        PID_PARAM(Kc, e) = DEFAULT_Kc;
      #endif
    }
    #if ENABLED(PID_EXTRUSION_SCALING)
      lpq_len = 20; // default last-position-queue size
    #endif
  #endif // PIDTEMP

  #if ENABLED(PIDTEMPBED)
    thermalManager.bedKp = DEFAULT_bedKp;
    thermalManager.bedKi = scalePID_i(DEFAULT_bedKi);
    thermalManager.bedKd = scalePID_d(DEFAULT_bedKd);
  #endif

  #if ENABLED(FWRETRACT)
    autoretract_enabled = false;
    retract_length = RETRACT_LENGTH;
    retract_feedrate_mm_s = RETRACT_FEEDRATE;
    retract_zlift = RETRACT_ZLIFT;
    retract_recover_length = RETRACT_RECOVER_LENGTH;
    retract_recover_feedrate_mm_s = RETRACT_RECOVER_FEEDRATE;
    swap_retract_length = RETRACT_LENGTH_SWAP;
    swap_retract_recover_length = RETRACT_RECOVER_LENGTH_SWAP;
    swap_retract_recover_feedrate_mm_s = RETRACT_RECOVER_FEEDRATE_SWAP;
  #endif // FWRETRACT

  volumetric_enabled =
    #if ENABLED(VOLUMETRIC_DEFAULT_ON)
      true
    #else
      false
    #endif
  ;
  for (uint8_t q = 0; q < COUNT(filament_size); q++)
    filament_size[q] = DEFAULT_NOMINAL_FILAMENT_DIA;

  endstops.enable_globally(
    #if ENABLED(ENDSTOPS_ALWAYS_ON_DEFAULT)
      true
    #else
      false
    #endif
  );

  #if ENABLED(HAVE_TMC2130)
    #if ENABLED(X_IS_TMC2130)
      stepperX.setCurrent(X_CURRENT, R_SENSE, HOLD_MULTIPLIER);
    #endif
    #if ENABLED(Y_IS_TMC2130)
      stepperY.setCurrent(Y_CURRENT, R_SENSE, HOLD_MULTIPLIER);
    #endif
    #if ENABLED(Z_IS_TMC2130)
      stepperZ.setCurrent(Z_CURRENT, R_SENSE, HOLD_MULTIPLIER);
    #endif
    #if ENABLED(X2_IS_TMC2130)
      stepperX2.setCurrent(X2_CURRENT, R_SENSE, HOLD_MULTIPLIER);
    #endif
    #if ENABLED(Y2_IS_TMC2130)
      stepperY2.setCurrent(Y2_CURRENT, R_SENSE, HOLD_MULTIPLIER);
    #endif
    #if ENABLED(Z2_IS_TMC2130)
      stepperZ2.setCurrent(Z2_CURRENT, R_SENSE, HOLD_MULTIPLIER);
    #endif
    #if ENABLED(E0_IS_TMC2130)
      stepperE0.setCurrent(E0_CURRENT, R_SENSE, HOLD_MULTIPLIER);
    #endif
    #if ENABLED(E1_IS_TMC2130)
      stepperE1.setCurrent(E1_CURRENT, R_SENSE, HOLD_MULTIPLIER);
    #endif
    #if ENABLED(E2_IS_TMC2130)
      stepperE2.setCurrent(E2_CURRENT, R_SENSE, HOLD_MULTIPLIER);
    #endif
    #if ENABLED(E3_IS_TMC2130)
      stepperE3.setCurrent(E3_CURRENT, R_SENSE, HOLD_MULTIPLIER);
    #endif
  #endif

  #if ENABLED(LIN_ADVANCE)
    planner.extruder_advance_k = LIN_ADVANCE_K;
    planner.advance_ed_ratio = LIN_ADVANCE_E_D_RATIO;
  #endif

  #if HAS_MOTOR_CURRENT_PWM
    uint32_t tmp_motor_current_setting[3] = PWM_MOTOR_CURRENT;
    for (uint8_t q = 3; q--;)
      stepper.digipot_current(q, (stepper.motor_current_setting[q] = tmp_motor_current_setting[q]));
  #endif

  #if ENABLED(AUTO_BED_LEVELING_UBL)
    ubl.reset();
  #endif

  postprocess();

  #if ENABLED(EEPROM_CHITCHAT)
    SERIAL_ECHO_START();
    SERIAL_ECHOLNPGM("Hardcoded Default Settings Loaded");
  #endif
}

#if DISABLED(DISABLE_M503)

  #define CONFIG_ECHO_START do{ if (!forReplay) SERIAL_ECHO_START(); }while(0)

  /**
   * M503 - Report current settings in RAM
   *
   * Unless specifically disabled, M503 is available even without EEPROM
   */
  void MarlinSettings::report(bool forReplay) {

    /**
     * Announce current units, in case inches are being displayed
     */
    CONFIG_ECHO_START;
    #if ENABLED(INCH_MODE_SUPPORT)
      #define LINEAR_UNIT(N) ((N) / parser.linear_unit_factor)
      #define VOLUMETRIC_UNIT(N) ((N) / (volumetric_enabled ? parser.volumetric_unit_factor : parser.linear_unit_factor))
      SERIAL_ECHOPGM("  G2");
      SERIAL_CHAR(parser.linear_unit_factor == 1.0 ? '1' : '0');
      SERIAL_ECHOPGM(" ; Units in ");
      serialprintPGM(parser.linear_unit_factor == 1.0 ? PSTR("mm\n") : PSTR("inches\n"));
    #else
      #define LINEAR_UNIT(N) N
      #define VOLUMETRIC_UNIT(N) N
      SERIAL_ECHOLNPGM("  G21    ; Units in mm");
    #endif

    #if ENABLED(ULTIPANEL)

      // Temperature units - for Ultipanel temperature options

      CONFIG_ECHO_START;
      #if ENABLED(TEMPERATURE_UNITS_SUPPORT)
        #define TEMP_UNIT(N) parser.to_temp_units(N)
        SERIAL_ECHOPGM("  M149 ");
        SERIAL_CHAR(parser.temp_units_code());
        SERIAL_ECHOPGM(" ; Units in ");
        serialprintPGM(parser.temp_units_name());
      #else
        #define TEMP_UNIT(N) N
        SERIAL_ECHOLNPGM("  M149 C ; Units in Celsius");
      #endif

    #endif

    SERIAL_EOL();

    /**
     * Volumetric extrusion M200
     */
    if (!forReplay) {
      CONFIG_ECHO_START;
      SERIAL_ECHOPGM("Filament settings:");
      if (volumetric_enabled)
        SERIAL_EOL();
      else
        SERIAL_ECHOLNPGM(" Disabled");
    }

    CONFIG_ECHO_START;
    SERIAL_ECHOPAIR("  M200 D", filament_size[0]);
    SERIAL_EOL();
    #if EXTRUDERS > 1
      CONFIG_ECHO_START;
      SERIAL_ECHOPAIR("  M200 T1 D", filament_size[1]);
      SERIAL_EOL();
      #if EXTRUDERS > 2
        CONFIG_ECHO_START;
        SERIAL_ECHOPAIR("  M200 T2 D", filament_size[2]);
        SERIAL_EOL();
        #if EXTRUDERS > 3
          CONFIG_ECHO_START;
          SERIAL_ECHOPAIR("  M200 T3 D", filament_size[3]);
          SERIAL_EOL();
          #if EXTRUDERS > 4
            CONFIG_ECHO_START;
            SERIAL_ECHOPAIR("  M200 T4 D", filament_size[4]);
            SERIAL_EOL();
          #endif // EXTRUDERS > 4
        #endif // EXTRUDERS > 3
      #endif // EXTRUDERS > 2
    #endif // EXTRUDERS > 1

    if (!volumetric_enabled) {
      CONFIG_ECHO_START;
      SERIAL_ECHOLNPGM("  M200 D0");
    }

    if (!forReplay) {
      CONFIG_ECHO_START;
      SERIAL_ECHOLNPGM("Steps per unit:");
    }
    CONFIG_ECHO_START;
    SERIAL_ECHOPAIR("  M92 X", LINEAR_UNIT(planner.axis_steps_per_mm[X_AXIS]));
    SERIAL_ECHOPAIR(" Y", LINEAR_UNIT(planner.axis_steps_per_mm[Y_AXIS]));
    SERIAL_ECHOPAIR(" Z", LINEAR_UNIT(planner.axis_steps_per_mm[Z_AXIS]));
    #if DISABLED(DISTINCT_E_FACTORS)
      SERIAL_ECHOPAIR(" E", VOLUMETRIC_UNIT(planner.axis_steps_per_mm[E_AXIS]));
    #endif
    SERIAL_EOL();
    #if ENABLED(DISTINCT_E_FACTORS)
      CONFIG_ECHO_START;
      for (uint8_t i = 0; i < E_STEPPERS; i++) {
        SERIAL_ECHOPAIR("  M92 T", (int)i);
        SERIAL_ECHOLNPAIR(" E", VOLUMETRIC_UNIT(planner.axis_steps_per_mm[E_AXIS + i]));
      }
    #endif

    if (!forReplay) {
      CONFIG_ECHO_START;
      SERIAL_ECHOLNPGM("Maximum feedrates (units/s):");
    }
    CONFIG_ECHO_START;
    SERIAL_ECHOPAIR("  M203 X", LINEAR_UNIT(planner.max_feedrate_mm_s[X_AXIS]));
    SERIAL_ECHOPAIR(" Y", LINEAR_UNIT(planner.max_feedrate_mm_s[Y_AXIS]));
    SERIAL_ECHOPAIR(" Z", LINEAR_UNIT(planner.max_feedrate_mm_s[Z_AXIS]));
    #if DISABLED(DISTINCT_E_FACTORS)
      SERIAL_ECHOPAIR(" E", VOLUMETRIC_UNIT(planner.max_feedrate_mm_s[E_AXIS]));
    #endif
    SERIAL_EOL();
    #if ENABLED(DISTINCT_E_FACTORS)
      CONFIG_ECHO_START;
      for (uint8_t i = 0; i < E_STEPPERS; i++) {
        SERIAL_ECHOPAIR("  M203 T", (int)i);
        SERIAL_ECHOLNPAIR(" E", VOLUMETRIC_UNIT(planner.max_feedrate_mm_s[E_AXIS + i]));
      }
    #endif

    if (!forReplay) {
      CONFIG_ECHO_START;
      SERIAL_ECHOLNPGM("Maximum Acceleration (units/s2):");
    }
    CONFIG_ECHO_START;
    SERIAL_ECHOPAIR("  M201 X", LINEAR_UNIT(planner.max_acceleration_mm_per_s2[X_AXIS]));
    SERIAL_ECHOPAIR(" Y", LINEAR_UNIT(planner.max_acceleration_mm_per_s2[Y_AXIS]));
    SERIAL_ECHOPAIR(" Z", LINEAR_UNIT(planner.max_acceleration_mm_per_s2[Z_AXIS]));
    #if DISABLED(DISTINCT_E_FACTORS)
      SERIAL_ECHOPAIR(" E", VOLUMETRIC_UNIT(planner.max_acceleration_mm_per_s2[E_AXIS]));
    #endif
    SERIAL_EOL();
    #if ENABLED(DISTINCT_E_FACTORS)
      CONFIG_ECHO_START;
      for (uint8_t i = 0; i < E_STEPPERS; i++) {
        SERIAL_ECHOPAIR("  M201 T", (int)i);
        SERIAL_ECHOLNPAIR(" E", VOLUMETRIC_UNIT(planner.max_acceleration_mm_per_s2[E_AXIS + i]));
      }
    #endif

    if (!forReplay) {
      CONFIG_ECHO_START;
      SERIAL_ECHOLNPGM("Acceleration (units/s2): P<print_accel> R<retract_accel> T<travel_accel>");
    }
    CONFIG_ECHO_START;
    SERIAL_ECHOPAIR("  M204 P", LINEAR_UNIT(planner.acceleration));
    SERIAL_ECHOPAIR(" R", LINEAR_UNIT(planner.retract_acceleration));
    SERIAL_ECHOLNPAIR(" T", LINEAR_UNIT(planner.travel_acceleration));

    if (!forReplay) {
      CONFIG_ECHO_START;
      SERIAL_ECHOLNPGM("Advanced: S<min_feedrate> T<min_travel_feedrate> B<min_segment_time_ms> X<max_xy_jerk> Z<max_z_jerk> E<max_e_jerk>");
    }
    CONFIG_ECHO_START;
    SERIAL_ECHOPAIR("  M205 S", LINEAR_UNIT(planner.min_feedrate_mm_s));
    SERIAL_ECHOPAIR(" T", LINEAR_UNIT(planner.min_travel_feedrate_mm_s));
    SERIAL_ECHOPAIR(" B", planner.min_segment_time);
    SERIAL_ECHOPAIR(" X", LINEAR_UNIT(planner.max_jerk[X_AXIS]));
    SERIAL_ECHOPAIR(" Y", LINEAR_UNIT(planner.max_jerk[Y_AXIS]));
    SERIAL_ECHOPAIR(" Z", LINEAR_UNIT(planner.max_jerk[Z_AXIS]));
    SERIAL_ECHOLNPAIR(" E", LINEAR_UNIT(planner.max_jerk[E_AXIS]));

    #if HAS_M206_COMMAND
      if (!forReplay) {
        CONFIG_ECHO_START;
        SERIAL_ECHOLNPGM("Home offset:");
      }
      CONFIG_ECHO_START;
      SERIAL_ECHOPAIR("  M206 X", LINEAR_UNIT(home_offset[X_AXIS]));
      SERIAL_ECHOPAIR(" Y", LINEAR_UNIT(home_offset[Y_AXIS]));
      SERIAL_ECHOLNPAIR(" Z", LINEAR_UNIT(home_offset[Z_AXIS]));
    #endif

    #if HOTENDS > 1
      if (!forReplay) {
        CONFIG_ECHO_START;
        SERIAL_ECHOLNPGM("Hotend offsets:");
      }
      CONFIG_ECHO_START;
      for (uint8_t e = 1; e < HOTENDS; e++) {
        SERIAL_ECHOPAIR("  M218 T", (int)e);
        SERIAL_ECHOPAIR(" X", LINEAR_UNIT(hotend_offset[X_AXIS][e]));
        SERIAL_ECHOPAIR(" Y", LINEAR_UNIT(hotend_offset[Y_AXIS][e]));
        #if ENABLED(DUAL_X_CARRIAGE) || ENABLED(SWITCHING_NOZZLE) ||ENABLED(PARKING_EXTRUDER)
          SERIAL_ECHOPAIR(" Z", LINEAR_UNIT(hotend_offset[Z_AXIS][e]));
        #endif
        SERIAL_EOL();
      }
    #endif

    /**
     * Bed Leveling
     */
    #if HAS_LEVELING

      #if ENABLED(MESH_BED_LEVELING)

        if (!forReplay) {
          CONFIG_ECHO_START;
          SERIAL_ECHOLNPGM("Mesh Bed Leveling:");
        }
        CONFIG_ECHO_START;

      #elif ENABLED(AUTO_BED_LEVELING_UBL)

        if (!forReplay) {
          CONFIG_ECHO_START;
          ubl.echo_name();
          SERIAL_ECHOLNPGM(":");
        }
        CONFIG_ECHO_START;

      #elif HAS_ABL

        if (!forReplay) {
          CONFIG_ECHO_START;
          SERIAL_ECHOLNPGM("Auto Bed Leveling:");
        }
        CONFIG_ECHO_START;

      #endif

      CONFIG_ECHO_START;
      SERIAL_ECHOPAIR("  M420 S", planner.leveling_active ? 1 : 0);
      #if ENABLED(ENABLE_LEVELING_FADE_HEIGHT)
        SERIAL_ECHOPAIR(" Z", LINEAR_UNIT(planner.z_fade_height));
      #endif
      SERIAL_EOL();

      #if ENABLED(MESH_BED_LEVELING)

        for (uint8_t py = 0; py < GRID_MAX_POINTS_Y; py++) {
          for (uint8_t px = 0; px < GRID_MAX_POINTS_X; px++) {
            CONFIG_ECHO_START;
            SERIAL_ECHOPAIR("  G29 S3 X", (int)px + 1);
            SERIAL_ECHOPAIR(" Y", (int)py + 1);
            SERIAL_ECHOPGM(" Z");
            SERIAL_PROTOCOL_F(LINEAR_UNIT(mbl.z_values[px][py]), 5);
            SERIAL_EOL();
          }
        }

      #elif ENABLED(AUTO_BED_LEVELING_UBL)

        if (!forReplay) {
          SERIAL_EOL();
          ubl.report_state();
          SERIAL_ECHOLNPAIR("\nActive Mesh Slot: ", ubl.storage_slot);
          SERIAL_ECHOPAIR("EEPROM can hold ", calc_num_meshes());
          SERIAL_ECHOLNPGM(" meshes.\n");
        }

      #endif

    #endif // HAS_LEVELING

    #if ENABLED(DELTA)
      if (!forReplay) {
        CONFIG_ECHO_START;
        SERIAL_ECHOLNPGM("Endstop adjustment:");
      }
      CONFIG_ECHO_START;
      SERIAL_ECHOPAIR("  M666 X", LINEAR_UNIT(delta_endstop_adj[X_AXIS]));
      SERIAL_ECHOPAIR(" Y", LINEAR_UNIT(delta_endstop_adj[Y_AXIS]));
      SERIAL_ECHOLNPAIR(" Z", LINEAR_UNIT(delta_endstop_adj[Z_AXIS]));
      if (!forReplay) {
        CONFIG_ECHO_START;
        SERIAL_ECHOLNPGM("Delta settings: L<diagonal_rod> R<radius> H<height> S<segments_per_s> B<calibration radius> XYZ<tower angle corrections>");
      }
      CONFIG_ECHO_START;
      SERIAL_ECHOPAIR("  M665 L", LINEAR_UNIT(delta_diagonal_rod));
      SERIAL_ECHOPAIR(" R", LINEAR_UNIT(delta_radius));
      SERIAL_ECHOPAIR(" H", LINEAR_UNIT(DELTA_HEIGHT + home_offset[Z_AXIS]));
      SERIAL_ECHOPAIR(" S", delta_segments_per_second);
      SERIAL_ECHOPAIR(" B", LINEAR_UNIT(delta_calibration_radius));
      SERIAL_ECHOPAIR(" X", LINEAR_UNIT(delta_tower_angle_trim[A_AXIS]));
      SERIAL_ECHOPAIR(" Y", LINEAR_UNIT(delta_tower_angle_trim[B_AXIS]));
      SERIAL_ECHOPAIR(" Z", LINEAR_UNIT(delta_tower_angle_trim[C_AXIS]));
      SERIAL_EOL();

    #elif ENABLED(X_DUAL_ENDSTOPS) || ENABLED(Y_DUAL_ENDSTOPS) || ENABLED(Z_DUAL_ENDSTOPS)
      if (!forReplay) {
        CONFIG_ECHO_START;
        SERIAL_ECHOLNPGM("Endstop adjustment:");
      }
      CONFIG_ECHO_START;
      SERIAL_ECHOPGM("  M666");
      #if ENABLED(X_DUAL_ENDSTOPS)
        SERIAL_ECHOPAIR(" X", LINEAR_UNIT(x_endstop_adj));
      #endif
      #if ENABLED(Y_DUAL_ENDSTOPS)
        CONFIG_ECHO_START;
        SERIAL_ECHOPAIR(" Y", LINEAR_UNIT(y_endstop_adj));
      #endif
      #if ENABLED(Z_DUAL_ENDSTOPS)
        CONFIG_ECHO_START;
        SERIAL_ECHOPAIR(" Z", LINEAR_UNIT(z_endstop_adj));
      #endif
      SERIAL_EOL();
    #endif // DELTA

    #if ENABLED(ULTIPANEL)
      if (!forReplay) {
        CONFIG_ECHO_START;
        SERIAL_ECHOLNPGM("Material heatup parameters:");
      }
      CONFIG_ECHO_START;
      for (uint8_t i = 0; i < COUNT(lcd_preheat_hotend_temp); i++) {
        SERIAL_ECHOPAIR("  M145 S", (int)i);
        SERIAL_ECHOPAIR(" H", TEMP_UNIT(lcd_preheat_hotend_temp[i]));
        SERIAL_ECHOPAIR(" B", TEMP_UNIT(lcd_preheat_bed_temp[i]));
        SERIAL_ECHOLNPAIR(" F", lcd_preheat_fan_speed[i]);
      }
    #endif // ULTIPANEL

    #if HAS_PID_HEATING

      if (!forReplay) {
        CONFIG_ECHO_START;
        SERIAL_ECHOLNPGM("PID settings:");
      }
      #if ENABLED(PIDTEMP)
        #if HOTENDS > 1
          if (forReplay) {
            HOTEND_LOOP() {
              CONFIG_ECHO_START;
              SERIAL_ECHOPAIR("  M301 E", e);
              SERIAL_ECHOPAIR(" P", PID_PARAM(Kp, e));
              SERIAL_ECHOPAIR(" I", unscalePID_i(PID_PARAM(Ki, e)));
              SERIAL_ECHOPAIR(" D", unscalePID_d(PID_PARAM(Kd, e)));
              #if ENABLED(PID_EXTRUSION_SCALING)
                SERIAL_ECHOPAIR(" C", PID_PARAM(Kc, e));
                if (e == 0) SERIAL_ECHOPAIR(" L", lpq_len);
              #endif
              SERIAL_EOL();
            }
          }
          else
        #endif // HOTENDS > 1
        // !forReplay || HOTENDS == 1
        {
          CONFIG_ECHO_START;
          SERIAL_ECHOPAIR("  M301 P", PID_PARAM(Kp, 0)); // for compatibility with hosts, only echo values for E0
          SERIAL_ECHOPAIR(" I", unscalePID_i(PID_PARAM(Ki, 0)));
          SERIAL_ECHOPAIR(" D", unscalePID_d(PID_PARAM(Kd, 0)));
          #if ENABLED(PID_EXTRUSION_SCALING)
            SERIAL_ECHOPAIR(" C", PID_PARAM(Kc, 0));
            SERIAL_ECHOPAIR(" L", lpq_len);
          #endif
          SERIAL_EOL();
        }
      #endif // PIDTEMP

      #if ENABLED(PIDTEMPBED)
        CONFIG_ECHO_START;
        SERIAL_ECHOPAIR("  M304 P", thermalManager.bedKp);
        SERIAL_ECHOPAIR(" I", unscalePID_i(thermalManager.bedKi));
        SERIAL_ECHOPAIR(" D", unscalePID_d(thermalManager.bedKd));
        SERIAL_EOL();
      #endif

    #endif // PIDTEMP || PIDTEMPBED

    #if HAS_LCD_CONTRAST
      if (!forReplay) {
        CONFIG_ECHO_START;
        SERIAL_ECHOLNPGM("LCD Contrast:");
      }
      CONFIG_ECHO_START;
      SERIAL_ECHOLNPAIR("  M250 C", lcd_contrast);
    #endif

    #if ENABLED(FWRETRACT)

      if (!forReplay) {
        CONFIG_ECHO_START;
        SERIAL_ECHOLNPGM("Retract: S<length> F<units/m> Z<lift>");
      }
      CONFIG_ECHO_START;
      SERIAL_ECHOPAIR("  M207 S", LINEAR_UNIT(retract_length));
      SERIAL_ECHOPAIR(" W", LINEAR_UNIT(swap_retract_length));
      SERIAL_ECHOPAIR(" F", MMS_TO_MMM(LINEAR_UNIT(retract_feedrate_mm_s)));
      SERIAL_ECHOLNPAIR(" Z", LINEAR_UNIT(retract_zlift));

      if (!forReplay) {
        CONFIG_ECHO_START;
        SERIAL_ECHOLNPGM("Recover: S<length> F<units/m>");
      }
      CONFIG_ECHO_START;
      SERIAL_ECHOPAIR("  M208 S", LINEAR_UNIT(retract_recover_length));
      SERIAL_ECHOPAIR(" W", LINEAR_UNIT(swap_retract_recover_length));
      SERIAL_ECHOLNPAIR(" F", MMS_TO_MMM(LINEAR_UNIT(retract_recover_feedrate_mm_s)));

      if (!forReplay) {
        CONFIG_ECHO_START;
        SERIAL_ECHOLNPGM("Auto-Retract: S=0 to disable, 1 to interpret E-only moves as retract/recover");
      }
      CONFIG_ECHO_START;
      SERIAL_ECHOLNPAIR("  M209 S", autoretract_enabled ? 1 : 0);

    #endif // FWRETRACT

    /**
     * Probe Offset
     */
    #if HAS_BED_PROBE
      if (!forReplay) {
        CONFIG_ECHO_START;
        SERIAL_ECHOLNPGM("Z-Probe Offset (mm):");
      }
      CONFIG_ECHO_START;
      SERIAL_ECHOLNPAIR("  M851 Z", LINEAR_UNIT(zprobe_zoffset));
    #endif

    /**
     * TMC2130 stepper driver current
     */
    #if ENABLED(HAVE_TMC2130)
      if (!forReplay) {
        CONFIG_ECHO_START;
        SERIAL_ECHOLNPGM("Stepper driver current:");
      }
      CONFIG_ECHO_START;
      SERIAL_ECHO("  M906");
      #if ENABLED(X_IS_TMC2130)
        SERIAL_ECHOPAIR(" X", stepperX.getCurrent());
      #endif
      #if ENABLED(Y_IS_TMC2130)
        SERIAL_ECHOPAIR(" Y", stepperY.getCurrent());
      #endif
      #if ENABLED(Z_IS_TMC2130)
        SERIAL_ECHOPAIR(" Z", stepperZ.getCurrent());
      #endif
      #if ENABLED(X2_IS_TMC2130)
        SERIAL_ECHOPAIR(" X2", stepperX2.getCurrent());
      #endif
      #if ENABLED(Y2_IS_TMC2130)
        SERIAL_ECHOPAIR(" Y2", stepperY2.getCurrent());
      #endif
      #if ENABLED(Z2_IS_TMC2130)
        SERIAL_ECHOPAIR(" Z2", stepperZ2.getCurrent());
      #endif
      #if ENABLED(E0_IS_TMC2130)
        SERIAL_ECHOPAIR(" E0", stepperE0.getCurrent());
      #endif
      #if ENABLED(E1_IS_TMC2130)
        SERIAL_ECHOPAIR(" E1", stepperE1.getCurrent());
      #endif
      #if ENABLED(E2_IS_TMC2130)
        SERIAL_ECHOPAIR(" E2", stepperE2.getCurrent());
      #endif
      #if ENABLED(E3_IS_TMC2130)
        SERIAL_ECHOPAIR(" E3", stepperE3.getCurrent());
      #endif
      SERIAL_EOL();
    #endif

    /**
     * Linear Advance
     */
    #if ENABLED(LIN_ADVANCE)
      if (!forReplay) {
        CONFIG_ECHO_START;
        SERIAL_ECHOLNPGM("Linear Advance:");
      }
      CONFIG_ECHO_START;
      SERIAL_ECHOPAIR("  M900 K", planner.extruder_advance_k);
      SERIAL_ECHOLNPAIR(" R", planner.advance_ed_ratio);
    #endif

    #if HAS_MOTOR_CURRENT_PWM
      CONFIG_ECHO_START;
      if (!forReplay) {
        SERIAL_ECHOLNPGM("Stepper motor currents:");
        CONFIG_ECHO_START;
      }
      SERIAL_ECHOPAIR("  M907 X", stepper.motor_current_setting[0]);
      SERIAL_ECHOPAIR(" Z", stepper.motor_current_setting[1]);
      SERIAL_ECHOPAIR(" E", stepper.motor_current_setting[2]);
      SERIAL_EOL();
    #endif
  }

#endif // !DISABLE_M503<|MERGE_RESOLUTION|>--- conflicted
+++ resolved
@@ -36,13 +36,13 @@
  *
  */
 
-#define EEPROM_VERSION "V42"
+#define EEPROM_VERSION "V43"
 
 // Change EEPROM version if these are changed:
 #define EEPROM_OFFSET 100
 
 /**
- * V42 EEPROM Layout:
+ * V43 EEPROM Layout:
  *
  *  100  Version                                    (char x4)
  *  104  EEPROM CRC16                               (uint16_t)
@@ -91,85 +91,79 @@
  *  324  G29 A     planner.leveling_active          (bool)
  *  325  G29 S     ubl.storage_slot                 (int8_t)
  *
- * DELTA:                                           48 bytes
- *  348  M666 XYZ  delta_endstop_adj                (float x3)
- *  360  M665 R    delta_radius                     (float)
- *  364  M665 L    delta_diagonal_rod               (float)
- *  368  M665 S    delta_segments_per_second        (float)
- *  372  M665 B    delta_calibration_radius         (float)
- *  376  M665 X    delta_tower_angle_trim[A]        (float)
- *  380  M665 Y    delta_tower_angle_trim[B]        (float)
- *  384  M665 Z    delta_tower_angle_trim[C]        (float)
- *
- * X_DUAL_ENDSTOPS:                                 48 bytes
- *  348  M666 X    x_endstop_adj                    (float)
- *  ---            dummy data                       (float x11)
- * Y_DUAL_ENDSTOPS:                                 48 bytes
- *  348  M666 Y    y_endstop_adj                    (float)
- *  ---            dummy data                       (float x11)
- * Z_DUAL_ENDSTOPS:                                 48 bytes
- *  348  M666 Z    z_endstop_adj                    (float)
- *  ---            dummy data                       (float x11)
- *
+ * DELTA:                                           40 bytes
+ *  352  M666 XYZ  delta_endstop_adj                (float x3)
+ *  364  M665 R    delta_radius                     (float)
+ *  368  M665 L    delta_diagonal_rod               (float)
+ *  372  M665 S    delta_segments_per_second        (float)
+ *  376  M665 B    delta_calibration_radius         (float)
+ *  380  M665 X    delta_tower_angle_trim[A]        (float)
+ *  384  M665 Y    delta_tower_angle_trim[B]        (float)
+ *  388  M665 Z    delta_tower_angle_trim[C]        (float)
+ *
+ * [XYZ]_DUAL_ENDSTOPS:                             12 bytes
+ *  352  M666 X    x_endstop_adj                    (float)
+ *  356  M666 Y    y_endstop_adj                    (float)
+ *  360  M666 Z    z_endstop_adj                    (float)
  *
  * ULTIPANEL:                                       6 bytes
- *  396  M145 S0 H lcd_preheat_hotend_temp          (int x2)
- *  400  M145 S0 B lcd_preheat_bed_temp             (int x2)
- *  404  M145 S0 F lcd_preheat_fan_speed            (int x2)
+ *  392  M145 S0 H lcd_preheat_hotend_temp          (int x2)
+ *  396  M145 S0 B lcd_preheat_bed_temp             (int x2)
+ *  400  M145 S0 F lcd_preheat_fan_speed            (int x2)
  *
  * PIDTEMP:                                         66 bytes
- *  408  M301 E0 PIDC  Kp[0], Ki[0], Kd[0], Kc[0]   (float x4)
- *  424  M301 E1 PIDC  Kp[1], Ki[1], Kd[1], Kc[1]   (float x4)
- *  440  M301 E2 PIDC  Kp[2], Ki[2], Kd[2], Kc[2]   (float x4)
- *  456  M301 E3 PIDC  Kp[3], Ki[3], Kd[3], Kc[3]   (float x4)
- *  472  M301 E4 PIDC  Kp[3], Ki[3], Kd[3], Kc[3]   (float x4)
- *  488  M301 L        lpq_len                      (int)
+ *  404  M301 E0 PIDC  Kp[0], Ki[0], Kd[0], Kc[0]   (float x4)
+ *  420  M301 E1 PIDC  Kp[1], Ki[1], Kd[1], Kc[1]   (float x4)
+ *  436  M301 E2 PIDC  Kp[2], Ki[2], Kd[2], Kc[2]   (float x4)
+ *  452  M301 E3 PIDC  Kp[3], Ki[3], Kd[3], Kc[3]   (float x4)
+ *  468  M301 E4 PIDC  Kp[3], Ki[3], Kd[3], Kc[3]   (float x4)
+ *  484  M301 L        lpq_len                      (int)
  *
  * PIDTEMPBED:                                      12 bytes
- *  490  M304 PID  thermalManager.bedKp, .bedKi, .bedKd (float x3)
+ *  486  M304 PID  thermalManager.bedKp, .bedKi, .bedKd (float x3)
  *
  * DOGLCD:                                          2 bytes
- *  502  M250 C    lcd_contrast                     (uint16_t)
+ *  498  M250 C    lcd_contrast                     (uint16_t)
  *
  * FWRETRACT:                                       33 bytes
- *  504  M209 S    autoretract_enabled              (bool)
- *  505  M207 S    retract_length                   (float)
- *  509  M207 F    retract_feedrate_mm_s            (float)
- *  513  M207 Z    retract_zlift                    (float)
- *  517  M208 S    retract_recover_length           (float)
- *  521  M208 F    retract_recover_feedrate_mm_s    (float)
- *  525  M207 W    swap_retract_length              (float)
- *  529  M208 W    swap_retract_recover_length      (float)
- *  533  M208 R    swap_retract_recover_feedrate_mm_s (float)
+ *  500  M209 S    autoretract_enabled              (bool)
+ *  501  M207 S    retract_length                   (float)
+ *  505  M207 F    retract_feedrate_mm_s            (float)
+ *  509  M207 Z    retract_zlift                    (float)
+ *  513  M208 S    retract_recover_length           (float)
+ *  517  M208 F    retract_recover_feedrate_mm_s    (float)
+ *  521  M207 W    swap_retract_length              (float)
+ *  525  M208 W    swap_retract_recover_length      (float)
+ *  529  M208 R    swap_retract_recover_feedrate_mm_s (float)
  *
  * Volumetric Extrusion:                            21 bytes
- *  537  M200 D    volumetric_enabled               (bool)
- *  538  M200 T D  filament_size                    (float x5) (T0..3)
- *
- * HAVE_TMC2130:                                    20 bytes
- *  558  M906 X    Stepper X current                (uint16_t)
- *  560  M906 Y    Stepper Y current                (uint16_t)
- *  562  M906 Z    Stepper Z current                (uint16_t)
- *  564  M906 X2   Stepper X2 current               (uint16_t)
- *  566  M906 Y2   Stepper Y2 current               (uint16_t)
- *  568  M906 Z2   Stepper Z2 current               (uint16_t)
- *  570  M906 E0   Stepper E0 current               (uint16_t)
- *  572  M906 E1   Stepper E1 current               (uint16_t)
- *  574  M906 E2   Stepper E2 current               (uint16_t)
- *  576  M906 E3   Stepper E3 current               (uint16_t)
- *  580  M906 E4   Stepper E4 current               (uint16_t)
+ *  533  M200 D    volumetric_enabled               (bool)
+ *  534  M200 T D  filament_size                    (float x5) (T0..3)
+ *
+ * HAVE_TMC2130:                                    22 bytes
+ *  554  M906 X    Stepper X current                (uint16_t)
+ *  556  M906 Y    Stepper Y current                (uint16_t)
+ *  558  M906 Z    Stepper Z current                (uint16_t)
+ *  560  M906 X2   Stepper X2 current               (uint16_t)
+ *  562  M906 Y2   Stepper Y2 current               (uint16_t)
+ *  564  M906 Z2   Stepper Z2 current               (uint16_t)
+ *  566  M906 E0   Stepper E0 current               (uint16_t)
+ *  568  M906 E1   Stepper E1 current               (uint16_t)
+ *  570  M906 E2   Stepper E2 current               (uint16_t)
+ *  572  M906 E3   Stepper E3 current               (uint16_t)
+ *  574  M906 E4   Stepper E4 current               (uint16_t)
  *
  * LIN_ADVANCE:                                     8 bytes
- *  584  M900 K    extruder_advance_k               (float)
- *  588  M900 WHD  advance_ed_ratio                 (float)
+ *  576  M900 K    extruder_advance_k               (float)
+ *  580  M900 WHD  advance_ed_ratio                 (float)
  *
  * HAS_MOTOR_CURRENT_PWM:
- *  592  M907 X    Stepper XY current               (uint32_t)
- *  596  M907 Z    Stepper Z current                (uint32_t)
- *  600  M907 E    Stepper E current                (uint32_t)
- *
- *  604                                Minimum end-point
- * 1925 (604 + 36 + 9 + 288 + 988)     Maximum end-point
+ *  584  M907 X    Stepper XY current               (uint32_t)
+ *  588  M907 Z    Stepper Z current                (uint32_t)
+ *  592  M907 E    Stepper E current                (uint32_t)
+ *
+ *  596                                Minimum end-point
+ * 1917 (596 + 36 + 9 + 288 + 988)     Maximum end-point
  *
  * ========================================================================
  * meshes_begin (between max and min end-point, directly above)
@@ -455,12 +449,7 @@
       EEPROM_WRITE(storage_slot);
     #endif // AUTO_BED_LEVELING_UBL
 
-<<<<<<< HEAD
-
-    // 9 floats for DELTA / Z_DUAL_ENDSTOPS
-=======
-    // 10 floats for DELTA / Z_DUAL_ENDSTOPS
->>>>>>> 6920769a
+    // 10 floats for DELTA / [XYZ]_DUAL_ENDSTOPS
     #if ENABLED(DELTA)
       EEPROM_WRITE(delta_endstop_adj);         // 3 floats
       EEPROM_WRITE(delta_radius);              // 1 float
@@ -468,18 +457,9 @@
       EEPROM_WRITE(delta_segments_per_second); // 1 float
       EEPROM_WRITE(delta_calibration_radius);  // 1 float
       EEPROM_WRITE(delta_tower_angle_trim);    // 3 floats
-      dummy = 0.0f;
-<<<<<<< HEAD
-      for (uint8_t q = 3; q--;) EEPROM_WRITE(dummy);
 
     #elif ENABLED(X_DUAL_ENDSTOPS) || ENABLED(Y_DUAL_ENDSTOPS) || ENABLED(Z_DUAL_ENDSTOPS)
-      // If you've got any dual endstops, then write them x,y,z, replacing any missing ones with
-      // dummy.
-=======
-      for (uint8_t q = 2; q--;) EEPROM_WRITE(dummy);
-    #elif ENABLED(Z_DUAL_ENDSTOPS)
-      EEPROM_WRITE(z_endstop_adj);             // 1 float
->>>>>>> 6920769a
+      // Write dual endstops in X, Y, Z order. Unused = 0.0
       dummy = 0.0f;
       #if ENABLED(X_DUAL_ENDSTOPS)
         EEPROM_WRITE(x_endstop_adj);             // 1 float
@@ -499,11 +479,11 @@
         EEPROM_WRITE(dummy);
       #endif
 
-      for (uint8_t q = 9; q--;) EEPROM_WRITE(dummy);
+      for (uint8_t q = 7; q--;) EEPROM_WRITE(dummy);
 
     #else
       dummy = 0.0f;
-      for (uint8_t q = 12; q--;) EEPROM_WRITE(dummy);
+      for (uint8_t q = 10; q--;) EEPROM_WRITE(dummy);
     #endif
 
     #if DISABLED(ULTIPANEL)
@@ -883,15 +863,9 @@
         EEPROM_READ(delta_calibration_radius);  // 1 float
         EEPROM_READ(delta_tower_angle_trim);    // 3 floats
         dummy = 0.0f;
-<<<<<<< HEAD
-        for (uint8_t q=3; q--;) EEPROM_READ(dummy);
+        for (uint8_t q=2; q--;) EEPROM_READ(dummy);
+
       #elif ENABLED(X_DUAL_ENDSTOPS) || ENABLED(Y_DUAL_ENDSTOPS) || ENABLED(Z_DUAL_ENDSTOPS)
-=======
-        for (uint8_t q=2; q--;) EEPROM_READ(dummy);
-      #elif ENABLED(Z_DUAL_ENDSTOPS)
-        EEPROM_READ(z_endstop_adj);
->>>>>>> 6920769a
-        dummy = 0.0f;
         #if ENABLED(X_DUAL_ENDSTOPS)
           EEPROM_READ(x_endstop_adj);             // 1 float
         #else
@@ -905,15 +879,17 @@
         #endif
 
         #if ENABLED(Z_DUAL_ENDSTOPS)
-          EEPROM_READ(z_endstop_adj);
+          EEPROM_READ(z_endstop_adj);             // 1 float
         #else
           EEPROM_READ(dummy);
         #endif
 
-        for (uint8_t q=9; q--;) EEPROM_READ(dummy);
-      #else
-        dummy = 0.0f;
-        for (uint8_t q=12; q--;) EEPROM_READ(dummy);
+        for (uint8_t q=7; q--;) EEPROM_READ(dummy);
+
+      #else
+
+        for (uint8_t q=10; q--;) EEPROM_READ(dummy);
+
       #endif
 
       #if DISABLED(ULTIPANEL)
@@ -1296,35 +1272,37 @@
     COPY(delta_tower_angle_trim, dta);
     home_offset[Z_AXIS] = 0;
 
-  #elif ENABLED(X_DUAL_ENDSTOPS)
-
-    x_endstop_adj =
-      #ifdef X_DUAL_ENDSTOPS_ADJUSTMENT
-        X_DUAL_ENDSTOPS_ADJUSTMENT
-      #else
-        0
-      #endif
-    ;
-
-  #elif ENABLED(Y_DUAL_ENDSTOPS)
-
-    y_endstop_adj =
-      #ifdef Y_DUAL_ENDSTOPS_ADJUSTMENT
-        Y_DUAL_ENDSTOPS_ADJUSTMENT
-      #else
-        0
-      #endif
-    ;
-
-  #elif ENABLED(Z_DUAL_ENDSTOPS)
-
-    z_endstop_adj =
-      #ifdef Z_DUAL_ENDSTOPS_ADJUSTMENT
-        Z_DUAL_ENDSTOPS_ADJUSTMENT
-      #else
-        0
-      #endif
-    ;
+  #elif ENABLED(X_DUAL_ENDSTOPS) || ENABLED(Y_DUAL_ENDSTOPS) || ENABLED(Z_DUAL_ENDSTOPS)
+
+    #if ENABLED(X_DUAL_ENDSTOPS)
+      x_endstop_adj =
+        #ifdef X_DUAL_ENDSTOPS_ADJUSTMENT
+          X_DUAL_ENDSTOPS_ADJUSTMENT
+        #else
+          0
+        #endif
+      ;
+    #endif
+
+    #if ENABLED(Y_DUAL_ENDSTOPS)
+      y_endstop_adj =
+        #ifdef Y_DUAL_ENDSTOPS_ADJUSTMENT
+          Y_DUAL_ENDSTOPS_ADJUSTMENT
+        #else
+          0
+        #endif
+      ;
+    #endif
+
+    #if ENABLED(Z_DUAL_ENDSTOPS)
+      z_endstop_adj =
+        #ifdef Z_DUAL_ENDSTOPS_ADJUSTMENT
+          Z_DUAL_ENDSTOPS_ADJUSTMENT
+        #else
+          0
+        #endif
+      ;
+    #endif
 
   #endif
 
@@ -1750,11 +1728,9 @@
         SERIAL_ECHOPAIR(" X", LINEAR_UNIT(x_endstop_adj));
       #endif
       #if ENABLED(Y_DUAL_ENDSTOPS)
-        CONFIG_ECHO_START;
         SERIAL_ECHOPAIR(" Y", LINEAR_UNIT(y_endstop_adj));
       #endif
       #if ENABLED(Z_DUAL_ENDSTOPS)
-        CONFIG_ECHO_START;
         SERIAL_ECHOPAIR(" Z", LINEAR_UNIT(z_endstop_adj));
       #endif
       SERIAL_EOL();
