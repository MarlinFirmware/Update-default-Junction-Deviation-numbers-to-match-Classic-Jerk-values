--- conflicted
+++ resolved
@@ -74,9 +74,6 @@
 const char PT_SCREEN_TEMP_TITLE[] PROGMEM           = "Temperature";
 const char PT_SCREEN_TEMP_HEATING_TITLE[] PROGMEM   = "Temperature";
 const char PT_SCREEN_INFO_TITLE[] PROGMEM           = "Version";
-<<<<<<< HEAD
-
-=======
 const char PT_SCREEN_OFFSET_INIT_TITLE[] PROGMEM    = "Adjust offset";
 const char PT_SCREEN_OFFSET_INIT_TEXT[] PROGMEM     = "Adjust offset?";
 const char PT_SCREEN_OFFSET_HOME_TITLE[] PROGMEM    = "Adjust offset";
@@ -89,32 +86,14 @@
 const char PT_SCREEN_OFFSET_FINISH_TITLE[] PROGMEM  = "Finished?";
 const char PT_SCREEN_OFFSET_FINISH_TEXT[] PROGMEM   = "All OK?";
 const char PT_SCREEN_PRINT_HEATING_TITLE[] PROGMEM  = "Temperature";
->>>>>>> d362d53f
 const char PT_SCREEN_PRINT_PRINTING[] PROGMEM       = "Printing";
 const char PT_SCREEN_PRINT_PAUSE[] PROGMEM          = "Pause";
 const char PT_SCREEN_PRINT_PAUSED[] PROGMEM         = "Paused";
 const char PT_SCREEN_PRINT_PAUSING[] PROGMEM        = "Pausing...";
-<<<<<<< HEAD
-const char PT_SCREEN_PRINT_STOPPED[] PROGMEM        = "Stopped";
-const char PT_SCREEN_PRINT[] PROGMEM                = "Confirm";
-const char PT_SCREEN_OFFSET_TITLE[] PROGMEM         = "Offset";
-const char PT_SCREEN_OFFSET_TEXT[] PROGMEM          = "Adjust offset?";
-const char PT_SCREEN_OFFSET_DIALOG_TEXT[] PROGMEM   = "Adjust the distance between the extruder & plate";
-const char PT_SCREEN_OFFSET_DIALOG_BOX[] PROGMEM    = "Push to continue";
-const char PT_SCREEN_OFFSET_FINISH[] PROGMEM        = "Finished?";
-const char PT_SCREEN_OFFSET_WAIT[] PROGMEM          = "Please wait";
-const char PT_SCREEN_OFFSET_WAIT_BOX[] PROGMEM      = "Push to continue";
-const char PT_SCREEN_OFFSET_HOME_TEXT[] PROGMEM     = "Performing homing operation";
-const char PT_SCREEN_OFFSET_PLANE_TEXT[] PROGMEM    = "Calculating the offset plane...";
-const char PT_SCREEN_STOP_CONFIRM[] PROGMEM         = "Stop";
-const char PT_SCREEN_STOP_BACK[] PROGMEM            = "Back";
-const char PT_SCREEN_STOP_OK[] PROGMEM              = "Confirm";
-=======
 const char PT_SCREEN_PRINT_COMPLETE_TITLE[] PROGMEM = "Print completed";
 const char PT_SCREEN_PRINT_COMPLETE_TEXT[] PROGMEM  = "Remove the print from the plate";
 const char PT_SCREEN_STOP_CONFIRM_TITLE[] PROGMEM   = "Stop";
 
->>>>>>> d362d53f
 const char PT_SCREEN_CHANGE_TITLE[] PROGMEM         = "Change filament";
 const char PT_SCREEN_CHANGE_BOX[] PROGMEM           = "Push to continue";
 const char PT_SCREEN_CHANGE_CONFIRM[] PROGMEM       = "Change filament";
