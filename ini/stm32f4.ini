#
# Marlin Firmware
# PlatformIO Configuration File
#

#################################
#
# STM32F4 Architecture
#
# Naming Example: STM32F401RGT6
#
#   F : Foundation (sometimes High Performance F2/F4)
#   4 : Cortex M4 core
#  01 : Line/Features
#   R : 64 or 66 pins  (T:36, C:48 or 49, M:81, V:100, Z:144, I:176)
#   G : 1024KB Flash-memory  (B:128KB, C:256KB, D:384KB, E:512KB)
#   T : LQFP package
#   6 : -40...85°C   (7: ...105°C)
#
#################################

#
# ARMED (STM32)
#
[env:ARMED]
platform      = ${common_stm32.platform}
extends       = common_stm32
board         = armed_v1
build_flags   = ${common_stm32.build_flags}
                -O2 -ffreestanding -fsigned-char -fno-move-loop-invariants -fno-strict-aliasing

#
# STM32F401VE
# 'STEVAL-3DP001V1' STM32F401VE board - https://www.st.com/en/evaluation-tools/steval-3dp001v1.html
#
[env:STM32F401VE_STEVAL]
platform          = ${common_stm32.platform}
extends           = stm32_variant
board             = marlin_STEVAL_STM32F401VE
build_flags       = ${stm32_variant.build_flags}
                    -DSTM32F401xE -DDISABLE_GENERIC_SERIALUSB
                    -DUSBD_USE_CDC_COMPOSITE -DUSE_USB_FS

#
# STM32F401RC
#
[env:FYSETC_CHEETAH_V20]
platform           = ${common_stm32.platform}
extends            = stm32_variant
board              = marlin_FYSETC_CHEETAH_V20
board_build.offset = 0xC000
build_flags        = ${stm32_variant.build_flags} -DSTM32F401xC

#
# FLYF407ZG
#
[env:FLYF407ZG]
platform            = ${common_stm32.platform}
extends             = stm32_variant
board               = marlin_STM32F407ZGT6
board_build.variant = MARLIN_FLY_F407ZG
board_build.offset  = 0x8000
upload_protocol     = dfu

#
# FYSETC S6 (STM32F446RET6 ARM Cortex-M4)
<<<<<<< HEAD
=======
#
[env:FYSETC_S6]
platform                    = ${common_stm32.platform}
extends                     = stm32_variant
board                       = marlin_fysetc_s6
board_build.offset          = 0x10000
board_upload.offset_address = 0x08010000
build_flags                 = ${stm32_variant.build_flags} -DHAL_PCD_MODULE_ENABLED
debug_tool                  = stlink
upload_protocol             = dfu
upload_command              = dfu-util -a 0 -s 0x08010000:leave -D "$SOURCE"

#
# FYSETC S6 new bootloader
>>>>>>> 52718f33
#
[env:FYSETC_S6_8000]
platform                    = ${common_stm32.platform}
extends                     = env:FYSETC_S6
board                       = marlin_fysetc_s6
board_build.offset          = 0x8000
board_upload.offset_address = 0x08008000
upload_command              = dfu-util -a 0 -s 0x08008000:leave -D "$SOURCE"

#
# STM32F407VET6 with RAMPS-like shield
# 'Black' STM32F407VET6 board - https://wiki.stm32duino.com/index.php?title=STM32F407
# Shield - https://github.com/jmz52/Hardware
#
[env:STM32F407VE_black]
platform          = ${common_stm32.platform}
extends           = stm32_variant
board             = marlin_blackSTM32F407VET6
build_flags       = ${stm32_variant.build_flags}
                    -DUSBD_USE_CDC_COMPOSITE -DUSE_USB_FS

#
# Anet ET4-MB_V1.x/ET4P-MB_V1.x (STM32F407VGT6 ARM Cortex-M4)
# For use with with davidtgbe's OpenBLT bootloader https://github.com/davidtgbe/openblt/releases
# Comment out board_build.offset = 0x10000 if you don't plan to use OpenBLT/flashing directly to 0x08000000.
#
[env:Anet_ET4_OpenBLT]
<<<<<<< HEAD
platform             = ${common_stm32.platform}
extends              = common_stm32
build_flags          = ${common_stm32.build_flags} -DHAL_SD_MODULE_ENABLED -DHAL_SRAM_MODULE_ENABLED
board                = marlin_STM32F407VGT6_CCM
board_build.core     = stm32
board_build.variant  = MARLIN_F4x7Vx
board_build.ldscript = ldscript.ld
board_build.encrypt  = firmware.srec
# Just openblt.py (not stm32_bootloader.py) generates the file
board_build.offset   = 0x10000
=======
platform                    = ${common_stm32.platform}
extends                     = stm32_variant
board                       = marlin_STM32F407VGT6_CCM
board_build.variant         = MARLIN_F4x7Vx
board_build.encrypt         = firmware.srec
board_build.offset          = 0x10000
>>>>>>> 52718f33
board_upload.offset_address = 0x08010000
build_flags                 = ${stm32_variant.build_flags}
                              -DHAL_SD_MODULE_ENABLED -DHAL_SRAM_MODULE_ENABLED
build_unflags               = ${stm32_variant.build_unflags}
                              -DUSBCON -DUSBD_USE_CDC -DUSBD_VID=0x0483
extra_scripts               = ${stm32_variant.extra_scripts}
                              buildroot/share/PlatformIO/scripts/openblt.py
debug_tool                  = jlink
upload_protocol             = jlink

#
# BigTreeTech SKR Pro (STM32F407ZGT6 ARM Cortex-M4)
#
[env:BIGTREE_SKR_PRO]
<<<<<<< HEAD
platform          = ${common_stm32.platform}
extends           = common_stm32
board             = marlin_BigTree_SKR_Pro
build_flags       = ${common_stm32.build_flags}
  -DSTM32F407_5ZX -DVECT_TAB_OFFSET=0x8000
extra_scripts     = ${common.extra_scripts}
  pre:buildroot/share/PlatformIO/scripts/generic_create_variant.py
#upload_protocol   = stlink
#upload_command    = "$PROJECT_PACKAGES_DIR/tool-stm32duino/stlink/ST-LINK_CLI.exe" -c SWD -P "$BUILD_DIR/firmware.bin" 0x8008000 -Rst -Run
debug_tool        = stlink
debug_init_break  =

#
# USB Flash Drive mix-ins for STM32
#
[stm_flash_drive]
platform_packages = framework-arduinoststm32@https://github.com/rhapsodyv/Arduino_Core_STM32/archive/usb-host-msc-cdc-msc-3.zip
build_flags       = ${common_stm32.build_flags}
  -DHAL_PCD_MODULE_ENABLED -DHAL_HCD_MODULE_ENABLED
  -DUSBHOST -DUSBH_IRQ_PRIO=3 -DUSBH_IRQ_SUBPRIO=4
=======
platform           = ${common_stm32.platform}
extends            = stm32_variant
board              = marlin_BigTree_SKR_Pro
board_build.offset = 0x8000
build_flags        = ${stm32_variant.build_flags} -DSTM32F407_5ZX
debug_tool         = stlink
upload_protocol    = stlink
>>>>>>> 52718f33

#
# BigTreeTech SKR Pro (STM32F407ZGT6 ARM Cortex-M4) with USB Flash Drive Support
#
[env:BIGTREE_SKR_PRO_usb_flash_drive]
platform          = ${common_stm32.platform}
extends           = env:BIGTREE_SKR_PRO
platform_packages = ${stm_flash_drive.platform_packages}
build_flags       = ${stm_flash_drive.build_flags} -DSTM32F407_5ZX
build_unflags     = ${env:BIGTREE_SKR_PRO.build_unflags} -DUSBCON -DUSBD_USE_CDC

#
# BigTreeTech E3 RRF (STM32F407VGT6 ARM Cortex-M4)
#
[env:BIGTREE_E3_RRF]
platform            = ${common_stm32.platform}
<<<<<<< HEAD
extends             = common_stm32
=======
extends             = stm32_variant
>>>>>>> 52718f33
board               = marlin_STM32F407VGT6_CCM
board_build.variant = MARLIN_BIGTREE_E3_RRF
board_build.offset  = 0x8000
build_flags         = ${stm32_variant.build_flags}
                      -DSTM32F407_5VX
                      -DSERIAL_RX_BUFFER_SIZE=255
                      -DSERIAL_TX_BUFFER_SIZE=255

#
# Bigtreetech GTR V1.0 (STM32F407IGT6 ARM Cortex-M4)
#
[env:BIGTREE_GTR_V1_0]
platform           = ${common_stm32.platform}
extends            = stm32_variant
board              = marlin_BigTree_GTR_v1
board_build.offset = 0x8000
build_flags        = ${stm32_variant.build_flags} -DSTM32F407IX

#
# Bigtreetech GTR V1.0 (STM32F407IGT6 ARM Cortex-M4) with USB Flash Drive Support
#
[env:BIGTREE_GTR_V1_0_usb_flash_drive]
platform          = ${common_stm32.platform}
extends           = env:BIGTREE_GTR_V1_0
platform_packages = ${stm_flash_drive.platform_packages}
build_flags       = ${stm_flash_drive.build_flags} -DSTM32F407IX
build_unflags     = ${env:BIGTREE_GTR_V1_0.build_unflags} -DUSBCON -DUSBD_USE_CDC

#
# BigTreeTech BTT002 V1.0 (STM32F407VGT6 ARM Cortex-M4)
#
[env:BIGTREE_BTT002]
platform           = ${common_stm32.platform}
extends            = stm32_variant
board              = marlin_BigTree_BTT002
board_build.offset = 0x8000
build_flags        = ${stm32_variant.build_flags}
                     -DSTM32F407_5VX
                     -DHAVE_HWSERIAL2
                     -DHAVE_HWSERIAL3
                     -DPIN_SERIAL2_RX=PD_6
                     -DPIN_SERIAL2_TX=PD_5

#
# BigTreeTech SKR V2.0 (STM32F407VGT6 ARM Cortex-M4) with USB Flash Drive Support
#
[env:BIGTREE_SKR_2]
<<<<<<< HEAD
platform             = ${common_stm32.platform}
platform_packages    = ${stm_flash_drive.platform_packages}
extends              = common_stm32
board                = marlin_STM32F407VGT6_CCM
board_build.core     = stm32
board_build.variant  = MARLIN_F4x7Vx
board_build.ldscript = ldscript.ld
board_build.offset   = 0x8000
=======
platform                    = ${common_stm32.platform}
extends                     = stm32_variant
platform_packages           = ${stm_flash_drive.platform_packages}
board                       = marlin_STM32F407VGT6_CCM
board_build.variant         = MARLIN_F4x7Vx
board_build.offset          = 0x8000
>>>>>>> 52718f33
board_upload.offset_address = 0x08008000
build_flags                 = ${stm_flash_drive.build_flags}
                              -DUSE_USBHOST_HS -DUSE_USB_HS_IN_FS
                              -DUSBD_IRQ_PRIO=5 -DUSBD_IRQ_SUBPRIO=6
                              -DHSE_VALUE=8000000U -DHAL_SD_MODULE_ENABLED

#
# BigTreeTech SKR V2.0 (STM32F407VGT6 ARM Cortex-M4) with USB Media Share Support
#
[env:BIGTREE_SKR_2_USB]
platform          = ${common_stm32.platform}
extends           = env:BIGTREE_SKR_2
build_flags       = ${env:BIGTREE_SKR_2.build_flags} -DUSBD_USE_CDC_MSC
build_unflags     = ${env:BIGTREE_SKR_2.build_unflags} -DUSBD_USE_CDC

#
# BigTreeTech Octopus V1.0/1.1 (STM32F446ZET6 ARM Cortex-M4)
#
[env:BIGTREE_OCTOPUS_V1]
platform           = ${common_stm32.platform}
extends            = stm32_variant
board              = marlin_BigTree_Octopus_v1
board_build.offset = 0x8000
build_flags        = ${stm32_variant.build_flags}
                     -DSTM32F446_5VX -DUSE_USB_HS_IN_FS

#
# BigTreeTech Octopus V1.0/1.1 (STM32F446ZET6 ARM Cortex-M4) with USB Flash Drive Support
#
[env:BIGTREE_OCTOPUS_V1_USB]
platform          = ${common_stm32.platform}
extends           = env:BIGTREE_OCTOPUS_V1
platform_packages = ${stm_flash_drive.platform_packages}
build_unflags     = -DUSBD_USE_CDC
build_flags       = ${stm_flash_drive.build_flags}
                    -DSTM32F446_5VX -DUSE_USB_HS_IN_FS
                    -DUSE_USBHOST_HS -DUSBD_IRQ_PRIO=5
                    -DUSBD_IRQ_SUBPRIO=6
                    -DUSBD_USE_CDC_MSC

#
# BigTreeTech Octopus V1.0/1.1 (STM32F446ZET6 ARM Cortex-M4)
#
[env:BIGTREE_OCTOPUS_V1]
platform          = ${common_stm32.platform}
extends           = common_stm32
board             = marlin_BigTree_Octopus_v1
extra_scripts     = ${common.extra_scripts}
    pre:buildroot/share/PlatformIO/scripts/generic_create_variant.py
build_flags       = ${common_stm32.build_flags}
  -DSTM32F446_5VX -DVECT_TAB_OFFSET=0x8000 -DUSE_USB_HS_IN_FS

#
# BigTreeTech Octopus V1.0/1.1 (STM32F446ZET6 ARM Cortex-M4) with USB Flash Drive Support
#
[env:BIGTREE_OCTOPUS_V1_USB]
extends           = env:BIGTREE_OCTOPUS_V1
platform_packages = ${stm_flash_drive.platform_packages}
#build_unflags     = -DUSBCON -DUSBD_USE_CDC
build_flags       = ${stm_flash_drive.build_flags}
  -DSTM32F446_5VX -DVECT_TAB_OFFSET=0x8000
  -DUSBCON -DUSE_USBHOST_HS -DUSBD_IRQ_PRIO=5 -DUSBD_IRQ_SUBPRIO=6 -DUSE_USB_HS_IN_FS -DUSBD_USE_CDC_MSC

#
# Lerdge base
#
[lerdge_common]
platform            = ${common_stm32.platform}
extends             = stm32_variant
board               = marlin_STM32F407ZGT6
board_build.variant = MARLIN_LERDGE
board_build.encrypt = firmware.bin
board_build.offset  = 0x10000
<<<<<<< HEAD
board_build.encrypt = firmware.bin
extra_scripts       = ${common.extra_scripts}
                      pre:buildroot/share/PlatformIO/scripts/generic_create_variant.py
                      buildroot/share/PlatformIO/scripts/stm32_bootloader.py
=======
build_flags         = ${stm32_variant.build_flags}
                      -DSTM32F4 -DSTM32F4xx -DTARGET_STM32F4
                      -DDISABLE_GENERIC_SERIALUSB -DARDUINO_ARCH_STM32 -DARDUINO_LERDGE
                      -DHAL_SRAM_MODULE_ENABLED
build_unflags       = ${stm32_variant.build_unflags} -DUSBCON -DUSBD_USE_CDC -DUSBD_VID=0x0483
extra_scripts       = ${stm32_variant.extra_scripts}
>>>>>>> 52718f33
                      buildroot/share/PlatformIO/scripts/lerdge.py

#
# Lerdge X
#
[env:LERDGEX]
platform            = ${lerdge_common.platform}
extends             = lerdge_common
board_build.encrypt = Lerdge_X_firmware_force.bin

#
# Lerdge X with USB Flash Drive Support
#
[env:LERDGEX_usb_flash_drive]
platform          = ${env:LERDGEX.platform}
extends           = env:LERDGEX
platform_packages = ${stm_flash_drive.platform_packages}
build_flags       = ${stm_flash_drive.build_flags} ${lerdge_common.build_flags}

#
# Lerdge S
#
[env:LERDGES]
platform            = ${lerdge_common.platform}
extends             = lerdge_common
board_build.encrypt = Lerdge_firmware_force.bin

#
# Lerdge S with USB Flash Drive Support
#
[env:LERDGES_usb_flash_drive]
platform          = ${env:LERDGES.platform}
extends           = env:LERDGES
platform_packages = ${stm_flash_drive.platform_packages}
build_flags       = ${stm_flash_drive.build_flags} ${lerdge_common.build_flags}

#
# Lerdge K
#
[env:LERDGEK]
platform            = ${lerdge_common.platform}
extends             = lerdge_common
board_build.encrypt = Lerdge_K_firmware_force.bin
build_flags         = ${lerdge_common.build_flags} -DLERDGEK

#
# Lerdge K with USB Flash Drive Support
#
[env:LERDGEK_usb_flash_drive]
platform          = ${env:LERDGEK.platform}
extends           = env:LERDGEK
platform_packages = ${stm_flash_drive.platform_packages}
build_flags       = ${stm_flash_drive.build_flags} ${lerdge_common.build_flags}

#
# RUMBA32
#
[env:rumba32]
platform             = ${common_stm32.platform}
extends              = stm32_variant
board                = rumba32_f446ve
board_build.variant  = MARLIN_F446VE
board_build.offset   = 0x0000
<<<<<<< HEAD
extra_scripts        = ${common.extra_scripts}
  pre:buildroot/share/PlatformIO/scripts/generic_create_variant.py
  buildroot/share/PlatformIO/scripts/stm32_bootloader.py
=======
build_flags          = ${stm32_variant.build_flags}
                       -Os -DHAL_PCD_MODULE_ENABLED
                       -DDISABLE_GENERIC_SERIALUSB
                       -DHAL_UART_MODULE_ENABLED
                       -DTIMER_SERIAL=TIM9
monitor_speed        = 500000
upload_protocol      = dfu
>>>>>>> 52718f33

#
# MKS Robin Pro V2
#
[env:mks_robin_pro2]
<<<<<<< HEAD
platform             = ${common_stm32.platform}
platform_packages    = ${stm_flash_drive.platform_packages}
extends              = common_stm32
build_flags          = ${stm_flash_drive.build_flags}
board                = genericSTM32F407VET6
board_build.core     = stm32
board_build.variant  = MARLIN_F4x7Vx
board_build.ldscript = ldscript.ld
board_build.offset   = 0x0000
=======
platform                    = ${common_stm32.platform}
extends                     = stm32_variant
platform_packages           = ${stm_flash_drive.platform_packages}
board                       = genericSTM32F407VET6
board_build.variant         = MARLIN_F4x7Vx
board_build.offset          = 0x0000
>>>>>>> 52718f33
board_upload.offset_address = 0x08000000
build_flags                 = ${stm_flash_drive.build_flags}
build_unflags               = ${stm32_variant.build_unflags} -DUSBCON -DUSBD_USE_CDC
debug_tool                  = jlink
upload_protocol             = jlink

#
# This SPI is used by Robin Nano V3
#
[stm32f4_I2C1]
build_flags = -DPIN_WIRE_SCL=PB6 -DPIN_WIRE_SDA=PB7

#
# MKS Robin Nano V3
#
[env:mks_robin_nano_v3]
<<<<<<< HEAD
platform             = ${common_stm32.platform}
extends              = common_stm32
build_flags          = ${common_stm32.build_flags} ${stm32f4_I2C1.build_flags} -DHAL_PCD_MODULE_ENABLED -DUSBCON -DUSBD_USE_CDC
board                = marlin_STM32F407VGT6_CCM
board_build.core     = stm32
board_build.variant  = MARLIN_F4x7Vx
board_build.ldscript = ldscript.ld
board_build.rename   = Robin_nano_v3.bin
board_build.offset   = 0xC000
=======
platform                    = ${common_stm32.platform}
extends                     = stm32_variant
board                       = marlin_STM32F407VGT6_CCM
board_build.variant         = MARLIN_F4x7Vx
board_build.offset          = 0xC000
board_build.rename          = Robin_nano_v3.bin
>>>>>>> 52718f33
board_upload.offset_address = 0x0800C000
build_flags                 = ${stm32_variant.build_flags} ${stm32f4_I2C1.build_flags}
                              -DHAL_PCD_MODULE_ENABLED
debug_tool                  = jlink
upload_protocol             = jlink

#
# MKS Robin Nano V3 with USB Flash Drive Support
# Currently, using a STM32duino fork, until USB Host get merged
#
[env:mks_robin_nano_v3_usb_flash_drive]
platform          = ${common_stm32.platform}
extends           = env:mks_robin_nano_v3
platform_packages = ${stm_flash_drive.platform_packages}
build_flags       = ${stm_flash_drive.build_flags} ${stm32f4_I2C1.build_flags}
                    -DUSE_USBHOST_HS
                    -DUSBD_IRQ_PRIO=5
                    -DUSBD_IRQ_SUBPRIO=6
                    -DUSE_USB_HS_IN_FS

#
# MKS Robin Nano V3 with USB Flash Drive Support and Shared Media
# Currently, using a STM32duino fork, until USB Host and USB Device MSC get merged
#
[env:mks_robin_nano_v3_usb_flash_drive_msc]
platform          = ${common_stm32.platform}
<<<<<<< HEAD
extends           = env:mks_robin_nano_v3
platform_packages = framework-arduinoststm32@https://github.com/rhapsodyv/Arduino_Core_STM32/archive/usb-host-msc-cdc-msc-3.zip
build_unflags     = ${common_stm32.build_unflags} -DUSBD_USE_CDC
build_flags       = ${stm_flash_drive.build_flags} ${stm32f4_I2C1.build_flags}
  -DUSBCON
  -DUSE_USBHOST_HS
  -DUSBD_IRQ_PRIO=5
  -DUSBD_IRQ_SUBPRIO=6
  -DUSE_USB_HS_IN_FS
  -DUSBD_USE_CDC_MSC
=======
extends           = env:mks_robin_nano_v3_usb_flash_drive
build_flags       = ${env:mks_robin_nano_v3_usb_flash_drive}
                    -DUSBD_USE_CDC_MSC
>>>>>>> 52718f33
<|MERGE_RESOLUTION|>--- conflicted
+++ resolved
@@ -64,8 +64,6 @@
 
 #
 # FYSETC S6 (STM32F446RET6 ARM Cortex-M4)
-<<<<<<< HEAD
-=======
 #
 [env:FYSETC_S6]
 platform                    = ${common_stm32.platform}
@@ -80,7 +78,6 @@
 
 #
 # FYSETC S6 new bootloader
->>>>>>> 52718f33
 #
 [env:FYSETC_S6_8000]
 platform                    = ${common_stm32.platform}
@@ -108,25 +105,12 @@
 # Comment out board_build.offset = 0x10000 if you don't plan to use OpenBLT/flashing directly to 0x08000000.
 #
 [env:Anet_ET4_OpenBLT]
-<<<<<<< HEAD
-platform             = ${common_stm32.platform}
-extends              = common_stm32
-build_flags          = ${common_stm32.build_flags} -DHAL_SD_MODULE_ENABLED -DHAL_SRAM_MODULE_ENABLED
-board                = marlin_STM32F407VGT6_CCM
-board_build.core     = stm32
-board_build.variant  = MARLIN_F4x7Vx
-board_build.ldscript = ldscript.ld
-board_build.encrypt  = firmware.srec
-# Just openblt.py (not stm32_bootloader.py) generates the file
-board_build.offset   = 0x10000
-=======
 platform                    = ${common_stm32.platform}
 extends                     = stm32_variant
 board                       = marlin_STM32F407VGT6_CCM
 board_build.variant         = MARLIN_F4x7Vx
 board_build.encrypt         = firmware.srec
 board_build.offset          = 0x10000
->>>>>>> 52718f33
 board_upload.offset_address = 0x08010000
 build_flags                 = ${stm32_variant.build_flags}
                               -DHAL_SD_MODULE_ENABLED -DHAL_SRAM_MODULE_ENABLED
@@ -141,28 +125,6 @@
 # BigTreeTech SKR Pro (STM32F407ZGT6 ARM Cortex-M4)
 #
 [env:BIGTREE_SKR_PRO]
-<<<<<<< HEAD
-platform          = ${common_stm32.platform}
-extends           = common_stm32
-board             = marlin_BigTree_SKR_Pro
-build_flags       = ${common_stm32.build_flags}
-  -DSTM32F407_5ZX -DVECT_TAB_OFFSET=0x8000
-extra_scripts     = ${common.extra_scripts}
-  pre:buildroot/share/PlatformIO/scripts/generic_create_variant.py
-#upload_protocol   = stlink
-#upload_command    = "$PROJECT_PACKAGES_DIR/tool-stm32duino/stlink/ST-LINK_CLI.exe" -c SWD -P "$BUILD_DIR/firmware.bin" 0x8008000 -Rst -Run
-debug_tool        = stlink
-debug_init_break  =
-
-#
-# USB Flash Drive mix-ins for STM32
-#
-[stm_flash_drive]
-platform_packages = framework-arduinoststm32@https://github.com/rhapsodyv/Arduino_Core_STM32/archive/usb-host-msc-cdc-msc-3.zip
-build_flags       = ${common_stm32.build_flags}
-  -DHAL_PCD_MODULE_ENABLED -DHAL_HCD_MODULE_ENABLED
-  -DUSBHOST -DUSBH_IRQ_PRIO=3 -DUSBH_IRQ_SUBPRIO=4
-=======
 platform           = ${common_stm32.platform}
 extends            = stm32_variant
 board              = marlin_BigTree_SKR_Pro
@@ -170,7 +132,6 @@
 build_flags        = ${stm32_variant.build_flags} -DSTM32F407_5ZX
 debug_tool         = stlink
 upload_protocol    = stlink
->>>>>>> 52718f33
 
 #
 # BigTreeTech SKR Pro (STM32F407ZGT6 ARM Cortex-M4) with USB Flash Drive Support
@@ -187,11 +148,7 @@
 #
 [env:BIGTREE_E3_RRF]
 platform            = ${common_stm32.platform}
-<<<<<<< HEAD
-extends             = common_stm32
-=======
 extends             = stm32_variant
->>>>>>> 52718f33
 board               = marlin_STM32F407VGT6_CCM
 board_build.variant = MARLIN_BIGTREE_E3_RRF
 board_build.offset  = 0x8000
@@ -239,23 +196,12 @@
 # BigTreeTech SKR V2.0 (STM32F407VGT6 ARM Cortex-M4) with USB Flash Drive Support
 #
 [env:BIGTREE_SKR_2]
-<<<<<<< HEAD
-platform             = ${common_stm32.platform}
-platform_packages    = ${stm_flash_drive.platform_packages}
-extends              = common_stm32
-board                = marlin_STM32F407VGT6_CCM
-board_build.core     = stm32
-board_build.variant  = MARLIN_F4x7Vx
-board_build.ldscript = ldscript.ld
-board_build.offset   = 0x8000
-=======
 platform                    = ${common_stm32.platform}
 extends                     = stm32_variant
 platform_packages           = ${stm_flash_drive.platform_packages}
 board                       = marlin_STM32F407VGT6_CCM
 board_build.variant         = MARLIN_F4x7Vx
 board_build.offset          = 0x8000
->>>>>>> 52718f33
 board_upload.offset_address = 0x08008000
 build_flags                 = ${stm_flash_drive.build_flags}
                               -DUSE_USBHOST_HS -DUSE_USB_HS_IN_FS
@@ -295,29 +241,6 @@
                     -DUSE_USBHOST_HS -DUSBD_IRQ_PRIO=5
                     -DUSBD_IRQ_SUBPRIO=6
                     -DUSBD_USE_CDC_MSC
-
-#
-# BigTreeTech Octopus V1.0/1.1 (STM32F446ZET6 ARM Cortex-M4)
-#
-[env:BIGTREE_OCTOPUS_V1]
-platform          = ${common_stm32.platform}
-extends           = common_stm32
-board             = marlin_BigTree_Octopus_v1
-extra_scripts     = ${common.extra_scripts}
-    pre:buildroot/share/PlatformIO/scripts/generic_create_variant.py
-build_flags       = ${common_stm32.build_flags}
-  -DSTM32F446_5VX -DVECT_TAB_OFFSET=0x8000 -DUSE_USB_HS_IN_FS
-
-#
-# BigTreeTech Octopus V1.0/1.1 (STM32F446ZET6 ARM Cortex-M4) with USB Flash Drive Support
-#
-[env:BIGTREE_OCTOPUS_V1_USB]
-extends           = env:BIGTREE_OCTOPUS_V1
-platform_packages = ${stm_flash_drive.platform_packages}
-#build_unflags     = -DUSBCON -DUSBD_USE_CDC
-build_flags       = ${stm_flash_drive.build_flags}
-  -DSTM32F446_5VX -DVECT_TAB_OFFSET=0x8000
-  -DUSBCON -DUSE_USBHOST_HS -DUSBD_IRQ_PRIO=5 -DUSBD_IRQ_SUBPRIO=6 -DUSE_USB_HS_IN_FS -DUSBD_USE_CDC_MSC
 
 #
 # Lerdge base
@@ -329,19 +252,12 @@
 board_build.variant = MARLIN_LERDGE
 board_build.encrypt = firmware.bin
 board_build.offset  = 0x10000
-<<<<<<< HEAD
-board_build.encrypt = firmware.bin
-extra_scripts       = ${common.extra_scripts}
-                      pre:buildroot/share/PlatformIO/scripts/generic_create_variant.py
-                      buildroot/share/PlatformIO/scripts/stm32_bootloader.py
-=======
 build_flags         = ${stm32_variant.build_flags}
                       -DSTM32F4 -DSTM32F4xx -DTARGET_STM32F4
                       -DDISABLE_GENERIC_SERIALUSB -DARDUINO_ARCH_STM32 -DARDUINO_LERDGE
                       -DHAL_SRAM_MODULE_ENABLED
 build_unflags       = ${stm32_variant.build_unflags} -DUSBCON -DUSBD_USE_CDC -DUSBD_VID=0x0483
 extra_scripts       = ${stm32_variant.extra_scripts}
->>>>>>> 52718f33
                       buildroot/share/PlatformIO/scripts/lerdge.py
 
 #
@@ -405,11 +321,6 @@
 board                = rumba32_f446ve
 board_build.variant  = MARLIN_F446VE
 board_build.offset   = 0x0000
-<<<<<<< HEAD
-extra_scripts        = ${common.extra_scripts}
-  pre:buildroot/share/PlatformIO/scripts/generic_create_variant.py
-  buildroot/share/PlatformIO/scripts/stm32_bootloader.py
-=======
 build_flags          = ${stm32_variant.build_flags}
                        -Os -DHAL_PCD_MODULE_ENABLED
                        -DDISABLE_GENERIC_SERIALUSB
@@ -417,30 +328,17 @@
                        -DTIMER_SERIAL=TIM9
 monitor_speed        = 500000
 upload_protocol      = dfu
->>>>>>> 52718f33
 
 #
 # MKS Robin Pro V2
 #
 [env:mks_robin_pro2]
-<<<<<<< HEAD
-platform             = ${common_stm32.platform}
-platform_packages    = ${stm_flash_drive.platform_packages}
-extends              = common_stm32
-build_flags          = ${stm_flash_drive.build_flags}
-board                = genericSTM32F407VET6
-board_build.core     = stm32
-board_build.variant  = MARLIN_F4x7Vx
-board_build.ldscript = ldscript.ld
-board_build.offset   = 0x0000
-=======
 platform                    = ${common_stm32.platform}
 extends                     = stm32_variant
 platform_packages           = ${stm_flash_drive.platform_packages}
 board                       = genericSTM32F407VET6
 board_build.variant         = MARLIN_F4x7Vx
 board_build.offset          = 0x0000
->>>>>>> 52718f33
 board_upload.offset_address = 0x08000000
 build_flags                 = ${stm_flash_drive.build_flags}
 build_unflags               = ${stm32_variant.build_unflags} -DUSBCON -DUSBD_USE_CDC
@@ -457,24 +355,12 @@
 # MKS Robin Nano V3
 #
 [env:mks_robin_nano_v3]
-<<<<<<< HEAD
-platform             = ${common_stm32.platform}
-extends              = common_stm32
-build_flags          = ${common_stm32.build_flags} ${stm32f4_I2C1.build_flags} -DHAL_PCD_MODULE_ENABLED -DUSBCON -DUSBD_USE_CDC
-board                = marlin_STM32F407VGT6_CCM
-board_build.core     = stm32
-board_build.variant  = MARLIN_F4x7Vx
-board_build.ldscript = ldscript.ld
-board_build.rename   = Robin_nano_v3.bin
-board_build.offset   = 0xC000
-=======
 platform                    = ${common_stm32.platform}
 extends                     = stm32_variant
 board                       = marlin_STM32F407VGT6_CCM
 board_build.variant         = MARLIN_F4x7Vx
 board_build.offset          = 0xC000
 board_build.rename          = Robin_nano_v3.bin
->>>>>>> 52718f33
 board_upload.offset_address = 0x0800C000
 build_flags                 = ${stm32_variant.build_flags} ${stm32f4_I2C1.build_flags}
                               -DHAL_PCD_MODULE_ENABLED
@@ -501,19 +387,6 @@
 #
 [env:mks_robin_nano_v3_usb_flash_drive_msc]
 platform          = ${common_stm32.platform}
-<<<<<<< HEAD
-extends           = env:mks_robin_nano_v3
-platform_packages = framework-arduinoststm32@https://github.com/rhapsodyv/Arduino_Core_STM32/archive/usb-host-msc-cdc-msc-3.zip
-build_unflags     = ${common_stm32.build_unflags} -DUSBD_USE_CDC
-build_flags       = ${stm_flash_drive.build_flags} ${stm32f4_I2C1.build_flags}
-  -DUSBCON
-  -DUSE_USBHOST_HS
-  -DUSBD_IRQ_PRIO=5
-  -DUSBD_IRQ_SUBPRIO=6
-  -DUSE_USB_HS_IN_FS
-  -DUSBD_USE_CDC_MSC
-=======
 extends           = env:mks_robin_nano_v3_usb_flash_drive
 build_flags       = ${env:mks_robin_nano_v3_usb_flash_drive}
-                    -DUSBD_USE_CDC_MSC
->>>>>>> 52718f33
+                    -DUSBD_USE_CDC_MSC