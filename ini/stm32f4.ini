--- conflicted
+++ resolved
@@ -124,10 +124,6 @@
 board_build.core     = stm32
 board_build.variant  = MARLIN_F4x7Vx
 board_build.encrypt  = firmware.srec
-<<<<<<< HEAD
-# Just openblt.py (not offset_and_rename.py) generates the file
-=======
->>>>>>> 49faf638
 board_build.offset   = 0x10000
 board_upload.offset_address = 0x08010000
 build_unflags        = ${common_stm32.build_unflags} -DUSBCON -DUSBD_USE_CDC -DUSBD_VID=0x0483
