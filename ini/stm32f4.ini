#
# Marlin Firmware
# PlatformIO Configuration File
#

#################################
#
# STM32F4 Architecture
#
# Naming Example: STM32F401RGT6
#
#   F : Foundation (sometimes High Performance F2/F4)
#   4 : Cortex M4 core (0:M0, 1-2:M3, 3-4:M4, 7:M7)
#  01 : Line/Features
#   R : 64 or 66 pins  (T:36, C:48 or 49, M:81, V:100, Z:144, I:176)
#   G : 1024KB Flash-memory  (B:128KB, C:256KB, D:384KB, E:512KB)
#   T : LQFP package
#   6 : -40...85°C   (7: ...105°C)
#
#################################

#
# ARMED (STM32)
#
[env:ARMED]
extends       = common_stm32
board         = armed_v1
build_flags   = ${common_stm32.build_flags}
                -O2 -ffreestanding -fsigned-char -fno-move-loop-invariants -fno-strict-aliasing

#
# STM32F401RC
#
[env:FYSETC_CHEETAH_V20]
extends            = stm32_variant
board              = marlin_FYSETC_CHEETAH_V20
board_build.offset = 0x8000
build_flags        = ${stm32_variant.build_flags} -DSTM32F401xC
upload_command     = dfu-util -a 0 -s 0x08008000:leave -D "$SOURCE"

#
# FLYF407ZG
#
[env:FLYF407ZG]
extends             = stm32_variant
board               = marlin_STM32F407ZGT6
board_build.variant = MARLIN_FLY_F407ZG
board_build.offset  = 0x8000
upload_protocol     = dfu
#
# FYSETC S6 (STM32F446RET6 ARM Cortex-M4)
#
[env:FYSETC_S6]
extends                     = stm32_variant
board                       = marlin_fysetc_s6
board_build.offset          = 0x10000
board_upload.offset_address = 0x08010000
build_flags                 = ${stm32_variant.build_flags} -DHAL_PCD_MODULE_ENABLED
debug_tool                  = stlink
upload_protocol             = dfu
upload_command              = dfu-util -a 0 -s 0x08010000:leave -D "$SOURCE"

#
# FYSETC S6 new bootloader
#
[env:FYSETC_S6_8000]
extends                     = env:FYSETC_S6
board                       = marlin_fysetc_s6
board_build.offset          = 0x8000
board_upload.offset_address = 0x08008000
upload_command              = dfu-util -a 0 -s 0x08008000:leave -D "$SOURCE"

#
#  FYSETC SPIDER KING407 (STM32F407ZGT6 ARM Cortex-M4)
#
[env:FYSETC_SPIDER_KING407]
extends             = stm32_variant
board               = marlin_STM32F407ZGT6
board_build.variant = MARLIN_FYSETC_SPIDER_KING407
board_build.offset  = 0x8000
upload_protocol     = dfu

#
# STM32F407VET6 with RAMPS-like shield
# 'Black' STM32F407VET6 board - https://wiki.stm32duino.com/index.php?title=STM32F407
# Shield - https://github.com/jmz52/Hardware
#
[env:STM32F407VE_black]
extends           = stm32_variant
board             = marlin_blackSTM32F407VET6
build_flags       = ${stm32_variant.build_flags}
                    -DUSBD_USE_CDC_COMPOSITE -DUSE_USB_FS

#
# STM32F407VET6 Opulo Lumen REV3
#
[env:Opulo_Lumen_REV3]
extends           = stm32_variant
board             = marlin_opulo_lumen_rev3
build_flags       = ${stm32_variant.build_flags}
  -DARDUINO_BLACK_F407VE
  -DUSBD_USE_CDC_COMPOSITE -DUSE_USB_FS
extra_scripts     = ${stm32_variant.extra_scripts}

#
# STM32F407VET6 Opulo Lumen REV4
#
[env:Opulo_Lumen_REV4]
extends           = stm32_variant
board             = marlin_opulo_lumen_rev4
build_flags       = ${stm32_variant.build_flags}
  -DARDUINO_BLACK_F407VE
  -DUSBD_USE_CDC_COMPOSITE -DUSE_USB_FS
extra_scripts     = ${stm32_variant.extra_scripts}

#
# Anet ET4-MB_V1.x/ET4P-MB_V1.x (STM32F407VGT6 ARM Cortex-M4)
#
[Anet_ET4]
extends                     = stm32_variant
board                       = marlin_STM32F407VGT6_CCM
board_build.variant         = MARLIN_F4x7Vx
build_flags                 = ${stm32_variant.build_flags}
                              -DHAL_SD_MODULE_ENABLED -DHAL_SRAM_MODULE_ENABLED
build_unflags               = ${stm32_variant.build_unflags}
                              -DUSBCON -DUSBD_USE_CDC -DUSBD_VID=0x0483

#
# Anet ET4 directly flashed via ST-Link
#
[env:Anet_ET4_no_bootloader]
extends                     = Anet_ET4
debug_tool                  = stlink
upload_protocol             = stlink

#
# Anet ET4 with OpenBLT from https://github.com/davidtgbe/openblt/releases
#
[env:Anet_ET4_OpenBLT]
extends                     = Anet_ET4
board_build.encode          = firmware.srec
board_build.offset          = 0x10000
board_upload.offset_address = 0x08010000
extra_scripts               = ${stm32_variant.extra_scripts}
                              buildroot/share/PlatformIO/scripts/openblt.py

#
# BigTreeTech SKR Pro (STM32F407ZGT6 ARM Cortex-M4)
#
[env:BIGTREE_SKR_PRO]
extends            = stm32_variant
board              = marlin_BigTree_SKR_Pro
board_build.offset = 0x8000
build_flags        = ${stm32_variant.build_flags} -DSTM32F407_5ZX
debug_tool         = stlink
upload_protocol    = stlink

#
# BigTreeTech SKR Pro (STM32F407ZGT6 ARM Cortex-M4) with USB Flash Drive Support
#
[env:BIGTREE_SKR_PRO_usb_flash_drive]
extends           = env:BIGTREE_SKR_PRO
platform_packages = ${stm_flash_drive.platform_packages}
build_flags       = ${stm_flash_drive.build_flags} -DSTM32F407_5ZX
build_unflags     = ${env:BIGTREE_SKR_PRO.build_unflags} -DUSBCON -DUSBD_USE_CDC

#
# BigTreeTech E3 RRF (STM32F407VGT6 ARM Cortex-M4)
#
[env:BIGTREE_E3_RRF]
extends             = stm32_variant
board               = marlin_STM32F407VGT6_CCM
board_build.variant = MARLIN_BIGTREE_E3_RRF
board_build.offset  = 0x8000
build_flags         = ${stm32_variant.build_flags}
                      -DSTM32F407_5VX
                      -DMF_RX_BUFFER_SIZE=255
                      -DMF_TX_BUFFER_SIZE=255

#
# Bigtreetech GTR V1.0 (STM32F407IGT6 ARM Cortex-M4)
#
[env:BIGTREE_GTR_V1_0]
extends            = stm32_variant
board              = marlin_BigTree_GTR_v1
board_build.offset = 0x8000
build_flags        = ${stm32_variant.build_flags} -DSTM32F407IX

#
# Bigtreetech GTR V1.0 (STM32F407IGT6 ARM Cortex-M4) with USB Flash Drive Support
#
[env:BIGTREE_GTR_V1_0_usb_flash_drive]
extends           = env:BIGTREE_GTR_V1_0
platform_packages = ${stm_flash_drive.platform_packages}
build_flags       = ${stm_flash_drive.build_flags} -DSTM32F407IX
build_unflags     = ${env:BIGTREE_GTR_V1_0.build_unflags} -DUSBCON -DUSBD_USE_CDC

#
# BigTreeTech BTT002 V1.0 (STM32F407VGT6 ARM Cortex-M4)
#
[env:BIGTREE_BTT002]
extends            = stm32_variant
board              = marlin_BigTree_BTT002
board_build.offset = 0x8000
build_flags        = ${stm32_variant.build_flags}
                     -DSTM32F407_5VX
                     -DHAVE_HWSERIAL2
                     -DHAVE_HWSERIAL3
                     -DPIN_SERIAL2_RX=PD_6
                     -DPIN_SERIAL2_TX=PD_5

#
# BigTreeTech BTT002 V1.x with 512k of flash (STM32F407VET6 ARM Cortex-M4)
#
[env:BIGTREE_BTT002_VET6]
extends           = env:BIGTREE_BTT002
board             = marlin_BigTree_BTT002_VET6

#
# BigTreeTech SKR V2.0 (STM32F407VGT6 ARM Cortex-M4) with USB Flash Drive Support
#
[env:BIGTREE_SKR_2]
extends                     = stm32_variant
platform_packages           = ${stm_flash_drive.platform_packages}
board                       = marlin_STM32F407VGT6_CCM
board_build.variant         = MARLIN_F4x7Vx
board_build.offset          = 0x8000
board_upload.offset_address = 0x08008000
build_flags                 = ${stm_flash_drive.build_flags}
                              -DUSE_USBHOST_HS -DUSE_USB_HS_IN_FS
                              -DUSBD_IRQ_PRIO=5 -DUSBD_IRQ_SUBPRIO=6
                              -DHSE_VALUE=8000000U -DHAL_SD_MODULE_ENABLED
                              -DPIN_SERIAL3_RX=PD_9 -DPIN_SERIAL3_TX=PD_8
upload_protocol             = stlink

#
# BigTreeTech SKR V2.0 (STM32F407VGT6 ARM Cortex-M4) with USB Media Share Support
#
[env:BIGTREE_SKR_2_USB]
extends           = env:BIGTREE_SKR_2
build_flags       = ${env:BIGTREE_SKR_2.build_flags} -DUSBD_USE_CDC_MSC
build_unflags     = ${env:BIGTREE_SKR_2.build_unflags} -DUSBD_USE_CDC

[env:BIGTREE_SKR_2_USB_debug]
extends           = env:BIGTREE_SKR_2_USB
build_flags       = ${env:BIGTREE_SKR_2_USB.build_flags} -O0
build_unflags     = ${env:BIGTREE_SKR_2_USB.build_unflags} -Os -NDEBUG

#
# Bigtreetech SKR V2.0 F429 (STM32F429VGT6 ARM Cortex-M4) with USB Flash Drive Support
#
[env:BIGTREE_SKR_2_F429]
extends                     = env:BIGTREE_SKR_2
board                       = marlin_STM32F429VGT6

#
# BigTreeTech SKR V2.0 F429 (STM32F429VGT6 ARM Cortex-M4) with USB Media Share Support
#
[env:BIGTREE_SKR_2_F429_USB]
extends           = env:BIGTREE_SKR_2_F429
build_flags       = ${env:BIGTREE_SKR_2_F429.build_flags} -DUSBD_USE_CDC_MSC
build_unflags     = ${env:BIGTREE_SKR_2_F429.build_unflags} -DUSBD_USE_CDC

[env:BIGTREE_SKR_2_F429_USB_debug]
extends           = env:BIGTREE_SKR_2_F429_USB
build_flags       = ${env:BIGTREE_SKR_2_F429_USB.build_flags} -O0
build_unflags     = ${env:BIGTREE_SKR_2_F429_USB.build_unflags} -Os -NDEBUG

#
# BigTreeTech Octopus V1.0/1.1 / Octopus Pro V1.0 (STM32F446ZET6 ARM Cortex-M4)
#
[env:BIGTREE_OCTOPUS_V1]
extends                     = stm32_variant
board                       = marlin_BigTree_Octopus_v1
board_build.offset          = 0x8000
board_upload.offset_address = 0x08008000
debug_tool                  = stlink
upload_protocol             = stlink
build_flags                 = ${stm32_variant.build_flags}
                              -DSTM32F446_5VX -DUSE_USB_HS_IN_FS

#
# BigTreeTech Octopus V1.0/1.1 / Octopus Pro V1.0 (STM32F446ZET6 ARM Cortex-M4) with USB Flash Drive Support
#
[env:BIGTREE_OCTOPUS_V1_USB]
extends           = env:BIGTREE_OCTOPUS_V1
platform_packages = ${stm_flash_drive.platform_packages}
build_unflags     = -DUSBD_USE_CDC
build_flags       = ${stm_flash_drive.build_flags}
                    -DSTM32F446_5VX -DUSE_USB_HS_IN_FS
                    -DUSE_USBHOST_HS -DUSBD_IRQ_PRIO=5
                    -DUSBD_IRQ_SUBPRIO=6
                    -DUSBD_USE_CDC_MSC

#
# BigTreeTech Octopus Pro V1.0 (STM32F429ZGT6 ARM Cortex-M4)
#
[env:BIGTREE_OCTOPUS_PRO_V1_F429]
extends                     = stm32_variant
board                       = marlin_BigTree_Octopus_Pro_v1_F429
board_build.offset          = 0x8000
board_upload.offset_address = 0x08008000
debug_tool                  = stlink
upload_protocol             = stlink
build_flags                 = ${stm32_variant.build_flags}
                              -DUSE_USB_HS_IN_FS

#
# BigTreeTech Octopus Pro V1.0 (STM32F429ZGT6 ARM Cortex-M4) with USB Flash Drive Support
#
[env:BIGTREE_OCTOPUS_PRO_V1_F429_USB]
extends           = env:BIGTREE_OCTOPUS_PRO_V1_F429
platform_packages = ${stm_flash_drive.platform_packages}
build_unflags     = -DUSBD_USE_CDC
build_flags       = ${stm_flash_drive.build_flags}
                    -DUSE_USB_HS_IN_FS -DUSE_USBHOST_HS
                    -DUSBD_IRQ_PRIO=5 -DUSBD_IRQ_SUBPRIO=6
                    -DUSBD_USE_CDC_MSC

#
# Lerdge base
#
[lerdge_common]
extends                  = stm32_variant
board                    = marlin_STM32F407ZGT6
board_build.variant      = MARLIN_LERDGE
board_build.crypt_lerdge = firmware.bin
board_build.offset       = 0x10000
build_flags              = ${stm32_variant.build_flags}
                           -DSTM32F4 -DSTM32F4xx -DTARGET_STM32F4
                           -DDISABLE_GENERIC_SERIALUSB -DARDUINO_ARCH_STM32 -DLERDGE_TFT35
build_unflags            = ${stm32_variant.build_unflags} -DUSBCON -DUSBD_USE_CDC -DUSBD_VID=0x0483
extra_scripts            = ${stm32_variant.extra_scripts}
                           buildroot/share/PlatformIO/scripts/lerdge.py

#
# Lerdge X (STM32F407VE)
#
[env:LERDGEX]
extends                  = lerdge_common
board_build.crypt_lerdge = Lerdge_X_firmware_force.bin

#
# Lerdge X with USB Flash Drive Support
#
[env:LERDGEX_usb_flash_drive]
extends           = env:LERDGEX
platform_packages = ${stm_flash_drive.platform_packages}
build_flags       = ${stm_flash_drive.build_flags} ${lerdge_common.build_flags}

#
# Lerdge S (STM32F407ZG)
#
[env:LERDGES]
extends                  = lerdge_common
board_build.crypt_lerdge = Lerdge_firmware_force.bin

#
# Lerdge S with USB Flash Drive Support
#
[env:LERDGES_usb_flash_drive]
extends           = env:LERDGES
platform_packages = ${stm_flash_drive.platform_packages}
build_flags       = ${stm_flash_drive.build_flags} ${lerdge_common.build_flags}

#
# Lerdge K (STM32F407ZG)
#
[env:LERDGEK]
extends                  = lerdge_common
board_build.crypt_lerdge = Lerdge_K_firmware_force.bin
build_flags              = ${lerdge_common.build_flags} -DLERDGEK

#
# Lerdge K with USB Flash Drive Support
#
[env:LERDGEK_usb_flash_drive]
extends           = env:LERDGEK
platform_packages = ${stm_flash_drive.platform_packages}
build_flags       = ${stm_flash_drive.build_flags} ${lerdge_common.build_flags}

#
# RUMBA32
#
[env:rumba32]
extends             = stm32_variant
board               = rumba32_f446ve
board_build.variant = MARLIN_F446VE
board_build.offset  = 0x0000
build_flags         = ${stm32_variant.build_flags}
                      -Os -DHAL_PCD_MODULE_ENABLED
                      -DDISABLE_GENERIC_SERIALUSB
                      -DHAL_UART_MODULE_ENABLED
                      -DTIMER_SERIAL=TIM9
monitor_speed       = 500000
upload_protocol     = dfu

#
# MKS Robin Pro V2
#
[env:mks_robin_pro2]
extends                     = stm32_variant
platform_packages           = ${stm_flash_drive.platform_packages}
board                       = genericSTM32F407VET6
board_build.variant         = MARLIN_F4x7Vx
board_build.offset          = 0x0000
board_upload.offset_address = 0x08000000
build_flags                 = ${stm_flash_drive.build_flags}
build_unflags               = ${stm32_variant.build_unflags} -DUSBCON -DUSBD_USE_CDC
debug_tool                  = jlink
upload_protocol             = jlink

#
# This I2C1(PB6:I2C1_SCL PB7:I2C1_SDA) is used by Robin Nano V3
#
[stm32f4_I2C1]
build_flags = -DPIN_WIRE_SCL=PB6 -DPIN_WIRE_SDA=PB7

#
# MKS Robin Nano V3
#
[env:mks_robin_nano_v3]
extends                     = stm32_variant
board                       = marlin_STM32F407VGT6_CCM
board_build.variant         = MARLIN_F4x7Vx
board_build.offset          = 0xC000
board_upload.offset_address = 0x0800C000
board_build.rename          = Robin_nano_v3.bin
build_flags                 = ${stm32_variant.build_flags} ${stm32f4_I2C1.build_flags}
                              -DHAL_PCD_MODULE_ENABLED
debug_tool                  = jlink
upload_protocol             = jlink

#
# MKS Robin Nano V3 with USB Flash Drive Support
# Currently, using a STM32duino fork, until USB Host get merged
#
[env:mks_robin_nano_v3_usb_flash_drive]
extends           = env:mks_robin_nano_v3
platform_packages = ${stm_flash_drive.platform_packages}
build_flags       = ${stm_flash_drive.build_flags} ${stm32f4_I2C1.build_flags}
                    -DUSE_USBHOST_HS
                    -DUSBD_IRQ_PRIO=5
                    -DUSBD_IRQ_SUBPRIO=6
                    -DUSE_USB_HS_IN_FS

#
# MKS Robin Nano V3 with USB Flash Drive Support and Shared Media
# Currently, using a STM32duino fork, until USB Host and USB Device MSC get merged
#
[env:mks_robin_nano_v3_usb_flash_drive_msc]
extends           = env:mks_robin_nano_v3_usb_flash_drive
build_flags       = ${env:mks_robin_nano_v3_usb_flash_drive.build_flags}
                    -DUSBD_USE_CDC_MSC
build_unflags     = -DUSBD_USE_CDC

#
# MKS Robin Nano V3_1
#
[env:mks_robin_nano_v3_1]
extends           = env:mks_robin_nano_v3
board             = marlin_STM32F407VET6_CCM

#
# MKS Robin Nano V3.1 with USB Flash Drive Support
# Currently, using a STM32duino fork, until USB Host get merged
#
[env:mks_robin_nano_v3_1_usb_flash_drive]
extends           = env:mks_robin_nano_v3_usb_flash_drive
board             = marlin_STM32F407VET6_CCM

#
# MKS Robin Nano V3.1 with USB Flash Drive Support and Shared Media
# Currently, using a STM32duino fork, until USB Host and USB Device MSC get merged
#
[env:mks_robin_nano_v3_1_usb_flash_drive_msc]
extends           = env:mks_robin_nano_v3_usb_flash_drive_msc
board             = marlin_STM32F407VET6_CCM

#
# MKS Eagle
# 5 TMC2209 uart mode on board
#
[env:mks_eagle]
extends                     = stm32_variant
board                       = marlin_STM32F407VGT6_CCM
board_build.variant         = MARLIN_F4x7Vx
board_build.offset          = 0xC000
board_upload.offset_address = 0x0800C000
board_build.rename          = mks_eagle.bin
build_flags                 = ${stm32_variant.build_flags} ${stm32f4_I2C1.build_flags}
                              -DHAL_PCD_MODULE_ENABLED
                              -DSTM32_FLASH_SIZE=512
debug_tool                  = jlink
upload_protocol             = jlink

#
# MKS Eagle with USB Flash Drive Support
# Currently, using a STM32duino fork, until USB Host get merged
#
[env:mks_eagle_usb_flash_drive]
extends           = env:mks_eagle
platform_packages = ${stm_flash_drive.platform_packages}
build_flags       = ${stm_flash_drive.build_flags} ${stm32f4_I2C1.build_flags}
                    -DUSE_USBHOST_HS
                    -DUSBD_IRQ_PRIO=5
                    -DUSBD_IRQ_SUBPRIO=6
                    -DUSE_USB_HS_IN_FS

#
# MKS Eagle with USB Flash Drive Support and Shared Media
# Currently, using a STM32duino fork, until USB Host and USB Device MSC get merged
#
[env:mks_eagle_usb_flash_drive_msc]
extends           = env:mks_eagle_usb_flash_drive
build_flags       = ${env:mks_eagle_usb_flash_drive.build_flags}
                    -DUSBD_USE_CDC_MSC
build_unflags     = -DUSBD_USE_CDC

#
# This I2C1(PB8:I2C1_SCL PB9:I2C1_SDA) is used by MKS Monster8
#
[stm32f4_I2C1_CAN]
build_flags = -DPIN_WIRE_SCL=PB8 -DPIN_WIRE_SDA=PB9

#
# MKS Monster8 V1 / V2 (STM32F407VET6 ARM Cortex-M4)
#
[env:mks_monster8]
extends                     = stm32_variant
board                       = marlin_STM32F407VGT6_CCM
board_build.variant         = MARLIN_F4x7Vx
board_build.offset          = 0xC000
board_upload.offset_address = 0x0800C000
board_build.rename          = mks_monster8.bin
build_flags                 = ${stm32_variant.build_flags} ${stm32f4_I2C1_CAN.build_flags}
                              -DHAL_PCD_MODULE_ENABLED -DTIMER_SERIAL=TIM4
                              -DSTM32_FLASH_SIZE=512
debug_tool                  = jlink
upload_protocol             = jlink

#
# MKS Monster8 V1 / V2 (STM32F407VET6 ARM Cortex-M4) with USB Flash Drive Support
# Currently, using a STM32duino fork, until USB Host get merged
#
[env:mks_monster8_usb_flash_drive]
extends           = env:mks_monster8
platform_packages = ${stm_flash_drive.platform_packages}
build_flags       = ${stm_flash_drive.build_flags} ${stm32f4_I2C1_CAN.build_flags}
                    -DUSE_USBHOST_HS
                    -DUSBD_IRQ_PRIO=5
                    -DUSBD_IRQ_SUBPRIO=6
                    -DUSE_USB_HS_IN_FS

#
# MKS Monster8 V1 / V2 (STM32F407VET6 ARM Cortex-M4) with USB Flash Drive Support and Shared Media
# Currently, using a STM32duino fork, until USB Host and USB Device MSC get merged
#
[env:mks_monster8_usb_flash_drive_msc]
extends           = env:mks_monster8_usb_flash_drive
build_flags       = ${env:mks_monster8_usb_flash_drive.build_flags}
                    -DUSBD_USE_CDC_MSC
build_unflags     = -DUSBD_USE_CDC

#
# TH3D EZBoard v2.0 (STM32F405RGT6 ARM Cortex-M4)
#
[TH3D_EZBoard_V2]
extends                     = stm32_variant
board                       = genericSTM32F405RG
board_build.variant         = MARLIN_TH3D_EZBOARD_V2
build_flags                 = ${stm32_variant.build_flags} -DHSE_VALUE=12000000U -O0

#
# TH3D EZBoard v2.0 directly flashed via ST-Link
#
[env:TH3D_EZBoard_V2_no_bootloader]
extends                     = TH3D_EZBoard_V2
debug_tool                  = stlink
upload_protocol             = stlink

#
# TH3D EZBoard v2.0 with OpenBLT from https://github.com/rhapsodyv/OpenBLT-STM32
#
[env:TH3D_EZBoard_V2_OpenBLT]
extends                     = TH3D_EZBoard_V2
board_build.encode          = firmware.bin
board_build.offset          = 0xC000
board_upload.offset_address = 0x0800C000
extra_scripts               = ${stm32_variant.extra_scripts}
                              buildroot/share/PlatformIO/scripts/openblt.py

[mks_robin_nano_v1_3_f4_common]
extends                     = stm32_variant
board                       = marlin_STM32F407VGT6_CCM
board_build.variant         = MARLIN_F4x7Vx
board_build.offset          = 0x8000
board_upload.offset_address = 0x08008000
board_build.rename          = Robin_nano35.bin
debug_tool                  = jlink
upload_protocol             = jlink

#
# BOARD_MKS_ROBIN_NANO_V1_3_F4
#  - MKS Robin Nano   V1.3 (STM32F407VET6, 5 Pololu Plug)
#  - MKS Robin Nano-S V1.3 (STM32F407VET6, 4 TMC2225, 1 Pololu Plug)
#  - ZNP Robin Nano   V1.3 (STM32F407VET6, 2 TMC2208, 2 A4988, 1x Polulu plug)
#
[env:mks_robin_nano_v1_3_f4]
extends       = mks_robin_nano_v1_3_f4_common
build_flags   = ${stm32_variant.build_flags}
                -DMCU_STM32F407VE -DENABLE_HWSERIAL3 -DSTM32_FLASH_SIZE=512
                -DTIMER_SERVO=TIM2 -DTIMER_TONE=TIM3 -DSS_TIMER=4
                -DHAL_SD_MODULE_ENABLED -DHAL_SRAM_MODULE_ENABLED
build_unflags = ${stm32_variant.build_unflags}
                -DUSBCON -DUSBD_USE_CDC

#
#  MKS/ZNP Robin Nano V1.3 with native USB mod
#
[env:mks_robin_nano_v1_3_f4_usbmod]
extends       = mks_robin_nano_v1_3_f4_common
build_flags   = ${stm32_variant.build_flags}
                -DMCU_STM32F407VE -DSTM32_FLASH_SIZE=512
                -DTIMER_SERVO=TIM2 -DTIMER_TONE=TIM3 -DSS_TIMER=4
                -DHAL_SD_MODULE_ENABLED -DHAL_SRAM_MODULE_ENABLED

#
# Artillery Ruby
#
[env:Artillery_Ruby]
extends       = common_stm32
board         = marlin_Artillery_Ruby
build_flags   = ${common_stm32.build_flags}
                -DSTM32F401xC -DTARGET_STM32F4 -DDISABLE_GENERIC_SERIALUSB -DARDUINO_ARCH_STM32
                -DUSBD_USE_CDC_COMPOSITE -DUSE_USB_FS
                -DUSB_PRODUCT=\"Artillery_3D_Printer\"
                -DFLASH_DATA_SECTOR=1U -DFLASH_BASE_ADDRESS=0x08004000
extra_scripts = ${common_stm32.extra_scripts}
                pre:buildroot/share/PlatformIO/scripts/generic_create_variant.py

#
# Ender-3 S1 STM32F401RC_creality
#
[env:STM32F401RC_creality]
extends                     = stm32_variant
board                       = genericSTM32F401RC
board_build.variant         = MARLIN_CREALITY_STM32F401RC
board_build.offset          = 0x10000
board_upload.offset_address = 0x08010000
build_flags                 = ${stm32_variant.build_flags} -DMCU_STM32F401RC -DSTM32F4
                              -DSS_TIMER=4 -DTIMER_SERVO=TIM5
                              -DENABLE_HWSERIAL3 -DTRANSFER_CLOCK_DIV=8
build_unflags               = ${stm32_variant.build_unflags} -DUSBCON -DUSBD_USE_CDC
extra_scripts               = ${stm32_variant.extra_scripts}
                              pre:buildroot/share/PlatformIO/scripts/random-bin.py
monitor_speed               = 115200

[env:STM32F401RC_creality_jlink]
extends                     = env:STM32F401RC_creality
debug_tool                  = jlink
upload_protocol             = jlink

[env:STM32F401RC_creality_stlink]
extends                     = env:STM32F401RC_creality
debug_tool                  = stlink
upload_protocol             = stlink

#
# BigTree SKR mini E3 V3.0.1 (STM32F401RCT6 ARM Cortex-M4)
#
[env:STM32F401RC_btt]
extends                     = stm32_variant
platform                    = ststm32@~14.1.0
platform_packages           = framework-arduinoststm32@https://github.com/stm32duino/Arduino_Core_STM32/archive/main.zip
board                       = marlin_STM32F401RC
board_build.offset          = 0x4000
board_upload.offset_address = 0x08004000
build_flags                 = ${stm32_variant.build_flags}
                              -DPIN_SERIAL6_RX=PC_7 -DPIN_SERIAL6_TX=PC_6
                              -DSERIAL_RX_BUFFER_SIZE=1024 -DSERIAL_TX_BUFFER_SIZE=1024
                              -DTIMER_SERVO=TIM3 -DTIMER_TONE=TIM4
                              -DSTEP_TIMER_IRQ_PRIO=0
upload_protocol             = stlink
debug_tool                  = stlink

#
<<<<<<< HEAD
# STM32F446ZET6 ARM Cortex-M4
#
[env:STM32F446_tronxy]
platform                    = ${common_stm32.platform}
extends                     = stm32_variant
board                       = marlin_STM32F446ZET_tronxy
board_build.offset          = 0x10000
board_build.rename          = fmw_tronxy.bin
build_src_filter            = ${common_stm32.build_src_filter}
build_flags                 = ${stm32_variant.build_flags}
                              -DSTM32F4xx
build_unflags               = ${stm32_variant.build_unflags} -fno-rtti
                              -DUSBCON -DUSBD_USE_CDC
=======
# MKS SKIPR v1.0 all-in-one board (STM32F407VE)
#
[env:mks_skipr_v1]
extends                     = stm32_variant
board                       = marlin_MKS_SKIPR_V1
board_build.rename          = mks_skipr.bin

[env:mks_skipr_v1_nobootloader]
extends                     = env:mks_skipr_v1
board_build.rename          = firmware.bin
board_build.offset          = 0x0000
board_upload.offset_address = 0x08000000
upload_protocol             = dfu
upload_command              = dfu-util -a 0 -s 0x08000000:leave -D "$SOURCE"
>>>>>>> 670a1995
<|MERGE_RESOLUTION|>--- conflicted
+++ resolved
@@ -685,7 +685,22 @@
 debug_tool                  = stlink
 
 #
-<<<<<<< HEAD
+# MKS SKIPR v1.0 all-in-one board (STM32F407VE)
+#
+[env:mks_skipr_v1]
+extends                     = stm32_variant
+board                       = marlin_MKS_SKIPR_V1
+board_build.rename          = mks_skipr.bin
+
+[env:mks_skipr_v1_nobootloader]
+extends                     = env:mks_skipr_v1
+board_build.rename          = firmware.bin
+board_build.offset          = 0x0000
+board_upload.offset_address = 0x08000000
+upload_protocol             = dfu
+upload_command              = dfu-util -a 0 -s 0x08000000:leave -D "$SOURCE"
+
+#
 # STM32F446ZET6 ARM Cortex-M4
 #
 [env:STM32F446_tronxy]
@@ -698,20 +713,4 @@
 build_flags                 = ${stm32_variant.build_flags}
                               -DSTM32F4xx
 build_unflags               = ${stm32_variant.build_unflags} -fno-rtti
-                              -DUSBCON -DUSBD_USE_CDC
-=======
-# MKS SKIPR v1.0 all-in-one board (STM32F407VE)
-#
-[env:mks_skipr_v1]
-extends                     = stm32_variant
-board                       = marlin_MKS_SKIPR_V1
-board_build.rename          = mks_skipr.bin
-
-[env:mks_skipr_v1_nobootloader]
-extends                     = env:mks_skipr_v1
-board_build.rename          = firmware.bin
-board_build.offset          = 0x0000
-board_upload.offset_address = 0x08000000
-upload_protocol             = dfu
-upload_command              = dfu-util -a 0 -s 0x08000000:leave -D "$SOURCE"
->>>>>>> 670a1995
+                              -DUSBCON -DUSBD_USE_CDC