--- conflicted
+++ resolved
@@ -96,9 +96,8 @@
 [env:STM32F407ZE_btt_USB]             ;=> STM32F407ZE_btt_usb_flash_drive
 extends = renamed
 
-<<<<<<< HEAD
+[env:STM32F446_tronxy]                ;=> TRONXY_CXY_446_V10
+extends = renamed
+
 [env:FLY_E3_V2]                       ;= STM32F407VG_mellow_fly_e3
-=======
-[env:STM32F446_tronxy]                ;=> TRONXY_CXY_446_V10
->>>>>>> 71d9a3e1
 extends = renamed