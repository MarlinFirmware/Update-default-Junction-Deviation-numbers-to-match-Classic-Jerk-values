#
# Marlin Firmware
# PlatformIO Configuration File
#

#################################
#                               #
#     Features Dependencies     #
#                               #
#################################

[features]
<<<<<<< HEAD
YHCB2004                = red-scorp/LiquidCrystal_AIP31068@^1.0.4, red-scorp/SoftSPIB@^1.1.1
HAS_TFT_LVGL_UI         = lvgl=https://github.com/makerbase-mks/LVGL-6.1.1-MKS/archive/master.zip
                          src_filter=+<src/lcd/extui/lib/mks_ui>
                          extra_scripts=download_mks_assets.py
POSTMORTEM_DEBUGGING    = src_filter=+<src/HAL/shared/cpu_exception> +<src/HAL/shared/backtrace>
                          build_flags=-funwind-tables
MKS_WIFI_MODULE         = QRCode=https://github.com/makerbase-mks/QRCode/archive/master.zip
HAS_TRINAMIC_CONFIG     = TMCStepper@~0.7.1
                          src_filter=+<src/feature/tmc_util.cpp> +<src/module/stepper/trinamic.cpp> +<src/gcode/feature/trinamic/M122.cpp> +<src/gcode/feature/trinamic/M906.cpp> +<src/gcode/feature/trinamic/M911-M914.cpp>
HAS_STEALTHCHOP         = src_filter=+<src/gcode/feature/trinamic/M569.cpp>
SR_LCD_3W_NL            = SailfishLCD=https://github.com/mikeshub/SailfishLCD/archive/master.zip
HAS_MOTOR_CURRENT_I2C   = SlowSoftI2CMaster
                          src_filter=+<src/feature/digipot>
HAS_TMC26X              = TMC26XStepper=https://github.com/trinamic/TMC26XStepper/archive/master.zip
                          src_filter=+<src/module/TMC26X.cpp>
HAS_L64XX               = Arduino-L6470@0.8.0
                          src_filter=+<src/libs/L64XX> +<src/module/stepper/L64xx.cpp> +<src/gcode/feature/L6470> +<src/HAL/shared/HAL_spi_L6470.cpp>
NEOPIXEL_LED            = Adafruit NeoPixel@1.5.0
                          src_filter=+<src/feature/leds/neopixel.cpp>
TEMP_.+_IS_MAX31865     = Adafruit MAX31865 library@~1.1.0
USES_LIQUIDCRYSTAL      = fmalpartida/LiquidCrystal@1.5.0
USES_LIQUIDCRYSTAL_I2C  = marcoschwartz/LiquidCrystal_I2C@1.1.4
USES_LIQUIDTWI2         = LiquidTWI2@1.2.7
HAS_WIRED_LCD           = src_filter=+<src/lcd/lcdprint.cpp>
HAS_MARLINUI_HD44780    = src_filter=+<src/lcd/HD44780>
HAS_MARLINUI_U8GLIB     = U8glib-HAL@~0.4.4
                          src_filter=+<src/lcd/dogm>
HAS_(FSMC|SPI|LTDC)_TFT = src_filter=+<src/HAL/STM32/tft> +<src/HAL/STM32F1/tft> +<src/lcd/tft_io>
HAS_FSMC_TFT            = src_filter=+<src/HAL/STM32/tft/tft_fsmc.cpp> +<src/HAL/STM32F1/tft/tft_fsmc.cpp>
HAS_SPI_TFT             = src_filter=+<src/HAL/STM32/tft/tft_spi.cpp> +<src/HAL/STM32F1/tft/tft_spi.cpp>
I2C_EEPROM              = src_filter=+<src/HAL/shared/eeprom_if_i2c.cpp>
SPI_EEPROM              = src_filter=+<src/HAL/shared/eeprom_if_spi.cpp>
HAS_GRAPHICAL_TFT       = src_filter=+<src/lcd/tft>
DWIN_CREALITY_LCD       = src_filter=+<src/lcd/dwin>
DGUS_LCD_UI_CREALITY_TOUCH = src_filter=+<src/lcd/extui/lib/dgus_creality> +<src/lcd/extui/dgus_creality.cpp>
IS_TFTGLCD_PANEL        = src_filter=+<src/lcd/TFTGLCD>
HAS_TOUCH_BUTTONS       = src_filter=+<src/lcd/touch/touch_buttons.cpp>
HAS_LCD_MENU            = src_filter=+<src/lcd/menu>
HAS_GAMES               = src_filter=+<src/lcd/menu/game/game.cpp>
MARLIN_BRICKOUT         = src_filter=+<src/lcd/menu/game/brickout.cpp>
MARLIN_INVADERS         = src_filter=+<src/lcd/menu/game/invaders.cpp>
MARLIN_MAZE             = src_filter=+<src/lcd/menu/game/maze.cpp>
MARLIN_SNAKE            = src_filter=+<src/lcd/menu/game/snake.cpp>
HAS_MENU_BACKLASH       = src_filter=+<src/lcd/menu/menu_backlash.cpp>
HAS_MENU_BED_CORNERS    = src_filter=+<src/lcd/menu/menu_bed_corners.cpp>
LCD_BED_LEVELING        = src_filter=+<src/lcd/menu/menu_bed_leveling.cpp>
HAS_MENU_CANCELOBJECT   = src_filter=+<src/lcd/menu/menu_cancelobject.cpp>
HAS_MENU_DELTA_CALIBRATE = src_filter=+<src/lcd/menu/menu_delta_calibrate.cpp>
HAS_MENU_FILAMENT       = src_filter=+<src/lcd/menu/menu_filament.cpp>
LCD_INFO_MENU           = src_filter=+<src/lcd/menu/menu_info.cpp>
HAS_MENU_JOB_RECOVERY   = src_filter=+<src/lcd/menu/menu_job_recovery.cpp>
HAS_MULTI_LANGUAGE      = src_filter=+<src/lcd/menu/menu_language.cpp>
HAS_MENU_LED            = src_filter=+<src/lcd/menu/menu_led.cpp>
HAS_MENU_MEDIA          = src_filter=+<src/lcd/menu/menu_media.cpp>
HAS_MENU_MIXER          = src_filter=+<src/lcd/menu/menu_mixer.cpp>
HAS_MENU_MMU2           = src_filter=+<src/lcd/menu/menu_mmu2.cpp>
HAS_MENU_PASSWORD       = src_filter=+<src/lcd/menu/menu_password.cpp>
HAS_MENU_POWER_MONITOR  = src_filter=+<src/lcd/menu/menu_power_monitor.cpp>
HAS_MENU_CUTTER         = src_filter=+<src/lcd/menu/menu_spindle_laser.cpp>
HAS_MENU_TEMPERATURE    = src_filter=+<src/lcd/menu/menu_temperature.cpp>
HAS_MENU_TMC            = src_filter=+<src/lcd/menu/menu_tmc.cpp>
HAS_MENU_TOUCH_SCREEN   = src_filter=+<src/lcd/menu/menu_touch_screen.cpp>
HAS_MENU_TRAMMING       = src_filter=+<src/lcd/menu/menu_tramming.cpp>
HAS_MENU_UBL            = src_filter=+<src/lcd/menu/menu_ubl.cpp>
ANYCUBIC_LCD_CHIRON     = src_filter=+<src/lcd/extui/anycubic_chiron_lcd.cpp> +<src/lcd/extui/lib/anycubic_chiron>
ANYCUBIC_LCD_I3MEGA     = src_filter=+<src/lcd/extui/anycubic_i3mega_lcd.cpp> +<src/lcd/extui/lib/anycubic_i3mega>
NEXTION_TFT             = src_filter=+<src/lcd/extui/nextion_lcd.cpp> +<src/lcd/extui/lib/nextion>
HAS_DGUS_LCD            = src_filter=+<src/lcd/extui/lib/dgus> +<src/lcd/extui/dgus_lcd.cpp>
DGUS_LCD_UI_FYSETC      = src_filter=+<src/lcd/extui/lib/dgus/fysetc>
DGUS_LCD_UI_HIPRECY     = src_filter=+<src/lcd/extui/lib/dgus/hiprecy>
DGUS_LCD_UI_MKS         = src_filter=+<src/lcd/extui/lib/dgus/mks>
DGUS_LCD_UI_ORIGIN      = src_filter=+<src/lcd/extui/lib/dgus/origin>
TOUCH_UI_FTDI_EVE       = src_filter=+<src/lcd/extui/lib/ftdi_eve_touch_ui>
EXTUI_EXAMPLE           = src_filter=+<src/lcd/extui/example.cpp>
MALYAN_LCD              = src_filter=+<src/lcd/extui/malyan_lcd.cpp>
USE_UHS2_USB            = src_filter=+<src/sd/usb_flashdrive/lib-uhs2>
USE_UHS3_USB            = src_filter=+<src/sd/usb_flashdrive/lib-uhs3>
USB_FLASH_DRIVE_SUPPORT = src_filter=+<src/sd/usb_flashdrive/Sd2Card_FlashDrive.cpp>
AUTO_BED_LEVELING_BILINEAR = src_filter=+<src/feature/bedlevel/abl>
=======
YHCB2004                               = red-scorp/LiquidCrystal_AIP31068@^1.0.4, red-scorp/SoftSPIB@^1.1.1
HAS_TFT_LVGL_UI                        = lvgl=https://github.com/makerbase-mks/LVGL-6.1.1-MKS/archive/master.zip
                                         src_filter=+<src/lcd/extui/mks_ui>
                                         extra_scripts=download_mks_assets.py
POSTMORTEM_DEBUGGING                   = src_filter=+<src/HAL/shared/cpu_exception> +<src/HAL/shared/backtrace>
                                         build_flags=-funwind-tables
MKS_WIFI_MODULE                        = QRCode=https://github.com/makerbase-mks/QRCode/archive/master.zip
HAS_TRINAMIC_CONFIG                    = TMCStepper@~0.7.1
                                         src_filter=+<src/feature/tmc_util.cpp> +<src/module/stepper/trinamic.cpp> +<src/gcode/feature/trinamic/M122.cpp> +<src/gcode/feature/trinamic/M906.cpp> +<src/gcode/feature/trinamic/M911-M914.cpp>
HAS_STEALTHCHOP                        = src_filter=+<src/gcode/feature/trinamic/M569.cpp>
SR_LCD_3W_NL                           = SailfishLCD=https://github.com/mikeshub/SailfishLCD/archive/master.zip
HAS_MOTOR_CURRENT_I2C                  = SlowSoftI2CMaster
                                         src_filter=+<src/feature/digipot>
HAS_TMC26X                             = TMC26XStepper=https://github.com/trinamic/TMC26XStepper/archive/master.zip
                                         src_filter=+<src/module/TMC26X.cpp>
HAS_L64XX                              = Arduino-L6470@0.8.0
                                         src_filter=+<src/libs/L64XX> +<src/module/stepper/L64xx.cpp> +<src/gcode/feature/L6470> +<src/HAL/shared/HAL_spi_L6470.cpp>
NEOPIXEL_LED                           = adafruit/Adafruit NeoPixel@~1.8.0
                                         src_filter=+<src/feature/leds/neopixel.cpp>
TEMP_.+_IS_MAX31865                    = Adafruit MAX31865 library@~1.1.0
USES_LIQUIDCRYSTAL                     = fmalpartida/LiquidCrystal@1.5.0
USES_LIQUIDCRYSTAL_I2C                 = marcoschwartz/LiquidCrystal_I2C@1.1.4
USES_LIQUIDTWI2                        = LiquidTWI2@1.2.7
HAS_WIRED_LCD                          = src_filter=+<src/lcd/lcdprint.cpp>
HAS_MARLINUI_HD44780                   = src_filter=+<src/lcd/HD44780>
HAS_MARLINUI_U8GLIB                    = U8glib-HAL@~0.4.4
                                         src_filter=+<src/lcd/dogm>
HAS_(FSMC|SPI|LTDC)_TFT                = src_filter=+<src/HAL/STM32/tft> +<src/HAL/STM32F1/tft> +<src/lcd/tft_io>
HAS_FSMC_TFT                           = src_filter=+<src/HAL/STM32/tft/tft_fsmc.cpp> +<src/HAL/STM32F1/tft/tft_fsmc.cpp>
HAS_SPI_TFT                            = src_filter=+<src/HAL/STM32/tft/tft_spi.cpp> +<src/HAL/STM32F1/tft/tft_spi.cpp>
I2C_EEPROM                             = src_filter=+<src/HAL/shared/eeprom_if_i2c.cpp>
SOFT_I2C_EEPROM                        = SlowSoftI2CMaster, SlowSoftWire=https://github.com/felias-fogg/SlowSoftWire/archive/master.zip
SPI_EEPROM                             = src_filter=+<src/HAL/shared/eeprom_if_spi.cpp>
HAS_GRAPHICAL_TFT                      = src_filter=+<src/lcd/tft>
DWIN_CREALITY_LCD                      = src_filter=+<src/lcd/dwin>
IS_TFTGLCD_PANEL                       = src_filter=+<src/lcd/TFTGLCD>
HAS_TOUCH_BUTTONS                      = src_filter=+<src/lcd/touch/touch_buttons.cpp>
HAS_LCD_MENU                           = src_filter=+<src/lcd/menu>
HAS_GAMES                              = src_filter=+<src/lcd/menu/game/game.cpp>
MARLIN_BRICKOUT                        = src_filter=+<src/lcd/menu/game/brickout.cpp>
MARLIN_INVADERS                        = src_filter=+<src/lcd/menu/game/invaders.cpp>
MARLIN_MAZE                            = src_filter=+<src/lcd/menu/game/maze.cpp>
MARLIN_SNAKE                           = src_filter=+<src/lcd/menu/game/snake.cpp>
HAS_MENU_BACKLASH                      = src_filter=+<src/lcd/menu/menu_backlash.cpp>
HAS_MENU_BED_CORNERS                   = src_filter=+<src/lcd/menu/menu_bed_corners.cpp>
LCD_BED_LEVELING                       = src_filter=+<src/lcd/menu/menu_bed_leveling.cpp>
HAS_MENU_CANCELOBJECT                  = src_filter=+<src/lcd/menu/menu_cancelobject.cpp>
HAS_MENU_DELTA_CALIBRATE               = src_filter=+<src/lcd/menu/menu_delta_calibrate.cpp>
HAS_MENU_FILAMENT                      = src_filter=+<src/lcd/menu/menu_filament.cpp>
LCD_INFO_MENU                          = src_filter=+<src/lcd/menu/menu_info.cpp>
HAS_MENU_JOB_RECOVERY                  = src_filter=+<src/lcd/menu/menu_job_recovery.cpp>
HAS_MULTI_LANGUAGE                     = src_filter=+<src/lcd/menu/menu_language.cpp>
HAS_MENU_LED                           = src_filter=+<src/lcd/menu/menu_led.cpp>
HAS_MENU_MEDIA                         = src_filter=+<src/lcd/menu/menu_media.cpp>
HAS_MENU_MIXER                         = src_filter=+<src/lcd/menu/menu_mixer.cpp>
HAS_MENU_MMU2                          = src_filter=+<src/lcd/menu/menu_mmu2.cpp>
HAS_MENU_PASSWORD                      = src_filter=+<src/lcd/menu/menu_password.cpp>
HAS_MENU_POWER_MONITOR                 = src_filter=+<src/lcd/menu/menu_power_monitor.cpp>
HAS_MENU_CUTTER                        = src_filter=+<src/lcd/menu/menu_spindle_laser.cpp>
HAS_MENU_TEMPERATURE                   = src_filter=+<src/lcd/menu/menu_temperature.cpp>
HAS_MENU_TMC                           = src_filter=+<src/lcd/menu/menu_tmc.cpp>
HAS_MENU_TOUCH_SCREEN                  = src_filter=+<src/lcd/menu/menu_touch_screen.cpp>
HAS_MENU_TRAMMING                      = src_filter=+<src/lcd/menu/menu_tramming.cpp>
HAS_MENU_UBL                           = src_filter=+<src/lcd/menu/menu_ubl.cpp>
ANYCUBIC_LCD_CHIRON                    = src_filter=+<src/lcd/extui/anycubic_chiron>
ANYCUBIC_LCD_I3MEGA                    = src_filter=+<src/lcd/extui/anycubic_i3mega>
HAS_DGUS_LCD                           = src_filter=+<src/lcd/extui/dgus>
DGUS_LCD_UI_FYSETC                     = src_filter=+<src/lcd/extui/dgus/fysetc>
DGUS_LCD_UI_HIPRECY                    = src_filter=+<src/lcd/extui/dgus/hiprecy>
DGUS_LCD_UI_MKS                        = src_filter=+<src/lcd/extui/dgus/mks>
DGUS_LCD_UI_ORIGIN                     = src_filter=+<src/lcd/extui/dgus/origin>
EXTUI_EXAMPLE                          = src_filter=+<src/lcd/extui/example>
TOUCH_UI_FTDI_EVE                      = src_filter=+<src/lcd/extui/ftdi_eve_touch_ui>
MALYAN_LCD                             = src_filter=+<src/lcd/extui/malyan>
NEXTION_TFT                            = src_filter=+<src/lcd/extui/nextion>
USE_UHS2_USB                           = src_filter=+<src/sd/usb_flashdrive/lib-uhs2>
USE_UHS3_USB                           = src_filter=+<src/sd/usb_flashdrive/lib-uhs3>
USB_FLASH_DRIVE_SUPPORT                = src_filter=+<src/sd/usb_flashdrive/Sd2Card_FlashDrive.cpp>
AUTO_BED_LEVELING_BILINEAR             = src_filter=+<src/feature/bedlevel/abl>
>>>>>>> 5d7c72db
AUTO_BED_LEVELING_(3POINT|(BI)?LINEAR) = src_filter=+<src/gcode/bedlevel/abl>
MESH_BED_LEVELING                      = src_filter=+<src/feature/bedlevel/mbl> +<src/gcode/bedlevel/mbl>
AUTO_BED_LEVELING_UBL                  = src_filter=+<src/feature/bedlevel/ubl> +<src/gcode/bedlevel/ubl>
UBL_HILBERT_CURVE                      = src_filter=+<src/feature/bedlevel/hilbert_curve.cpp>
BACKLASH_COMPENSATION                  = src_filter=+<src/feature/backlash.cpp>
BARICUDA                               = src_filter=+<src/feature/baricuda.cpp> +<src/gcode/feature/baricuda>
BINARY_FILE_TRANSFER                   = src_filter=+<src/feature/binary_stream.cpp> +<src/libs/heatshrink>
BLTOUCH                                = src_filter=+<src/feature/bltouch.cpp>
CANCEL_OBJECTS                         = src_filter=+<src/feature/cancel_object.cpp> +<src/gcode/feature/cancel>
CASE_LIGHT_ENABLE                      = src_filter=+<src/feature/caselight.cpp> +<src/gcode/feature/caselight>
EXTERNAL_CLOSED_LOOP_CONTROLLER        = src_filter=+<src/feature/closedloop.cpp> +<src/gcode/calibrate/M12.cpp>
USE_CONTROLLER_FAN                     = src_filter=+<src/feature/controllerfan.cpp>
HAS_MOTOR_CURRENT_DAC                  = src_filter=+<src/feature/dac>
DIRECT_STEPPING                        = src_filter=+<src/feature/direct_stepping.cpp> +<src/gcode/motion/G6.cpp>
EMERGENCY_PARSER                       = src_filter=+<src/feature/e_parser.cpp> -<src/gcode/control/M108_*.cpp>
I2C_POSITION_ENCODERS                  = src_filter=+<src/feature/encoder_i2c.cpp>
IIC_BL24CXX_EEPROM                     = src_filter=+<src/libs/BL24CXX.cpp>
HAS_SPI_FLASH                          = src_filter=+<src/libs/W25Qxx.cpp>
HAS_ETHERNET                           = src_filter=+<src/feature/ethernet.cpp> +<src/gcode/feature/network/M552-M554.cpp>
HAS_FANMUX                             = src_filter=+<src/feature/fanmux.cpp>
FILAMENT_WIDTH_SENSOR                  = src_filter=+<src/feature/filwidth.cpp> +<src/gcode/feature/filwidth>
FWRETRACT                              = src_filter=+<src/feature/fwretract.cpp> +<src/gcode/feature/fwretract>
HOST_ACTION_COMMANDS                   = src_filter=+<src/feature/host_actions.cpp>
HOTEND_IDLE_TIMEOUT                    = src_filter=+<src/feature/hotend_idle.cpp>
JOYSTICK                               = src_filter=+<src/feature/joystick.cpp>
BLINKM                                 = src_filter=+<src/feature/leds/blinkm.cpp>
HAS_COLOR_LEDS                         = src_filter=+<src/feature/leds/leds.cpp> +<src/gcode/feature/leds/M150.cpp>
PCA9533                                = src_filter=+<src/feature/leds/pca9533.cpp>
PCA9632                                = src_filter=+<src/feature/leds/pca9632.cpp>
PRINTER_EVENT_LEDS                     = src_filter=+<src/feature/leds/printer_event_leds.cpp>
TEMP_STAT_LEDS                         = src_filter=+<src/feature/leds/tempstat.cpp>
MAX7219_DEBUG                          = src_filter=+<src/feature/max7219.cpp> +<src/gcode/feature/leds/M7219.cpp>
HAS_MEATPACK                           = src_filter=+<src/feature/meatpack.cpp>
MIXING_EXTRUDER                        = src_filter=+<src/feature/mixing.cpp> +<src/gcode/feature/mixing/M163-M165.cpp>
HAS_PRUSA_MMU1                         = src_filter=+<src/feature/mmu/mmu.cpp>
HAS_PRUSA_MMU2                         = src_filter=+<src/feature/mmu/mmu2.cpp> +<src/gcode/feature/prusa_MMU2>
PASSWORD_FEATURE                       = src_filter=+<src/feature/password> +<src/gcode/feature/password>
ADVANCED_PAUSE_FEATURE                 = src_filter=+<src/feature/pause.cpp> +<src/gcode/feature/pause/M600.cpp> +<src/gcode/feature/pause/M603.cpp>
AUTO_POWER_CONTROL                     = src_filter=+<src/feature/power.cpp>
HAS_POWER_MONITOR                      = src_filter=+<src/feature/power_monitor.cpp> +<src/gcode/feature/power_monitor>
POWER_LOSS_RECOVERY                    = src_filter=+<src/feature/powerloss.cpp> +<src/gcode/feature/powerloss>
PROBE_TEMP_COMPENSATION                = src_filter=+<src/feature/probe_temp_comp.cpp> +<src/gcode/calibrate/G76_M192_M871.cpp>
HAS_FILAMENT_SENSOR                    = src_filter=+<src/feature/runout.cpp> +<src/gcode/feature/runout>
(EXT|MANUAL)_SOLENOID.*                = src_filter=+<src/feature/solenoid.cpp> +<src/gcode/control/M380_M381.cpp>
MK2_MULTIPLEXER                        = src_filter=+<src/feature/snmm.cpp>
HAS_CUTTER                             = src_filter=+<src/feature/spindle_laser.cpp> +<src/gcode/control/M3-M5.cpp>
HAS_DRIVER_SAFE_POWER_PROTECT          = src_filter=+<src/feature/stepper_driver_safety.cpp>
EXPERIMENTAL_I2CBUS                    = src_filter=+<src/feature/twibus.cpp> +<src/gcode/feature/i2c>
MECHANICAL_GANTRY_CAL.+                = src_filter=+<src/gcode/calibrate/G34.cpp>
Z_MULTI_ENDSTOPS                       = src_filter=+<src/gcode/calibrate/G34_M422.cpp>
Z_STEPPER_AUTO_ALIGN                   = src_filter=+<src/feature/z_stepper_align.cpp> +<src/gcode/calibrate/G34_M422.cpp>
G26_MESH_VALIDATION                    = src_filter=+<src/gcode/bedlevel/G26.cpp>
ASSISTED_TRAMMING                      = src_filter=+<src/feature/tramming.cpp> +<src/gcode/bedlevel/G35.cpp>
HAS_MESH                               = src_filter=+<src/gcode/bedlevel/G42.cpp>
HAS_LEVELING                           = src_filter=+<src/gcode/bedlevel/M420.cpp> +<src/feature/bedlevel/bedlevel.cpp>
DELTA_AUTO_CALIBRATION                 = src_filter=+<src/gcode/calibrate/G33.cpp>
CALIBRATION_GCODE                      = src_filter=+<src/gcode/calibrate/G425.cpp>
Z_MIN_PROBE_REPEATABILITY_TEST         = src_filter=+<src/gcode/calibrate/M48.cpp>
M100_FREE_MEMORY_WATCHER               = src_filter=+<src/gcode/calibrate/M100.cpp>
BACKLASH_GCODE                         = src_filter=+<src/gcode/calibrate/M425.cpp>
IS_KINEMATIC                           = src_filter=+<src/gcode/calibrate/M665.cpp>
HAS_EXTRA_ENDSTOPS                     = src_filter=+<src/gcode/calibrate/M666.cpp>
SKEW_CORRECTION_GCODE                  = src_filter=+<src/gcode/calibrate/M852.cpp>
DIRECT_PIN_CONTROL                     = src_filter=+<src/gcode/control/M42.cpp> +<src/gcode/control/M226.cpp>
PINS_DEBUGGING                         = src_filter=+<src/gcode/config/M43.cpp>
NO_VOLUMETRICS                         = src_filter=-<src/gcode/config/M200-M205.cpp>
HAS_MULTI_EXTRUDER                     = src_filter=+<src/gcode/config/M217.cpp>
HAS_HOTEND_OFFSET                      = src_filter=+<src/gcode/config/M218.cpp>
EDITABLE_SERVO_ANGLES                  = src_filter=+<src/gcode/config/M281.cpp>
PIDTEMP                                = src_filter=+<src/gcode/config/M301.cpp>
PREVENT_COLD_EXTRUSION                 = src_filter=+<src/gcode/config/M302.cpp>
PIDTEMPBED                             = src_filter=+<src/gcode/config/M304.cpp>
HAS_USER_THERMISTORS                   = src_filter=+<src/gcode/config/M305.cpp>
SD_ABORT_ON_ENDSTOP_HIT                = src_filter=+<src/gcode/config/M540.cpp>
BAUD_RATE_GCODE                        = src_filter=+<src/gcode/config/M575.cpp>
HAS_SMART_EFF_MOD                      = src_filter=+<src/gcode/config/M672.cpp>
COOLANT_CONTROL                        = src_filter=+<src/gcode/control/M7-M9.cpp>
AIR_EVACUATION                         = src_filter=+<src/gcode/control/M10-M11.cpp>
HAS_SOFTWARE_ENDSTOPS                  = src_filter=+<src/gcode/control/M211.cpp>
HAS_DUPLICATION_MODE                   = src_filter=+<src/gcode/control/M605.cpp>
LIN_ADVANCE                            = src_filter=+<src/gcode/feature/advance>
PHOTO_GCODE                            = src_filter=+<src/gcode/feature/camera>
CONTROLLER_FAN_EDITABLE                = src_filter=+<src/gcode/feature/controllerfan>
GCODE_MACROS                           = src_filter=+<src/gcode/feature/macro>
GRADIENT_MIX                           = src_filter=+<src/gcode/feature/mixing/M166.cpp>
HAS_SAVED_POSITIONS                    = src_filter=+<src/gcode/feature/pause/G60.cpp> +<src/gcode/feature/pause/G61.cpp>
PARK_HEAD_ON_PAUSE                     = src_filter=+<src/gcode/feature/pause/M125.cpp>
FILAMENT_LOAD_UNLOAD_GCODES            = src_filter=+<src/gcode/feature/pause/M701_M702.cpp>
CNC_WORKSPACE_PLANES                   = src_filter=+<src/gcode/geometry/G17-G19.cpp>
CNC_COORDINATE_SYSTEMS                 = src_filter=+<src/gcode/geometry/G53-G59.cpp>
HAS_M206_COMMAND                       = src_filter=+<src/gcode/geometry/M206_M428.cpp>
EXPECTED_PRINTER_CHECK                 = src_filter=+<src/gcode/host/M16.cpp>
HOST_KEEPALIVE_FEATURE                 = src_filter=+<src/gcode/host/M113.cpp>
AUTO_REPORT_POSITION                   = src_filter=+<src/gcode/host/M154.cpp>
REPETIER_GCODE_M360                    = src_filter=+<src/gcode/host/M360.cpp>
HAS_GCODE_M876                         = src_filter=+<src/gcode/host/M876.cpp>
HAS_RESUME_CONTINUE                    = src_filter=+<src/gcode/lcd/M0_M1.cpp>
HAS_LCD_CONTRAST                       = src_filter=+<src/gcode/lcd/M250.cpp>
LCD_SET_PROGRESS_MANUALLY              = src_filter=+<src/gcode/lcd/M73.cpp>
TOUCH_SCREEN_CALIBRATION               = src_filter=+<src/gcode/lcd/M995.cpp>
ARC_SUPPORT                            = src_filter=+<src/gcode/motion/G2_G3.cpp>
GCODE_MOTION_MODES                     = src_filter=+<src/gcode/motion/G80.cpp>
BABYSTEPPING                           = src_filter=+<src/gcode/motion/M290.cpp> +<src/feature/babystep.cpp>
Z_PROBE_SLED                           = src_filter=+<src/gcode/probe/G31_G32.cpp>
G38_PROBE_TARGET                       = src_filter=+<src/gcode/probe/G38.cpp>
MAGNETIC_PARKING_EXTRUDER              = src_filter=+<src/gcode/probe/M951.cpp>
SDSUPPORT                              = src_filter=+<src/sd/cardreader.cpp> +<src/sd/Sd2Card.cpp> +<src/sd/SdBaseFile.cpp> +<src/sd/SdFatUtil.cpp> +<src/sd/SdFile.cpp> +<src/sd/SdVolume.cpp> +<src/gcode/sd>
HAS_MEDIA_SUBCALLS                     = src_filter=+<src/gcode/sd/M32.cpp>
GCODE_REPEAT_MARKERS                   = src_filter=+<src/feature/repeat.cpp> +<src/gcode/sd/M808.cpp>
HAS_EXTRUDERS                          = src_filter=+<src/gcode/temp/M104_M109.cpp> +<src/gcode/config/M221.cpp>
HAS_COOLER                             = src_filter=+<src/feature/cooler.cpp> +<src/gcode/temp/M143_M193.cpp>
AUTO_REPORT_TEMPERATURES               = src_filter=+<src/gcode/temp/M155.cpp>
INCH_MODE_SUPPORT                      = src_filter=+<src/gcode/units/G20_G21.cpp>
TEMPERATURE_UNITS_SUPPORT              = src_filter=+<src/gcode/units/M149.cpp>
NEED_HEX_PRINT                         = src_filter=+<src/libs/hex_print.cpp>
NEED_LSF                               = src_filter=+<src/libs/least_squares_fit.cpp>
NOZZLE_PARK_FEATURE                    = src_filter=+<src/libs/nozzle.cpp> +<src/gcode/feature/pause/G27.cpp>
NOZZLE_CLEAN_FEATURE                   = src_filter=+<src/libs/nozzle.cpp> +<src/gcode/feature/clean>
DELTA                                  = src_filter=+<src/module/delta.cpp> +<src/gcode/calibrate/M666.cpp>
BEZIER_CURVE_SUPPORT                   = src_filter=+<src/module/planner_bezier.cpp> +<src/gcode/motion/G5.cpp>
PRINTCOUNTER                           = src_filter=+<src/module/printcounter.cpp>
HAS_BED_PROBE                          = src_filter=+<src/module/probe.cpp> +<src/gcode/probe/G30.cpp> +<src/gcode/probe/M401_M402.cpp> +<src/gcode/probe/M851.cpp>
IS_SCARA                               = src_filter=+<src/module/scara.cpp>
HAS_SERVOS                             = src_filter=+<src/module/servo.cpp> +<src/gcode/control/M280.cpp>
MORGAN_SCARA                           = src_filter=+<src/gcode/scara>
HAS_MICROSTEPS                         = src_filter=+<src/gcode/control/M350_M351.cpp>
(ESP3D_)?WIFISUPPORT                   = AsyncTCP, ESP Async WebServer
                                         ESP3DLib=https://github.com/luc-github/ESP3DLib/archive/master.zip
                                         arduinoWebSockets=links2004/WebSockets@2.3.4
                                         luc-github/ESP32SSDP@^1.1.1
                                         lib_ignore=ESPAsyncTCP<|MERGE_RESOLUTION|>--- conflicted
+++ resolved
@@ -10,10 +10,9 @@
 #################################
 
 [features]
-<<<<<<< HEAD
 YHCB2004                = red-scorp/LiquidCrystal_AIP31068@^1.0.4, red-scorp/SoftSPIB@^1.1.1
 HAS_TFT_LVGL_UI         = lvgl=https://github.com/makerbase-mks/LVGL-6.1.1-MKS/archive/master.zip
-                          src_filter=+<src/lcd/extui/lib/mks_ui>
+                                         src_filter=+<src/lcd/extui/mks_ui>
                           extra_scripts=download_mks_assets.py
 POSTMORTEM_DEBUGGING    = src_filter=+<src/HAL/shared/cpu_exception> +<src/HAL/shared/backtrace>
                           build_flags=-funwind-tables
@@ -28,7 +27,7 @@
                           src_filter=+<src/module/TMC26X.cpp>
 HAS_L64XX               = Arduino-L6470@0.8.0
                           src_filter=+<src/libs/L64XX> +<src/module/stepper/L64xx.cpp> +<src/gcode/feature/L6470> +<src/HAL/shared/HAL_spi_L6470.cpp>
-NEOPIXEL_LED            = Adafruit NeoPixel@1.5.0
+NEOPIXEL_LED                           = adafruit/Adafruit NeoPixel@~1.8.0
                           src_filter=+<src/feature/leds/neopixel.cpp>
 TEMP_.+_IS_MAX31865     = Adafruit MAX31865 library@~1.1.0
 USES_LIQUIDCRYSTAL      = fmalpartida/LiquidCrystal@1.5.0
@@ -42,6 +41,7 @@
 HAS_FSMC_TFT            = src_filter=+<src/HAL/STM32/tft/tft_fsmc.cpp> +<src/HAL/STM32F1/tft/tft_fsmc.cpp>
 HAS_SPI_TFT             = src_filter=+<src/HAL/STM32/tft/tft_spi.cpp> +<src/HAL/STM32F1/tft/tft_spi.cpp>
 I2C_EEPROM              = src_filter=+<src/HAL/shared/eeprom_if_i2c.cpp>
+SOFT_I2C_EEPROM                        = SlowSoftI2CMaster, SlowSoftWire=https://github.com/felias-fogg/SlowSoftWire/archive/master.zip
 SPI_EEPROM              = src_filter=+<src/HAL/shared/eeprom_if_spi.cpp>
 HAS_GRAPHICAL_TFT       = src_filter=+<src/lcd/tft>
 DWIN_CREALITY_LCD       = src_filter=+<src/lcd/dwin>
@@ -75,86 +75,6 @@
 HAS_MENU_TOUCH_SCREEN   = src_filter=+<src/lcd/menu/menu_touch_screen.cpp>
 HAS_MENU_TRAMMING       = src_filter=+<src/lcd/menu/menu_tramming.cpp>
 HAS_MENU_UBL            = src_filter=+<src/lcd/menu/menu_ubl.cpp>
-ANYCUBIC_LCD_CHIRON     = src_filter=+<src/lcd/extui/anycubic_chiron_lcd.cpp> +<src/lcd/extui/lib/anycubic_chiron>
-ANYCUBIC_LCD_I3MEGA     = src_filter=+<src/lcd/extui/anycubic_i3mega_lcd.cpp> +<src/lcd/extui/lib/anycubic_i3mega>
-NEXTION_TFT             = src_filter=+<src/lcd/extui/nextion_lcd.cpp> +<src/lcd/extui/lib/nextion>
-HAS_DGUS_LCD            = src_filter=+<src/lcd/extui/lib/dgus> +<src/lcd/extui/dgus_lcd.cpp>
-DGUS_LCD_UI_FYSETC      = src_filter=+<src/lcd/extui/lib/dgus/fysetc>
-DGUS_LCD_UI_HIPRECY     = src_filter=+<src/lcd/extui/lib/dgus/hiprecy>
-DGUS_LCD_UI_MKS         = src_filter=+<src/lcd/extui/lib/dgus/mks>
-DGUS_LCD_UI_ORIGIN      = src_filter=+<src/lcd/extui/lib/dgus/origin>
-TOUCH_UI_FTDI_EVE       = src_filter=+<src/lcd/extui/lib/ftdi_eve_touch_ui>
-EXTUI_EXAMPLE           = src_filter=+<src/lcd/extui/example.cpp>
-MALYAN_LCD              = src_filter=+<src/lcd/extui/malyan_lcd.cpp>
-USE_UHS2_USB            = src_filter=+<src/sd/usb_flashdrive/lib-uhs2>
-USE_UHS3_USB            = src_filter=+<src/sd/usb_flashdrive/lib-uhs3>
-USB_FLASH_DRIVE_SUPPORT = src_filter=+<src/sd/usb_flashdrive/Sd2Card_FlashDrive.cpp>
-AUTO_BED_LEVELING_BILINEAR = src_filter=+<src/feature/bedlevel/abl>
-=======
-YHCB2004                               = red-scorp/LiquidCrystal_AIP31068@^1.0.4, red-scorp/SoftSPIB@^1.1.1
-HAS_TFT_LVGL_UI                        = lvgl=https://github.com/makerbase-mks/LVGL-6.1.1-MKS/archive/master.zip
-                                         src_filter=+<src/lcd/extui/mks_ui>
-                                         extra_scripts=download_mks_assets.py
-POSTMORTEM_DEBUGGING                   = src_filter=+<src/HAL/shared/cpu_exception> +<src/HAL/shared/backtrace>
-                                         build_flags=-funwind-tables
-MKS_WIFI_MODULE                        = QRCode=https://github.com/makerbase-mks/QRCode/archive/master.zip
-HAS_TRINAMIC_CONFIG                    = TMCStepper@~0.7.1
-                                         src_filter=+<src/feature/tmc_util.cpp> +<src/module/stepper/trinamic.cpp> +<src/gcode/feature/trinamic/M122.cpp> +<src/gcode/feature/trinamic/M906.cpp> +<src/gcode/feature/trinamic/M911-M914.cpp>
-HAS_STEALTHCHOP                        = src_filter=+<src/gcode/feature/trinamic/M569.cpp>
-SR_LCD_3W_NL                           = SailfishLCD=https://github.com/mikeshub/SailfishLCD/archive/master.zip
-HAS_MOTOR_CURRENT_I2C                  = SlowSoftI2CMaster
-                                         src_filter=+<src/feature/digipot>
-HAS_TMC26X                             = TMC26XStepper=https://github.com/trinamic/TMC26XStepper/archive/master.zip
-                                         src_filter=+<src/module/TMC26X.cpp>
-HAS_L64XX                              = Arduino-L6470@0.8.0
-                                         src_filter=+<src/libs/L64XX> +<src/module/stepper/L64xx.cpp> +<src/gcode/feature/L6470> +<src/HAL/shared/HAL_spi_L6470.cpp>
-NEOPIXEL_LED                           = adafruit/Adafruit NeoPixel@~1.8.0
-                                         src_filter=+<src/feature/leds/neopixel.cpp>
-TEMP_.+_IS_MAX31865                    = Adafruit MAX31865 library@~1.1.0
-USES_LIQUIDCRYSTAL                     = fmalpartida/LiquidCrystal@1.5.0
-USES_LIQUIDCRYSTAL_I2C                 = marcoschwartz/LiquidCrystal_I2C@1.1.4
-USES_LIQUIDTWI2                        = LiquidTWI2@1.2.7
-HAS_WIRED_LCD                          = src_filter=+<src/lcd/lcdprint.cpp>
-HAS_MARLINUI_HD44780                   = src_filter=+<src/lcd/HD44780>
-HAS_MARLINUI_U8GLIB                    = U8glib-HAL@~0.4.4
-                                         src_filter=+<src/lcd/dogm>
-HAS_(FSMC|SPI|LTDC)_TFT                = src_filter=+<src/HAL/STM32/tft> +<src/HAL/STM32F1/tft> +<src/lcd/tft_io>
-HAS_FSMC_TFT                           = src_filter=+<src/HAL/STM32/tft/tft_fsmc.cpp> +<src/HAL/STM32F1/tft/tft_fsmc.cpp>
-HAS_SPI_TFT                            = src_filter=+<src/HAL/STM32/tft/tft_spi.cpp> +<src/HAL/STM32F1/tft/tft_spi.cpp>
-I2C_EEPROM                             = src_filter=+<src/HAL/shared/eeprom_if_i2c.cpp>
-SOFT_I2C_EEPROM                        = SlowSoftI2CMaster, SlowSoftWire=https://github.com/felias-fogg/SlowSoftWire/archive/master.zip
-SPI_EEPROM                             = src_filter=+<src/HAL/shared/eeprom_if_spi.cpp>
-HAS_GRAPHICAL_TFT                      = src_filter=+<src/lcd/tft>
-DWIN_CREALITY_LCD                      = src_filter=+<src/lcd/dwin>
-IS_TFTGLCD_PANEL                       = src_filter=+<src/lcd/TFTGLCD>
-HAS_TOUCH_BUTTONS                      = src_filter=+<src/lcd/touch/touch_buttons.cpp>
-HAS_LCD_MENU                           = src_filter=+<src/lcd/menu>
-HAS_GAMES                              = src_filter=+<src/lcd/menu/game/game.cpp>
-MARLIN_BRICKOUT                        = src_filter=+<src/lcd/menu/game/brickout.cpp>
-MARLIN_INVADERS                        = src_filter=+<src/lcd/menu/game/invaders.cpp>
-MARLIN_MAZE                            = src_filter=+<src/lcd/menu/game/maze.cpp>
-MARLIN_SNAKE                           = src_filter=+<src/lcd/menu/game/snake.cpp>
-HAS_MENU_BACKLASH                      = src_filter=+<src/lcd/menu/menu_backlash.cpp>
-HAS_MENU_BED_CORNERS                   = src_filter=+<src/lcd/menu/menu_bed_corners.cpp>
-LCD_BED_LEVELING                       = src_filter=+<src/lcd/menu/menu_bed_leveling.cpp>
-HAS_MENU_CANCELOBJECT                  = src_filter=+<src/lcd/menu/menu_cancelobject.cpp>
-HAS_MENU_DELTA_CALIBRATE               = src_filter=+<src/lcd/menu/menu_delta_calibrate.cpp>
-HAS_MENU_FILAMENT                      = src_filter=+<src/lcd/menu/menu_filament.cpp>
-LCD_INFO_MENU                          = src_filter=+<src/lcd/menu/menu_info.cpp>
-HAS_MENU_JOB_RECOVERY                  = src_filter=+<src/lcd/menu/menu_job_recovery.cpp>
-HAS_MULTI_LANGUAGE                     = src_filter=+<src/lcd/menu/menu_language.cpp>
-HAS_MENU_LED                           = src_filter=+<src/lcd/menu/menu_led.cpp>
-HAS_MENU_MEDIA                         = src_filter=+<src/lcd/menu/menu_media.cpp>
-HAS_MENU_MIXER                         = src_filter=+<src/lcd/menu/menu_mixer.cpp>
-HAS_MENU_MMU2                          = src_filter=+<src/lcd/menu/menu_mmu2.cpp>
-HAS_MENU_PASSWORD                      = src_filter=+<src/lcd/menu/menu_password.cpp>
-HAS_MENU_POWER_MONITOR                 = src_filter=+<src/lcd/menu/menu_power_monitor.cpp>
-HAS_MENU_CUTTER                        = src_filter=+<src/lcd/menu/menu_spindle_laser.cpp>
-HAS_MENU_TEMPERATURE                   = src_filter=+<src/lcd/menu/menu_temperature.cpp>
-HAS_MENU_TMC                           = src_filter=+<src/lcd/menu/menu_tmc.cpp>
-HAS_MENU_TOUCH_SCREEN                  = src_filter=+<src/lcd/menu/menu_touch_screen.cpp>
-HAS_MENU_TRAMMING                      = src_filter=+<src/lcd/menu/menu_tramming.cpp>
-HAS_MENU_UBL                           = src_filter=+<src/lcd/menu/menu_ubl.cpp>
 ANYCUBIC_LCD_CHIRON                    = src_filter=+<src/lcd/extui/anycubic_chiron>
 ANYCUBIC_LCD_I3MEGA                    = src_filter=+<src/lcd/extui/anycubic_i3mega>
 HAS_DGUS_LCD                           = src_filter=+<src/lcd/extui/dgus>
@@ -166,139 +86,138 @@
 TOUCH_UI_FTDI_EVE                      = src_filter=+<src/lcd/extui/ftdi_eve_touch_ui>
 MALYAN_LCD                             = src_filter=+<src/lcd/extui/malyan>
 NEXTION_TFT                            = src_filter=+<src/lcd/extui/nextion>
-USE_UHS2_USB                           = src_filter=+<src/sd/usb_flashdrive/lib-uhs2>
-USE_UHS3_USB                           = src_filter=+<src/sd/usb_flashdrive/lib-uhs3>
-USB_FLASH_DRIVE_SUPPORT                = src_filter=+<src/sd/usb_flashdrive/Sd2Card_FlashDrive.cpp>
-AUTO_BED_LEVELING_BILINEAR             = src_filter=+<src/feature/bedlevel/abl>
->>>>>>> 5d7c72db
+USE_UHS2_USB            = src_filter=+<src/sd/usb_flashdrive/lib-uhs2>
+USE_UHS3_USB            = src_filter=+<src/sd/usb_flashdrive/lib-uhs3>
+USB_FLASH_DRIVE_SUPPORT = src_filter=+<src/sd/usb_flashdrive/Sd2Card_FlashDrive.cpp>
+AUTO_BED_LEVELING_BILINEAR = src_filter=+<src/feature/bedlevel/abl>
 AUTO_BED_LEVELING_(3POINT|(BI)?LINEAR) = src_filter=+<src/gcode/bedlevel/abl>
-MESH_BED_LEVELING                      = src_filter=+<src/feature/bedlevel/mbl> +<src/gcode/bedlevel/mbl>
-AUTO_BED_LEVELING_UBL                  = src_filter=+<src/feature/bedlevel/ubl> +<src/gcode/bedlevel/ubl>
-UBL_HILBERT_CURVE                      = src_filter=+<src/feature/bedlevel/hilbert_curve.cpp>
-BACKLASH_COMPENSATION                  = src_filter=+<src/feature/backlash.cpp>
-BARICUDA                               = src_filter=+<src/feature/baricuda.cpp> +<src/gcode/feature/baricuda>
-BINARY_FILE_TRANSFER                   = src_filter=+<src/feature/binary_stream.cpp> +<src/libs/heatshrink>
-BLTOUCH                                = src_filter=+<src/feature/bltouch.cpp>
-CANCEL_OBJECTS                         = src_filter=+<src/feature/cancel_object.cpp> +<src/gcode/feature/cancel>
-CASE_LIGHT_ENABLE                      = src_filter=+<src/feature/caselight.cpp> +<src/gcode/feature/caselight>
-EXTERNAL_CLOSED_LOOP_CONTROLLER        = src_filter=+<src/feature/closedloop.cpp> +<src/gcode/calibrate/M12.cpp>
-USE_CONTROLLER_FAN                     = src_filter=+<src/feature/controllerfan.cpp>
-HAS_MOTOR_CURRENT_DAC                  = src_filter=+<src/feature/dac>
-DIRECT_STEPPING                        = src_filter=+<src/feature/direct_stepping.cpp> +<src/gcode/motion/G6.cpp>
-EMERGENCY_PARSER                       = src_filter=+<src/feature/e_parser.cpp> -<src/gcode/control/M108_*.cpp>
-I2C_POSITION_ENCODERS                  = src_filter=+<src/feature/encoder_i2c.cpp>
-IIC_BL24CXX_EEPROM                     = src_filter=+<src/libs/BL24CXX.cpp>
-HAS_SPI_FLASH                          = src_filter=+<src/libs/W25Qxx.cpp>
-HAS_ETHERNET                           = src_filter=+<src/feature/ethernet.cpp> +<src/gcode/feature/network/M552-M554.cpp>
-HAS_FANMUX                             = src_filter=+<src/feature/fanmux.cpp>
-FILAMENT_WIDTH_SENSOR                  = src_filter=+<src/feature/filwidth.cpp> +<src/gcode/feature/filwidth>
-FWRETRACT                              = src_filter=+<src/feature/fwretract.cpp> +<src/gcode/feature/fwretract>
-HOST_ACTION_COMMANDS                   = src_filter=+<src/feature/host_actions.cpp>
-HOTEND_IDLE_TIMEOUT                    = src_filter=+<src/feature/hotend_idle.cpp>
-JOYSTICK                               = src_filter=+<src/feature/joystick.cpp>
-BLINKM                                 = src_filter=+<src/feature/leds/blinkm.cpp>
-HAS_COLOR_LEDS                         = src_filter=+<src/feature/leds/leds.cpp> +<src/gcode/feature/leds/M150.cpp>
-PCA9533                                = src_filter=+<src/feature/leds/pca9533.cpp>
-PCA9632                                = src_filter=+<src/feature/leds/pca9632.cpp>
-PRINTER_EVENT_LEDS                     = src_filter=+<src/feature/leds/printer_event_leds.cpp>
-TEMP_STAT_LEDS                         = src_filter=+<src/feature/leds/tempstat.cpp>
-MAX7219_DEBUG                          = src_filter=+<src/feature/max7219.cpp> +<src/gcode/feature/leds/M7219.cpp>
-HAS_MEATPACK                           = src_filter=+<src/feature/meatpack.cpp>
-MIXING_EXTRUDER                        = src_filter=+<src/feature/mixing.cpp> +<src/gcode/feature/mixing/M163-M165.cpp>
-HAS_PRUSA_MMU1                         = src_filter=+<src/feature/mmu/mmu.cpp>
-HAS_PRUSA_MMU2                         = src_filter=+<src/feature/mmu/mmu2.cpp> +<src/gcode/feature/prusa_MMU2>
-PASSWORD_FEATURE                       = src_filter=+<src/feature/password> +<src/gcode/feature/password>
-ADVANCED_PAUSE_FEATURE                 = src_filter=+<src/feature/pause.cpp> +<src/gcode/feature/pause/M600.cpp> +<src/gcode/feature/pause/M603.cpp>
-AUTO_POWER_CONTROL                     = src_filter=+<src/feature/power.cpp>
-HAS_POWER_MONITOR                      = src_filter=+<src/feature/power_monitor.cpp> +<src/gcode/feature/power_monitor>
-POWER_LOSS_RECOVERY                    = src_filter=+<src/feature/powerloss.cpp> +<src/gcode/feature/powerloss>
-PROBE_TEMP_COMPENSATION                = src_filter=+<src/feature/probe_temp_comp.cpp> +<src/gcode/calibrate/G76_M192_M871.cpp>
-HAS_FILAMENT_SENSOR                    = src_filter=+<src/feature/runout.cpp> +<src/gcode/feature/runout>
-(EXT|MANUAL)_SOLENOID.*                = src_filter=+<src/feature/solenoid.cpp> +<src/gcode/control/M380_M381.cpp>
-MK2_MULTIPLEXER                        = src_filter=+<src/feature/snmm.cpp>
-HAS_CUTTER                             = src_filter=+<src/feature/spindle_laser.cpp> +<src/gcode/control/M3-M5.cpp>
-HAS_DRIVER_SAFE_POWER_PROTECT          = src_filter=+<src/feature/stepper_driver_safety.cpp>
-EXPERIMENTAL_I2CBUS                    = src_filter=+<src/feature/twibus.cpp> +<src/gcode/feature/i2c>
-MECHANICAL_GANTRY_CAL.+                = src_filter=+<src/gcode/calibrate/G34.cpp>
-Z_MULTI_ENDSTOPS                       = src_filter=+<src/gcode/calibrate/G34_M422.cpp>
-Z_STEPPER_AUTO_ALIGN                   = src_filter=+<src/feature/z_stepper_align.cpp> +<src/gcode/calibrate/G34_M422.cpp>
-G26_MESH_VALIDATION                    = src_filter=+<src/gcode/bedlevel/G26.cpp>
-ASSISTED_TRAMMING                      = src_filter=+<src/feature/tramming.cpp> +<src/gcode/bedlevel/G35.cpp>
-HAS_MESH                               = src_filter=+<src/gcode/bedlevel/G42.cpp>
-HAS_LEVELING                           = src_filter=+<src/gcode/bedlevel/M420.cpp> +<src/feature/bedlevel/bedlevel.cpp>
-DELTA_AUTO_CALIBRATION                 = src_filter=+<src/gcode/calibrate/G33.cpp>
-CALIBRATION_GCODE                      = src_filter=+<src/gcode/calibrate/G425.cpp>
-Z_MIN_PROBE_REPEATABILITY_TEST         = src_filter=+<src/gcode/calibrate/M48.cpp>
-M100_FREE_MEMORY_WATCHER               = src_filter=+<src/gcode/calibrate/M100.cpp>
-BACKLASH_GCODE                         = src_filter=+<src/gcode/calibrate/M425.cpp>
-IS_KINEMATIC                           = src_filter=+<src/gcode/calibrate/M665.cpp>
-HAS_EXTRA_ENDSTOPS                     = src_filter=+<src/gcode/calibrate/M666.cpp>
-SKEW_CORRECTION_GCODE                  = src_filter=+<src/gcode/calibrate/M852.cpp>
-DIRECT_PIN_CONTROL                     = src_filter=+<src/gcode/control/M42.cpp> +<src/gcode/control/M226.cpp>
-PINS_DEBUGGING                         = src_filter=+<src/gcode/config/M43.cpp>
-NO_VOLUMETRICS                         = src_filter=-<src/gcode/config/M200-M205.cpp>
-HAS_MULTI_EXTRUDER                     = src_filter=+<src/gcode/config/M217.cpp>
-HAS_HOTEND_OFFSET                      = src_filter=+<src/gcode/config/M218.cpp>
-EDITABLE_SERVO_ANGLES                  = src_filter=+<src/gcode/config/M281.cpp>
-PIDTEMP                                = src_filter=+<src/gcode/config/M301.cpp>
-PREVENT_COLD_EXTRUSION                 = src_filter=+<src/gcode/config/M302.cpp>
-PIDTEMPBED                             = src_filter=+<src/gcode/config/M304.cpp>
-HAS_USER_THERMISTORS                   = src_filter=+<src/gcode/config/M305.cpp>
-SD_ABORT_ON_ENDSTOP_HIT                = src_filter=+<src/gcode/config/M540.cpp>
-BAUD_RATE_GCODE                        = src_filter=+<src/gcode/config/M575.cpp>
-HAS_SMART_EFF_MOD                      = src_filter=+<src/gcode/config/M672.cpp>
-COOLANT_CONTROL                        = src_filter=+<src/gcode/control/M7-M9.cpp>
-AIR_EVACUATION                         = src_filter=+<src/gcode/control/M10-M11.cpp>
-HAS_SOFTWARE_ENDSTOPS                  = src_filter=+<src/gcode/control/M211.cpp>
-HAS_DUPLICATION_MODE                   = src_filter=+<src/gcode/control/M605.cpp>
-LIN_ADVANCE                            = src_filter=+<src/gcode/feature/advance>
-PHOTO_GCODE                            = src_filter=+<src/gcode/feature/camera>
-CONTROLLER_FAN_EDITABLE                = src_filter=+<src/gcode/feature/controllerfan>
-GCODE_MACROS                           = src_filter=+<src/gcode/feature/macro>
-GRADIENT_MIX                           = src_filter=+<src/gcode/feature/mixing/M166.cpp>
-HAS_SAVED_POSITIONS                    = src_filter=+<src/gcode/feature/pause/G60.cpp> +<src/gcode/feature/pause/G61.cpp>
-PARK_HEAD_ON_PAUSE                     = src_filter=+<src/gcode/feature/pause/M125.cpp>
-FILAMENT_LOAD_UNLOAD_GCODES            = src_filter=+<src/gcode/feature/pause/M701_M702.cpp>
-CNC_WORKSPACE_PLANES                   = src_filter=+<src/gcode/geometry/G17-G19.cpp>
-CNC_COORDINATE_SYSTEMS                 = src_filter=+<src/gcode/geometry/G53-G59.cpp>
-HAS_M206_COMMAND                       = src_filter=+<src/gcode/geometry/M206_M428.cpp>
-EXPECTED_PRINTER_CHECK                 = src_filter=+<src/gcode/host/M16.cpp>
-HOST_KEEPALIVE_FEATURE                 = src_filter=+<src/gcode/host/M113.cpp>
+MESH_BED_LEVELING       = src_filter=+<src/feature/bedlevel/mbl> +<src/gcode/bedlevel/mbl>
+AUTO_BED_LEVELING_UBL   = src_filter=+<src/feature/bedlevel/ubl> +<src/gcode/bedlevel/ubl>
+UBL_HILBERT_CURVE       = src_filter=+<src/feature/bedlevel/hilbert_curve.cpp>
+BACKLASH_COMPENSATION   = src_filter=+<src/feature/backlash.cpp>
+BARICUDA                = src_filter=+<src/feature/baricuda.cpp> +<src/gcode/feature/baricuda>
+BINARY_FILE_TRANSFER    = src_filter=+<src/feature/binary_stream.cpp> +<src/libs/heatshrink>
+BLTOUCH                 = src_filter=+<src/feature/bltouch.cpp>
+CANCEL_OBJECTS          = src_filter=+<src/feature/cancel_object.cpp> +<src/gcode/feature/cancel>
+CASE_LIGHT_ENABLE       = src_filter=+<src/feature/caselight.cpp> +<src/gcode/feature/caselight>
+EXTERNAL_CLOSED_LOOP_CONTROLLER = src_filter=+<src/feature/closedloop.cpp> +<src/gcode/calibrate/M12.cpp>
+USE_CONTROLLER_FAN      = src_filter=+<src/feature/controllerfan.cpp>
+HAS_MOTOR_CURRENT_DAC   = src_filter=+<src/feature/dac>
+DIRECT_STEPPING         = src_filter=+<src/feature/direct_stepping.cpp> +<src/gcode/motion/G6.cpp>
+EMERGENCY_PARSER        = src_filter=+<src/feature/e_parser.cpp> -<src/gcode/control/M108_*.cpp>
+I2C_POSITION_ENCODERS   = src_filter=+<src/feature/encoder_i2c.cpp>
+IIC_BL24CXX_EEPROM      = src_filter=+<src/libs/BL24CXX.cpp>
+HAS_SPI_FLASH           = src_filter=+<src/libs/W25Qxx.cpp>
+HAS_ETHERNET            = src_filter=+<src/feature/ethernet.cpp> +<src/gcode/feature/network/M552-M554.cpp>
+HAS_FANMUX              = src_filter=+<src/feature/fanmux.cpp>
+FILAMENT_WIDTH_SENSOR   = src_filter=+<src/feature/filwidth.cpp> +<src/gcode/feature/filwidth>
+FWRETRACT               = src_filter=+<src/feature/fwretract.cpp> +<src/gcode/feature/fwretract>
+HOST_ACTION_COMMANDS    = src_filter=+<src/feature/host_actions.cpp>
+HOTEND_IDLE_TIMEOUT     = src_filter=+<src/feature/hotend_idle.cpp>
+JOYSTICK                = src_filter=+<src/feature/joystick.cpp>
+BLINKM                  = src_filter=+<src/feature/leds/blinkm.cpp>
+HAS_COLOR_LEDS          = src_filter=+<src/feature/leds/leds.cpp> +<src/gcode/feature/leds/M150.cpp>
+PCA9533                 = src_filter=+<src/feature/leds/pca9533.cpp>
+PCA9632                 = src_filter=+<src/feature/leds/pca9632.cpp>
+PRINTER_EVENT_LEDS      = src_filter=+<src/feature/leds/printer_event_leds.cpp>
+TEMP_STAT_LEDS          = src_filter=+<src/feature/leds/tempstat.cpp>
+MAX7219_DEBUG           = src_filter=+<src/feature/max7219.cpp> +<src/gcode/feature/leds/M7219.cpp>
+HAS_MEATPACK            = src_filter=+<src/feature/meatpack.cpp>
+MIXING_EXTRUDER         = src_filter=+<src/feature/mixing.cpp> +<src/gcode/feature/mixing/M163-M165.cpp>
+HAS_PRUSA_MMU1          = src_filter=+<src/feature/mmu/mmu.cpp>
+HAS_PRUSA_MMU2          = src_filter=+<src/feature/mmu/mmu2.cpp> +<src/gcode/feature/prusa_MMU2>
+PASSWORD_FEATURE        = src_filter=+<src/feature/password> +<src/gcode/feature/password>
+ADVANCED_PAUSE_FEATURE  = src_filter=+<src/feature/pause.cpp> +<src/gcode/feature/pause/M600.cpp> +<src/gcode/feature/pause/M603.cpp>
+AUTO_POWER_CONTROL      = src_filter=+<src/feature/power.cpp>
+HAS_POWER_MONITOR       = src_filter=+<src/feature/power_monitor.cpp> +<src/gcode/feature/power_monitor>
+POWER_LOSS_RECOVERY     = src_filter=+<src/feature/powerloss.cpp> +<src/gcode/feature/powerloss>
+PROBE_TEMP_COMPENSATION = src_filter=+<src/feature/probe_temp_comp.cpp> +<src/gcode/calibrate/G76_M192_M871.cpp>
+HAS_FILAMENT_SENSOR     = src_filter=+<src/feature/runout.cpp> +<src/gcode/feature/runout>
+(EXT|MANUAL)_SOLENOID.* = src_filter=+<src/feature/solenoid.cpp> +<src/gcode/control/M380_M381.cpp>
+MK2_MULTIPLEXER         = src_filter=+<src/feature/snmm.cpp>
+HAS_CUTTER              = src_filter=+<src/feature/spindle_laser.cpp> +<src/gcode/control/M3-M5.cpp>
+HAS_DRIVER_SAFE_POWER_PROTECT = src_filter=+<src/feature/stepper_driver_safety.cpp>
+EXPERIMENTAL_I2CBUS     = src_filter=+<src/feature/twibus.cpp> +<src/gcode/feature/i2c>
+MECHANICAL_GANTRY_CAL.+ = src_filter=+<src/gcode/calibrate/G34.cpp>
+Z_MULTI_ENDSTOPS        = src_filter=+<src/gcode/calibrate/G34_M422.cpp>
+Z_STEPPER_AUTO_ALIGN    = src_filter=+<src/feature/z_stepper_align.cpp> +<src/gcode/calibrate/G34_M422.cpp>
+G26_MESH_VALIDATION     = src_filter=+<src/gcode/bedlevel/G26.cpp>
+ASSISTED_TRAMMING       = src_filter=+<src/feature/tramming.cpp> +<src/gcode/bedlevel/G35.cpp>
+HAS_MESH                = src_filter=+<src/gcode/bedlevel/G42.cpp>
+HAS_LEVELING            = src_filter=+<src/gcode/bedlevel/M420.cpp> +<src/feature/bedlevel/bedlevel.cpp>
+DELTA_AUTO_CALIBRATION  = src_filter=+<src/gcode/calibrate/G33.cpp>
+CALIBRATION_GCODE       = src_filter=+<src/gcode/calibrate/G425.cpp>
+Z_MIN_PROBE_REPEATABILITY_TEST = src_filter=+<src/gcode/calibrate/M48.cpp>
+M100_FREE_MEMORY_WATCHER = src_filter=+<src/gcode/calibrate/M100.cpp>
+BACKLASH_GCODE          = src_filter=+<src/gcode/calibrate/M425.cpp>
+IS_KINEMATIC            = src_filter=+<src/gcode/calibrate/M665.cpp>
+HAS_EXTRA_ENDSTOPS      = src_filter=+<src/gcode/calibrate/M666.cpp>
+SKEW_CORRECTION_GCODE   = src_filter=+<src/gcode/calibrate/M852.cpp>
+DIRECT_PIN_CONTROL      = src_filter=+<src/gcode/control/M42.cpp> +<src/gcode/control/M226.cpp>
+PINS_DEBUGGING          = src_filter=+<src/gcode/config/M43.cpp>
+NO_VOLUMETRICS          = src_filter=-<src/gcode/config/M200-M205.cpp>
+HAS_MULTI_EXTRUDER      = src_filter=+<src/gcode/config/M217.cpp>
+HAS_HOTEND_OFFSET       = src_filter=+<src/gcode/config/M218.cpp>
+EDITABLE_SERVO_ANGLES   = src_filter=+<src/gcode/config/M281.cpp>
+PIDTEMP                 = src_filter=+<src/gcode/config/M301.cpp>
+PREVENT_COLD_EXTRUSION  = src_filter=+<src/gcode/config/M302.cpp>
+PIDTEMPBED              = src_filter=+<src/gcode/config/M304.cpp>
+HAS_USER_THERMISTORS    = src_filter=+<src/gcode/config/M305.cpp>
+SD_ABORT_ON_ENDSTOP_HIT = src_filter=+<src/gcode/config/M540.cpp>
+BAUD_RATE_GCODE         = src_filter=+<src/gcode/config/M575.cpp>
+HAS_SMART_EFF_MOD       = src_filter=+<src/gcode/config/M672.cpp>
+COOLANT_CONTROL         = src_filter=+<src/gcode/control/M7-M9.cpp>
+AIR_EVACUATION          = src_filter=+<src/gcode/control/M10-M11.cpp>
+HAS_SOFTWARE_ENDSTOPS   = src_filter=+<src/gcode/control/M211.cpp>
+HAS_DUPLICATION_MODE    = src_filter=+<src/gcode/control/M605.cpp>
+LIN_ADVANCE             = src_filter=+<src/gcode/feature/advance>
+PHOTO_GCODE             = src_filter=+<src/gcode/feature/camera>
+CONTROLLER_FAN_EDITABLE = src_filter=+<src/gcode/feature/controllerfan>
+GCODE_MACROS            = src_filter=+<src/gcode/feature/macro>
+GRADIENT_MIX            = src_filter=+<src/gcode/feature/mixing/M166.cpp>
+HAS_SAVED_POSITIONS     = src_filter=+<src/gcode/feature/pause/G60.cpp> +<src/gcode/feature/pause/G61.cpp>
+PARK_HEAD_ON_PAUSE      = src_filter=+<src/gcode/feature/pause/M125.cpp>
+FILAMENT_LOAD_UNLOAD_GCODES = src_filter=+<src/gcode/feature/pause/M701_M702.cpp>
+CNC_WORKSPACE_PLANES    = src_filter=+<src/gcode/geometry/G17-G19.cpp>
+CNC_COORDINATE_SYSTEMS  = src_filter=+<src/gcode/geometry/G53-G59.cpp>
+HAS_M206_COMMAND        = src_filter=+<src/gcode/geometry/M206_M428.cpp>
+EXPECTED_PRINTER_CHECK  = src_filter=+<src/gcode/host/M16.cpp>
+HOST_KEEPALIVE_FEATURE  = src_filter=+<src/gcode/host/M113.cpp>
 AUTO_REPORT_POSITION                   = src_filter=+<src/gcode/host/M154.cpp>
-REPETIER_GCODE_M360                    = src_filter=+<src/gcode/host/M360.cpp>
-HAS_GCODE_M876                         = src_filter=+<src/gcode/host/M876.cpp>
-HAS_RESUME_CONTINUE                    = src_filter=+<src/gcode/lcd/M0_M1.cpp>
-HAS_LCD_CONTRAST                       = src_filter=+<src/gcode/lcd/M250.cpp>
-LCD_SET_PROGRESS_MANUALLY              = src_filter=+<src/gcode/lcd/M73.cpp>
-TOUCH_SCREEN_CALIBRATION               = src_filter=+<src/gcode/lcd/M995.cpp>
-ARC_SUPPORT                            = src_filter=+<src/gcode/motion/G2_G3.cpp>
-GCODE_MOTION_MODES                     = src_filter=+<src/gcode/motion/G80.cpp>
-BABYSTEPPING                           = src_filter=+<src/gcode/motion/M290.cpp> +<src/feature/babystep.cpp>
-Z_PROBE_SLED                           = src_filter=+<src/gcode/probe/G31_G32.cpp>
-G38_PROBE_TARGET                       = src_filter=+<src/gcode/probe/G38.cpp>
-MAGNETIC_PARKING_EXTRUDER              = src_filter=+<src/gcode/probe/M951.cpp>
-SDSUPPORT                              = src_filter=+<src/sd/cardreader.cpp> +<src/sd/Sd2Card.cpp> +<src/sd/SdBaseFile.cpp> +<src/sd/SdFatUtil.cpp> +<src/sd/SdFile.cpp> +<src/sd/SdVolume.cpp> +<src/gcode/sd>
-HAS_MEDIA_SUBCALLS                     = src_filter=+<src/gcode/sd/M32.cpp>
-GCODE_REPEAT_MARKERS                   = src_filter=+<src/feature/repeat.cpp> +<src/gcode/sd/M808.cpp>
-HAS_EXTRUDERS                          = src_filter=+<src/gcode/temp/M104_M109.cpp> +<src/gcode/config/M221.cpp>
-HAS_COOLER                             = src_filter=+<src/feature/cooler.cpp> +<src/gcode/temp/M143_M193.cpp>
-AUTO_REPORT_TEMPERATURES               = src_filter=+<src/gcode/temp/M155.cpp>
-INCH_MODE_SUPPORT                      = src_filter=+<src/gcode/units/G20_G21.cpp>
-TEMPERATURE_UNITS_SUPPORT              = src_filter=+<src/gcode/units/M149.cpp>
-NEED_HEX_PRINT                         = src_filter=+<src/libs/hex_print.cpp>
-NEED_LSF                               = src_filter=+<src/libs/least_squares_fit.cpp>
-NOZZLE_PARK_FEATURE                    = src_filter=+<src/libs/nozzle.cpp> +<src/gcode/feature/pause/G27.cpp>
-NOZZLE_CLEAN_FEATURE                   = src_filter=+<src/libs/nozzle.cpp> +<src/gcode/feature/clean>
-DELTA                                  = src_filter=+<src/module/delta.cpp> +<src/gcode/calibrate/M666.cpp>
-BEZIER_CURVE_SUPPORT                   = src_filter=+<src/module/planner_bezier.cpp> +<src/gcode/motion/G5.cpp>
-PRINTCOUNTER                           = src_filter=+<src/module/printcounter.cpp>
-HAS_BED_PROBE                          = src_filter=+<src/module/probe.cpp> +<src/gcode/probe/G30.cpp> +<src/gcode/probe/M401_M402.cpp> +<src/gcode/probe/M851.cpp>
-IS_SCARA                               = src_filter=+<src/module/scara.cpp>
-HAS_SERVOS                             = src_filter=+<src/module/servo.cpp> +<src/gcode/control/M280.cpp>
-MORGAN_SCARA                           = src_filter=+<src/gcode/scara>
-HAS_MICROSTEPS                         = src_filter=+<src/gcode/control/M350_M351.cpp>
-(ESP3D_)?WIFISUPPORT                   = AsyncTCP, ESP Async WebServer
-                                         ESP3DLib=https://github.com/luc-github/ESP3DLib/archive/master.zip
-                                         arduinoWebSockets=links2004/WebSockets@2.3.4
-                                         luc-github/ESP32SSDP@^1.1.1
-                                         lib_ignore=ESPAsyncTCP+REPETIER_GCODE_M360     = src_filter=+<src/gcode/host/M360.cpp>
+HAS_GCODE_M876          = src_filter=+<src/gcode/host/M876.cpp>
+HAS_RESUME_CONTINUE     = src_filter=+<src/gcode/lcd/M0_M1.cpp>
+HAS_LCD_CONTRAST        = src_filter=+<src/gcode/lcd/M250.cpp>
+LCD_SET_PROGRESS_MANUALLY = src_filter=+<src/gcode/lcd/M73.cpp>
+TOUCH_SCREEN_CALIBRATION = src_filter=+<src/gcode/lcd/M995.cpp>
+ARC_SUPPORT             = src_filter=+<src/gcode/motion/G2_G3.cpp>
+GCODE_MOTION_MODES      = src_filter=+<src/gcode/motion/G80.cpp>
+BABYSTEPPING            = src_filter=+<src/gcode/motion/M290.cpp> +<src/feature/babystep.cpp>
+Z_PROBE_SLED            = src_filter=+<src/gcode/probe/G31_G32.cpp>
+G38_PROBE_TARGET        = src_filter=+<src/gcode/probe/G38.cpp>
+MAGNETIC_PARKING_EXTRUDER = src_filter=+<src/gcode/probe/M951.cpp>
+SDSUPPORT               = src_filter=+<src/sd/cardreader.cpp> +<src/sd/Sd2Card.cpp> +<src/sd/SdBaseFile.cpp> +<src/sd/SdFatUtil.cpp> +<src/sd/SdFile.cpp> +<src/sd/SdVolume.cpp> +<src/gcode/sd>
+HAS_MEDIA_SUBCALLS      = src_filter=+<src/gcode/sd/M32.cpp>
+GCODE_REPEAT_MARKERS    = src_filter=+<src/feature/repeat.cpp> +<src/gcode/sd/M808.cpp>
+HAS_EXTRUDERS           = src_filter=+<src/gcode/temp/M104_M109.cpp> +<src/gcode/config/M221.cpp>
+HAS_COOLER              = src_filter=+<src/feature/cooler.cpp> +<src/gcode/temp/M143_M193.cpp>
+AUTO_REPORT_TEMPERATURES = src_filter=+<src/gcode/temp/M155.cpp>
+INCH_MODE_SUPPORT       = src_filter=+<src/gcode/units/G20_G21.cpp>
+TEMPERATURE_UNITS_SUPPORT = src_filter=+<src/gcode/units/M149.cpp>
+NEED_HEX_PRINT          = src_filter=+<src/libs/hex_print.cpp>
+NEED_LSF                = src_filter=+<src/libs/least_squares_fit.cpp>
+NOZZLE_PARK_FEATURE     = src_filter=+<src/libs/nozzle.cpp> +<src/gcode/feature/pause/G27.cpp>
+NOZZLE_CLEAN_FEATURE    = src_filter=+<src/libs/nozzle.cpp> +<src/gcode/feature/clean>
+DELTA                   = src_filter=+<src/module/delta.cpp> +<src/gcode/calibrate/M666.cpp>
+BEZIER_CURVE_SUPPORT    = src_filter=+<src/module/planner_bezier.cpp> +<src/gcode/motion/G5.cpp>
+PRINTCOUNTER            = src_filter=+<src/module/printcounter.cpp>
+HAS_BED_PROBE           = src_filter=+<src/module/probe.cpp> +<src/gcode/probe/G30.cpp> +<src/gcode/probe/M401_M402.cpp> +<src/gcode/probe/M851.cpp>
+IS_SCARA                = src_filter=+<src/module/scara.cpp>
+HAS_SERVOS              = src_filter=+<src/module/servo.cpp> +<src/gcode/control/M280.cpp>
+MORGAN_SCARA            = src_filter=+<src/gcode/scara>
+HAS_MICROSTEPS          = src_filter=+<src/gcode/control/M350_M351.cpp>
+(ESP3D_)?WIFISUPPORT    = AsyncTCP, ESP Async WebServer
+  ESP3DLib=https://github.com/luc-github/ESP3DLib/archive/master.zip
+  arduinoWebSockets=links2004/WebSockets@2.3.4
+  luc-github/ESP32SSDP@^1.1.1
+  lib_ignore=ESPAsyncTCP