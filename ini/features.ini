--- conflicted
+++ resolved
@@ -96,17 +96,14 @@
 USE_UHS3_USB                           = src_filter=+<src/sd/usb_flashdrive/lib-uhs3>
 USB_FLASH_DRIVE_SUPPORT                = src_filter=+<src/sd/usb_flashdrive/Sd2Card_FlashDrive.cpp>
 HAS_MCP3426_ADC                        = src_filter=+<src/feature/adc> +<src/gcode/feature/adc>
+X_AXIS_TWIST_COMPENSATION              = src_filter=+<src/feature/x_twist.cpp> +<src/lcd/menu/menu_x_twist.cpp> +<src/gcode/probe/M423.cpp>
+BD_SENSOR                              = markyue/Panda_SoftMasterI2C
+                                         src_filter=+<src/feature/bedlevel/bdl> +<src/gcode/probe/M102.cpp>
 AUTO_BED_LEVELING_BILINEAR             = src_filter=+<src/feature/bedlevel/abl>
 AUTO_BED_LEVELING_(3POINT|(BI)?LINEAR) = src_filter=+<src/gcode/bedlevel/abl>
-X_AXIS_TWIST_COMPENSATION              = src_filter=+<src/feature/x_twist.cpp> +<src/lcd/menu/menu_x_twist.cpp> +<src/gcode/probe/M423.cpp>
-<<<<<<< HEAD
-ENABLE_MESH_Z_OFFSET                   = src_filter=+<src/gcode/bedlevel/M424.cpp>
-=======
-BD_SENSOR                              = markyue/Panda_SoftMasterI2C
-                                         src_filter=+<src/feature/bedlevel/bdl> +<src/gcode/probe/M102.cpp>
->>>>>>> f7ca7a92
 MESH_BED_LEVELING                      = src_filter=+<src/feature/bedlevel/mbl> +<src/gcode/bedlevel/mbl>
 AUTO_BED_LEVELING_UBL                  = src_filter=+<src/feature/bedlevel/ubl> +<src/gcode/bedlevel/ubl>
+ENABLE_MESH_Z_OFFSET                   = src_filter=+<src/gcode/bedlevel/M424.cpp>
 UBL_HILBERT_CURVE                      = src_filter=+<src/feature/bedlevel/hilbert_curve.cpp>
 BACKLASH_COMPENSATION                  = src_filter=+<src/feature/backlash.cpp>
 BARICUDA                               = src_filter=+<src/feature/baricuda.cpp> +<src/gcode/feature/baricuda>
