#
# Marlin Firmware
# PlatformIO Configuration File
#

#################################
#                               #
#     Features Dependencies     #
#                               #
#################################

# The order of the features matters for source-filter resolution inside of common-dependencies.py.

[features]
YHCB2004                               = red-scorp/LiquidCrystal_AIP31068@^1.0.4, red-scorp/SoftSPIB@^1.1.1
HAS_TFT_LVGL_UI                        = lvgl=https://github.com/makerbase-mks/LVGL-6.1.1-MKS/archive/master.zip
                                         build_src_filter=+<src/lcd/extui/mks_ui>
                                         extra_scripts=download_mks_assets.py
MARLIN_TEST_BUILD                      = build_src_filter=+<src/tests>
POSTMORTEM_DEBUGGING                   = build_src_filter=+<src/HAL/shared/cpu_exception> +<src/HAL/shared/backtrace>
                                         build_flags=-funwind-tables
MKS_WIFI_MODULE                        = QRCode=https://github.com/makerbase-mks/QRCode/archive/master.zip
HAS_TRINAMIC_CONFIG                    = TMCStepper@~0.7.3
                                         build_src_filter=+<src/module/stepper/trinamic.cpp> +<src/gcode/feature/trinamic/M122.cpp> +<src/gcode/feature/trinamic/M906.cpp> +<src/gcode/feature/trinamic/M911-M914.cpp> +<src/gcode/feature/trinamic/M919.cpp>
HAS_T(RINAMIC_CONFIG|MC_SPI)           = build_src_filter=+<src/feature/tmc_util.cpp>
HAS_STEALTHCHOP                        = build_src_filter=+<src/gcode/feature/trinamic/M569.cpp>
SR_LCD_3W_NL                           = SailfishLCD=https://github.com/mikeshub/SailfishLCD/archive/master.zip
HAS_MOTOR_CURRENT_(I2C|DAC|SPI|PWM)    = build_src_filter=+<src/gcode/feature/digipot>
HAS_MOTOR_CURRENT_I2C                  = SlowSoftI2CMaster
                                         build_src_filter=+<src/feature/digipot>
HAS_TMC26X                             = TMC26XStepper=https://github.com/MarlinFirmware/TMC26XStepper/archive/master.zip
                                         build_src_filter=+<src/module/stepper/TMC26X.cpp>
LIB_INTERNAL_MAX31865                  = build_src_filter=+<src/libs/MAX31865.cpp>
NEOPIXEL_LED                           = adafruit/Adafruit NeoPixel@~1.8.0
                                         build_src_filter=+<src/feature/leds/neopixel.cpp>
I2C_AMMETER                            = peterus/INA226Lib@1.1.2
                                         build_src_filter=+<src/feature/ammeter.cpp>
USES_LIQUIDCRYSTAL                     = LiquidCrystal=https://github.com/MarlinFirmware/New-LiquidCrystal/archive/1.5.1.zip
USES_LIQUIDCRYSTAL_I2C                 = marcoschwartz/LiquidCrystal_I2C@1.1.4
USES_LIQUIDTWI2                        = LiquidTWI2@1.2.7
HAS_LCDPRINT                           = build_src_filter=+<src/lcd/lcdprint.cpp>
HAS_MARLINUI_HD44780                   = build_src_filter=+<src/lcd/HD44780>
HAS_MARLINUI_U8GLIB                    = marlinfirmware/U8glib-HAL@~0.5.2
                                         build_src_filter=+<src/lcd/dogm>
HAS_(FSMC|SPI|LTDC)_TFT                = build_src_filter=+<src/lcd/tft_io>
HAS_LTDC_TFT                           = build_src_filter=+<src/HAL/STM32/tft/tft_ltdc.cpp>
HAS_FSMC_TFT                           = build_src_filter=+<src/HAL/STM32/tft/tft_fsmc.cpp> +<src/HAL/STM32F1/tft/tft_fsmc.cpp>
HAS_SPI_TFT                            = build_src_filter=+<src/HAL/STM32/tft/tft_spi.cpp> +<src/HAL/STM32F1/tft/tft_spi.cpp> +<src/HAL/LPC1768/tft/tft_spi.cpp>
HAS_TFT_XPT2046                        = build_src_filter=+<src/HAL/STM32/tft/xpt2046.cpp> +<src/HAL/STM32F1/tft/xpt2046.cpp> +<src/HAL/LPC1768/tft/xpt2046.cpp>
TFT_TOUCH_DEVICE_GT911                 = build_src_filter=+<src/HAL/STM32/tft/gt911.cpp>
I2C_EEPROM                             = build_src_filter=+<src/HAL/shared/eeprom_if_i2c.cpp>
SOFT_I2C_EEPROM                        = SlowSoftI2CMaster, SlowSoftWire=https://github.com/felias-fogg/SlowSoftWire/archive/master.zip
<<<<<<< HEAD
SPI_EEPROM                             = src_filter=+<src/HAL/shared/eeprom_if_spi.cpp>
HAS_DWIN_E3V2|IS_DWIN_MARLINUI         = src_filter=+<src/lcd/e3v2/common>
DWIN_CREALITY_LCD                      = src_filter=+<src/lcd/e3v2/creality>
DWIN_LCD_PROUI                         = src_filter=+<src/lcd/e3v2/proui>
DWIN_CREALITY_LCD_JYERSUI              = src_filter=+<src/lcd/e3v2/jyersui>
IS_DWIN_MARLINUI                       = src_filter=+<src/lcd/e3v2/marlinui>
HAS_GRAPHICAL_TFT                      = src_filter=+<src/lcd/tft> -<src/lcd/tft/fontdata/*>
TFT_FONT_HELVETICA                     = src_filter=+<src/lcd/tft/fontdata/Helvetica/*>
TFT_FONT_NOTOSANS                      = src_filter=+<src/lcd/tft/fontdata/NotoSans/*>
TFT_FONT_UNIFONT                       = src_filter=+<src/lcd/tft/fontdata/Unifont/*>
IS_TFTGLCD_PANEL                       = src_filter=+<src/lcd/TFTGLCD>
HAS_TOUCH_BUTTONS                      = src_filter=+<src/lcd/touch/touch_buttons.cpp>
HAS_MARLINUI_MENU                      = src_filter=+<src/lcd/menu> -<src/lcd/menu/game>
HAS_GAMES                              = src_filter=+<src/lcd/menu/game/game.cpp>
MARLIN_BRICKOUT                        = src_filter=+<src/lcd/menu/game/brickout.cpp>
MARLIN_INVADERS                        = src_filter=+<src/lcd/menu/game/invaders.cpp>
MARLIN_MAZE                            = src_filter=+<src/lcd/menu/game/maze.cpp>
MARLIN_SNAKE                           = src_filter=+<src/lcd/menu/game/snake.cpp>
HAS_MENU_BACKLASH                      = src_filter=+<src/lcd/menu/menu_backlash.cpp>
LCD_BED_LEVELING                       = src_filter=+<src/lcd/menu/menu_bed_leveling.cpp>
HAS_MENU_BED_TRAMMING                  = src_filter=+<src/lcd/menu/menu_bed_tramming.cpp>
HAS_MENU_CANCELOBJECT                  = src_filter=+<src/lcd/menu/menu_cancelobject.cpp>
HAS_MENU_DELTA_CALIBRATE               = src_filter=+<src/lcd/menu/menu_delta_calibrate.cpp>
HAS_MENU_FILAMENT                      = src_filter=+<src/lcd/menu/menu_filament.cpp>
LCD_INFO_MENU                          = src_filter=+<src/lcd/menu/menu_info.cpp>
HAS_MENU_JOB_RECOVERY                  = src_filter=+<src/lcd/menu/menu_job_recovery.cpp>
HAS_MENU_MULTI_LANGUAGE                = src_filter=+<src/lcd/menu/menu_language.cpp>
HAS_MENU_LED                           = src_filter=+<src/lcd/menu/menu_led.cpp>
HAS_MENU_MEDIA                         = src_filter=+<src/lcd/menu/menu_media.cpp>
HAS_MENU_MIXER                         = src_filter=+<src/lcd/menu/menu_mixer.cpp>
HAS_MENU_MMU2                          = src_filter=+<src/lcd/menu/menu_mmu2.cpp>
HAS_MENU_PASSWORD                      = src_filter=+<src/lcd/menu/menu_password.cpp>
HAS_MENU_POWER_MONITOR                 = src_filter=+<src/lcd/menu/menu_power_monitor.cpp>
HAS_MENU_CUTTER                        = src_filter=+<src/lcd/menu/menu_spindle_laser.cpp>
HAS_MENU_TEMPERATURE                   = src_filter=+<src/lcd/menu/menu_temperature.cpp>
HAS_MENU_TMC                           = src_filter=+<src/lcd/menu/menu_tmc.cpp>
HAS_MENU_TOUCH_SCREEN                  = src_filter=+<src/lcd/menu/menu_touch_screen.cpp>
HAS_MENU_TRAMMING_WIZARD               = src_filter=+<src/lcd/menu/menu_tramming_wizard.cpp>
HAS_MENU_UBL                           = src_filter=+<src/lcd/menu/menu_ubl.cpp>
EXTENSIBLE_UI                          = src_filter=+<src/lcd/extui/ui_api.cpp>
ANYCUBIC_LCD_(CHIRON|VYPER)            = src_filter=+<src/lcd/extui/anycubic>
ANYCUBIC_LCD_CHIRON                    = src_filter=+<src/lcd/extui/anycubic_chiron>
ANYCUBIC_LCD_VYPER                     = src_filter=+<src/lcd/extui/anycubic_vyper>
ANYCUBIC_LCD_I3MEGA                    = src_filter=+<src/lcd/extui/anycubic_i3mega>
HAS_DGUS_LCD_CLASSIC                   = src_filter=+<src/lcd/extui/dgus>
DGUS_LCD_UI_RELOADED                   = src_filter=+<src/lcd/extui/dgus_reloaded>
DGUS_LCD_UI_FYSETC                     = src_filter=+<src/lcd/extui/dgus/fysetc>
DGUS_LCD_UI_HIPRECY                    = src_filter=+<src/lcd/extui/dgus/hiprecy>
DGUS_LCD_UI_MKS                        = src_filter=+<src/lcd/extui/dgus/mks>
DGUS_LCD_UI_ORIGIN                     = src_filter=+<src/lcd/extui/dgus/origin>
DGUS_LCD_UI_IA_CREALITY                = src_filter=+<src/lcd/extui/ia_creality>
EXTUI_EXAMPLE                          = src_filter=+<src/lcd/extui/example>
TOUCH_UI_FTDI_EVE                      = src_filter=+<src/lcd/extui/ftdi_eve_touch_ui>
MALYAN_LCD                             = src_filter=+<src/lcd/extui/malyan>
NEXTION_TFT                            = src_filter=+<src/lcd/extui/nextion>
USE_UHS2_USB                           = src_filter=+<src/sd/usb_flashdrive/lib-uhs2>
USE_UHS3_USB                           = src_filter=+<src/sd/usb_flashdrive/lib-uhs3>
USB_FLASH_DRIVE_SUPPORT                = src_filter=+<src/sd/usb_flashdrive/Sd2Card_FlashDrive.cpp>
HAS_MCP3426_ADC                        = src_filter=+<src/feature/adc> +<src/gcode/feature/adc>
X_AXIS_TWIST_COMPENSATION              = src_filter=+<src/feature/x_twist.cpp> +<src/lcd/menu/menu_x_twist.cpp> +<src/gcode/probe/M423.cpp>
BD_SENSOR                              = markyue/Panda_SoftMasterI2C
                                         src_filter=+<src/feature/bedlevel/bdl> +<src/gcode/probe/M102.cpp>
AUTO_BED_LEVELING_BILINEAR             = src_filter=+<src/feature/bedlevel/abl>
AUTO_BED_LEVELING_(3POINT|(BI)?LINEAR) = src_filter=+<src/gcode/bedlevel/abl>
MESH_BED_LEVELING                      = src_filter=+<src/feature/bedlevel/mbl> +<src/gcode/bedlevel/mbl>
AUTO_BED_LEVELING_UBL                  = src_filter=+<src/feature/bedlevel/ubl> +<src/gcode/bedlevel/ubl>
GLOBAL_MESH_Z_OFFSET                   = src_filter=+<src/gcode/bedlevel/M424.cpp>
UBL_HILBERT_CURVE                      = src_filter=+<src/feature/bedlevel/hilbert_curve.cpp>
BACKLASH_COMPENSATION                  = src_filter=+<src/feature/backlash.cpp>
BARICUDA                               = src_filter=+<src/feature/baricuda.cpp> +<src/gcode/feature/baricuda>
BINARY_FILE_TRANSFER                   = src_filter=+<src/feature/binary_stream.cpp> +<src/libs/heatshrink>
BLTOUCH                                = src_filter=+<src/feature/bltouch.cpp>
CANCEL_OBJECTS                         = src_filter=+<src/feature/cancel_object.cpp> +<src/gcode/feature/cancel>
CASE_LIGHT_ENABLE                      = src_filter=+<src/feature/caselight.cpp> +<src/gcode/feature/caselight>
EXTERNAL_CLOSED_LOOP_CONTROLLER        = src_filter=+<src/feature/closedloop.cpp> +<src/gcode/calibrate/M12.cpp>
USE_CONTROLLER_FAN                     = src_filter=+<src/feature/controllerfan.cpp>
HAS_COOLER|LASER_COOLANT_FLOW_METER    = src_filter=+<src/feature/cooler.cpp>
HAS_MOTOR_CURRENT_DAC                  = src_filter=+<src/feature/dac>
DIRECT_STEPPING                        = src_filter=+<src/feature/direct_stepping.cpp> +<src/gcode/motion/G6.cpp>
EMERGENCY_PARSER                       = src_filter=+<src/feature/e_parser.cpp> -<src/gcode/control/M108_*.cpp>
EASYTHREED_UI                          = src_filter=+<src/feature/easythreed_ui.cpp>
I2C_POSITION_ENCODERS                  = src_filter=+<src/feature/encoder_i2c.cpp>
IIC_BL24CXX_EEPROM                     = src_filter=+<src/libs/BL24CXX.cpp>
SPI_FLASH                              = src_filter=+<src/libs/W25Qxx.cpp>
HAS_ETHERNET                           = src_filter=+<src/feature/ethernet.cpp> +<src/gcode/feature/network/M552-M554.cpp>
HAS_FANCHECK                           = src_filter=+<src/feature/fancheck.cpp> +<src/gcode/temp/M123.cpp>
HAS_FANMUX                             = src_filter=+<src/feature/fanmux.cpp>
FILAMENT_WIDTH_SENSOR                  = src_filter=+<src/feature/filwidth.cpp> +<src/gcode/feature/filwidth>
FWRETRACT                              = src_filter=+<src/feature/fwretract.cpp> +<src/gcode/feature/fwretract>
HOST_ACTION_COMMANDS                   = src_filter=+<src/feature/host_actions.cpp>
HOTEND_IDLE_TIMEOUT                    = src_filter=+<src/feature/hotend_idle.cpp>
JOYSTICK                               = src_filter=+<src/feature/joystick.cpp>
BLINKM                                 = src_filter=+<src/feature/leds/blinkm.cpp>
HAS_COLOR_LEDS                         = src_filter=+<src/feature/leds/leds.cpp> +<src/gcode/feature/leds/M150.cpp>
PCA9533                                = src_filter=+<src/feature/leds/pca9533.cpp>
PCA9632                                = src_filter=+<src/feature/leds/pca9632.cpp>
PRINTER_EVENT_LEDS                     = src_filter=+<src/feature/leds/printer_event_leds.cpp>
TEMP_STAT_LEDS                         = src_filter=+<src/feature/leds/tempstat.cpp>
MAX7219_DEBUG                          = src_filter=+<src/feature/max7219.cpp> +<src/gcode/feature/leds/M7219.cpp>
HAS_MEATPACK                           = src_filter=+<src/feature/meatpack.cpp>
MIXING_EXTRUDER                        = src_filter=+<src/feature/mixing.cpp> +<src/gcode/feature/mixing/M163-M165.cpp>
HAS_PRUSA_MMU1                         = src_filter=+<src/feature/mmu/mmu.cpp>
HAS_PRUSA_MMU2                         = src_filter=+<src/feature/mmu/mmu2.cpp> +<src/gcode/feature/prusa_MMU2>
PASSWORD_FEATURE                       = src_filter=+<src/feature/password> +<src/gcode/feature/password>
ADVANCED_PAUSE_FEATURE                 = src_filter=+<src/feature/pause.cpp> +<src/gcode/feature/pause/M600.cpp> +<src/gcode/feature/pause/M603.cpp>
PSU_CONTROL                            = src_filter=+<src/feature/power.cpp>
HAS_POWER_MONITOR                      = src_filter=+<src/feature/power_monitor.cpp> +<src/gcode/feature/power_monitor>
POWER_LOSS_RECOVERY                    = src_filter=+<src/feature/powerloss.cpp> +<src/gcode/feature/powerloss>
HAS_PTC                                = src_filter=+<src/feature/probe_temp_comp.cpp> +<src/gcode/calibrate/G76_M871.cpp>
HAS_FILAMENT_SENSOR                    = src_filter=+<src/feature/runout.cpp> +<src/gcode/feature/runout>
(EXT|MANUAL)_SOLENOID.*                = src_filter=+<src/feature/solenoid.cpp> +<src/gcode/control/M380_M381.cpp>
MK2_MULTIPLEXER                        = src_filter=+<src/feature/snmm.cpp>
HAS_CUTTER                             = src_filter=+<src/feature/spindle_laser.cpp> +<src/gcode/control/M3-M5.cpp>
HAS_DRIVER_SAFE_POWER_PROTECT          = src_filter=+<src/feature/stepper_driver_safety.cpp>
EXPERIMENTAL_I2CBUS                    = src_filter=+<src/feature/twibus.cpp> +<src/gcode/feature/i2c>
G26_MESH_VALIDATION                    = src_filter=+<src/gcode/bedlevel/G26.cpp>
ASSISTED_TRAMMING                      = src_filter=+<src/feature/tramming.cpp> +<src/gcode/bedlevel/G35.cpp>
HAS_MESH                               = src_filter=+<src/gcode/bedlevel/G42.cpp>
HAS_LEVELING                           = src_filter=+<src/gcode/bedlevel/M420.cpp> +<src/feature/bedlevel/bedlevel.cpp>
MECHANICAL_GANTRY_CAL.+                = src_filter=+<src/gcode/calibrate/G34.cpp>
Z_MULTI_ENDSTOPS|Z_STEPPER_AUTO_ALIGN  = src_filter=+<src/gcode/calibrate/G34_M422.cpp>
Z_STEPPER_AUTO_ALIGN                   = src_filter=+<src/feature/z_stepper_align.cpp>
DELTA_AUTO_CALIBRATION                 = src_filter=+<src/gcode/calibrate/G33.cpp>
CALIBRATION_GCODE                      = src_filter=+<src/gcode/calibrate/G425.cpp>
Z_MIN_PROBE_REPEATABILITY_TEST         = src_filter=+<src/gcode/calibrate/M48.cpp>
M100_FREE_MEMORY_WATCHER               = src_filter=+<src/gcode/calibrate/M100.cpp>
BACKLASH_GCODE                         = src_filter=+<src/gcode/calibrate/M425.cpp>
IS_KINEMATIC                           = src_filter=+<src/gcode/calibrate/M665.cpp>
HAS_EXTRA_ENDSTOPS                     = src_filter=+<src/gcode/calibrate/M666.cpp>
SKEW_CORRECTION_GCODE                  = src_filter=+<src/gcode/calibrate/M852.cpp>
DIRECT_PIN_CONTROL                     = src_filter=+<src/gcode/control/M42.cpp> +<src/gcode/control/M226.cpp>
PINS_DEBUGGING                         = src_filter=+<src/gcode/config/M43.cpp>
HAS_MULTI_EXTRUDER                     = src_filter=+<src/gcode/config/M217.cpp>
HAS_HOTEND_OFFSET                      = src_filter=+<src/gcode/config/M218.cpp>
EDITABLE_SERVO_ANGLES                  = src_filter=+<src/gcode/config/M281.cpp>
PIDTEMP                                = src_filter=+<src/gcode/config/M301.cpp>
PREVENT_COLD_EXTRUSION                 = src_filter=+<src/gcode/config/M302.cpp>
PIDTEMPBED                             = src_filter=+<src/gcode/config/M304.cpp>
HAS_USER_THERMISTORS                   = src_filter=+<src/gcode/config/M305.cpp>
PIDTEMPCHAMBER                         = src_filter=+<src/gcode/config/M309.cpp>
SD_ABORT_ON_ENDSTOP_HIT                = src_filter=+<src/gcode/config/M540.cpp>
BAUD_RATE_GCODE                        = src_filter=+<src/gcode/config/M575.cpp>
HAS_SMART_EFF_MOD                      = src_filter=+<src/gcode/config/M672.cpp>
COOLANT_CONTROL|AIR_ASSIST             = src_filter=+<src/gcode/control/M7-M9.cpp>
AIR_EVACUATION                         = src_filter=+<src/gcode/control/M10-M11.cpp>
HAS_SOFTWARE_ENDSTOPS                  = src_filter=+<src/gcode/control/M211.cpp>
SERVO_DETACH_GCODE                     = src_filter=+<src/gcode/control/M282.cpp>
HAS_DUPLICATION_MODE                   = src_filter=+<src/gcode/control/M605.cpp>
SPI_FLASH_BACKUP                       = src_filter=+<src/gcode/control/M993_M994.cpp>
PLATFORM_M997_SUPPORT                  = src_filter=+<src/gcode/control/M997.cpp>
FT_MOTION                              = src_filter=+<src/module/ft_motion.cpp> +<src/gcode/feature/ft_motion>
LIN_ADVANCE                            = src_filter=+<src/gcode/feature/advance>
PHOTO_GCODE                            = src_filter=+<src/gcode/feature/camera>
CONTROLLER_FAN_EDITABLE                = src_filter=+<src/gcode/feature/controllerfan>
HAS_ZV_SHAPING                         = src_filter=+<src/gcode/feature/input_shaping>
GCODE_MACROS                           = src_filter=+<src/gcode/feature/macro>
GRADIENT_MIX                           = src_filter=+<src/gcode/feature/mixing/M166.cpp>
OTA_FIRMWARE_UPDATE                    = src_filter=+<src/gcode/feature/ota>
HAS_SAVED_POSITIONS                    = src_filter=+<src/gcode/feature/pause/G60.cpp> +<src/gcode/feature/pause/G61.cpp>
PARK_HEAD_ON_PAUSE                     = src_filter=+<src/gcode/feature/pause/M125.cpp>
FILAMENT_LOAD_UNLOAD_GCODES            = src_filter=+<src/gcode/feature/pause/M701_M702.cpp>
CNC_WORKSPACE_PLANES                   = src_filter=+<src/gcode/geometry/G17-G19.cpp>
CNC_COORDINATE_SYSTEMS                 = src_filter=+<src/gcode/geometry/G53-G59.cpp>
HAS_M206_COMMAND                       = src_filter=+<src/gcode/geometry/M206_M428.cpp>
EXPECTED_PRINTER_CHECK                 = src_filter=+<src/gcode/host/M16.cpp>
HOST_KEEPALIVE_FEATURE                 = src_filter=+<src/gcode/host/M113.cpp>
AUTO_REPORT_POSITION                   = src_filter=+<src/gcode/host/M154.cpp>
REPETIER_GCODE_M360                    = src_filter=+<src/gcode/host/M360.cpp>
HAS_GCODE_M876                         = src_filter=+<src/gcode/host/M876.cpp>
HAS_RESUME_CONTINUE                    = src_filter=+<src/gcode/lcd/M0_M1.cpp>
SET_PROGRESS_MANUALLY                  = src_filter=+<src/gcode/lcd/M73.cpp>
HAS_STATUS_MESSAGE                     = src_filter=+<src/gcode/lcd/M117.cpp>
HAS_PREHEAT                            = src_filter=+<src/gcode/lcd/M145.cpp>
HAS_LCD_CONTRAST                       = src_filter=+<src/gcode/lcd/M250.cpp>
HAS_GCODE_M255                         = src_filter=+<src/gcode/lcd/M255.cpp>
HAS_LCD_BRIGHTNESS                     = src_filter=+<src/gcode/lcd/M256.cpp>
HAS_SOUND                              = src_filter=+<src/gcode/lcd/M300.cpp>
HAS_MULTI_LANGUAGE                     = src_filter=+<src/gcode/lcd/M414.cpp>
TOUCH_SCREEN_CALIBRATION               = src_filter=+<src/gcode/lcd/M995.cpp>
ARC_SUPPORT                            = src_filter=+<src/gcode/motion/G2_G3.cpp>
GCODE_MOTION_MODES                     = src_filter=+<src/gcode/motion/G80.cpp>
BABYSTEPPING                           = src_filter=+<src/gcode/motion/M290.cpp> +<src/feature/babystep.cpp>
Z_PROBE_SLED                           = src_filter=+<src/gcode/probe/G31_G32.cpp>
G38_PROBE_TARGET                       = src_filter=+<src/gcode/probe/G38.cpp>
MAGNETIC_PARKING_EXTRUDER              = src_filter=+<src/gcode/probe/M951.cpp>
HAS_MEDIA                              = src_filter=+<src/sd/cardreader.cpp> +<src/sd/Sd2Card.cpp> +<src/sd/SdBaseFile.cpp> +<src/sd/SdFatUtil.cpp> +<src/sd/SdFile.cpp> +<src/sd/SdVolume.cpp> +<src/gcode/sd>
HAS_MEDIA_SUBCALLS                     = src_filter=+<src/gcode/sd/M32.cpp>
GCODE_REPEAT_MARKERS                   = src_filter=+<src/feature/repeat.cpp> +<src/gcode/sd/M808.cpp>
HAS_EXTRUDERS                          = src_filter=+<src/gcode/units/M82_M83.cpp> +<src/gcode/config/M221.cpp>
HAS_HOTEND                             = src_filter=+<src/gcode/temp/M104_M109.cpp>
HAS_FAN                                = src_filter=+<src/gcode/temp/M106_M107.cpp>
HAS_HEATED_BED                         = src_filter=+<src/gcode/temp/M140_M190.cpp>
HAS_HEATED_CHAMBER                     = src_filter=+<src/gcode/temp/M141_M191.cpp>
HAS_COOLER                             = src_filter=+<src/gcode/temp/M143_M193.cpp>
AUTO_REPORT_TEMPERATURES               = src_filter=+<src/gcode/temp/M155.cpp>
HAS_TEMP_PROBE                         = src_filter=+<src/gcode/temp/M192.cpp>
HAS_PID_HEATING                        = src_filter=+<src/gcode/temp/M303.cpp>
MPCTEMP                                = src_filter=+<src/gcode/temp/M306.cpp>
INCH_MODE_SUPPORT                      = src_filter=+<src/gcode/units/G20_G21.cpp>
TEMPERATURE_UNITS_SUPPORT              = src_filter=+<src/gcode/units/M149.cpp>
NEED_HEX_PRINT                         = src_filter=+<src/libs/hex_print.cpp>
NEED_LSF                               = src_filter=+<src/libs/least_squares_fit.cpp>
NOZZLE_PARK_FEATURE                    = src_filter=+<src/libs/nozzle.cpp> +<src/gcode/feature/pause/G27.cpp>
NOZZLE_CLEAN_FEATURE                   = src_filter=+<src/libs/nozzle.cpp> +<src/gcode/feature/clean>
DELTA                                  = src_filter=+<src/module/delta.cpp> +<src/gcode/calibrate/M666.cpp>
POLARGRAPH                             = src_filter=+<src/module/polargraph.cpp>
BEZIER_CURVE_SUPPORT                   = src_filter=+<src/module/planner_bezier.cpp> +<src/gcode/motion/G5.cpp>
PRINTCOUNTER                           = src_filter=+<src/module/printcounter.cpp>
HAS_BED_PROBE                          = src_filter=+<src/module/probe.cpp> +<src/gcode/probe/G30.cpp> +<src/gcode/probe/M401_M402.cpp> +<src/gcode/probe/M851.cpp>
IS_SCARA                               = src_filter=+<src/module/scara.cpp>
HAS_SERVOS                             = src_filter=+<src/module/servo.cpp> +<src/gcode/control/M280.cpp>
MORGAN_SCARA                           = src_filter=+<src/gcode/scara>
HAS_MICROSTEPS                         = src_filter=+<src/gcode/control/M350_M351.cpp>
=======
SPI_EEPROM                             = build_src_filter=+<src/HAL/shared/eeprom_if_spi.cpp>
HAS_DWIN_E3V2|IS_DWIN_MARLINUI         = build_src_filter=+<src/lcd/e3v2/common>
DWIN_CREALITY_LCD                      = build_src_filter=+<src/lcd/e3v2/creality>
DWIN_LCD_PROUI                         = build_src_filter=+<src/lcd/e3v2/proui>
DWIN_CREALITY_LCD_JYERSUI              = build_src_filter=+<src/lcd/e3v2/jyersui>
IS_DWIN_MARLINUI                       = build_src_filter=+<src/lcd/e3v2/marlinui>
HAS_GRAPHICAL_TFT                      = build_src_filter=+<src/lcd/tft> -<src/lcd/tft/fontdata/*>
TFT_FONT_HELVETICA                     = build_src_filter=+<src/lcd/tft/fontdata/Helvetica/*>
TFT_FONT_NOTOSANS                      = build_src_filter=+<src/lcd/tft/fontdata/NotoSans/*>
TFT_FONT_UNIFONT                       = build_src_filter=+<src/lcd/tft/fontdata/Unifont/*>
IS_TFTGLCD_PANEL                       = build_src_filter=+<src/lcd/TFTGLCD>
HAS_TOUCH_BUTTONS                      = build_src_filter=+<src/lcd/touch/touch_buttons.cpp>
HAS_MARLINUI_MENU                      = build_src_filter=+<src/lcd/menu> -<src/lcd/menu/game>
HAS_GAMES                              = build_src_filter=+<src/lcd/menu/game/game.cpp>
MARLIN_BRICKOUT                        = build_src_filter=+<src/lcd/menu/game/brickout.cpp>
MARLIN_INVADERS                        = build_src_filter=+<src/lcd/menu/game/invaders.cpp>
MARLIN_MAZE                            = build_src_filter=+<src/lcd/menu/game/maze.cpp>
MARLIN_SNAKE                           = build_src_filter=+<src/lcd/menu/game/snake.cpp>
HAS_MENU_BACKLASH                      = build_src_filter=+<src/lcd/menu/menu_backlash.cpp>
LCD_BED_LEVELING                       = build_src_filter=+<src/lcd/menu/menu_bed_leveling.cpp>
HAS_MENU_BED_TRAMMING                  = build_src_filter=+<src/lcd/menu/menu_bed_tramming.cpp>
HAS_MENU_CANCELOBJECT                  = build_src_filter=+<src/lcd/menu/menu_cancelobject.cpp>
HAS_MENU_DELTA_CALIBRATE               = build_src_filter=+<src/lcd/menu/menu_delta_calibrate.cpp>
HAS_MENU_FILAMENT                      = build_src_filter=+<src/lcd/menu/menu_filament.cpp>
LCD_INFO_MENU                          = build_src_filter=+<src/lcd/menu/menu_info.cpp>
HAS_MENU_JOB_RECOVERY                  = build_src_filter=+<src/lcd/menu/menu_job_recovery.cpp>
HAS_MENU_MULTI_LANGUAGE                = build_src_filter=+<src/lcd/menu/menu_language.cpp>
HAS_MENU_LED                           = build_src_filter=+<src/lcd/menu/menu_led.cpp>
HAS_MENU_MEDIA                         = build_src_filter=+<src/lcd/menu/menu_media.cpp>
HAS_MENU_MIXER                         = build_src_filter=+<src/lcd/menu/menu_mixer.cpp>
HAS_MENU_MMU2                          = build_src_filter=+<src/lcd/menu/menu_mmu2.cpp>
HAS_MENU_ONE_CLICK_PRINT               = build_src_filter=+<src/lcd/menu/menu_one_click_print.cpp>
HAS_MENU_PASSWORD                      = build_src_filter=+<src/lcd/menu/menu_password.cpp>
HAS_MENU_POWER_MONITOR                 = build_src_filter=+<src/lcd/menu/menu_power_monitor.cpp>
HAS_MENU_CUTTER                        = build_src_filter=+<src/lcd/menu/menu_spindle_laser.cpp>
HAS_MENU_TEMPERATURE                   = build_src_filter=+<src/lcd/menu/menu_temperature.cpp>
HAS_MENU_TMC                           = build_src_filter=+<src/lcd/menu/menu_tmc.cpp>
HAS_MENU_TOUCH_SCREEN                  = build_src_filter=+<src/lcd/menu/menu_touch_screen.cpp>
HAS_MENU_TRAMMING_WIZARD               = build_src_filter=+<src/lcd/menu/menu_tramming_wizard.cpp>
HAS_MENU_UBL                           = build_src_filter=+<src/lcd/menu/menu_ubl.cpp>
EXTENSIBLE_UI                          = build_src_filter=+<src/lcd/extui/ui_api.cpp>
ANYCUBIC_LCD_(CHIRON|VYPER)            = build_src_filter=+<src/lcd/extui/anycubic>
ANYCUBIC_LCD_CHIRON                    = build_src_filter=+<src/lcd/extui/anycubic_chiron>
ANYCUBIC_LCD_VYPER                     = build_src_filter=+<src/lcd/extui/anycubic_vyper>
ANYCUBIC_LCD_I3MEGA                    = build_src_filter=+<src/lcd/extui/anycubic_i3mega>
HAS_DGUS_LCD_CLASSIC                   = build_src_filter=+<src/lcd/extui/dgus>
DGUS_LCD_UI_RELOADED                   = build_src_filter=+<src/lcd/extui/dgus_reloaded>
DGUS_LCD_UI_FYSETC                     = build_src_filter=+<src/lcd/extui/dgus/fysetc>
DGUS_LCD_UI_HIPRECY                    = build_src_filter=+<src/lcd/extui/dgus/hiprecy>
DGUS_LCD_UI_MKS                        = build_src_filter=+<src/lcd/extui/dgus/mks>
DGUS_LCD_UI_ORIGIN                     = build_src_filter=+<src/lcd/extui/dgus/origin>
DGUS_LCD_UI_IA_CREALITY                = build_src_filter=+<src/lcd/extui/ia_creality>
EXTUI_EXAMPLE                          = build_src_filter=+<src/lcd/extui/example>
TOUCH_UI_FTDI_EVE                      = build_src_filter=+<src/lcd/extui/ftdi_eve_touch_ui>
MALYAN_LCD                             = build_src_filter=+<src/lcd/extui/malyan>
NEXTION_TFT                            = build_src_filter=+<src/lcd/extui/nextion>
USE_UHS2_USB                           = build_src_filter=+<src/sd/usb_flashdrive/lib-uhs2>
USE_UHS3_USB                           = build_src_filter=+<src/sd/usb_flashdrive/lib-uhs3>
USB_FLASH_DRIVE_SUPPORT                = build_src_filter=+<src/sd/usb_flashdrive/Sd2Card_FlashDrive.cpp>
HAS_MCP3426_ADC                        = build_src_filter=+<src/feature/adc> +<src/gcode/feature/adc>
AUTO_BED_LEVELING_BILINEAR             = build_src_filter=+<src/feature/bedlevel/abl>
AUTO_BED_LEVELING_(3POINT|(BI)?LINEAR) = build_src_filter=+<src/gcode/bedlevel/abl>
X_AXIS_TWIST_COMPENSATION              = build_src_filter=+<src/feature/x_twist.cpp> +<src/lcd/menu/menu_x_twist.cpp> +<src/gcode/probe/M423.cpp>
BD_SENSOR                              = markyue/Panda_SoftMasterI2C
                                         build_src_filter=+<src/feature/bedlevel/bdl> +<src/gcode/probe/M102.cpp>
MESH_BED_LEVELING                      = build_src_filter=+<src/feature/bedlevel/mbl> +<src/gcode/bedlevel/mbl>
AUTO_BED_LEVELING_UBL                  = build_src_filter=+<src/feature/bedlevel/ubl> +<src/gcode/bedlevel/ubl>
UBL_HILBERT_CURVE                      = build_src_filter=+<src/feature/bedlevel/hilbert_curve.cpp>
BACKLASH_COMPENSATION                  = build_src_filter=+<src/feature/backlash.cpp>
BARICUDA                               = build_src_filter=+<src/feature/baricuda.cpp> +<src/gcode/feature/baricuda>
BINARY_FILE_TRANSFER                   = build_src_filter=+<src/feature/binary_stream.cpp> +<src/libs/heatshrink>
BLTOUCH                                = build_src_filter=+<src/feature/bltouch.cpp>
CANCEL_OBJECTS                         = build_src_filter=+<src/feature/cancel_object.cpp> +<src/gcode/feature/cancel>
CASE_LIGHT_ENABLE                      = build_src_filter=+<src/feature/caselight.cpp> +<src/gcode/feature/caselight>
EXTERNAL_CLOSED_LOOP_CONTROLLER        = build_src_filter=+<src/feature/closedloop.cpp> +<src/gcode/calibrate/M12.cpp>
USE_CONTROLLER_FAN                     = build_src_filter=+<src/feature/controllerfan.cpp>
HAS_COOLER|LASER_COOLANT_FLOW_METER    = build_src_filter=+<src/feature/cooler.cpp>
HAS_MOTOR_CURRENT_DAC                  = build_src_filter=+<src/feature/dac>
DIRECT_STEPPING                        = build_src_filter=+<src/feature/direct_stepping.cpp> +<src/gcode/motion/G6.cpp>
EMERGENCY_PARSER                       = build_src_filter=+<src/feature/e_parser.cpp> -<src/gcode/control/M108_*.cpp>
EASYTHREED_UI                          = build_src_filter=+<src/feature/easythreed_ui.cpp>
I2C_POSITION_ENCODERS                  = build_src_filter=+<src/feature/encoder_i2c.cpp>
IIC_BL24CXX_EEPROM                     = build_src_filter=+<src/libs/BL24CXX.cpp>
SPI_FLASH                              = build_src_filter=+<src/libs/W25Qxx.cpp>
HAS_ETHERNET                           = build_src_filter=+<src/feature/ethernet.cpp> +<src/gcode/feature/network/M552-M554.cpp>
HAS_FANCHECK                           = build_src_filter=+<src/feature/fancheck.cpp> +<src/gcode/temp/M123.cpp>
HAS_FANMUX                             = build_src_filter=+<src/feature/fanmux.cpp>
FILAMENT_WIDTH_SENSOR                  = build_src_filter=+<src/feature/filwidth.cpp> +<src/gcode/feature/filwidth>
FWRETRACT                              = build_src_filter=+<src/feature/fwretract.cpp> +<src/gcode/feature/fwretract>
HOST_ACTION_COMMANDS                   = build_src_filter=+<src/feature/host_actions.cpp>
HOTEND_IDLE_TIMEOUT                    = build_src_filter=+<src/feature/hotend_idle.cpp>
JOYSTICK                               = build_src_filter=+<src/feature/joystick.cpp>
BLINKM                                 = build_src_filter=+<src/feature/leds/blinkm.cpp>
HAS_COLOR_LEDS                         = build_src_filter=+<src/feature/leds/leds.cpp> +<src/gcode/feature/leds/M150.cpp>
PCA9533                                = build_src_filter=+<src/feature/leds/pca9533.cpp>
PCA9632                                = build_src_filter=+<src/feature/leds/pca9632.cpp>
PRINTER_EVENT_LEDS                     = build_src_filter=+<src/feature/leds/printer_event_leds.cpp>
TEMP_STAT_LEDS                         = build_src_filter=+<src/feature/leds/tempstat.cpp>
MAX7219_DEBUG                          = build_src_filter=+<src/feature/max7219.cpp> +<src/gcode/feature/leds/M7219.cpp>
HAS_MEATPACK                           = build_src_filter=+<src/feature/meatpack.cpp>
MIXING_EXTRUDER                        = build_src_filter=+<src/feature/mixing.cpp> +<src/gcode/feature/mixing/M163-M165.cpp>
HAS_PRUSA_MMU1                         = build_src_filter=+<src/feature/mmu/mmu.cpp>
HAS_PRUSA_MMU2                         = build_src_filter=+<src/feature/mmu/mmu2.cpp> +<src/gcode/feature/prusa_MMU2>
PASSWORD_FEATURE                       = build_src_filter=+<src/feature/password> +<src/gcode/feature/password>
ADVANCED_PAUSE_FEATURE                 = build_src_filter=+<src/feature/pause.cpp> +<src/gcode/feature/pause/M600.cpp> +<src/gcode/feature/pause/M603.cpp>
PSU_CONTROL                            = build_src_filter=+<src/feature/power.cpp>
HAS_POWER_MONITOR                      = build_src_filter=+<src/feature/power_monitor.cpp> +<src/gcode/feature/power_monitor>
POWER_LOSS_RECOVERY                    = build_src_filter=+<src/feature/powerloss.cpp> +<src/gcode/feature/powerloss>
HAS_PTC                                = build_src_filter=+<src/feature/probe_temp_comp.cpp> +<src/gcode/calibrate/G76_M871.cpp>
HAS_FILAMENT_SENSOR                    = build_src_filter=+<src/feature/runout.cpp> +<src/gcode/feature/runout>
(EXT|MANUAL)_SOLENOID.*                = build_src_filter=+<src/feature/solenoid.cpp> +<src/gcode/control/M380_M381.cpp>
MK2_MULTIPLEXER                        = build_src_filter=+<src/feature/snmm.cpp>
HAS_CUTTER                             = build_src_filter=+<src/feature/spindle_laser.cpp> +<src/gcode/control/M3-M5.cpp>
HAS_DRIVER_SAFE_POWER_PROTECT          = build_src_filter=+<src/feature/stepper_driver_safety.cpp>
EXPERIMENTAL_I2CBUS                    = build_src_filter=+<src/feature/twibus.cpp> +<src/gcode/feature/i2c>
G26_MESH_VALIDATION                    = build_src_filter=+<src/gcode/bedlevel/G26.cpp>
ASSISTED_TRAMMING                      = build_src_filter=+<src/feature/tramming.cpp> +<src/gcode/bedlevel/G35.cpp>
HAS_MESH                               = build_src_filter=+<src/gcode/bedlevel/G42.cpp>
HAS_LEVELING                           = build_src_filter=+<src/gcode/bedlevel/M420.cpp> +<src/feature/bedlevel/bedlevel.cpp>
MECHANICAL_GANTRY_CAL.+                = build_src_filter=+<src/gcode/calibrate/G34.cpp>
Z_MULTI_ENDSTOPS|Z_STEPPER_AUTO_ALIGN  = build_src_filter=+<src/gcode/calibrate/G34_M422.cpp>
Z_STEPPER_AUTO_ALIGN                   = build_src_filter=+<src/feature/z_stepper_align.cpp>
DELTA_AUTO_CALIBRATION                 = build_src_filter=+<src/gcode/calibrate/G33.cpp>
CALIBRATION_GCODE                      = build_src_filter=+<src/gcode/calibrate/G425.cpp>
Z_MIN_PROBE_REPEATABILITY_TEST         = build_src_filter=+<src/gcode/calibrate/M48.cpp>
M100_FREE_MEMORY_WATCHER               = build_src_filter=+<src/gcode/calibrate/M100.cpp>
BACKLASH_GCODE                         = build_src_filter=+<src/gcode/calibrate/M425.cpp>
IS_KINEMATIC                           = build_src_filter=+<src/gcode/calibrate/M665.cpp>
HAS_EXTRA_ENDSTOPS                     = build_src_filter=+<src/gcode/calibrate/M666.cpp>
SKEW_CORRECTION_GCODE                  = build_src_filter=+<src/gcode/calibrate/M852.cpp>
DIRECT_PIN_CONTROL                     = build_src_filter=+<src/gcode/control/M42.cpp> +<src/gcode/control/M226.cpp>
PINS_DEBUGGING                         = build_src_filter=+<src/gcode/config/M43.cpp>
HAS_MULTI_EXTRUDER                     = build_src_filter=+<src/gcode/config/M217.cpp>
HAS_HOTEND_OFFSET                      = build_src_filter=+<src/gcode/config/M218.cpp>
EDITABLE_SERVO_ANGLES                  = build_src_filter=+<src/gcode/config/M281.cpp>
PIDTEMP                                = build_src_filter=+<src/gcode/config/M301.cpp>
PREVENT_COLD_EXTRUSION                 = build_src_filter=+<src/gcode/config/M302.cpp>
PIDTEMPBED                             = build_src_filter=+<src/gcode/config/M304.cpp>
HAS_USER_THERMISTORS                   = build_src_filter=+<src/gcode/config/M305.cpp>
PIDTEMPCHAMBER                         = build_src_filter=+<src/gcode/config/M309.cpp>
SD_ABORT_ON_ENDSTOP_HIT                = build_src_filter=+<src/gcode/config/M540.cpp>
BAUD_RATE_GCODE                        = build_src_filter=+<src/gcode/config/M575.cpp>
HAS_SMART_EFF_MOD                      = build_src_filter=+<src/gcode/config/M672.cpp>
COOLANT_CONTROL|AIR_ASSIST             = build_src_filter=+<src/gcode/control/M7-M9.cpp>
AIR_EVACUATION                         = build_src_filter=+<src/gcode/control/M10-M11.cpp>
HAS_SOFTWARE_ENDSTOPS                  = build_src_filter=+<src/gcode/control/M211.cpp>
SERVO_DETACH_GCODE                     = build_src_filter=+<src/gcode/control/M282.cpp>
HAS_DUPLICATION_MODE                   = build_src_filter=+<src/gcode/control/M605.cpp>
SPI_FLASH_BACKUP                       = build_src_filter=+<src/gcode/control/M993_M994.cpp>
PLATFORM_M997_SUPPORT                  = build_src_filter=+<src/gcode/control/M997.cpp>
FT_MOTION                              = build_src_filter=+<src/module/ft_motion.cpp> +<src/gcode/feature/ft_motion>
LIN_ADVANCE                            = build_src_filter=+<src/gcode/feature/advance>
PHOTO_GCODE                            = build_src_filter=+<src/gcode/feature/camera>
CONTROLLER_FAN_EDITABLE                = build_src_filter=+<src/gcode/feature/controllerfan>
HAS_ZV_SHAPING                         = build_src_filter=+<src/gcode/feature/input_shaping>
GCODE_MACROS                           = build_src_filter=+<src/gcode/feature/macro>
GRADIENT_MIX                           = build_src_filter=+<src/gcode/feature/mixing/M166.cpp>
OTA_FIRMWARE_UPDATE                    = build_src_filter=+<src/gcode/feature/ota>
HAS_SAVED_POSITIONS                    = build_src_filter=+<src/gcode/feature/pause/G60.cpp> +<src/gcode/feature/pause/G61.cpp>
PARK_HEAD_ON_PAUSE                     = build_src_filter=+<src/gcode/feature/pause/M125.cpp>
FILAMENT_LOAD_UNLOAD_GCODES            = build_src_filter=+<src/gcode/feature/pause/M701_M702.cpp>
CNC_WORKSPACE_PLANES                   = build_src_filter=+<src/gcode/geometry/G17-G19.cpp>
CNC_COORDINATE_SYSTEMS                 = build_src_filter=+<src/gcode/geometry/G53-G59.cpp>
HAS_M206_COMMAND                       = build_src_filter=+<src/gcode/geometry/M206_M428.cpp>
EXPECTED_PRINTER_CHECK                 = build_src_filter=+<src/gcode/host/M16.cpp>
HOST_KEEPALIVE_FEATURE                 = build_src_filter=+<src/gcode/host/M113.cpp>
AUTO_REPORT_POSITION                   = build_src_filter=+<src/gcode/host/M154.cpp>
REPETIER_GCODE_M360                    = build_src_filter=+<src/gcode/host/M360.cpp>
HAS_GCODE_M876                         = build_src_filter=+<src/gcode/host/M876.cpp>
HAS_RESUME_CONTINUE                    = build_src_filter=+<src/gcode/lcd/M0_M1.cpp>
SET_PROGRESS_MANUALLY                  = build_src_filter=+<src/gcode/lcd/M73.cpp>
HAS_STATUS_MESSAGE                     = build_src_filter=+<src/gcode/lcd/M117.cpp>
HAS_PREHEAT                            = build_src_filter=+<src/gcode/lcd/M145.cpp>
HAS_LCD_CONTRAST                       = build_src_filter=+<src/gcode/lcd/M250.cpp>
HAS_GCODE_M255                         = build_src_filter=+<src/gcode/lcd/M255.cpp>
HAS_LCD_BRIGHTNESS                     = build_src_filter=+<src/gcode/lcd/M256.cpp>
HAS_SOUND                              = build_src_filter=+<src/gcode/lcd/M300.cpp>
HAS_MULTI_LANGUAGE                     = build_src_filter=+<src/gcode/lcd/M414.cpp>
TOUCH_SCREEN_CALIBRATION               = build_src_filter=+<src/gcode/lcd/M995.cpp>
ARC_SUPPORT                            = build_src_filter=+<src/gcode/motion/G2_G3.cpp>
GCODE_MOTION_MODES                     = build_src_filter=+<src/gcode/motion/G80.cpp>
BABYSTEPPING                           = build_src_filter=+<src/gcode/motion/M290.cpp> +<src/feature/babystep.cpp>
Z_PROBE_SLED                           = build_src_filter=+<src/gcode/probe/G31_G32.cpp>
G38_PROBE_TARGET                       = build_src_filter=+<src/gcode/probe/G38.cpp>
MAGNETIC_PARKING_EXTRUDER              = build_src_filter=+<src/gcode/probe/M951.cpp>
HAS_MEDIA                              = build_src_filter=+<src/sd/cardreader.cpp> +<src/sd/Sd2Card.cpp> +<src/sd/SdBaseFile.cpp> +<src/sd/SdFatUtil.cpp> +<src/sd/SdFile.cpp> +<src/sd/SdVolume.cpp> +<src/gcode/sd>
HAS_MEDIA_SUBCALLS                     = build_src_filter=+<src/gcode/sd/M32.cpp>
GCODE_REPEAT_MARKERS                   = build_src_filter=+<src/feature/repeat.cpp> +<src/gcode/sd/M808.cpp>
HAS_EXTRUDERS                          = build_src_filter=+<src/gcode/units/M82_M83.cpp> +<src/gcode/config/M221.cpp>
HAS_HOTEND                             = build_src_filter=+<src/gcode/temp/M104_M109.cpp>
HAS_FAN                                = build_src_filter=+<src/gcode/temp/M106_M107.cpp>
HAS_HEATED_BED                         = build_src_filter=+<src/gcode/temp/M140_M190.cpp>
HAS_HEATED_CHAMBER                     = build_src_filter=+<src/gcode/temp/M141_M191.cpp>
HAS_COOLER                             = build_src_filter=+<src/gcode/temp/M143_M193.cpp>
AUTO_REPORT_TEMPERATURES               = build_src_filter=+<src/gcode/temp/M155.cpp>
HAS_TEMP_PROBE                         = build_src_filter=+<src/gcode/temp/M192.cpp>
HAS_PID_HEATING                        = build_src_filter=+<src/gcode/temp/M303.cpp>
MPCTEMP                                = build_src_filter=+<src/gcode/temp/M306.cpp>
INCH_MODE_SUPPORT                      = build_src_filter=+<src/gcode/units/G20_G21.cpp>
TEMPERATURE_UNITS_SUPPORT              = build_src_filter=+<src/gcode/units/M149.cpp>
NEED_HEX_PRINT                         = build_src_filter=+<src/libs/hex_print.cpp>
NEED_LSF                               = build_src_filter=+<src/libs/least_squares_fit.cpp>
NOZZLE_PARK_FEATURE                    = build_src_filter=+<src/libs/nozzle.cpp> +<src/gcode/feature/pause/G27.cpp>
NOZZLE_CLEAN_FEATURE                   = build_src_filter=+<src/libs/nozzle.cpp> +<src/gcode/feature/clean>
DELTA                                  = build_src_filter=+<src/module/delta.cpp> +<src/gcode/calibrate/M666.cpp>
POLARGRAPH                             = build_src_filter=+<src/module/polargraph.cpp>
BEZIER_CURVE_SUPPORT                   = build_src_filter=+<src/module/planner_bezier.cpp> +<src/gcode/motion/G5.cpp>
PRINTCOUNTER                           = build_src_filter=+<src/module/printcounter.cpp>
HAS_BED_PROBE                          = build_src_filter=+<src/module/probe.cpp> +<src/gcode/probe/G30.cpp> +<src/gcode/probe/M401_M402.cpp> +<src/gcode/probe/M851.cpp>
IS_SCARA                               = build_src_filter=+<src/module/scara.cpp>
HAS_SERVOS                             = build_src_filter=+<src/module/servo.cpp> +<src/gcode/control/M280.cpp>
MORGAN_SCARA                           = build_src_filter=+<src/gcode/scara>
HAS_MICROSTEPS                         = build_src_filter=+<src/gcode/control/M350_M351.cpp>
>>>>>>> d9659d31
(ESP3D_)?WIFISUPPORT                   = AsyncTCP, ESP Async WebServer
                                         ESP3DLib=https://github.com/luc-github/ESP3DLib/archive/master.zip
                                         arduinoWebSockets=links2004/WebSockets@2.3.4
                                         luc-github/ESP32SSDP@1.1.1
                                         lib_ignore=ESPAsyncTCP
                                         build_flags=-DSRCHOME=${platformio.src_dir}/src -DHALHOME=SRCHOME<|MERGE_RESOLUTION|>--- conflicted
+++ resolved
@@ -50,221 +50,6 @@
 TFT_TOUCH_DEVICE_GT911                 = build_src_filter=+<src/HAL/STM32/tft/gt911.cpp>
 I2C_EEPROM                             = build_src_filter=+<src/HAL/shared/eeprom_if_i2c.cpp>
 SOFT_I2C_EEPROM                        = SlowSoftI2CMaster, SlowSoftWire=https://github.com/felias-fogg/SlowSoftWire/archive/master.zip
-<<<<<<< HEAD
-SPI_EEPROM                             = src_filter=+<src/HAL/shared/eeprom_if_spi.cpp>
-HAS_DWIN_E3V2|IS_DWIN_MARLINUI         = src_filter=+<src/lcd/e3v2/common>
-DWIN_CREALITY_LCD                      = src_filter=+<src/lcd/e3v2/creality>
-DWIN_LCD_PROUI                         = src_filter=+<src/lcd/e3v2/proui>
-DWIN_CREALITY_LCD_JYERSUI              = src_filter=+<src/lcd/e3v2/jyersui>
-IS_DWIN_MARLINUI                       = src_filter=+<src/lcd/e3v2/marlinui>
-HAS_GRAPHICAL_TFT                      = src_filter=+<src/lcd/tft> -<src/lcd/tft/fontdata/*>
-TFT_FONT_HELVETICA                     = src_filter=+<src/lcd/tft/fontdata/Helvetica/*>
-TFT_FONT_NOTOSANS                      = src_filter=+<src/lcd/tft/fontdata/NotoSans/*>
-TFT_FONT_UNIFONT                       = src_filter=+<src/lcd/tft/fontdata/Unifont/*>
-IS_TFTGLCD_PANEL                       = src_filter=+<src/lcd/TFTGLCD>
-HAS_TOUCH_BUTTONS                      = src_filter=+<src/lcd/touch/touch_buttons.cpp>
-HAS_MARLINUI_MENU                      = src_filter=+<src/lcd/menu> -<src/lcd/menu/game>
-HAS_GAMES                              = src_filter=+<src/lcd/menu/game/game.cpp>
-MARLIN_BRICKOUT                        = src_filter=+<src/lcd/menu/game/brickout.cpp>
-MARLIN_INVADERS                        = src_filter=+<src/lcd/menu/game/invaders.cpp>
-MARLIN_MAZE                            = src_filter=+<src/lcd/menu/game/maze.cpp>
-MARLIN_SNAKE                           = src_filter=+<src/lcd/menu/game/snake.cpp>
-HAS_MENU_BACKLASH                      = src_filter=+<src/lcd/menu/menu_backlash.cpp>
-LCD_BED_LEVELING                       = src_filter=+<src/lcd/menu/menu_bed_leveling.cpp>
-HAS_MENU_BED_TRAMMING                  = src_filter=+<src/lcd/menu/menu_bed_tramming.cpp>
-HAS_MENU_CANCELOBJECT                  = src_filter=+<src/lcd/menu/menu_cancelobject.cpp>
-HAS_MENU_DELTA_CALIBRATE               = src_filter=+<src/lcd/menu/menu_delta_calibrate.cpp>
-HAS_MENU_FILAMENT                      = src_filter=+<src/lcd/menu/menu_filament.cpp>
-LCD_INFO_MENU                          = src_filter=+<src/lcd/menu/menu_info.cpp>
-HAS_MENU_JOB_RECOVERY                  = src_filter=+<src/lcd/menu/menu_job_recovery.cpp>
-HAS_MENU_MULTI_LANGUAGE                = src_filter=+<src/lcd/menu/menu_language.cpp>
-HAS_MENU_LED                           = src_filter=+<src/lcd/menu/menu_led.cpp>
-HAS_MENU_MEDIA                         = src_filter=+<src/lcd/menu/menu_media.cpp>
-HAS_MENU_MIXER                         = src_filter=+<src/lcd/menu/menu_mixer.cpp>
-HAS_MENU_MMU2                          = src_filter=+<src/lcd/menu/menu_mmu2.cpp>
-HAS_MENU_PASSWORD                      = src_filter=+<src/lcd/menu/menu_password.cpp>
-HAS_MENU_POWER_MONITOR                 = src_filter=+<src/lcd/menu/menu_power_monitor.cpp>
-HAS_MENU_CUTTER                        = src_filter=+<src/lcd/menu/menu_spindle_laser.cpp>
-HAS_MENU_TEMPERATURE                   = src_filter=+<src/lcd/menu/menu_temperature.cpp>
-HAS_MENU_TMC                           = src_filter=+<src/lcd/menu/menu_tmc.cpp>
-HAS_MENU_TOUCH_SCREEN                  = src_filter=+<src/lcd/menu/menu_touch_screen.cpp>
-HAS_MENU_TRAMMING_WIZARD               = src_filter=+<src/lcd/menu/menu_tramming_wizard.cpp>
-HAS_MENU_UBL                           = src_filter=+<src/lcd/menu/menu_ubl.cpp>
-EXTENSIBLE_UI                          = src_filter=+<src/lcd/extui/ui_api.cpp>
-ANYCUBIC_LCD_(CHIRON|VYPER)            = src_filter=+<src/lcd/extui/anycubic>
-ANYCUBIC_LCD_CHIRON                    = src_filter=+<src/lcd/extui/anycubic_chiron>
-ANYCUBIC_LCD_VYPER                     = src_filter=+<src/lcd/extui/anycubic_vyper>
-ANYCUBIC_LCD_I3MEGA                    = src_filter=+<src/lcd/extui/anycubic_i3mega>
-HAS_DGUS_LCD_CLASSIC                   = src_filter=+<src/lcd/extui/dgus>
-DGUS_LCD_UI_RELOADED                   = src_filter=+<src/lcd/extui/dgus_reloaded>
-DGUS_LCD_UI_FYSETC                     = src_filter=+<src/lcd/extui/dgus/fysetc>
-DGUS_LCD_UI_HIPRECY                    = src_filter=+<src/lcd/extui/dgus/hiprecy>
-DGUS_LCD_UI_MKS                        = src_filter=+<src/lcd/extui/dgus/mks>
-DGUS_LCD_UI_ORIGIN                     = src_filter=+<src/lcd/extui/dgus/origin>
-DGUS_LCD_UI_IA_CREALITY                = src_filter=+<src/lcd/extui/ia_creality>
-EXTUI_EXAMPLE                          = src_filter=+<src/lcd/extui/example>
-TOUCH_UI_FTDI_EVE                      = src_filter=+<src/lcd/extui/ftdi_eve_touch_ui>
-MALYAN_LCD                             = src_filter=+<src/lcd/extui/malyan>
-NEXTION_TFT                            = src_filter=+<src/lcd/extui/nextion>
-USE_UHS2_USB                           = src_filter=+<src/sd/usb_flashdrive/lib-uhs2>
-USE_UHS3_USB                           = src_filter=+<src/sd/usb_flashdrive/lib-uhs3>
-USB_FLASH_DRIVE_SUPPORT                = src_filter=+<src/sd/usb_flashdrive/Sd2Card_FlashDrive.cpp>
-HAS_MCP3426_ADC                        = src_filter=+<src/feature/adc> +<src/gcode/feature/adc>
-X_AXIS_TWIST_COMPENSATION              = src_filter=+<src/feature/x_twist.cpp> +<src/lcd/menu/menu_x_twist.cpp> +<src/gcode/probe/M423.cpp>
-BD_SENSOR                              = markyue/Panda_SoftMasterI2C
-                                         src_filter=+<src/feature/bedlevel/bdl> +<src/gcode/probe/M102.cpp>
-AUTO_BED_LEVELING_BILINEAR             = src_filter=+<src/feature/bedlevel/abl>
-AUTO_BED_LEVELING_(3POINT|(BI)?LINEAR) = src_filter=+<src/gcode/bedlevel/abl>
-MESH_BED_LEVELING                      = src_filter=+<src/feature/bedlevel/mbl> +<src/gcode/bedlevel/mbl>
-AUTO_BED_LEVELING_UBL                  = src_filter=+<src/feature/bedlevel/ubl> +<src/gcode/bedlevel/ubl>
-GLOBAL_MESH_Z_OFFSET                   = src_filter=+<src/gcode/bedlevel/M424.cpp>
-UBL_HILBERT_CURVE                      = src_filter=+<src/feature/bedlevel/hilbert_curve.cpp>
-BACKLASH_COMPENSATION                  = src_filter=+<src/feature/backlash.cpp>
-BARICUDA                               = src_filter=+<src/feature/baricuda.cpp> +<src/gcode/feature/baricuda>
-BINARY_FILE_TRANSFER                   = src_filter=+<src/feature/binary_stream.cpp> +<src/libs/heatshrink>
-BLTOUCH                                = src_filter=+<src/feature/bltouch.cpp>
-CANCEL_OBJECTS                         = src_filter=+<src/feature/cancel_object.cpp> +<src/gcode/feature/cancel>
-CASE_LIGHT_ENABLE                      = src_filter=+<src/feature/caselight.cpp> +<src/gcode/feature/caselight>
-EXTERNAL_CLOSED_LOOP_CONTROLLER        = src_filter=+<src/feature/closedloop.cpp> +<src/gcode/calibrate/M12.cpp>
-USE_CONTROLLER_FAN                     = src_filter=+<src/feature/controllerfan.cpp>
-HAS_COOLER|LASER_COOLANT_FLOW_METER    = src_filter=+<src/feature/cooler.cpp>
-HAS_MOTOR_CURRENT_DAC                  = src_filter=+<src/feature/dac>
-DIRECT_STEPPING                        = src_filter=+<src/feature/direct_stepping.cpp> +<src/gcode/motion/G6.cpp>
-EMERGENCY_PARSER                       = src_filter=+<src/feature/e_parser.cpp> -<src/gcode/control/M108_*.cpp>
-EASYTHREED_UI                          = src_filter=+<src/feature/easythreed_ui.cpp>
-I2C_POSITION_ENCODERS                  = src_filter=+<src/feature/encoder_i2c.cpp>
-IIC_BL24CXX_EEPROM                     = src_filter=+<src/libs/BL24CXX.cpp>
-SPI_FLASH                              = src_filter=+<src/libs/W25Qxx.cpp>
-HAS_ETHERNET                           = src_filter=+<src/feature/ethernet.cpp> +<src/gcode/feature/network/M552-M554.cpp>
-HAS_FANCHECK                           = src_filter=+<src/feature/fancheck.cpp> +<src/gcode/temp/M123.cpp>
-HAS_FANMUX                             = src_filter=+<src/feature/fanmux.cpp>
-FILAMENT_WIDTH_SENSOR                  = src_filter=+<src/feature/filwidth.cpp> +<src/gcode/feature/filwidth>
-FWRETRACT                              = src_filter=+<src/feature/fwretract.cpp> +<src/gcode/feature/fwretract>
-HOST_ACTION_COMMANDS                   = src_filter=+<src/feature/host_actions.cpp>
-HOTEND_IDLE_TIMEOUT                    = src_filter=+<src/feature/hotend_idle.cpp>
-JOYSTICK                               = src_filter=+<src/feature/joystick.cpp>
-BLINKM                                 = src_filter=+<src/feature/leds/blinkm.cpp>
-HAS_COLOR_LEDS                         = src_filter=+<src/feature/leds/leds.cpp> +<src/gcode/feature/leds/M150.cpp>
-PCA9533                                = src_filter=+<src/feature/leds/pca9533.cpp>
-PCA9632                                = src_filter=+<src/feature/leds/pca9632.cpp>
-PRINTER_EVENT_LEDS                     = src_filter=+<src/feature/leds/printer_event_leds.cpp>
-TEMP_STAT_LEDS                         = src_filter=+<src/feature/leds/tempstat.cpp>
-MAX7219_DEBUG                          = src_filter=+<src/feature/max7219.cpp> +<src/gcode/feature/leds/M7219.cpp>
-HAS_MEATPACK                           = src_filter=+<src/feature/meatpack.cpp>
-MIXING_EXTRUDER                        = src_filter=+<src/feature/mixing.cpp> +<src/gcode/feature/mixing/M163-M165.cpp>
-HAS_PRUSA_MMU1                         = src_filter=+<src/feature/mmu/mmu.cpp>
-HAS_PRUSA_MMU2                         = src_filter=+<src/feature/mmu/mmu2.cpp> +<src/gcode/feature/prusa_MMU2>
-PASSWORD_FEATURE                       = src_filter=+<src/feature/password> +<src/gcode/feature/password>
-ADVANCED_PAUSE_FEATURE                 = src_filter=+<src/feature/pause.cpp> +<src/gcode/feature/pause/M600.cpp> +<src/gcode/feature/pause/M603.cpp>
-PSU_CONTROL                            = src_filter=+<src/feature/power.cpp>
-HAS_POWER_MONITOR                      = src_filter=+<src/feature/power_monitor.cpp> +<src/gcode/feature/power_monitor>
-POWER_LOSS_RECOVERY                    = src_filter=+<src/feature/powerloss.cpp> +<src/gcode/feature/powerloss>
-HAS_PTC                                = src_filter=+<src/feature/probe_temp_comp.cpp> +<src/gcode/calibrate/G76_M871.cpp>
-HAS_FILAMENT_SENSOR                    = src_filter=+<src/feature/runout.cpp> +<src/gcode/feature/runout>
-(EXT|MANUAL)_SOLENOID.*                = src_filter=+<src/feature/solenoid.cpp> +<src/gcode/control/M380_M381.cpp>
-MK2_MULTIPLEXER                        = src_filter=+<src/feature/snmm.cpp>
-HAS_CUTTER                             = src_filter=+<src/feature/spindle_laser.cpp> +<src/gcode/control/M3-M5.cpp>
-HAS_DRIVER_SAFE_POWER_PROTECT          = src_filter=+<src/feature/stepper_driver_safety.cpp>
-EXPERIMENTAL_I2CBUS                    = src_filter=+<src/feature/twibus.cpp> +<src/gcode/feature/i2c>
-G26_MESH_VALIDATION                    = src_filter=+<src/gcode/bedlevel/G26.cpp>
-ASSISTED_TRAMMING                      = src_filter=+<src/feature/tramming.cpp> +<src/gcode/bedlevel/G35.cpp>
-HAS_MESH                               = src_filter=+<src/gcode/bedlevel/G42.cpp>
-HAS_LEVELING                           = src_filter=+<src/gcode/bedlevel/M420.cpp> +<src/feature/bedlevel/bedlevel.cpp>
-MECHANICAL_GANTRY_CAL.+                = src_filter=+<src/gcode/calibrate/G34.cpp>
-Z_MULTI_ENDSTOPS|Z_STEPPER_AUTO_ALIGN  = src_filter=+<src/gcode/calibrate/G34_M422.cpp>
-Z_STEPPER_AUTO_ALIGN                   = src_filter=+<src/feature/z_stepper_align.cpp>
-DELTA_AUTO_CALIBRATION                 = src_filter=+<src/gcode/calibrate/G33.cpp>
-CALIBRATION_GCODE                      = src_filter=+<src/gcode/calibrate/G425.cpp>
-Z_MIN_PROBE_REPEATABILITY_TEST         = src_filter=+<src/gcode/calibrate/M48.cpp>
-M100_FREE_MEMORY_WATCHER               = src_filter=+<src/gcode/calibrate/M100.cpp>
-BACKLASH_GCODE                         = src_filter=+<src/gcode/calibrate/M425.cpp>
-IS_KINEMATIC                           = src_filter=+<src/gcode/calibrate/M665.cpp>
-HAS_EXTRA_ENDSTOPS                     = src_filter=+<src/gcode/calibrate/M666.cpp>
-SKEW_CORRECTION_GCODE                  = src_filter=+<src/gcode/calibrate/M852.cpp>
-DIRECT_PIN_CONTROL                     = src_filter=+<src/gcode/control/M42.cpp> +<src/gcode/control/M226.cpp>
-PINS_DEBUGGING                         = src_filter=+<src/gcode/config/M43.cpp>
-HAS_MULTI_EXTRUDER                     = src_filter=+<src/gcode/config/M217.cpp>
-HAS_HOTEND_OFFSET                      = src_filter=+<src/gcode/config/M218.cpp>
-EDITABLE_SERVO_ANGLES                  = src_filter=+<src/gcode/config/M281.cpp>
-PIDTEMP                                = src_filter=+<src/gcode/config/M301.cpp>
-PREVENT_COLD_EXTRUSION                 = src_filter=+<src/gcode/config/M302.cpp>
-PIDTEMPBED                             = src_filter=+<src/gcode/config/M304.cpp>
-HAS_USER_THERMISTORS                   = src_filter=+<src/gcode/config/M305.cpp>
-PIDTEMPCHAMBER                         = src_filter=+<src/gcode/config/M309.cpp>
-SD_ABORT_ON_ENDSTOP_HIT                = src_filter=+<src/gcode/config/M540.cpp>
-BAUD_RATE_GCODE                        = src_filter=+<src/gcode/config/M575.cpp>
-HAS_SMART_EFF_MOD                      = src_filter=+<src/gcode/config/M672.cpp>
-COOLANT_CONTROL|AIR_ASSIST             = src_filter=+<src/gcode/control/M7-M9.cpp>
-AIR_EVACUATION                         = src_filter=+<src/gcode/control/M10-M11.cpp>
-HAS_SOFTWARE_ENDSTOPS                  = src_filter=+<src/gcode/control/M211.cpp>
-SERVO_DETACH_GCODE                     = src_filter=+<src/gcode/control/M282.cpp>
-HAS_DUPLICATION_MODE                   = src_filter=+<src/gcode/control/M605.cpp>
-SPI_FLASH_BACKUP                       = src_filter=+<src/gcode/control/M993_M994.cpp>
-PLATFORM_M997_SUPPORT                  = src_filter=+<src/gcode/control/M997.cpp>
-FT_MOTION                              = src_filter=+<src/module/ft_motion.cpp> +<src/gcode/feature/ft_motion>
-LIN_ADVANCE                            = src_filter=+<src/gcode/feature/advance>
-PHOTO_GCODE                            = src_filter=+<src/gcode/feature/camera>
-CONTROLLER_FAN_EDITABLE                = src_filter=+<src/gcode/feature/controllerfan>
-HAS_ZV_SHAPING                         = src_filter=+<src/gcode/feature/input_shaping>
-GCODE_MACROS                           = src_filter=+<src/gcode/feature/macro>
-GRADIENT_MIX                           = src_filter=+<src/gcode/feature/mixing/M166.cpp>
-OTA_FIRMWARE_UPDATE                    = src_filter=+<src/gcode/feature/ota>
-HAS_SAVED_POSITIONS                    = src_filter=+<src/gcode/feature/pause/G60.cpp> +<src/gcode/feature/pause/G61.cpp>
-PARK_HEAD_ON_PAUSE                     = src_filter=+<src/gcode/feature/pause/M125.cpp>
-FILAMENT_LOAD_UNLOAD_GCODES            = src_filter=+<src/gcode/feature/pause/M701_M702.cpp>
-CNC_WORKSPACE_PLANES                   = src_filter=+<src/gcode/geometry/G17-G19.cpp>
-CNC_COORDINATE_SYSTEMS                 = src_filter=+<src/gcode/geometry/G53-G59.cpp>
-HAS_M206_COMMAND                       = src_filter=+<src/gcode/geometry/M206_M428.cpp>
-EXPECTED_PRINTER_CHECK                 = src_filter=+<src/gcode/host/M16.cpp>
-HOST_KEEPALIVE_FEATURE                 = src_filter=+<src/gcode/host/M113.cpp>
-AUTO_REPORT_POSITION                   = src_filter=+<src/gcode/host/M154.cpp>
-REPETIER_GCODE_M360                    = src_filter=+<src/gcode/host/M360.cpp>
-HAS_GCODE_M876                         = src_filter=+<src/gcode/host/M876.cpp>
-HAS_RESUME_CONTINUE                    = src_filter=+<src/gcode/lcd/M0_M1.cpp>
-SET_PROGRESS_MANUALLY                  = src_filter=+<src/gcode/lcd/M73.cpp>
-HAS_STATUS_MESSAGE                     = src_filter=+<src/gcode/lcd/M117.cpp>
-HAS_PREHEAT                            = src_filter=+<src/gcode/lcd/M145.cpp>
-HAS_LCD_CONTRAST                       = src_filter=+<src/gcode/lcd/M250.cpp>
-HAS_GCODE_M255                         = src_filter=+<src/gcode/lcd/M255.cpp>
-HAS_LCD_BRIGHTNESS                     = src_filter=+<src/gcode/lcd/M256.cpp>
-HAS_SOUND                              = src_filter=+<src/gcode/lcd/M300.cpp>
-HAS_MULTI_LANGUAGE                     = src_filter=+<src/gcode/lcd/M414.cpp>
-TOUCH_SCREEN_CALIBRATION               = src_filter=+<src/gcode/lcd/M995.cpp>
-ARC_SUPPORT                            = src_filter=+<src/gcode/motion/G2_G3.cpp>
-GCODE_MOTION_MODES                     = src_filter=+<src/gcode/motion/G80.cpp>
-BABYSTEPPING                           = src_filter=+<src/gcode/motion/M290.cpp> +<src/feature/babystep.cpp>
-Z_PROBE_SLED                           = src_filter=+<src/gcode/probe/G31_G32.cpp>
-G38_PROBE_TARGET                       = src_filter=+<src/gcode/probe/G38.cpp>
-MAGNETIC_PARKING_EXTRUDER              = src_filter=+<src/gcode/probe/M951.cpp>
-HAS_MEDIA                              = src_filter=+<src/sd/cardreader.cpp> +<src/sd/Sd2Card.cpp> +<src/sd/SdBaseFile.cpp> +<src/sd/SdFatUtil.cpp> +<src/sd/SdFile.cpp> +<src/sd/SdVolume.cpp> +<src/gcode/sd>
-HAS_MEDIA_SUBCALLS                     = src_filter=+<src/gcode/sd/M32.cpp>
-GCODE_REPEAT_MARKERS                   = src_filter=+<src/feature/repeat.cpp> +<src/gcode/sd/M808.cpp>
-HAS_EXTRUDERS                          = src_filter=+<src/gcode/units/M82_M83.cpp> +<src/gcode/config/M221.cpp>
-HAS_HOTEND                             = src_filter=+<src/gcode/temp/M104_M109.cpp>
-HAS_FAN                                = src_filter=+<src/gcode/temp/M106_M107.cpp>
-HAS_HEATED_BED                         = src_filter=+<src/gcode/temp/M140_M190.cpp>
-HAS_HEATED_CHAMBER                     = src_filter=+<src/gcode/temp/M141_M191.cpp>
-HAS_COOLER                             = src_filter=+<src/gcode/temp/M143_M193.cpp>
-AUTO_REPORT_TEMPERATURES               = src_filter=+<src/gcode/temp/M155.cpp>
-HAS_TEMP_PROBE                         = src_filter=+<src/gcode/temp/M192.cpp>
-HAS_PID_HEATING                        = src_filter=+<src/gcode/temp/M303.cpp>
-MPCTEMP                                = src_filter=+<src/gcode/temp/M306.cpp>
-INCH_MODE_SUPPORT                      = src_filter=+<src/gcode/units/G20_G21.cpp>
-TEMPERATURE_UNITS_SUPPORT              = src_filter=+<src/gcode/units/M149.cpp>
-NEED_HEX_PRINT                         = src_filter=+<src/libs/hex_print.cpp>
-NEED_LSF                               = src_filter=+<src/libs/least_squares_fit.cpp>
-NOZZLE_PARK_FEATURE                    = src_filter=+<src/libs/nozzle.cpp> +<src/gcode/feature/pause/G27.cpp>
-NOZZLE_CLEAN_FEATURE                   = src_filter=+<src/libs/nozzle.cpp> +<src/gcode/feature/clean>
-DELTA                                  = src_filter=+<src/module/delta.cpp> +<src/gcode/calibrate/M666.cpp>
-POLARGRAPH                             = src_filter=+<src/module/polargraph.cpp>
-BEZIER_CURVE_SUPPORT                   = src_filter=+<src/module/planner_bezier.cpp> +<src/gcode/motion/G5.cpp>
-PRINTCOUNTER                           = src_filter=+<src/module/printcounter.cpp>
-HAS_BED_PROBE                          = src_filter=+<src/module/probe.cpp> +<src/gcode/probe/G30.cpp> +<src/gcode/probe/M401_M402.cpp> +<src/gcode/probe/M851.cpp>
-IS_SCARA                               = src_filter=+<src/module/scara.cpp>
-HAS_SERVOS                             = src_filter=+<src/module/servo.cpp> +<src/gcode/control/M280.cpp>
-MORGAN_SCARA                           = src_filter=+<src/gcode/scara>
-HAS_MICROSTEPS                         = src_filter=+<src/gcode/control/M350_M351.cpp>
-=======
 SPI_EEPROM                             = build_src_filter=+<src/HAL/shared/eeprom_if_spi.cpp>
 HAS_DWIN_E3V2|IS_DWIN_MARLINUI         = build_src_filter=+<src/lcd/e3v2/common>
 DWIN_CREALITY_LCD                      = build_src_filter=+<src/lcd/e3v2/creality>
@@ -332,6 +117,7 @@
                                          build_src_filter=+<src/feature/bedlevel/bdl> +<src/gcode/probe/M102.cpp>
 MESH_BED_LEVELING                      = build_src_filter=+<src/feature/bedlevel/mbl> +<src/gcode/bedlevel/mbl>
 AUTO_BED_LEVELING_UBL                  = build_src_filter=+<src/feature/bedlevel/ubl> +<src/gcode/bedlevel/ubl>
+GLOBAL_MESH_Z_OFFSET                   = build_src_filter=+<src/gcode/bedlevel/M424.cpp>
 UBL_HILBERT_CURVE                      = build_src_filter=+<src/feature/bedlevel/hilbert_curve.cpp>
 BACKLASH_COMPENSATION                  = build_src_filter=+<src/feature/backlash.cpp>
 BARICUDA                               = build_src_filter=+<src/feature/baricuda.cpp> +<src/gcode/feature/baricuda>
@@ -478,7 +264,6 @@
 HAS_SERVOS                             = build_src_filter=+<src/module/servo.cpp> +<src/gcode/control/M280.cpp>
 MORGAN_SCARA                           = build_src_filter=+<src/gcode/scara>
 HAS_MICROSTEPS                         = build_src_filter=+<src/gcode/control/M350_M351.cpp>
->>>>>>> d9659d31
 (ESP3D_)?WIFISUPPORT                   = AsyncTCP, ESP Async WebServer
                                          ESP3DLib=https://github.com/luc-github/ESP3DLib/archive/master.zip
                                          arduinoWebSockets=links2004/WebSockets@2.3.4
