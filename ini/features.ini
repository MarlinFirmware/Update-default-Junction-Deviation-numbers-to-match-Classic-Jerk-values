--- conflicted
+++ resolved
@@ -56,13 +56,7 @@
 DWIN_LCD_PROUI                         = build_src_filter=+<src/lcd/e3v2/proui>
 DWIN_CREALITY_LCD_JYERSUI              = build_src_filter=+<src/lcd/e3v2/jyersui>
 IS_DWIN_MARLINUI                       = build_src_filter=+<src/lcd/e3v2/marlinui>
-<<<<<<< HEAD
 SOVOL_SV06_RTS                         = build_src_filter=+<src/lcd/sovol_rts>
-HAS_GRAPHICAL_TFT                      = build_src_filter=+<src/lcd/tft> -<src/lcd/tft/fontdata/*>
-TFT_FONT_HELVETICA                     = build_src_filter=+<src/lcd/tft/fontdata/Helvetica/*>
-TFT_FONT_NOTOSANS                      = build_src_filter=+<src/lcd/tft/fontdata/NotoSans/*>
-TFT_FONT_UNIFONT                       = build_src_filter=+<src/lcd/tft/fontdata/Unifont/*>
-=======
 HAS_GRAPHICAL_TFT                      = build_src_filter=+<src/lcd/tft> -<src/lcd/tft/fontdata> -<src/lcd/tft/ui_move_axis_screen_*.cpp>
 HAS_UI_320X.+                          = build_src_filter=+<src/lcd/tft/ui_move_axis_screen_320.cpp>
 HAS_UI_480X.+                          = build_src_filter=+<src/lcd/tft/ui_move_axis_screen_480.cpp>
@@ -171,7 +165,6 @@
 TFT_FONT_UNIFONT_30_ZH_CN              = build_src_filter=+<src/lcd/tft/fontdata/Unifont/30px/Unifont_Simplified_Chinese_30.cpp>
 TFT_FONT_UNIFONT_30_ZH_TW              = build_src_filter=+<src/lcd/tft/fontdata/Unifont/30px/Unifont_Traditional_Chinese_30.cpp>
 TFT_FONT_UNIFONT_30_VI                 = build_src_filter=+<src/lcd/tft/fontdata/Unifont/30px/Unifont_Vietnamese_30.cpp>
->>>>>>> c088081c
 IS_TFTGLCD_PANEL                       = build_src_filter=+<src/lcd/TFTGLCD>
 HAS_TOUCH_BUTTONS                      = build_src_filter=+<src/lcd/touch/touch_buttons.cpp>
 HAS_MARLINUI_MENU                      = build_src_filter=+<src/lcd/menu> -<src/lcd/menu/game>
