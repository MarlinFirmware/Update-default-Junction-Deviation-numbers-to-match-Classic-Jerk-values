#
# Marlin Firmware
# PlatformIO Configuration File
#

#################################
#                               #
#     Features Dependencies     #
#                               #
#################################

[features]
<<<<<<< HEAD
YHCB2004                = red-scorp/LiquidCrystal_AIP31068@^1.0.4, red-scorp/SoftSPIB@^1.1.1
HAS_TFT_LVGL_UI         = lvgl=https://github.com/makerbase-mks/LVGL-6.1.1-MKS/archive/master.zip
                          src_filter=+<src/lcd/extui/lib/mks_ui>
                          extra_scripts=download_mks_assets.py
POSTMORTEM_DEBUGGING    = src_filter=+<src/HAL/shared/cpu_exception> +<src/HAL/shared/backtrace>
                          build_flags=-funwind-tables
MKS_WIFI_MODULE         = QRCode=https://github.com/makerbase-mks/QRCode/archive/master.zip
HAS_TRINAMIC_CONFIG     = TMCStepper@~0.7.1
                          src_filter=+<src/feature/tmc_util.cpp> +<src/module/stepper/trinamic.cpp> +<src/gcode/feature/trinamic/M122.cpp> +<src/gcode/feature/trinamic/M906.cpp> +<src/gcode/feature/trinamic/M911-M914.cpp>
HAS_STEALTHCHOP         = src_filter=+<src/gcode/feature/trinamic/M569.cpp>
SR_LCD_3W_NL            = SailfishLCD=https://github.com/mikeshub/SailfishLCD/archive/master.zip
HAS_MOTOR_CURRENT_I2C   = SlowSoftI2CMaster
                          src_filter=+<src/feature/digipot>
HAS_TMC26X              = TMC26XStepper=https://github.com/trinamic/TMC26XStepper/archive/master.zip
                          src_filter=+<src/module/TMC26X.cpp>
HAS_L64XX               = Arduino-L6470@0.8.0
                          src_filter=+<src/libs/L64XX> +<src/module/stepper/L64xx.cpp> +<src/gcode/feature/L6470> +<src/HAL/shared/HAL_spi_L6470.cpp>
NEOPIXEL_LED            = Adafruit NeoPixel@1.5.0
                          src_filter=+<src/feature/leds/neopixel.cpp>
TEMP_.+_IS_MAX31865     = Adafruit MAX31865 library@~1.1.0
USES_LIQUIDCRYSTAL      = fmalpartida/LiquidCrystal@1.5.0
USES_LIQUIDCRYSTAL_I2C  = marcoschwartz/LiquidCrystal_I2C@1.1.4
USES_LIQUIDTWI2         = LiquidTWI2@1.2.7
HAS_WIRED_LCD           = src_filter=+<src/lcd/lcdprint.cpp>
HAS_MARLINUI_HD44780    = src_filter=+<src/lcd/HD44780>
HAS_MARLINUI_U8GLIB     = U8glib-HAL@~0.4.4
                          src_filter=+<src/lcd/dogm>
HAS_(FSMC|SPI|LTDC)_TFT = src_filter=+<src/HAL/STM32/tft> +<src/HAL/STM32F1/tft> +<src/lcd/tft_io>
HAS_FSMC_TFT            = src_filter=+<src/HAL/STM32/tft/tft_fsmc.cpp> +<src/HAL/STM32F1/tft/tft_fsmc.cpp>
HAS_SPI_TFT             = src_filter=+<src/HAL/STM32/tft/tft_spi.cpp> +<src/HAL/STM32F1/tft/tft_spi.cpp>
I2C_EEPROM              = src_filter=+<src/HAL/shared/eeprom_if_i2c.cpp>
SPI_EEPROM              = src_filter=+<src/HAL/shared/eeprom_if_spi.cpp>
HAS_GRAPHICAL_TFT       = src_filter=+<src/lcd/tft>
DWIN_CREALITY_LCD       = src_filter=+<src/lcd/dwin>
IS_TFTGLCD_PANEL        = src_filter=+<src/lcd/TFTGLCD>
HAS_TOUCH_BUTTONS       = src_filter=+<src/lcd/touch/touch_buttons.cpp>
HAS_LCD_MENU            = src_filter=+<src/lcd/menu>
HAS_GAMES               = src_filter=+<src/lcd/menu/game/game.cpp>
MARLIN_BRICKOUT         = src_filter=+<src/lcd/menu/game/brickout.cpp>
MARLIN_INVADERS         = src_filter=+<src/lcd/menu/game/invaders.cpp>
MARLIN_MAZE             = src_filter=+<src/lcd/menu/game/maze.cpp>
MARLIN_SNAKE            = src_filter=+<src/lcd/menu/game/snake.cpp>
HAS_MENU_BACKLASH       = src_filter=+<src/lcd/menu/menu_backlash.cpp>
HAS_MENU_BED_CORNERS    = src_filter=+<src/lcd/menu/menu_bed_corners.cpp>
LCD_BED_LEVELING        = src_filter=+<src/lcd/menu/menu_bed_leveling.cpp>
HAS_MENU_CANCELOBJECT   = src_filter=+<src/lcd/menu/menu_cancelobject.cpp>
HAS_MENU_DELTA_CALIBRATE = src_filter=+<src/lcd/menu/menu_delta_calibrate.cpp>
HAS_MENU_FILAMENT       = src_filter=+<src/lcd/menu/menu_filament.cpp>
LCD_INFO_MENU           = src_filter=+<src/lcd/menu/menu_info.cpp>
HAS_MENU_JOB_RECOVERY   = src_filter=+<src/lcd/menu/menu_job_recovery.cpp>
HAS_MULTI_LANGUAGE      = src_filter=+<src/lcd/menu/menu_language.cpp>
HAS_MENU_LED            = src_filter=+<src/lcd/menu/menu_led.cpp>
HAS_MENU_MEDIA          = src_filter=+<src/lcd/menu/menu_media.cpp>
HAS_MENU_MIXER          = src_filter=+<src/lcd/menu/menu_mixer.cpp>
HAS_MENU_MMU2           = src_filter=+<src/lcd/menu/menu_mmu2.cpp>
HAS_MENU_PASSWORD       = src_filter=+<src/lcd/menu/menu_password.cpp>
HAS_MENU_POWER_MONITOR  = src_filter=+<src/lcd/menu/menu_power_monitor.cpp>
HAS_MENU_CUTTER         = src_filter=+<src/lcd/menu/menu_spindle_laser.cpp>
HAS_MENU_TEMPERATURE    = src_filter=+<src/lcd/menu/menu_temperature.cpp>
HAS_MENU_TMC            = src_filter=+<src/lcd/menu/menu_tmc.cpp>
HAS_MENU_TOUCH_SCREEN   = src_filter=+<src/lcd/menu/menu_touch_screen.cpp>
HAS_MENU_TRAMMING       = src_filter=+<src/lcd/menu/menu_tramming.cpp>
HAS_MENU_UBL            = src_filter=+<src/lcd/menu/menu_ubl.cpp>
ANYCUBIC_LCD_CHIRON     = src_filter=+<src/lcd/extui/anycubic_chiron_lcd.cpp> +<src/lcd/extui/lib/anycubic_chiron>
ANYCUBIC_LCD_I3MEGA     = src_filter=+<src/lcd/extui/anycubic_i3mega_lcd.cpp> +<src/lcd/extui/lib/anycubic_i3mega>
NEXTION_TFT             = src_filter=+<src/lcd/extui/nextion_lcd.cpp> +<src/lcd/extui/lib/nextion>
HAS_DGUS_LCD            = src_filter=+<src/lcd/extui/lib/dgus> +<src/lcd/extui/dgus_lcd.cpp>
DGUS_LCD_UI_FYSETC      = src_filter=+<src/lcd/extui/lib/dgus/fysetc>
DGUS_LCD_UI_HIPRECY     = src_filter=+<src/lcd/extui/lib/dgus/hiprecy>
DGUS_LCD_UI_MKS         = src_filter=+<src/lcd/extui/lib/dgus/mks>
DGUS_LCD_UI_ORIGIN      = src_filter=+<src/lcd/extui/lib/dgus/origin>
TOUCH_UI_FTDI_EVE       = src_filter=+<src/lcd/extui/lib/ftdi_eve_touch_ui>
EXTUI_EXAMPLE           = src_filter=+<src/lcd/extui/example.cpp>
MALYAN_LCD              = src_filter=+<src/lcd/extui/malyan_lcd.cpp>
EXTENSIBLE_UI              = src_filter=+<src/lcd/extui/lib/Creality>
USE_UHS2_USB            = src_filter=+<src/sd/usb_flashdrive/lib-uhs2>
USE_UHS3_USB            = src_filter=+<src/sd/usb_flashdrive/lib-uhs3>
USB_FLASH_DRIVE_SUPPORT = src_filter=+<src/sd/usb_flashdrive/Sd2Card_FlashDrive.cpp>
AUTO_BED_LEVELING_BILINEAR = src_filter=+<src/feature/bedlevel/abl>
=======
YHCB2004                               = red-scorp/LiquidCrystal_AIP31068@^1.0.4, red-scorp/SoftSPIB@^1.1.1
HAS_TFT_LVGL_UI                        = lvgl=https://github.com/makerbase-mks/LVGL-6.1.1-MKS/archive/master.zip
                                         src_filter=+<src/lcd/extui/mks_ui>
                                         extra_scripts=download_mks_assets.py
POSTMORTEM_DEBUGGING                   = src_filter=+<src/HAL/shared/cpu_exception> +<src/HAL/shared/backtrace>
                                         build_flags=-funwind-tables
MKS_WIFI_MODULE                        = QRCode=https://github.com/makerbase-mks/QRCode/archive/master.zip
HAS_TRINAMIC_CONFIG                    = TMCStepper@~0.7.1
                                         src_filter=+<src/feature/tmc_util.cpp> +<src/module/stepper/trinamic.cpp> +<src/gcode/feature/trinamic/M122.cpp> +<src/gcode/feature/trinamic/M906.cpp> +<src/gcode/feature/trinamic/M911-M914.cpp>
HAS_STEALTHCHOP                        = src_filter=+<src/gcode/feature/trinamic/M569.cpp>
SR_LCD_3W_NL                           = SailfishLCD=https://github.com/mikeshub/SailfishLCD/archive/master.zip
HAS_MOTOR_CURRENT_I2C                  = SlowSoftI2CMaster
                                         src_filter=+<src/feature/digipot>
HAS_TMC26X                             = TMC26XStepper=https://github.com/trinamic/TMC26XStepper/archive/master.zip
                                         src_filter=+<src/module/TMC26X.cpp>
HAS_L64XX                              = Arduino-L6470@0.8.0
                                         src_filter=+<src/libs/L64XX> +<src/module/stepper/L64xx.cpp> +<src/gcode/feature/L6470> +<src/HAL/shared/HAL_spi_L6470.cpp>
NEOPIXEL_LED                           = adafruit/Adafruit NeoPixel@~1.8.0
                                         src_filter=+<src/feature/leds/neopixel.cpp>
TEMP_.+_IS_MAX31865                    = Adafruit MAX31865 library@~1.1.0
USES_LIQUIDCRYSTAL                     = fmalpartida/LiquidCrystal@1.5.0
USES_LIQUIDCRYSTAL_I2C                 = marcoschwartz/LiquidCrystal_I2C@1.1.4
USES_LIQUIDTWI2                        = LiquidTWI2@1.2.7
HAS_WIRED_LCD                          = src_filter=+<src/lcd/lcdprint.cpp>
HAS_MARLINUI_HD44780                   = src_filter=+<src/lcd/HD44780>
HAS_MARLINUI_U8GLIB                    = U8glib-HAL@~0.4.5
                                         src_filter=+<src/lcd/dogm>
HAS_(FSMC|SPI|LTDC)_TFT                = src_filter=+<src/HAL/STM32/tft> +<src/HAL/STM32F1/tft> +<src/lcd/tft_io>
HAS_FSMC_TFT                           = src_filter=+<src/HAL/STM32/tft/tft_fsmc.cpp> +<src/HAL/STM32F1/tft/tft_fsmc.cpp>
HAS_SPI_TFT                            = src_filter=+<src/HAL/STM32/tft/tft_spi.cpp> +<src/HAL/STM32F1/tft/tft_spi.cpp>
I2C_EEPROM                             = src_filter=+<src/HAL/shared/eeprom_if_i2c.cpp>
SOFT_I2C_EEPROM                        = SlowSoftI2CMaster, SlowSoftWire=https://github.com/felias-fogg/SlowSoftWire/archive/master.zip
SPI_EEPROM                             = src_filter=+<src/HAL/shared/eeprom_if_spi.cpp>
HAS_GRAPHICAL_TFT                      = src_filter=+<src/lcd/tft>
DWIN_CREALITY_LCD                      = src_filter=+<src/lcd/dwin>
IS_TFTGLCD_PANEL                       = src_filter=+<src/lcd/TFTGLCD>
HAS_TOUCH_BUTTONS                      = src_filter=+<src/lcd/touch/touch_buttons.cpp>
HAS_LCD_MENU                           = src_filter=+<src/lcd/menu>
HAS_GAMES                              = src_filter=+<src/lcd/menu/game/game.cpp>
MARLIN_BRICKOUT                        = src_filter=+<src/lcd/menu/game/brickout.cpp>
MARLIN_INVADERS                        = src_filter=+<src/lcd/menu/game/invaders.cpp>
MARLIN_MAZE                            = src_filter=+<src/lcd/menu/game/maze.cpp>
MARLIN_SNAKE                           = src_filter=+<src/lcd/menu/game/snake.cpp>
HAS_MENU_BACKLASH                      = src_filter=+<src/lcd/menu/menu_backlash.cpp>
HAS_MENU_BED_CORNERS                   = src_filter=+<src/lcd/menu/menu_bed_corners.cpp>
LCD_BED_LEVELING                       = src_filter=+<src/lcd/menu/menu_bed_leveling.cpp>
HAS_MENU_CANCELOBJECT                  = src_filter=+<src/lcd/menu/menu_cancelobject.cpp>
HAS_MENU_DELTA_CALIBRATE               = src_filter=+<src/lcd/menu/menu_delta_calibrate.cpp>
HAS_MENU_FILAMENT                      = src_filter=+<src/lcd/menu/menu_filament.cpp>
LCD_INFO_MENU                          = src_filter=+<src/lcd/menu/menu_info.cpp>
HAS_MENU_JOB_RECOVERY                  = src_filter=+<src/lcd/menu/menu_job_recovery.cpp>
HAS_MULTI_LANGUAGE                     = src_filter=+<src/lcd/menu/menu_language.cpp> +<src/gcode/lcd/M414.cpp>
HAS_MENU_LED                           = src_filter=+<src/lcd/menu/menu_led.cpp>
HAS_MENU_MEDIA                         = src_filter=+<src/lcd/menu/menu_media.cpp>
HAS_MENU_MIXER                         = src_filter=+<src/lcd/menu/menu_mixer.cpp>
HAS_MENU_MMU2                          = src_filter=+<src/lcd/menu/menu_mmu2.cpp>
HAS_MENU_PASSWORD                      = src_filter=+<src/lcd/menu/menu_password.cpp>
HAS_MENU_POWER_MONITOR                 = src_filter=+<src/lcd/menu/menu_power_monitor.cpp>
HAS_MENU_CUTTER                        = src_filter=+<src/lcd/menu/menu_spindle_laser.cpp>
HAS_MENU_TEMPERATURE                   = src_filter=+<src/lcd/menu/menu_temperature.cpp>
HAS_MENU_TMC                           = src_filter=+<src/lcd/menu/menu_tmc.cpp>
HAS_MENU_TOUCH_SCREEN                  = src_filter=+<src/lcd/menu/menu_touch_screen.cpp>
HAS_MENU_TRAMMING                      = src_filter=+<src/lcd/menu/menu_tramming.cpp>
HAS_MENU_UBL                           = src_filter=+<src/lcd/menu/menu_ubl.cpp>
ANYCUBIC_LCD_CHIRON                    = src_filter=+<src/lcd/extui/anycubic_chiron>
ANYCUBIC_LCD_I3MEGA                    = src_filter=+<src/lcd/extui/anycubic_i3mega>
HAS_DGUS_LCD                           = src_filter=+<src/lcd/extui/dgus>
DGUS_LCD_UI_FYSETC                     = src_filter=+<src/lcd/extui/dgus/fysetc>
DGUS_LCD_UI_HIPRECY                    = src_filter=+<src/lcd/extui/dgus/hiprecy>
DGUS_LCD_UI_MKS                        = src_filter=+<src/lcd/extui/dgus/mks>
DGUS_LCD_UI_ORIGIN                     = src_filter=+<src/lcd/extui/dgus/origin>
EXTUI_EXAMPLE                          = src_filter=+<src/lcd/extui/example>
TOUCH_UI_FTDI_EVE                      = src_filter=+<src/lcd/extui/ftdi_eve_touch_ui>
MALYAN_LCD                             = src_filter=+<src/lcd/extui/malyan>
NEXTION_TFT                            = src_filter=+<src/lcd/extui/nextion>
USE_UHS2_USB                           = src_filter=+<src/sd/usb_flashdrive/lib-uhs2>
USE_UHS3_USB                           = src_filter=+<src/sd/usb_flashdrive/lib-uhs3>
USB_FLASH_DRIVE_SUPPORT                = src_filter=+<src/sd/usb_flashdrive/Sd2Card_FlashDrive.cpp>
AUTO_BED_LEVELING_BILINEAR             = src_filter=+<src/feature/bedlevel/abl>
>>>>>>> 63d1ae10
AUTO_BED_LEVELING_(3POINT|(BI)?LINEAR) = src_filter=+<src/gcode/bedlevel/abl>
MESH_BED_LEVELING                      = src_filter=+<src/feature/bedlevel/mbl> +<src/gcode/bedlevel/mbl>
AUTO_BED_LEVELING_UBL                  = src_filter=+<src/feature/bedlevel/ubl> +<src/gcode/bedlevel/ubl>
UBL_HILBERT_CURVE                      = src_filter=+<src/feature/bedlevel/hilbert_curve.cpp>
BACKLASH_COMPENSATION                  = src_filter=+<src/feature/backlash.cpp>
BARICUDA                               = src_filter=+<src/feature/baricuda.cpp> +<src/gcode/feature/baricuda>
BINARY_FILE_TRANSFER                   = src_filter=+<src/feature/binary_stream.cpp> +<src/libs/heatshrink>
BLTOUCH                                = src_filter=+<src/feature/bltouch.cpp>
CANCEL_OBJECTS                         = src_filter=+<src/feature/cancel_object.cpp> +<src/gcode/feature/cancel>
CASE_LIGHT_ENABLE                      = src_filter=+<src/feature/caselight.cpp> +<src/gcode/feature/caselight>
EXTERNAL_CLOSED_LOOP_CONTROLLER        = src_filter=+<src/feature/closedloop.cpp> +<src/gcode/calibrate/M12.cpp>
USE_CONTROLLER_FAN                     = src_filter=+<src/feature/controllerfan.cpp>
HAS_MOTOR_CURRENT_DAC                  = src_filter=+<src/feature/dac>
DIRECT_STEPPING                        = src_filter=+<src/feature/direct_stepping.cpp> +<src/gcode/motion/G6.cpp>
EMERGENCY_PARSER                       = src_filter=+<src/feature/e_parser.cpp> -<src/gcode/control/M108_*.cpp>
I2C_POSITION_ENCODERS                  = src_filter=+<src/feature/encoder_i2c.cpp>
IIC_BL24CXX_EEPROM                     = src_filter=+<src/libs/BL24CXX.cpp>
HAS_SPI_FLASH                          = src_filter=+<src/libs/W25Qxx.cpp>
HAS_ETHERNET                           = src_filter=+<src/feature/ethernet.cpp> +<src/gcode/feature/network/M552-M554.cpp>
HAS_FANMUX                             = src_filter=+<src/feature/fanmux.cpp>
FILAMENT_WIDTH_SENSOR                  = src_filter=+<src/feature/filwidth.cpp> +<src/gcode/feature/filwidth>
FWRETRACT                              = src_filter=+<src/feature/fwretract.cpp> +<src/gcode/feature/fwretract>
HOST_ACTION_COMMANDS                   = src_filter=+<src/feature/host_actions.cpp>
HOTEND_IDLE_TIMEOUT                    = src_filter=+<src/feature/hotend_idle.cpp>
JOYSTICK                               = src_filter=+<src/feature/joystick.cpp>
BLINKM                                 = src_filter=+<src/feature/leds/blinkm.cpp>
HAS_COLOR_LEDS                         = src_filter=+<src/feature/leds/leds.cpp> +<src/gcode/feature/leds/M150.cpp>
PCA9533                                = src_filter=+<src/feature/leds/pca9533.cpp>
PCA9632                                = src_filter=+<src/feature/leds/pca9632.cpp>
PRINTER_EVENT_LEDS                     = src_filter=+<src/feature/leds/printer_event_leds.cpp>
TEMP_STAT_LEDS                         = src_filter=+<src/feature/leds/tempstat.cpp>
MAX7219_DEBUG                          = src_filter=+<src/feature/max7219.cpp> +<src/gcode/feature/leds/M7219.cpp>
HAS_MEATPACK                           = src_filter=+<src/feature/meatpack.cpp>
MIXING_EXTRUDER                        = src_filter=+<src/feature/mixing.cpp> +<src/gcode/feature/mixing/M163-M165.cpp>
HAS_PRUSA_MMU1                         = src_filter=+<src/feature/mmu/mmu.cpp>
HAS_PRUSA_MMU2                         = src_filter=+<src/feature/mmu/mmu2.cpp> +<src/gcode/feature/prusa_MMU2>
PASSWORD_FEATURE                       = src_filter=+<src/feature/password> +<src/gcode/feature/password>
ADVANCED_PAUSE_FEATURE                 = src_filter=+<src/feature/pause.cpp> +<src/gcode/feature/pause/M600.cpp> +<src/gcode/feature/pause/M603.cpp>
AUTO_POWER_CONTROL                     = src_filter=+<src/feature/power.cpp>
HAS_POWER_MONITOR                      = src_filter=+<src/feature/power_monitor.cpp> +<src/gcode/feature/power_monitor>
POWER_LOSS_RECOVERY                    = src_filter=+<src/feature/powerloss.cpp> +<src/gcode/feature/powerloss>
PROBE_TEMP_COMPENSATION                = src_filter=+<src/feature/probe_temp_comp.cpp> +<src/gcode/calibrate/G76_M192_M871.cpp>
HAS_FILAMENT_SENSOR                    = src_filter=+<src/feature/runout.cpp> +<src/gcode/feature/runout>
(EXT|MANUAL)_SOLENOID.*                = src_filter=+<src/feature/solenoid.cpp> +<src/gcode/control/M380_M381.cpp>
MK2_MULTIPLEXER                        = src_filter=+<src/feature/snmm.cpp>
HAS_CUTTER                             = src_filter=+<src/feature/spindle_laser.cpp> +<src/gcode/control/M3-M5.cpp>
HAS_DRIVER_SAFE_POWER_PROTECT          = src_filter=+<src/feature/stepper_driver_safety.cpp>
EXPERIMENTAL_I2CBUS                    = src_filter=+<src/feature/twibus.cpp> +<src/gcode/feature/i2c>
MECHANICAL_GANTRY_CAL.+                = src_filter=+<src/gcode/calibrate/G34.cpp>
Z_MULTI_ENDSTOPS                       = src_filter=+<src/gcode/calibrate/G34_M422.cpp>
Z_STEPPER_AUTO_ALIGN                   = src_filter=+<src/feature/z_stepper_align.cpp> +<src/gcode/calibrate/G34_M422.cpp>
G26_MESH_VALIDATION                    = src_filter=+<src/gcode/bedlevel/G26.cpp>
ASSISTED_TRAMMING                      = src_filter=+<src/feature/tramming.cpp> +<src/gcode/bedlevel/G35.cpp>
HAS_MESH                               = src_filter=+<src/gcode/bedlevel/G42.cpp>
HAS_LEVELING                           = src_filter=+<src/gcode/bedlevel/M420.cpp> +<src/feature/bedlevel/bedlevel.cpp>
DELTA_AUTO_CALIBRATION                 = src_filter=+<src/gcode/calibrate/G33.cpp>
CALIBRATION_GCODE                      = src_filter=+<src/gcode/calibrate/G425.cpp>
Z_MIN_PROBE_REPEATABILITY_TEST         = src_filter=+<src/gcode/calibrate/M48.cpp>
M100_FREE_MEMORY_WATCHER               = src_filter=+<src/gcode/calibrate/M100.cpp>
BACKLASH_GCODE                         = src_filter=+<src/gcode/calibrate/M425.cpp>
IS_KINEMATIC                           = src_filter=+<src/gcode/calibrate/M665.cpp>
HAS_EXTRA_ENDSTOPS                     = src_filter=+<src/gcode/calibrate/M666.cpp>
SKEW_CORRECTION_GCODE                  = src_filter=+<src/gcode/calibrate/M852.cpp>
DIRECT_PIN_CONTROL                     = src_filter=+<src/gcode/control/M42.cpp> +<src/gcode/control/M226.cpp>
PINS_DEBUGGING                         = src_filter=+<src/gcode/config/M43.cpp>
NO_VOLUMETRICS                         = src_filter=-<src/gcode/config/M200-M205.cpp>
HAS_MULTI_EXTRUDER                     = src_filter=+<src/gcode/config/M217.cpp>
HAS_HOTEND_OFFSET                      = src_filter=+<src/gcode/config/M218.cpp>
EDITABLE_SERVO_ANGLES                  = src_filter=+<src/gcode/config/M281.cpp>
PIDTEMP                                = src_filter=+<src/gcode/config/M301.cpp>
PREVENT_COLD_EXTRUSION                 = src_filter=+<src/gcode/config/M302.cpp>
PIDTEMPBED                             = src_filter=+<src/gcode/config/M304.cpp>
HAS_USER_THERMISTORS                   = src_filter=+<src/gcode/config/M305.cpp>
SD_ABORT_ON_ENDSTOP_HIT                = src_filter=+<src/gcode/config/M540.cpp>
BAUD_RATE_GCODE                        = src_filter=+<src/gcode/config/M575.cpp>
HAS_SMART_EFF_MOD                      = src_filter=+<src/gcode/config/M672.cpp>
COOLANT_CONTROL                        = src_filter=+<src/gcode/control/M7-M9.cpp>
AIR_EVACUATION                         = src_filter=+<src/gcode/control/M10-M11.cpp>
HAS_SOFTWARE_ENDSTOPS                  = src_filter=+<src/gcode/control/M211.cpp>
HAS_DUPLICATION_MODE                   = src_filter=+<src/gcode/control/M605.cpp>
LIN_ADVANCE                            = src_filter=+<src/gcode/feature/advance>
PHOTO_GCODE                            = src_filter=+<src/gcode/feature/camera>
CONTROLLER_FAN_EDITABLE                = src_filter=+<src/gcode/feature/controllerfan>
GCODE_MACROS                           = src_filter=+<src/gcode/feature/macro>
GRADIENT_MIX                           = src_filter=+<src/gcode/feature/mixing/M166.cpp>
HAS_SAVED_POSITIONS                    = src_filter=+<src/gcode/feature/pause/G60.cpp> +<src/gcode/feature/pause/G61.cpp>
PARK_HEAD_ON_PAUSE                     = src_filter=+<src/gcode/feature/pause/M125.cpp>
FILAMENT_LOAD_UNLOAD_GCODES            = src_filter=+<src/gcode/feature/pause/M701_M702.cpp>
CNC_WORKSPACE_PLANES                   = src_filter=+<src/gcode/geometry/G17-G19.cpp>
CNC_COORDINATE_SYSTEMS                 = src_filter=+<src/gcode/geometry/G53-G59.cpp>
HAS_M206_COMMAND                       = src_filter=+<src/gcode/geometry/M206_M428.cpp>
EXPECTED_PRINTER_CHECK                 = src_filter=+<src/gcode/host/M16.cpp>
HOST_KEEPALIVE_FEATURE                 = src_filter=+<src/gcode/host/M113.cpp>
AUTO_REPORT_POSITION                   = src_filter=+<src/gcode/host/M154.cpp>
REPETIER_GCODE_M360                    = src_filter=+<src/gcode/host/M360.cpp>
HAS_GCODE_M876                         = src_filter=+<src/gcode/host/M876.cpp>
HAS_RESUME_CONTINUE                    = src_filter=+<src/gcode/lcd/M0_M1.cpp>
HAS_STATUS_MESSAGE                     = src_filter=+<src/gcode/lcd/M117.cpp>
HAS_LCD_CONTRAST                       = src_filter=+<src/gcode/lcd/M250.cpp>
HAS_BUZZER                             = src_filter=+<src/gcode/lcd/M300.cpp>
LCD_SET_PROGRESS_MANUALLY              = src_filter=+<src/gcode/lcd/M73.cpp>
TOUCH_SCREEN_CALIBRATION               = src_filter=+<src/gcode/lcd/M995.cpp>
ARC_SUPPORT                            = src_filter=+<src/gcode/motion/G2_G3.cpp>
GCODE_MOTION_MODES                     = src_filter=+<src/gcode/motion/G80.cpp>
BABYSTEPPING                           = src_filter=+<src/gcode/motion/M290.cpp> +<src/feature/babystep.cpp>
Z_PROBE_SLED                           = src_filter=+<src/gcode/probe/G31_G32.cpp>
G38_PROBE_TARGET                       = src_filter=+<src/gcode/probe/G38.cpp>
MAGNETIC_PARKING_EXTRUDER              = src_filter=+<src/gcode/probe/M951.cpp>
SDSUPPORT                              = src_filter=+<src/sd/cardreader.cpp> +<src/sd/Sd2Card.cpp> +<src/sd/SdBaseFile.cpp> +<src/sd/SdFatUtil.cpp> +<src/sd/SdFile.cpp> +<src/sd/SdVolume.cpp> +<src/gcode/sd>
HAS_MEDIA_SUBCALLS                     = src_filter=+<src/gcode/sd/M32.cpp>
GCODE_REPEAT_MARKERS                   = src_filter=+<src/feature/repeat.cpp> +<src/gcode/sd/M808.cpp>
HAS_EXTRUDERS                          = src_filter=+<src/gcode/units/M82_M83.cpp> +<src/gcode/temp/M104_M109.cpp> +<src/gcode/config/M221.cpp>
HAS_COOLER                             = src_filter=+<src/feature/cooler.cpp> +<src/gcode/temp/M143_M193.cpp>
AUTO_REPORT_TEMPERATURES               = src_filter=+<src/gcode/temp/M155.cpp>
INCH_MODE_SUPPORT                      = src_filter=+<src/gcode/units/G20_G21.cpp>
TEMPERATURE_UNITS_SUPPORT              = src_filter=+<src/gcode/units/M149.cpp>
NEED_HEX_PRINT                         = src_filter=+<src/libs/hex_print.cpp>
NEED_LSF                               = src_filter=+<src/libs/least_squares_fit.cpp>
NOZZLE_PARK_FEATURE                    = src_filter=+<src/libs/nozzle.cpp> +<src/gcode/feature/pause/G27.cpp>
NOZZLE_CLEAN_FEATURE                   = src_filter=+<src/libs/nozzle.cpp> +<src/gcode/feature/clean>
DELTA                                  = src_filter=+<src/module/delta.cpp> +<src/gcode/calibrate/M666.cpp>
BEZIER_CURVE_SUPPORT                   = src_filter=+<src/module/planner_bezier.cpp> +<src/gcode/motion/G5.cpp>
PRINTCOUNTER                           = src_filter=+<src/module/printcounter.cpp>
HAS_BED_PROBE                          = src_filter=+<src/module/probe.cpp> +<src/gcode/probe/G30.cpp> +<src/gcode/probe/M401_M402.cpp> +<src/gcode/probe/M851.cpp>
IS_SCARA                               = src_filter=+<src/module/scara.cpp>
HAS_SERVOS                             = src_filter=+<src/module/servo.cpp> +<src/gcode/control/M280.cpp>
MORGAN_SCARA                           = src_filter=+<src/gcode/scara>
HAS_MICROSTEPS                         = src_filter=+<src/gcode/control/M350_M351.cpp>
(ESP3D_)?WIFISUPPORT                   = AsyncTCP, ESP Async WebServer
                                         ESP3DLib=https://github.com/luc-github/ESP3DLib/archive/master.zip
                                         arduinoWebSockets=links2004/WebSockets@2.3.4
                                         luc-github/ESP32SSDP@^1.1.1
                                         lib_ignore=ESPAsyncTCP<|MERGE_RESOLUTION|>--- conflicted
+++ resolved
@@ -10,87 +10,6 @@
 #################################
 
 [features]
-<<<<<<< HEAD
-YHCB2004                = red-scorp/LiquidCrystal_AIP31068@^1.0.4, red-scorp/SoftSPIB@^1.1.1
-HAS_TFT_LVGL_UI         = lvgl=https://github.com/makerbase-mks/LVGL-6.1.1-MKS/archive/master.zip
-                          src_filter=+<src/lcd/extui/lib/mks_ui>
-                          extra_scripts=download_mks_assets.py
-POSTMORTEM_DEBUGGING    = src_filter=+<src/HAL/shared/cpu_exception> +<src/HAL/shared/backtrace>
-                          build_flags=-funwind-tables
-MKS_WIFI_MODULE         = QRCode=https://github.com/makerbase-mks/QRCode/archive/master.zip
-HAS_TRINAMIC_CONFIG     = TMCStepper@~0.7.1
-                          src_filter=+<src/feature/tmc_util.cpp> +<src/module/stepper/trinamic.cpp> +<src/gcode/feature/trinamic/M122.cpp> +<src/gcode/feature/trinamic/M906.cpp> +<src/gcode/feature/trinamic/M911-M914.cpp>
-HAS_STEALTHCHOP         = src_filter=+<src/gcode/feature/trinamic/M569.cpp>
-SR_LCD_3W_NL            = SailfishLCD=https://github.com/mikeshub/SailfishLCD/archive/master.zip
-HAS_MOTOR_CURRENT_I2C   = SlowSoftI2CMaster
-                          src_filter=+<src/feature/digipot>
-HAS_TMC26X              = TMC26XStepper=https://github.com/trinamic/TMC26XStepper/archive/master.zip
-                          src_filter=+<src/module/TMC26X.cpp>
-HAS_L64XX               = Arduino-L6470@0.8.0
-                          src_filter=+<src/libs/L64XX> +<src/module/stepper/L64xx.cpp> +<src/gcode/feature/L6470> +<src/HAL/shared/HAL_spi_L6470.cpp>
-NEOPIXEL_LED            = Adafruit NeoPixel@1.5.0
-                          src_filter=+<src/feature/leds/neopixel.cpp>
-TEMP_.+_IS_MAX31865     = Adafruit MAX31865 library@~1.1.0
-USES_LIQUIDCRYSTAL      = fmalpartida/LiquidCrystal@1.5.0
-USES_LIQUIDCRYSTAL_I2C  = marcoschwartz/LiquidCrystal_I2C@1.1.4
-USES_LIQUIDTWI2         = LiquidTWI2@1.2.7
-HAS_WIRED_LCD           = src_filter=+<src/lcd/lcdprint.cpp>
-HAS_MARLINUI_HD44780    = src_filter=+<src/lcd/HD44780>
-HAS_MARLINUI_U8GLIB     = U8glib-HAL@~0.4.4
-                          src_filter=+<src/lcd/dogm>
-HAS_(FSMC|SPI|LTDC)_TFT = src_filter=+<src/HAL/STM32/tft> +<src/HAL/STM32F1/tft> +<src/lcd/tft_io>
-HAS_FSMC_TFT            = src_filter=+<src/HAL/STM32/tft/tft_fsmc.cpp> +<src/HAL/STM32F1/tft/tft_fsmc.cpp>
-HAS_SPI_TFT             = src_filter=+<src/HAL/STM32/tft/tft_spi.cpp> +<src/HAL/STM32F1/tft/tft_spi.cpp>
-I2C_EEPROM              = src_filter=+<src/HAL/shared/eeprom_if_i2c.cpp>
-SPI_EEPROM              = src_filter=+<src/HAL/shared/eeprom_if_spi.cpp>
-HAS_GRAPHICAL_TFT       = src_filter=+<src/lcd/tft>
-DWIN_CREALITY_LCD       = src_filter=+<src/lcd/dwin>
-IS_TFTGLCD_PANEL        = src_filter=+<src/lcd/TFTGLCD>
-HAS_TOUCH_BUTTONS       = src_filter=+<src/lcd/touch/touch_buttons.cpp>
-HAS_LCD_MENU            = src_filter=+<src/lcd/menu>
-HAS_GAMES               = src_filter=+<src/lcd/menu/game/game.cpp>
-MARLIN_BRICKOUT         = src_filter=+<src/lcd/menu/game/brickout.cpp>
-MARLIN_INVADERS         = src_filter=+<src/lcd/menu/game/invaders.cpp>
-MARLIN_MAZE             = src_filter=+<src/lcd/menu/game/maze.cpp>
-MARLIN_SNAKE            = src_filter=+<src/lcd/menu/game/snake.cpp>
-HAS_MENU_BACKLASH       = src_filter=+<src/lcd/menu/menu_backlash.cpp>
-HAS_MENU_BED_CORNERS    = src_filter=+<src/lcd/menu/menu_bed_corners.cpp>
-LCD_BED_LEVELING        = src_filter=+<src/lcd/menu/menu_bed_leveling.cpp>
-HAS_MENU_CANCELOBJECT   = src_filter=+<src/lcd/menu/menu_cancelobject.cpp>
-HAS_MENU_DELTA_CALIBRATE = src_filter=+<src/lcd/menu/menu_delta_calibrate.cpp>
-HAS_MENU_FILAMENT       = src_filter=+<src/lcd/menu/menu_filament.cpp>
-LCD_INFO_MENU           = src_filter=+<src/lcd/menu/menu_info.cpp>
-HAS_MENU_JOB_RECOVERY   = src_filter=+<src/lcd/menu/menu_job_recovery.cpp>
-HAS_MULTI_LANGUAGE      = src_filter=+<src/lcd/menu/menu_language.cpp>
-HAS_MENU_LED            = src_filter=+<src/lcd/menu/menu_led.cpp>
-HAS_MENU_MEDIA          = src_filter=+<src/lcd/menu/menu_media.cpp>
-HAS_MENU_MIXER          = src_filter=+<src/lcd/menu/menu_mixer.cpp>
-HAS_MENU_MMU2           = src_filter=+<src/lcd/menu/menu_mmu2.cpp>
-HAS_MENU_PASSWORD       = src_filter=+<src/lcd/menu/menu_password.cpp>
-HAS_MENU_POWER_MONITOR  = src_filter=+<src/lcd/menu/menu_power_monitor.cpp>
-HAS_MENU_CUTTER         = src_filter=+<src/lcd/menu/menu_spindle_laser.cpp>
-HAS_MENU_TEMPERATURE    = src_filter=+<src/lcd/menu/menu_temperature.cpp>
-HAS_MENU_TMC            = src_filter=+<src/lcd/menu/menu_tmc.cpp>
-HAS_MENU_TOUCH_SCREEN   = src_filter=+<src/lcd/menu/menu_touch_screen.cpp>
-HAS_MENU_TRAMMING       = src_filter=+<src/lcd/menu/menu_tramming.cpp>
-HAS_MENU_UBL            = src_filter=+<src/lcd/menu/menu_ubl.cpp>
-ANYCUBIC_LCD_CHIRON     = src_filter=+<src/lcd/extui/anycubic_chiron_lcd.cpp> +<src/lcd/extui/lib/anycubic_chiron>
-ANYCUBIC_LCD_I3MEGA     = src_filter=+<src/lcd/extui/anycubic_i3mega_lcd.cpp> +<src/lcd/extui/lib/anycubic_i3mega>
-NEXTION_TFT             = src_filter=+<src/lcd/extui/nextion_lcd.cpp> +<src/lcd/extui/lib/nextion>
-HAS_DGUS_LCD            = src_filter=+<src/lcd/extui/lib/dgus> +<src/lcd/extui/dgus_lcd.cpp>
-DGUS_LCD_UI_FYSETC      = src_filter=+<src/lcd/extui/lib/dgus/fysetc>
-DGUS_LCD_UI_HIPRECY     = src_filter=+<src/lcd/extui/lib/dgus/hiprecy>
-DGUS_LCD_UI_MKS         = src_filter=+<src/lcd/extui/lib/dgus/mks>
-DGUS_LCD_UI_ORIGIN      = src_filter=+<src/lcd/extui/lib/dgus/origin>
-TOUCH_UI_FTDI_EVE       = src_filter=+<src/lcd/extui/lib/ftdi_eve_touch_ui>
-EXTUI_EXAMPLE           = src_filter=+<src/lcd/extui/example.cpp>
-MALYAN_LCD              = src_filter=+<src/lcd/extui/malyan_lcd.cpp>
-EXTENSIBLE_UI              = src_filter=+<src/lcd/extui/lib/Creality>
-USE_UHS2_USB            = src_filter=+<src/sd/usb_flashdrive/lib-uhs2>
-USE_UHS3_USB            = src_filter=+<src/sd/usb_flashdrive/lib-uhs3>
-USB_FLASH_DRIVE_SUPPORT = src_filter=+<src/sd/usb_flashdrive/Sd2Card_FlashDrive.cpp>
-AUTO_BED_LEVELING_BILINEAR = src_filter=+<src/feature/bedlevel/abl>
-=======
 YHCB2004                               = red-scorp/LiquidCrystal_AIP31068@^1.0.4, red-scorp/SoftSPIB@^1.1.1
 HAS_TFT_LVGL_UI                        = lvgl=https://github.com/makerbase-mks/LVGL-6.1.1-MKS/archive/master.zip
                                          src_filter=+<src/lcd/extui/mks_ui>
@@ -166,11 +85,11 @@
 TOUCH_UI_FTDI_EVE                      = src_filter=+<src/lcd/extui/ftdi_eve_touch_ui>
 MALYAN_LCD                             = src_filter=+<src/lcd/extui/malyan>
 NEXTION_TFT                            = src_filter=+<src/lcd/extui/nextion>
+EXTENSIBLE_UI                          = src_filter=+<src/lcd/extui/lib/Creality>
 USE_UHS2_USB                           = src_filter=+<src/sd/usb_flashdrive/lib-uhs2>
 USE_UHS3_USB                           = src_filter=+<src/sd/usb_flashdrive/lib-uhs3>
 USB_FLASH_DRIVE_SUPPORT                = src_filter=+<src/sd/usb_flashdrive/Sd2Card_FlashDrive.cpp>
 AUTO_BED_LEVELING_BILINEAR             = src_filter=+<src/feature/bedlevel/abl>
->>>>>>> 63d1ae10
 AUTO_BED_LEVELING_(3POINT|(BI)?LINEAR) = src_filter=+<src/gcode/bedlevel/abl>
 MESH_BED_LEVELING                      = src_filter=+<src/feature/bedlevel/mbl> +<src/gcode/bedlevel/mbl>
 AUTO_BED_LEVELING_UBL                  = src_filter=+<src/feature/bedlevel/ubl> +<src/gcode/bedlevel/ubl>
