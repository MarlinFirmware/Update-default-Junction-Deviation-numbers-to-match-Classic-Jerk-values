--- conflicted
+++ resolved
@@ -98,11 +98,7 @@
 HAS_MCP3426_ADC                        = src_filter=+<src/feature/adc> +<src/gcode/feature/adc>
 AUTO_BED_LEVELING_BILINEAR             = src_filter=+<src/feature/bedlevel/abl>
 AUTO_BED_LEVELING_(3POINT|(BI)?LINEAR) = src_filter=+<src/gcode/bedlevel/abl>
-<<<<<<< HEAD
-X_AXIS_TWIST_COMPENSATION              = src_filter=+<src/feature/bedlevel/abl/x_twist.cpp> +<src/gcode/bedlevel/abl/M423.cpp> +<src/lcd/menu/menu_x_twist.cpp>
-=======
-X_AXIS_TWIST_COMPENSATION              = src_filter=+<src/feature/x_twist.cpp> +<src/lcd/menu/menu_x_twist.cpp>
->>>>>>> 2e39bc30
+X_AXIS_TWIST_COMPENSATION              = src_filter=+<src/feature/x_twist.cpp> +<src/lcd/menu/menu_x_twist.cpp> +<src/gcode/bedlevel/abl/M423.cpp>
 MESH_BED_LEVELING                      = src_filter=+<src/feature/bedlevel/mbl> +<src/gcode/bedlevel/mbl>
 AUTO_BED_LEVELING_UBL                  = src_filter=+<src/feature/bedlevel/ubl> +<src/gcode/bedlevel/ubl>
 UBL_HILBERT_CURVE                      = src_filter=+<src/feature/bedlevel/hilbert_curve.cpp>
