--- conflicted
+++ resolved
@@ -19,89 +19,39 @@
 #
 #################################
 
-<<<<<<< HEAD
-#
-# HAL/STM32 Base Environment values
-#
-[common_stm32]
-platform      = ststm32@~12.1
-build_flags   = ${common.build_flags}
-  -std=gnu++14
-  -DUSBCON -DUSBD_USE_CDC
-  -DTIM_IRQ_PRIO=13
-  -DADC_RESOLUTION=12
-build_unflags = -std=gnu++11
-src_filter    = ${common.default_src_filter} +<src/HAL/STM32> +<src/HAL/shared/backtrace>
-extra_scripts = ${common.extra_scripts}
-  pre:buildroot/share/PlatformIO/scripts/stm32_serialbuffer.py
-
-[common_STM32F103RC]
-platform             = ${common_stm32.platform}
-extends              = common_stm32
-board                = genericSTM32F103RC
-monitor_speed        = 115200
-board_build.core     = stm32
-board_build.variant  = MARLIN_F103Rx
-board_build.ldscript = ldscript.ld
-extra_scripts        = ${common_stm32.extra_scripts}
-  pre:buildroot/share/PlatformIO/scripts/generic_create_variant.py
-  buildroot/share/PlatformIO/scripts/stm32_bootloader.py
-=======
 [common_STM32F103RC_variant]
 extends              = stm32_variant
 board                = genericSTM32F103RC
 board_build.variant  = MARLIN_F103Rx
 build_flags          = ${stm32_variant.build_flags} -DDEBUG_LEVEL=0
 monitor_speed        = 115200
->>>>>>> 52718f33
 
 #
 # STM32F103RE
 #
 [env:STM32F103RE]
-<<<<<<< HEAD
-platform          = ${common_stm32.platform}
-extends           = common_stm32
-board             = genericSTM32F103RE
-monitor_speed     = 115200
-=======
 platform      = ${common_stm32.platform}
 extends       = common_stm32
 board         = genericSTM32F103RE
 monitor_speed = 115200
->>>>>>> 52718f33
 
 #
 # STM32F103VE
 #
 [env:STM32F103VE]
-<<<<<<< HEAD
-platform          = ${common_stm32.platform}
-extends           = common_stm32
-board             = genericSTM32F103VE
-monitor_speed     = 115200
-=======
 platform      = ${common_stm32.platform}
 extends       = common_stm32
 board         = genericSTM32F103VE
 monitor_speed = 115200
->>>>>>> 52718f33
 
 #
 # STM32F103ZE
 #
 [env:STM32F103ZE]
-<<<<<<< HEAD
-platform          = ${common_stm32.platform}
-extends           = common_stm32
-board             = genericSTM32F103ZE
-monitor_speed     = 115200
-=======
 platform      = ${common_stm32.platform}
 extends       = common_stm32
 board         = genericSTM32F103ZE
 monitor_speed = 115200
->>>>>>> 52718f33
 
 #
 # BigTree SKR Mini V1.1 / SKR Mini E3 & MZ (STM32F103RCT6 ARM Cortex-M3)
@@ -110,31 +60,6 @@
 #   STM32F103RC_btt_USB ......... RCT6 with 256K (USB mass storage)
 #
 [env:STM32F103RC_btt]
-<<<<<<< HEAD
-platform             = ${common_stm32.platform}
-extends              = common_STM32F103RC
-build_flags          = ${common_stm32.build_flags} -DDEBUG_LEVEL=0 -DTIMER_SERVO=TIM5
-board_build.offset   = 0x7000
-board_upload.offset_address = 0x08007000
-
-[env:STM32F103RC_btt_USB]
-extends           = env:STM32F103RC_btt
-platform          = ${common_stm32.platform}
-platform_packages = framework-arduinoststm32@https://github.com/rhapsodyv/Arduino_Core_STM32/archive/usb-host-msc-cdc-msc-3.zip
-build_unflags     = ${common_stm32.build_unflags} -DUSBD_USE_CDC
-build_flags       = ${env:STM32F103RC_btt.build_flags} ${env:stm32_flash_drive.build_flags}
-  -DUSBCON
-  -DUSE_USB_FS
-  -DUSBD_IRQ_PRIO=5
-  -DUSBD_IRQ_SUBPRIO=6
-  -DUSBD_USE_CDC_MSC
-
-#
-# MKS Robin (STM32F103ZET6)
-# Uses HAL STM32 to support Marlin UI for TFT screen with optional touch panel
-#
-[env:mks_robin]
-=======
 platform                    = ${common_stm32.platform}
 extends                     = common_STM32F103RC_variant
 build_flags                 = ${common_STM32F103RC_variant.build_flags}
@@ -278,42 +203,10 @@
 # Mingda MPX_ARM_MINI
 #
 [env:mingda_mpx_arm_mini]
->>>>>>> 52718f33
 platform             = ${common_stm32.platform}
 extends              = stm32_variant
 board                = genericSTM32F103ZE
 board_build.variant  = MARLIN_F103Zx
-<<<<<<< HEAD
-board_build.ldscript = ldscript.ld
-board_build.offset   = 0x7000
-board_build.encrypt  = Robin.bin
-build_flags          = ${common_stm32.build_flags}
-  -DENABLE_HWSERIAL3 -DTIMER_SERIAL=TIM5
-build_unflags        = ${common_stm32.build_unflags}
- -DUSBCON -DUSBD_USE_CDC
-extra_scripts        = ${common_stm32.extra_scripts}
-  pre:buildroot/share/PlatformIO/scripts/generic_create_variant.py
-  buildroot/share/PlatformIO/scripts/stm32_bootloader.py
-  buildroot/share/PlatformIO/scripts/mks_encrypt.py
-lib_deps             =
-
-#
-# MKS Robin E3/E3D (STM32F103RCT6) with TMC2209
-#
-[env:mks_robin_e3]
-platform                    = ${common_stm32.platform}
-extends                     = common_STM32F103RC
-build_flags                 = ${common_stm32.build_flags}
-  -DDEBUG_LEVEL=0 -DTIMER_SERVO=TIM5
-build_unflags               = ${common_stm32.build_unflags} -DUSBCON -DUSBD_USE_CDC
-monitor_speed               = 115200
-board_build.offset          = 0x5000
-board_build.encrypt         = Robin_e3.bin
-board_upload.offset_address = 0x08005000
-debug_tool                  = stlink
-extra_scripts               = ${common_STM32F103RC.extra_scripts}
-  buildroot/share/PlatformIO/scripts/mks_encrypt.py
-=======
 board_build.offset   = 0x10000
 build_flags          = ${stm32_variant.build_flags}
                        -DENABLE_HWSERIAL3 -DTIMER_SERIAL=TIM5
@@ -431,110 +324,10 @@
 lib_ldf_mode    = chain
 debug_tool      = stlink
 upload_protocol = serial
->>>>>>> 52718f33
 
 #
 # Longer 3D board in Alfawise U20 (STM32F103VET6)
 #
-<<<<<<< HEAD
-[env:STM32F103RET6_creality]
-platform             = ${common_stm32.platform}
-extends              = common_stm32
-build_flags          = ${common_stm32.build_flags} -DMCU_STM32F103RE -DHAL_SD_MODULE_ENABLED -DSS_TIMER=4 -DTIMER_SERVO=TIM5 -DENABLE_HWSERIAL3 -DTRANSFER_CLOCK_DIV=8
-board                = genericSTM32F103RE
-monitor_speed        = 115200
-board_build.core     = stm32
-board_build.variant  = MARLIN_F103Rx
-board_build.offset   = 0x7000
-board_build.ldscript = ldscript.ld
-board_upload.offset_address = 0x08007000
-build_unflags        = ${common_stm32.build_unflags} -DUSBCON -DUSBD_USE_CDC
-extra_scripts        = ${common.extra_scripts}
-  pre:buildroot/share/PlatformIO/scripts/generic_create_variant.py
-  pre:buildroot/share/PlatformIO/scripts/random-bin.py
-  buildroot/share/PlatformIO/scripts/stm32_bootloader.py
-debug_tool           = jlink
-upload_protocol      = jlink
-
-#
-# BigTree SKR Mini E3 V2.0 & DIP / SKR CR6 (STM32F103RET6 ARM Cortex-M3)
-#
-#   STM32F103RE_btt ............. RET6
-#   STM32F103RE_btt_USB ......... RET6 (USB mass storage)
-#
-[env:STM32F103RE_btt]
-platform             = ${common_stm32.platform}
-extends              = common_stm32
-build_flags          = ${common_stm32.build_flags} -DMCU_STM32F103RE -DHAL_SD_MODULE_ENABLED -DSS_TIMER=4 -DTIMER_SERVO=TIM5 -DENABLE_HWSERIAL3 -DTRANSFER_CLOCK_DIV=8
-board                = genericSTM32F103RE
-monitor_speed        = 115200
-board_build.core     = stm32
-board_build.variant  = MARLIN_F103Rx
-board_build.offset   = 0x7000
-board_build.ldscript = ldscript.ld
-board_upload.offset_address = 0x08007000
-build_unflags        = ${common_stm32.build_unflags}
-extra_scripts        = ${common.extra_scripts}
-  pre:buildroot/share/PlatformIO/scripts/generic_create_variant.py
-  buildroot/share/PlatformIO/scripts/stm32_bootloader.py
-debug_tool           = jlink
-upload_protocol      = jlink
-
-[env:STM32F103RE_btt_USB]
-extends           = env:STM32F103RE_btt
-platform          = ${common_stm32.platform}
-platform_packages = framework-arduinoststm32@https://github.com/rhapsodyv/Arduino_Core_STM32/archive/usb-host-msc-cdc-msc-3.zip
-build_unflags     = ${common_stm32.build_unflags} -DUSBD_USE_CDC
-build_flags       = ${env:STM32F103RE_btt.build_flags} ${env:stm32_flash_drive.build_flags}
-  -DUSBCON
-  -DUSE_USB_FS
-  -DUSBD_IRQ_PRIO=5
-  -DUSBD_IRQ_SUBPRIO=6
-  -DUSBD_USE_CDC_MSC
-
-#
-# FLSUN QQS Pro (STM32F103VET6)
-# board Hispeedv1
-#
-[env:flsun_hispeedv1]
-platform             = ${common_stm32.platform}
-extends              = common_stm32
-build_flags          = ${common_stm32.build_flags} -DMCU_STM32F103VE -DSS_TIMER=4 -DENABLE_HWSERIAL3
-board                = genericSTM32F103VE
-board_build.core     = stm32
-board_build.variant  = MARLIN_F103Vx
-board_build.ldscript = ldscript.ld
-board_build.offset   = 0x7000
-board_build.encrypt  = Robin_mini.bin
-board_upload.offset_address = 0x08007000
-build_unflags        = ${common_stm32.build_unflags} -DUSBCON -DUSBD_USE_CDC
-extra_scripts        = ${common_stm32.extra_scripts}
-  pre:buildroot/share/PlatformIO/scripts/generic_create_variant.py
-  buildroot/share/PlatformIO/scripts/stm32_bootloader.py
-  buildroot/share/PlatformIO/scripts/mks_encrypt.py
-
-#
-# MKS Robin Nano V1.2 and V2
-#
-[env:mks_robin_nano35]
-platform             = ${common_stm32.platform}
-extends              = common_stm32
-build_flags          = ${common_stm32.build_flags} -DMCU_STM32F103VE -DSS_TIMER=4 -DENABLE_HWSERIAL3
-board                = genericSTM32F103VE
-board_build.core     = stm32
-board_build.variant  = MARLIN_F103Vx
-board_build.ldscript = ldscript.ld
-board_build.offset   = 0x7000
-board_build.encrypt  = Robin_nano35.bin
-board_upload.offset_address = 0x08007000
-build_unflags        = ${common_stm32.build_unflags} -DUSBCON -DUSBD_USE_CDC
-debug_tool           = jlink
-upload_protocol      = jlink
-extra_scripts        = ${common_stm32.extra_scripts}
-  pre:buildroot/share/PlatformIO/scripts/generic_create_variant.py
-  buildroot/share/PlatformIO/scripts/stm32_bootloader.py
-  buildroot/share/PlatformIO/scripts/mks_encrypt.py
-=======
 [env:STM32F103VE_longer]
 platform                    = ${common_stm32.platform}
 extends                     = stm32_variant
@@ -574,40 +367,12 @@
                        -DERROR_LED_PORT=GPIOE -DERROR_LED_PIN=6
 extra_scripts        = ${stm32_variant.extra_scripts}
                        buildroot/share/PlatformIO/scripts/chitu_crypt.py
->>>>>>> 52718f33
 
 #
 # Some Chitu V5 boards have a problem with GPIO init.
 # Use this target if G28 or G29 are always failing.
 #
-<<<<<<< HEAD
-[env:mingda_mpx_arm_mini]
-platform             = ${common_stm32.platform}
-extends              = common_stm32
-board                = genericSTM32F103ZE
-board_build.core     = stm32
-board_build.variant  = MARLIN_F103Zx
-board_build.ldscript = ldscript.ld
-board_build.offset   = 0x10000
-build_flags          = ${common_stm32.build_flags} -DENABLE_HWSERIAL3 -DTIMER_SERIAL=TIM5
-build_unflags        = ${common_stm32.build_unflags} -DUSBCON -DUSBD_USE_CDC
-extra_scripts        = ${common_stm32.extra_scripts}
-  pre:buildroot/share/PlatformIO/scripts/generic_create_variant.py
-  buildroot/share/PlatformIO/scripts/stm32_bootloader.py
-
-#
-# Malyan M200 (STM32F103CB)
-#
-[env:STM32F103CB_malyan]
-platform    = ${common_stm32.platform}
-extends     = common_stm32
-board       = malyanm200_f103cb
-build_flags = ${common_stm32.build_flags}
-  -DHAL_PCD_MODULE_ENABLED -DDISABLE_GENERIC_SERIALUSB -DHAL_UART_MODULE_ENABLED
-src_filter  = ${common.default_src_filter} +<src/HAL/STM32>
-=======
 [env:chitu_v5_gpio_init]
 platform      = ${common_stm32.platform}
 extends       = env:chitu_f103
-build_flags   = ${env:chitu_f103.build_flags} -DCHITU_V5_Z_MIN_BUGFIX
->>>>>>> 52718f33
+build_flags   = ${env:chitu_f103.build_flags} -DCHITU_V5_Z_MIN_BUGFIX