--- conflicted
+++ resolved
@@ -238,15 +238,9 @@
                               -DUSBCON -DUSBD_USE_CDC
 
 #
-<<<<<<< HEAD
-# MKS/ZNP Robin Nano v1.2 with native USB modification
-#
-[env:mks_robin_nano_v1_2_usbmod]
-=======
 # MKS/ZNP Robin Nano V1.2 and V2 with native USB modification
 #
 [env:mks_robin_nano_v1v2_usbmod]
->>>>>>> 551f5ada
 extends                     = mks_robin_nano_v1v2_common
 build_flags                 = ${common_stm32.build_flags}
                               -DMCU_STM32F103VE -DSS_TIMER=4
