--- conflicted
+++ resolved
@@ -19,42 +19,12 @@
 #
 #################################
 
-<<<<<<< HEAD
-#
-# HAL/STM32 Base Environment values
-#
-[common_stm32]
-platform      = ststm32@~12.1
-build_flags   = ${common.build_flags}
-  -std=gnu++14
-  -DUSBCON -DUSBD_USE_CDC
-  -DTIM_IRQ_PRIO=13
-  -DADC_RESOLUTION=12
-build_unflags = -std=gnu++11
-src_filter    = ${common.default_src_filter} +<src/HAL/STM32> +<src/HAL/shared/backtrace>
-extra_scripts = ${common.extra_scripts}
-  pre:buildroot/share/PlatformIO/scripts/stm32_serialbuffer.py
-
-[stm32f1_variant]
-extra_scripts        = ${common_stm32.extra_scripts}
-  pre:buildroot/share/PlatformIO/scripts/generic_create_variant.py
-  buildroot/share/PlatformIO/scripts/offset_and_rename.py
-
-[common_STM32F103RC]
-platform             = ${common_stm32.platform}
-extends              = common_stm32
-=======
 [common_STM32F103RC_variant]
 extends              = stm32_variant
->>>>>>> eb2f0865
 board                = genericSTM32F103RC
 board_build.variant  = MARLIN_F103Rx
-<<<<<<< HEAD
-extra_scripts        = ${stm32f1_variant.extra_scripts}
-=======
 build_flags          = ${stm32_variant.build_flags} -DDEBUG_LEVEL=0
 monitor_speed        = 115200
->>>>>>> eb2f0865
 
 #
 # STM32F103RE
@@ -118,20 +88,11 @@
 board                = genericSTM32F103ZE
 board_build.variant  = MARLIN_F103Zx
 board_build.encrypt  = Robin.bin
-<<<<<<< HEAD
-build_flags          = ${common_stm32.build_flags}
-  -DENABLE_HWSERIAL3 -DTIMER_SERIAL=TIM5
-build_unflags        = ${common_stm32.build_unflags}
- -DUSBCON -DUSBD_USE_CDC
-extra_scripts        = ${stm32f1_variant.extra_scripts}
-lib_deps             =
-=======
 board_build.offset   = 0x7000
 build_flags          = ${stm32_variant.build_flags}
                        -DENABLE_HWSERIAL3 -DTIMER_SERIAL=TIM5
 build_unflags        = ${stm32_variant.build_unflags}
                        -DUSBCON -DUSBD_USE_CDC
->>>>>>> eb2f0865
 
 #
 # MKS Robin E3/E3D (STM32F103RCT6) with TMC2209
@@ -148,10 +109,6 @@
                               -DUSBCON -DUSBD_USE_CDC
 monitor_speed               = 115200
 debug_tool                  = stlink
-<<<<<<< HEAD
-extra_scripts               = ${common_STM32F103RC.extra_scripts}
-=======
->>>>>>> eb2f0865
 
 #
 # Creality (STM32F103RET6)
@@ -163,13 +120,6 @@
 board_build.variant         = MARLIN_F103Rx
 board_build.offset          = 0x7000
 board_upload.offset_address = 0x08007000
-<<<<<<< HEAD
-build_unflags        = ${common_stm32.build_unflags} -DUSBCON -DUSBD_USE_CDC
-extra_scripts        = ${stm32f1_variant.extra_scripts}
-  pre:buildroot/share/PlatformIO/scripts/random-bin.py
-debug_tool           = jlink
-upload_protocol      = jlink
-=======
 build_flags                 = ${stm32_variant.build_flags}
                               -DMCU_STM32F103RE -DHAL_SD_MODULE_ENABLED
                               -DSS_TIMER=4 -DTIMER_SERVO=TIM5
@@ -181,7 +131,6 @@
 monitor_speed               = 115200
 debug_tool                  = jlink
 upload_protocol             = jlink
->>>>>>> eb2f0865
 
 #
 # BigTree SKR Mini E3 V2.0 & DIP / SKR CR6 (STM32F103RET6 ARM Cortex-M3)
@@ -196,12 +145,6 @@
 board_build.variant         = MARLIN_F103Rx
 board_build.offset          = 0x7000
 board_upload.offset_address = 0x08007000
-<<<<<<< HEAD
-build_unflags        = ${common_stm32.build_unflags}
-extra_scripts        = ${stm32f1_variant.extra_scripts}
-debug_tool           = jlink
-upload_protocol      = jlink
-=======
 build_flags                 = ${stm32_variant.build_flags}
                               -DMCU_STM32F103RE -DHAL_SD_MODULE_ENABLED
                               -DSS_TIMER=4 -DTIMER_SERVO=TIM5
@@ -209,7 +152,6 @@
 monitor_speed               = 115200
 debug_tool                  = jlink
 upload_protocol             = jlink
->>>>>>> eb2f0865
 
 [env:STM32F103RE_btt_USB]
 platform          = ${common_stm32.platform}
@@ -232,16 +174,11 @@
 board_build.encrypt         = Robin_mini.bin
 board_build.offset          = 0x7000
 board_upload.offset_address = 0x08007000
-<<<<<<< HEAD
-build_unflags        = ${common_stm32.build_unflags} -DUSBCON -DUSBD_USE_CDC
-extra_scripts        = ${stm32f1_variant.extra_scripts}
-=======
 build_flags                 = ${stm32_variant.build_flags}
                               -DMCU_STM32F103VE -DSS_TIMER=4 -DENABLE_HWSERIAL3
                               -DTIMER_TONE=TIM3 -DTIMER_SERVO=TIM2
 build_unflags               = ${stm32_variant.build_unflags}
                               -DUSBCON -DUSBD_USE_CDC
->>>>>>> eb2f0865
 
 #
 # MKS Robin Nano V1.2 and V2
@@ -254,12 +191,6 @@
 board_build.encrypt         = Robin_nano35.bin
 board_build.offset          = 0x7000
 board_upload.offset_address = 0x08007000
-<<<<<<< HEAD
-build_unflags        = ${common_stm32.build_unflags} -DUSBCON -DUSBD_USE_CDC
-debug_tool           = jlink
-upload_protocol      = jlink
-extra_scripts        = ${stm32f1_variant.extra_scripts}
-=======
 build_flags                 = ${stm32_variant.build_flags}
                               -DMCU_STM32F103VE -DSS_TIMER=4 -DENABLE_HWSERIAL3
                               -DTIMER_TONE=TIM3 -DTIMER_SERVO=TIM2
@@ -267,7 +198,6 @@
                               -DUSBCON -DUSBD_USE_CDC
 debug_tool                  = jlink
 upload_protocol             = jlink
->>>>>>> eb2f0865
 
 #
 # Mingda MPX_ARM_MINI
@@ -278,16 +208,10 @@
 board                = genericSTM32F103ZE
 board_build.variant  = MARLIN_F103Zx
 board_build.offset   = 0x10000
-<<<<<<< HEAD
-build_flags          = ${common_stm32.build_flags} -DENABLE_HWSERIAL3 -DTIMER_SERIAL=TIM5
-build_unflags        = ${common_stm32.build_unflags} -DUSBCON -DUSBD_USE_CDC
-extra_scripts        = ${stm32f1_variant.extra_scripts}
-=======
 build_flags          = ${stm32_variant.build_flags}
                        -DENABLE_HWSERIAL3 -DTIMER_SERIAL=TIM5
 build_unflags        = ${stm32_variant.build_unflags}
                        -DUSBCON -DUSBD_USE_CDC
->>>>>>> eb2f0865
 
 #
 # Malyan M200 (STM32F103CB)
@@ -311,28 +235,12 @@
 board_build.variant         = MARLIN_F103Rx
 board_build.offset          = 0x5000
 board_upload.offset_address = 0x08005000
-<<<<<<< HEAD
-extra_scripts        = ${stm32f1_variant.extra_scripts}
-=======
 build_flags                 = ${stm32_variant.build_flags} -DSS_TIMER=4
->>>>>>> eb2f0865
 
 #
 # MKS Robin Mini (STM32F103VET6)
 #
 [env:mks_robin_mini]
-<<<<<<< HEAD
-platform            = ${common_stm32.platform}
-extends             = common_stm32
-board               = genericSTM32F103VE
-board_build.core    = stm32
-board_build.variant = MARLIN_F103Vx
-board_build.offset  = 0x7000
-board_build.encrypt = Robin_mini.bin
-build_flags         = ${common_stm32.build_flags} -DMCU_STM32F103VE
-board_upload.offset_address = 0x08007000
-extra_scripts       = ${stm32f1_variant.extra_scripts}
-=======
 platform                    = ${common_stm32.platform}
 extends                     = stm32_variant
 board                       = genericSTM32F103VE
@@ -342,24 +250,11 @@
 board_upload.offset_address = 0x08007000
 build_flags                 = ${stm32_variant.build_flags}
                               -DMCU_STM32F103VE -DTIMER_TONE=TIM3 -DTIMER_SERVO=TIM2
->>>>>>> eb2f0865
 
 #
 # MKS Robin Lite/Lite2 (STM32F103RCT6)
 #
 [env:mks_robin_lite]
-<<<<<<< HEAD
-platform            = ${common_stm32.platform}
-extends             = common_stm32
-board               = genericSTM32F103RC
-board_build.core    = stm32
-board_build.variant = MARLIN_F103Rx
-board_build.offset  = 0x5000
-board_build.encrypt = mksLite.bin
-build_flags         = ${common_stm32.build_flags}
-board_upload.offset_address = 0x08005000
-extra_scripts       = ${stm32f1_variant.extra_scripts}
-=======
 platform                    = ${common_stm32.platform}
 extends                     = stm32_variant
 board                       = genericSTM32F103RC
@@ -367,28 +262,14 @@
 board_build.encrypt         = mksLite.bin
 board_build.offset          = 0x5000
 board_upload.offset_address = 0x08005000
->>>>>>> eb2f0865
 
 #
 # MKS ROBIN LITE3 (STM32F103RCT6)
 #
 [env:mks_robin_lite3]
-<<<<<<< HEAD
-platform            = ${common_stm32.platform}
-extends             = common_stm32
-board               = genericSTM32F103RC
-board_build.core    = stm32
-board_build.variant = MARLIN_F103Rx
-board_build.offset  = 0x5000
-board_build.encrypt = mksLite3.bin
-build_flags         = ${common_stm32.build_flags}
-board_upload.offset_address = 0x08005000
-extra_scripts       = ${stm32f1_variant.extra_scripts}
-=======
 platform                    = ${common_stm32.platform}
 extends                     = env:mks_robin_lite
 board_build.encrypt         = mksLite3.bin
->>>>>>> eb2f0865
 
 #
 # MKS Robin Pro (STM32F103ZET6)
@@ -403,20 +284,6 @@
 #  - LVGL UI
 #
 [env:mks_robin_e3p]
-<<<<<<< HEAD
-platform            = ${common_stm32.platform}
-extends             = common_stm32
-board               = genericSTM32F103VE
-board_build.core    = stm32
-board_build.variant = MARLIN_F103Vx
-board_build.offset  = 0x7000
-board_build.encrypt = Robin_e3p.bin
-build_flags         = ${common_stm32.build_flags} -DMCU_STM32F103VE -DSS_TIMER=4
-board_upload.offset_address = 0x08007000
-extra_scripts       = ${stm32f1_variant.extra_scripts}
-debug_tool          = jlink
-upload_protocol     = jlink
-=======
 platform                    = ${common_stm32.platform}
 extends                     = stm32_variant
 board                       = genericSTM32F103VE
@@ -429,25 +296,11 @@
                               -DTIMER_TONE=TIM3 -DTIMER_SERVO=TIM2
 debug_tool                  = jlink
 upload_protocol             = jlink
->>>>>>> eb2f0865
 
 #
 # JGAurora A5S A1 (STM32F103ZET6)
 #
 [env:jgaurora_a5s_a1]
-<<<<<<< HEAD
-platform            = ${common_stm32.platform}
-extends             = common_stm32
-board               = genericSTM32F103ZE
-board_build.core    = stm32
-board_build.variant = MARLIN_F103Zx
-board_build.offset  = 0xA000
-board_build.rename  = firmware_for_sd_upload.bin
-build_flags         = ${common_stm32.build_flags} -DSTM32F1xx -DSTM32_XL_DENSITY
-board_build.address = 0x0800A000
-extra_scripts       = ${stm32f1_variant.extra_scripts}
-  buildroot/share/PlatformIO/scripts/jgaurora_a5s_a1_with_bootloader.py
-=======
 platform                    = ${common_stm32.platform}
 extends                     = stm32_variant
 board                       = genericSTM32F103ZE
@@ -459,23 +312,15 @@
                               -DSTM32F1xx -DSTM32_XL_DENSITY
 extra_scripts               = ${stm32_variant.extra_scripts}
                               buildroot/share/PlatformIO/scripts/jgaurora_a5s_a1_with_bootloader.py
->>>>>>> eb2f0865
 
 #
 # FYSETC STM32F103RC
 #
 [env:STM32F103RC_fysetc]
 platform        = ${common_stm32.platform}
-<<<<<<< HEAD
-extends         = common_STM32F103RC
-extra_scripts   = ${stm32f1_variant.extra_scripts}
-  buildroot/share/PlatformIO/scripts/STM32F103RC_fysetc.py
-build_flags     = ${common_stm32.build_flags} -DDEBUG_LEVEL=0
-=======
 extends         = common_STM32F103RC_variant
 extra_scripts   = ${common_STM32F103RC_variant.extra_scripts}
                   buildroot/share/PlatformIO/scripts/STM32F103RC_fysetc.py
->>>>>>> eb2f0865
 lib_ldf_mode    = chain
 debug_tool      = stlink
 upload_protocol = serial
@@ -484,21 +329,6 @@
 # Longer 3D board in Alfawise U20 (STM32F103VET6)
 #
 [env:STM32F103VE_longer]
-<<<<<<< HEAD
-platform            = ${common_stm32.platform}
-extends             = common_stm32
-board               = genericSTM32F103VE
-board_build.core    = stm32
-board_build.variant = MARLIN_F103Zx
-board_build.offset  = 0x1000
-board_build.address = 0x08010000
-build_flags         = ${common_stm32.build_flags}
-  -DMCU_STM32F103VE -DSTM32F1xx -USERIAL_USB -DU20 -DTS_V12
-build_unflags       = ${common_stm32.build_unflags}
-  -DCONFIG_MAPLE_MINI_NO_DISABLE_DEBUG=1 -DERROR_LED_PORT=GPIOE -DERROR_LED_PIN=6
-extra_scripts       = ${stm32f1_variant.extra_scripts}
-  buildroot/share/PlatformIO/scripts/STM32F103VE_longer.py
-=======
 platform                    = ${common_stm32.platform}
 extends                     = stm32_variant
 board                       = genericSTM32F103VE
@@ -513,7 +343,6 @@
                               -DUSBCON -DUSBD_USE_CDC -DHAL_PCD_MODULE_ENABLED
 extra_scripts               = ${stm32_variant.extra_scripts}
                               buildroot/share/PlatformIO/scripts/STM32F103VE_longer.py
->>>>>>> eb2f0865
 
 #
 # TRIGORILLA PRO (STM32F103ZET6)
@@ -528,17 +357,6 @@
 #
 [env:chitu_f103]
 platform             = ${common_stm32.platform}
-<<<<<<< HEAD
-extends              = common_stm32
-board                = genericSTM32F103ZE
-board_build.core     = stm32
-board_build.variant  = MARLIN_F103Zx
-extra_scripts        = ${stm32f1_variant.extra_scripts}
-  buildroot/share/PlatformIO/scripts/chitu_crypt.py
-build_flags          = ${common_stm32.build_flags} -DSTM32_XL_DENSITY
-build_unflags        = ${common_stm32.build_unflags}
-  -DCONFIG_MAPLE_MINI_NO_DISABLE_DEBUG= -DERROR_LED_PORT=GPIOE -DERROR_LED_PIN=6
-=======
 extends              = stm32_variant
 board                = genericSTM32F103ZE
 board_build.variant  = MARLIN_F103Zx
@@ -549,7 +367,6 @@
                        -DERROR_LED_PORT=GPIOE -DERROR_LED_PIN=6
 extra_scripts        = ${stm32_variant.extra_scripts}
                        buildroot/share/PlatformIO/scripts/chitu_crypt.py
->>>>>>> eb2f0865
 
 #
 # Some Chitu V5 boards have a problem with GPIO init.
