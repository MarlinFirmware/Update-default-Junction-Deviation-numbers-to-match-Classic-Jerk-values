#
# Marlin Firmware
# PlatformIO Configuration File
#

#################################
#
# STM32F1 Architecture with unified STM32 HAL
#
# Naming Example: STM32F103RCT6
#
#   F : Foundation (sometimes High Performance F2/F4)
#   1 : Cortex M3 core (0:M0, 1-2:M3, 3-4:M4, 7:M7)
#  03 : Line/Features
#   R : 64 or 66 pins  (T:36, C:48, V:100, Z:144, I:176)
#   C : 256KB Flash-memory  (B: 128KB, D:384KB, E:512KB, G:1024KB)
#   T : LQFP package
#   6 : -40...85°C   (7: ...105°C)
#
#################################

[common_STM32F103RC_variant]
extends              = stm32_variant
board                = genericSTM32F103RC
board_build.variant  = MARLIN_F103Rx
build_flags          = ${stm32_variant.build_flags} -DDEBUG_LEVEL=0
monitor_speed        = 115200

#
# STM32F103RE
#
[env:STM32F103RE]
extends       = common_stm32
board         = genericSTM32F103RE
monitor_speed = 115200

#
# STM32F103VE
#
[env:STM32F103VE]
extends       = common_stm32
board         = genericSTM32F103VE
monitor_speed = 115200

#
# STM32F103ZE
#
[env:STM32F103ZE]
extends       = common_stm32
board         = genericSTM32F103ZE
monitor_speed = 115200

#
# BigTreeTech SKR Mini V1.1 / SKR Mini E3 & MZ (STM32F103RCT6 ARM Cortex-M3)
#
#   STM32F103RC_btt ............. RCT6 with 256K
#   STM32F103RC_btt_USB ......... RCT6 with 256K (USB mass storage)
#
[env:STM32F103RC_btt]
extends                     = common_STM32F103RC_variant
build_flags                 = ${common_STM32F103RC_variant.build_flags}
                              -DTIMER_SERVO=TIM5
board_build.offset          = 0x7000
board_upload.offset_address = 0x08007000

[env:STM32F103RC_btt_USB]
extends           = env:STM32F103RC_btt
platform_packages = ${stm_flash_drive.platform_packages}
build_flags       = ${env:STM32F103RC_btt.build_flags}
                    -DUSE_USB_FS
                    -DUSBD_IRQ_PRIO=5
                    -DUSBD_IRQ_SUBPRIO=6
                    -DUSBD_USE_CDC_MSC
build_unflags     = ${common_stm32.build_unflags} -DUSBD_USE_CDC

#
# Panda Pi V2.9 - Standalone (STM32F103RC)
# Headless, without direct Pi control, but potentially hosting OctoPrint, stepdaemon, etc.
#
[env:PANDA_PI_V29]
extends                     = common_STM32F103RC_variant
build_flags                 = ${common_STM32F103RC_variant.build_flags}
                              -DTIMER_SERVO=TIM1
board_build.offset          = 0x5000
board_upload.offset_address = 0x08005000
lib_deps =
  markyue/Panda_SoftMasterI2C@1.0.3
#
# MKS Robin (STM32F103ZET6)
# Uses HAL STM32 to support Marlin UI for TFT screen with optional touch panel
#
[env:mks_robin]
extends                 = stm32_variant
board                   = genericSTM32F103ZE
board_build.variant     = MARLIN_F103Zx
board_build.encrypt_mks = Robin.bin
board_build.offset      = 0x7000
build_flags             = ${stm32_variant.build_flags}
                          -DENABLE_HWSERIAL3 -DTIMER_SERIAL=TIM5
build_unflags           = ${stm32_variant.build_unflags}
                          -DUSBCON -DUSBD_USE_CDC

#
# MKS Robin E3/E3D (STM32F103RCT6) with TMC2209
#
[env:mks_robin_e3]
extends                     = common_STM32F103RC_variant
board_build.encrypt_mks     = Robin_e3.bin
board_build.offset          = 0x5000
board_upload.offset_address = 0x08005000
build_flags                 = ${common_STM32F103RC_variant.build_flags}
                              -DTIMER_SERVO=TIM5 -DDEFAULT_SPI=3
build_unflags               = ${common_STM32F103RC_variant.build_unflags}
                              -DUSBCON -DUSBD_USE_CDC
debug_tool                  = stlink

#
# Creality (STM32F103Rx)
#
[STM32F103Rx_creality]
extends                     = stm32_variant
board_build.variant         = MARLIN_F103Rx
board_build.offset          = 0x7000
<<<<<<< HEAD
board_build.rename          = firmware-{date}
=======
board_build.rename          = firmware-{date}-{time}.bin
>>>>>>> d9d2dae8
board_upload.offset_address = 0x08007000
build_flags                 = ${stm32_variant.build_flags}
                              -DMCU_STM32F103RE -DHAL_SD_MODULE_ENABLED
                              -DSS_TIMER=4 -DTIMER_SERVO=TIM5
                              -DENABLE_HWSERIAL3 -DTRANSFER_CLOCK_DIV=8
build_unflags               = ${stm32_variant.build_unflags}
                              -DUSBCON -DUSBD_USE_CDC
monitor_speed               = 115200
debug_tool                  = jlink
upload_protocol             = jlink

#
# Creality (STM32F103Rx)
# With custom upload to SD via Marlin with binary protocol.
# Requires Marlin with BINARY_FILE_TRANSFER already installed on the target board.
# If CUSTOM_FIRMWARE_UPLOAD is also installed, Marlin will reboot the board to install the firmware.
# Currently CUSTOM_FIRMWARE_UPLOAD must also be enabled to use 'xfer' build envs.
#
[STM32F103Rx_creality_xfer]
extends         = STM32F103Rx_creality
build_flags     = ${STM32F103Rx_creality.build_flags} -DXFER_BUILD
extra_scripts   = ${STM32F103Rx_creality.extra_scripts}
                  pre:buildroot/share/scripts/upload.py
upload_protocol = custom

#
# Creality 512K (STM32F103RE)
#
[env:STM32F103RE_creality]
extends = STM32F103Rx_creality
board   = genericSTM32F103RE

#
# Creality 512K (STM32F103RE) with custom binary upload to SD (see above).
#
[env:STM32F103RE_creality_xfer]
extends = STM32F103Rx_creality_xfer
board   = genericSTM32F103RE

#
# Creality 512K (STM32F103RE) for new 64KiB bootloader (CR-10 Smart Pro printer)
#
[env:STM32F103RE_creality_smartPro]
extends                     = env:STM32F103RE_creality
board_build.offset          = 0x10000
board_upload.offset_address = 0x08010000

#
# Trigorilla V0.0.6 (GD32F103)
#  modified version of env:STM32F103RE_creality
#
[env:trigorilla_v006]
extends                     = env:STM32F103RE_creality
board_build.offset          = 0x8000
board_upload.offset_address = 0x08008000

#
# Creality 256K (STM32F103RC)
#
[env:STM32F103RC_creality]
extends = STM32F103Rx_creality
board   = genericSTM32F103RC

#
# Creality 256K (STM32F103RC) with custom binary upload to SD (see above).
#
[env:STM32F103RC_creality_xfer]
extends = STM32F103Rx_creality_xfer
board   = genericSTM32F103RC

#
# Creality 512K (STM32F103VE)
#
[env:STM32F103VE_creality]
extends             = STM32F103Rx_creality
board               = genericSTM32F103VE
board_build.variant = MARLIN_F103Vx
build_flags         = ${stm32_variant.build_flags}
                      -DSS_TIMER=4 -DTIMER_SERVO=TIM5
                      -DENABLE_HWSERIAL3 -DTRANSFER_CLOCK_DIV=8
#
# BigTreeTech SKR Mini E3 V2.0 & DIP / SKR CR6 (STM32F103RET6 ARM Cortex-M3)
#
#   STM32F103RE_btt ............. RET6
#   STM32F103RE_btt_USB ......... RET6 (USB mass storage)
#
[env:STM32F103RE_btt]
extends                     = stm32_variant
board                       = genericSTM32F103RE
board_build.variant         = MARLIN_F103Rx
board_build.offset          = 0x7000
board_upload.offset_address = 0x08007000
build_flags                 = ${stm32_variant.build_flags}
                              -DMCU_STM32F103RE -DHAL_SD_MODULE_ENABLED
                              -DSS_TIMER=4 -DTIMER_SERVO=TIM5
                              -DENABLE_HWSERIAL3 -DTRANSFER_CLOCK_DIV=8
monitor_speed               = 115200
debug_tool                  = jlink
upload_protocol             = jlink

[env:STM32F103RE_btt_USB]
extends           = env:STM32F103RE_btt
platform_packages = ${stm_flash_drive.platform_packages}
build_flags       = ${env:STM32F103RE_btt.build_flags}
                    -DUSE_USB_FS -DUSBD_IRQ_PRIO=5
                    -DUSBD_IRQ_SUBPRIO=6 -DUSBD_USE_CDC_MSC
build_unflags     = ${env:STM32F103RE_btt.build_unflags} -DUSBD_USE_CDC

#
# Mingda MPX_ARM_MINI
#
[env:mingda_mpx_arm_mini]
extends              = stm32_variant
board                = genericSTM32F103ZE
board_build.variant  = MARLIN_F103Zx
board_build.offset   = 0x10000
build_flags          = ${stm32_variant.build_flags}
                       -DENABLE_HWSERIAL3 -DTIMER_SERIAL=TIM5
build_unflags        = ${stm32_variant.build_unflags}
                       -DUSBCON -DUSBD_USE_CDC

#
# Malyan M200 (STM32F103CB)
#
[env:STM32F103CB_malyan]
extends          = common_stm32
board            = malyanm200_f103cb
build_flags      = ${common_stm32.build_flags}
                   -DHAL_PCD_MODULE_ENABLED -DDISABLE_GENERIC_SERIALUSB
                   -DHAL_UART_MODULE_ENABLED
build_src_filter = ${common.default_src_filter} +<src/HAL/STM32> -<src/HAL/STM32/tft>

#
# FLYmaker FLY Mini (STM32F103RCT6)
#
[env:FLY_MINI]
extends                     = stm32_variant
board                       = genericSTM32F103RC
board_build.variant         = MARLIN_F103Rx
board_build.offset          = 0x5000
board_upload.offset_address = 0x08005000
build_flags                 = ${stm32_variant.build_flags} -DSS_TIMER=4

#
# (STM32F103VE_robin)
#
[STM32F103VE_robin]
extends                     = stm32_variant
board                       = genericSTM32F103VE
board_build.variant         = MARLIN_F103Vx
board_build.offset          = 0x7000
board_upload.offset_address = 0x08007000
build_flags                 = ${stm32_variant.build_flags} -DMCU_STM32F103VE -DTIMER_TONE=TIM3 -DTIMER_SERVO=TIM2 -DSS_TIMER=4

[mks_robin_nano_v1v2_common]
extends                     = STM32F103VE_robin
board_build.encrypt_mks     = Robin_nano35.bin
debug_tool                  = stlink
upload_protocol             = stlink

#
# MKS/ZNP Robin Nano V1.2 and V2 with native USB modification
#
[env:mks_robin_nano_v1v2_usbmod]
extends                     = mks_robin_nano_v1v2_common

#
# MKS Robin Nano V1.2 and V2
#
[env:mks_robin_nano_v1v2]
extends                     = mks_robin_nano_v1v2_common
build_flags                 = ${mks_robin_nano_v1v2_common.build_flags} -DENABLE_HWSERIAL3
build_unflags               = ${mks_robin_nano_v1v2_common.build_unflags} -DUSBCON -DUSBD_USE_CDC

#
# MKS Robin Mini (STM32F103VET6)
#
[env:mks_robin_mini]
extends                     = STM32F103VE_robin
board_build.encrypt_mks     = Robin_mini.bin
build_unflags               = ${STM32F103VE_robin.build_unflags} -DSS_TIMER=4

#
# MKS Robin E3p (STM32F103VET6)
#  - LVGL UI
#
[env:mks_robin_e3p]
extends                     = STM32F103VE_robin
board_build.encrypt_mks     = Robin_e3p.bin
debug_tool                  = jlink
upload_protocol             = jlink

#
# FLSUN QQS Pro (STM32F103VET6)
# Hispeedv1 Robin mini variant
#
[env:flsun_hispeedv1]
extends                     = STM32F103VE_robin
board_build.encrypt_mks     = Robin_mini.bin
build_flags                 = ${STM32F103VE_robin.build_flags} -DENABLE_HWSERIAL3
build_unflags               = ${STM32F103VE_robin.build_unflags} -DUSBCON -DUSBD_USE_CDC

#
# MKS Robin Lite/Lite2 (STM32F103RCT6)
#
[env:mks_robin_lite]
extends                     = stm32_variant
board                       = genericSTM32F103RC
board_build.variant         = MARLIN_F103Rx
board_build.encrypt_mks     = mksLite.bin
board_build.offset          = 0x5000
board_upload.offset_address = 0x08005000

#
# MKS ROBIN LITE3 (STM32F103RCT6)
#
[env:mks_robin_lite3]
extends                     = env:mks_robin_lite
board_build.encrypt_mks     = mksLite3.bin

#
# MKS Robin Pro (STM32F103ZET6)
#
[env:mks_robin_pro]
extends                 = env:mks_robin
board_build.encrypt_mks = Robin_pro.bin

#
# JGAurora A5S A1 (STM32F103ZET6)
#
[env:jgaurora_a5s_a1]
extends                     = stm32_variant
board                       = genericSTM32F103ZE
board_build.variant         = MARLIN_F103Zx
board_build.offset          = 0xA000
board_upload.offset_address = 0x0800A000
build_flags                 = ${stm32_variant.build_flags}
                              -DSTM32F1xx -DSTM32_XL_DENSITY
extra_scripts               = ${stm32_variant.extra_scripts}
                              buildroot/share/PlatformIO/scripts/jgaurora_a5s_a1_with_bootloader.py

#
# FYSETC STM32F103RC
#
[env:STM32F103RC_fysetc]
extends         = common_STM32F103RC_variant
extra_scripts   = ${common_STM32F103RC_variant.extra_scripts}
                  buildroot/share/PlatformIO/scripts/STM32F103RC_fysetc.py
build_flags     = ${common_STM32F103RC_variant.build_flags} -DTIMER_SERVO=TIM1
lib_ldf_mode    = chain
debug_tool      = stlink
upload_protocol = serial

#
# Longer 3D board in Alfawise U20 (STM32F103VET6)
#
[env:STM32F103VE_longer]
extends                     = stm32_variant
lib_deps                    = ${common.lib_deps}
  https://github.com/tpruvot/STM32_Servo_OpenDrain/archive/2.0.zip
board                       = genericSTM32F103VE
board_build.variant         = MARLIN_F103VE_LONGER
board_build.rename          = project.bin
board_build.offset          = 0x10000
board_upload.offset_address = 0x08010000
build_flags                 = ${stm32_variant.build_flags} -DMCU_STM32F103VE -DU20 -DTS_V12
build_unflags               = ${stm32_variant.build_unflags} -DUSBCON -DUSBD_USE_CDC -DHAL_PCD_MODULE_ENABLED
extra_scripts               = ${stm32_variant.extra_scripts}
monitor_speed               = 250000
debug_tool                  = stlink

#
# TRIGORILLA PRO (STM32F103ZET6)
#
[env:trigorilla_pro]
extends              = stm32_variant
board                = genericSTM32F103ZE
board_build.variant  = MARLIN_F103Zx
build_flags          = ${stm32_variant.build_flags}
                       -DENABLE_HWSERIAL3 -DTIMER_SERIAL=TIM5
build_unflags        = ${stm32_variant.build_unflags}
                       -DUSBCON -DUSBD_USE_CDC

#
# TRIGORILLA PRO DISK BASED (STM32F103ZET6)
# Builds for Trigorilla to update from SD
#
[env:trigorilla_pro_disk]
extends              = stm32_variant
board                = genericSTM32F103ZE
board_build.crypt_chitu = update.zw
board_build.variant  = MARLIN_F103Zx
board_build.offset   = 0x8800
build_flags          = ${stm32_variant.build_flags}
                       -DENABLE_HWSERIAL3 -DTIMER_SERIAL=TIM5
build_unflags        = ${stm32_variant.build_unflags}
                       -DUSBCON -DUSBD_USE_CDC
extra_scripts        = ${stm32_variant.extra_scripts}
                       buildroot/share/PlatformIO/scripts/chitu_crypt.py


#
# Chitu boards like Tronxy X5s (STM32F103ZET6)
#
[env:chitu_f103]
extends              = stm32_variant
board                = genericSTM32F103ZE
board_build.crypt_chitu = update.cbd
board_build.variant  = MARLIN_F103Zx
board_build.offset   = 0x8800
build_flags          = ${stm32_variant.build_flags}
                       -DSTM32F1xx
build_unflags        = ${stm32_variant.build_unflags}
extra_scripts        = ${stm32_variant.extra_scripts}
                       buildroot/share/PlatformIO/scripts/chitu_crypt.py

#
# Some Chitu V5 boards have a problem with GPIO init.
# Use this target if G28 or G29 are always failing.
#
[env:chitu_v5_gpio_init]
extends       = env:chitu_f103
build_flags   = ${env:chitu_f103.build_flags} -DCHITU_V5_Z_MIN_BUGFIX

#
# Zonestar ZM3E2 V1.0 / ZM3E4 V1.0 / ZM3E4 V2.0
#
#  STM32F103RC_ZM3E2_USB ........... RCT6 with 256K
#  STM32F103VC_ZM3E4_USB ........... VCT6 with 256K
#  STM32F103VE_ZM3E4V2_USB ......... VET6 with 512K
#
[ZONESTAR_ZM3E]
extends                   = stm32_variant
platform_packages         = ${stm_flash_drive.platform_packages}
board_upload.offset_address = 0x08005000
board_build.offset        = 0x5000
board_upload.maximum_size = 237568
extra_scripts             = ${stm32_variant.extra_scripts}
build_flags               = ${common_stm32.build_flags}
  -DSS_TIMER=4 -DTIMER_SERVO=TIM5 -DUSE_USB_FS -DUSBD_IRQ_PRIO=5 -DUSBD_IRQ_SUBPRIO=6 -DUSBD_USE_CDC_MSC
build_unflags             = ${stm32_variant.build_unflags} -DUSBD_USE_CDC

[env:STM32F103RC_ZM3E2_USB]
extends              = ZONESTAR_ZM3E
board                = genericSTM32F103RC
board_build.variant  = MARLIN_F103Rx

[env:STM32F103VC_ZM3E4_USB]
extends              = ZONESTAR_ZM3E
board                = genericSTM32F103VC
board_build.variant  = MARLIN_F103Vx
build_flags          = ${ZONESTAR_ZM3E.build_flags} -DTIMER_TONE=TIM1

[env:STM32F103VE_ZM3E4V2_USB]
extends              = ZONESTAR_ZM3E
board                = genericSTM32F103VE
board_build.variant  = MARLIN_F103Vx
build_flags          = ${ZONESTAR_ZM3E.build_flags} -DTIMER_TONE=TIM1
board_upload.maximum_size = 499712<|MERGE_RESOLUTION|>--- conflicted
+++ resolved
@@ -121,11 +121,7 @@
 extends                     = stm32_variant
 board_build.variant         = MARLIN_F103Rx
 board_build.offset          = 0x7000
-<<<<<<< HEAD
-board_build.rename          = firmware-{date}
-=======
 board_build.rename          = firmware-{date}-{time}.bin
->>>>>>> d9d2dae8
 board_upload.offset_address = 0x08007000
 build_flags                 = ${stm32_variant.build_flags}
                               -DMCU_STM32F103RE -DHAL_SD_MODULE_ENABLED
