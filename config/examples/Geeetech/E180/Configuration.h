/**
 * Marlin 3D Printer Firmware
 * Copyright (c) 2019 MarlinFirmware [https://github.com/MarlinFirmware/Marlin]
 *
 * Based on Sprinter and grbl.
 * Copyright (c) 2011 Camiel Gubbels / Erik van der Zalm
 *
 * This program is free software: you can redistribute it and/or modify
 * it under the terms of the GNU General Public License as published by
 * the Free Software Foundation, either version 3 of the License, or
 * (at your option) any later version.
 *
 * This program is distributed in the hope that it will be useful,
 * but WITHOUT ANY WARRANTY; without even the implied warranty of
 * MERCHANTABILITY or FITNESS FOR A PARTICULAR PURPOSE.  See the
 * GNU General Public License for more details.
 *
 * You should have received a copy of the GNU General Public License
 * along with this program.  If not, see <http://www.gnu.org/licenses/>.
 *
 */
#pragma once

/**
 * Configuration.h
 *
 * Basic settings such as:
 *
 * - Type of electronics
 * - Type of temperature sensor
 * - Printer geometry
 * - Endstop configuration
 * - LCD controller
 * - Extra features
 *
 * Advanced settings can be found in Configuration_adv.h
 *
 */
#define CONFIGURATION_H_VERSION 020000

//===========================================================================
//============================= Getting Started =============================
//===========================================================================

/**
 * Here are some standard links for getting your machine calibrated:
 *
 * http://reprap.org/wiki/Calibration
 * http://youtu.be/wAL9d7FgInk
 * http://calculator.josefprusa.cz
 * http://reprap.org/wiki/Triffid_Hunter%27s_Calibration_Guide
 * http://www.thingiverse.com/thing:5573
 * https://sites.google.com/site/repraplogphase/calibration-of-your-reprap
 * http://www.thingiverse.com/thing:298812
 */

//===========================================================================
//============================= DELTA Printer ===============================
//===========================================================================
// For a Delta printer start with one of the configuration files in the
// config/examples/delta directory and customize for your machine.
//

//===========================================================================
//============================= SCARA Printer ===============================
//===========================================================================
// For a SCARA printer start with the configuration files in
// config/examples/SCARA and customize for your machine.
//

// @section info

// Author info of this build printed to the host during boot and M115
#define STRING_CONFIG_H_AUTHOR "(none, default config)" // Who made the changes.
//#define CUSTOM_VERSION_FILE Version.h // Path from the root directory (no quotes)

/**
 * *** VENDORS PLEASE READ ***
 *
 * Marlin allows you to add a custom boot image for Graphical LCDs.
 * With this option Marlin will first show your custom screen followed
 * by the standard Marlin logo with version number and web URL.
 *
 * We encourage you to take advantage of this new feature and we also
 * respectfully request that you retain the unmodified Marlin boot screen.
 */

// Show the Marlin bootscreen on startup. ** ENABLE FOR PRODUCTION **
#define SHOW_BOOTSCREEN

// Show the bitmap in Marlin/_Bootscreen.h on startup.
//#define SHOW_CUSTOM_BOOTSCREEN

// Show the bitmap in Marlin/_Statusscreen.h on the status screen.
//#define CUSTOM_STATUS_SCREEN_IMAGE

// @section machine

/**
 * Select the serial port on the board to use for communication with the host.
 * This allows the connection of wireless adapters (for instance) to non-default port pins.
 * Note: The first serial port (-1 or 0) will always be used by the Arduino bootloader.
 *
 * :[-1, 0, 1, 2, 3, 4, 5, 6, 7]
 */
#define SERIAL_PORT 1

/**
 * Select a secondary serial port on the board to use for communication with the host.
 * This allows the connection of wireless adapters (for instance) to non-default port pins.
 * Serial port -1 is the USB emulated serial port, if available.
 *
 * :[-1, 0, 1, 2, 3, 4, 5, 6, 7]
 */
//#define SERIAL_PORT_2 -1

/**
 * This setting determines the communication speed of the printer.
 *
 * 250000 works in most cases, but you might try a lower speed if
 * you commonly experience drop-outs during host printing.
 * You may try up to 1000000 to speed up SD file transfer.
 *
 * :[2400, 9600, 19200, 38400, 57600, 115200, 250000, 500000, 1000000]
 */
#define BAUDRATE 250000

// Enable the Bluetooth serial interface on AT90USB devices
//#define BLUETOOTH

// Choose the name from boards.h that matches your setup
#ifndef MOTHERBOARD
  #define MOTHERBOARD BOARD_GTM32_MINI
#endif

// Name displayed in the LCD "Ready" message and Info menu
//#define CUSTOM_MACHINE_NAME "3D Printer"

// Printer's unique ID, used by some programs to differentiate between machines.
// Choose your own or use a service like http://www.uuidgenerator.net/version4
//#define MACHINE_UUID "00000000-0000-0000-0000-000000000000"

// @section extruder

// This defines the number of extruders
// :[1, 2, 3, 4, 5, 6]
#define EXTRUDERS 1

// Generally expected filament diameter (1.75, 2.85, 3.0, ...). Used for Volumetric, Filament Width Sensor, etc.
#define DEFAULT_NOMINAL_FILAMENT_DIA 1.75

// For Cyclops or any "multi-extruder" that shares a single nozzle.
//#define SINGLENOZZLE

/**
 * Průša MK2 Single Nozzle Multi-Material Multiplexer, and variants.
 *
 * This device allows one stepper driver on a control board to drive
 * two to eight stepper motors, one at a time, in a manner suitable
 * for extruders.
 *
 * This option only allows the multiplexer to switch on tool-change.
 * Additional options to configure custom E moves are pending.
 */
//#define MK2_MULTIPLEXER
#if ENABLED(MK2_MULTIPLEXER)
  // Override the default DIO selector pins here, if needed.
  // Some pins files may provide defaults for these pins.
  //#define E_MUX0_PIN 40  // Always Required
  //#define E_MUX1_PIN 42  // Needed for 3 to 8 inputs
  //#define E_MUX2_PIN 44  // Needed for 5 to 8 inputs
#endif

/**
 * Prusa Multi-Material Unit v2
 *
 * Requires NOZZLE_PARK_FEATURE to park print head in case MMU unit fails.
 * Requires EXTRUDERS = 5
 *
 * For additional configuration see Configuration_adv.h
 */
//#define PRUSA_MMU2

// A dual extruder that uses a single stepper motor
//#define SWITCHING_EXTRUDER
#if ENABLED(SWITCHING_EXTRUDER)
  #define SWITCHING_EXTRUDER_SERVO_NR 0
  #define SWITCHING_EXTRUDER_SERVO_ANGLES { 0, 90 } // Angles for E0, E1[, E2, E3]
  #if EXTRUDERS > 3
    #define SWITCHING_EXTRUDER_E23_SERVO_NR 1
  #endif
#endif

// A dual-nozzle that uses a servomotor to raise/lower one (or both) of the nozzles
//#define SWITCHING_NOZZLE
#if ENABLED(SWITCHING_NOZZLE)
  #define SWITCHING_NOZZLE_SERVO_NR 0
  //#define SWITCHING_NOZZLE_E1_SERVO_NR 1          // If two servos are used, the index of the second
  #define SWITCHING_NOZZLE_SERVO_ANGLES { 0, 90 }   // Angles for E0, E1 (single servo) or lowered/raised (dual servo)
#endif

/**
 * Two separate X-carriages with extruders that connect to a moving part
 * via a solenoid docking mechanism. Requires SOL1_PIN and SOL2_PIN.
 */
//#define PARKING_EXTRUDER

/**
 * Two separate X-carriages with extruders that connect to a moving part
 * via a magnetic docking mechanism using movements and no solenoid
 *
 * project   : https://www.thingiverse.com/thing:3080893
 * movements : https://youtu.be/0xCEiG9VS3k
 *             https://youtu.be/Bqbcs0CU2FE
 */
//#define MAGNETIC_PARKING_EXTRUDER

#if EITHER(PARKING_EXTRUDER, MAGNETIC_PARKING_EXTRUDER)

  #define PARKING_EXTRUDER_PARKING_X { -78, 184 }     // X positions for parking the extruders
  #define PARKING_EXTRUDER_GRAB_DISTANCE 1            // (mm) Distance to move beyond the parking point to grab the extruder
  //#define MANUAL_SOLENOID_CONTROL                   // Manual control of docking solenoids with M380 S / M381

  #if ENABLED(PARKING_EXTRUDER)

    #define PARKING_EXTRUDER_SOLENOIDS_INVERT           // If enabled, the solenoid is NOT magnetized with applied voltage
    #define PARKING_EXTRUDER_SOLENOIDS_PINS_ACTIVE LOW  // LOW or HIGH pin signal energizes the coil
    #define PARKING_EXTRUDER_SOLENOIDS_DELAY 250        // (ms) Delay for magnetic field. No delay if 0 or not defined.
    //#define MANUAL_SOLENOID_CONTROL                   // Manual control of docking solenoids with M380 S / M381

  #elif ENABLED(MAGNETIC_PARKING_EXTRUDER)

    #define MPE_FAST_SPEED      9000      // (mm/m) Speed for travel before last distance point
    #define MPE_SLOW_SPEED      4500      // (mm/m) Speed for last distance travel to park and couple
    #define MPE_TRAVEL_DISTANCE   10      // (mm) Last distance point
    #define MPE_COMPENSATION       0      // Offset Compensation -1 , 0 , 1 (multiplier) only for coupling

  #endif

#endif

/**
 * Switching Toolhead
 *
 * Support for swappable and dockable toolheads, such as
 * the E3D Tool Changer. Toolheads are locked with a servo.
 */
//#define SWITCHING_TOOLHEAD

/**
 * Magnetic Switching Toolhead
 *
 * Support swappable and dockable toolheads with a magnetic
 * docking mechanism using movement and no servo.
 */
//#define MAGNETIC_SWITCHING_TOOLHEAD

/**
 * Electromagnetic Switching Toolhead
 *
 * Parking for CoreXY / HBot kinematics.
 * Toolheads are parked at one edge and held with an electromagnet.
 * Supports more than 2 Toolheads. See https://youtu.be/JolbsAKTKf4
 */
//#define ELECTROMAGNETIC_SWITCHING_TOOLHEAD

#if ANY(SWITCHING_TOOLHEAD, MAGNETIC_SWITCHING_TOOLHEAD, ELECTROMAGNETIC_SWITCHING_TOOLHEAD)
  #define SWITCHING_TOOLHEAD_Y_POS          235         // (mm) Y position of the toolhead dock
  #define SWITCHING_TOOLHEAD_Y_SECURITY      10         // (mm) Security distance Y axis
  #define SWITCHING_TOOLHEAD_Y_CLEAR         60         // (mm) Minimum distance from dock for unobstructed X axis
  #define SWITCHING_TOOLHEAD_X_POS          { 215, 0 }  // (mm) X positions for parking the extruders
  #if ENABLED(SWITCHING_TOOLHEAD)
    #define SWITCHING_TOOLHEAD_SERVO_NR       2         // Index of the servo connector
    #define SWITCHING_TOOLHEAD_SERVO_ANGLES { 0, 180 }  // (degrees) Angles for Lock, Unlock
  #elif ENABLED(MAGNETIC_SWITCHING_TOOLHEAD)
    #define SWITCHING_TOOLHEAD_Y_RELEASE      5         // (mm) Security distance Y axis
    #define SWITCHING_TOOLHEAD_X_SECURITY   { 90, 150 } // (mm) Security distance X axis (T0,T1)
    //#define PRIME_BEFORE_REMOVE                       // Prime the nozzle before release from the dock
    #if ENABLED(PRIME_BEFORE_REMOVE)
      #define SWITCHING_TOOLHEAD_PRIME_MM           20  // (mm)   Extruder prime length
      #define SWITCHING_TOOLHEAD_RETRACT_MM         10  // (mm)   Retract after priming length
      #define SWITCHING_TOOLHEAD_PRIME_FEEDRATE    300  // (mm/m) Extruder prime feedrate
      #define SWITCHING_TOOLHEAD_RETRACT_FEEDRATE 2400  // (mm/m) Extruder retract feedrate
    #endif
  #elif ENABLED(ELECTROMAGNETIC_SWITCHING_TOOLHEAD)
    #define SWITCHING_TOOLHEAD_Z_HOP          2         // (mm) Z raise for switching
  #endif
#endif

/**
 * "Mixing Extruder"
 *   - Adds G-codes M163 and M164 to set and "commit" the current mix factors.
 *   - Extends the stepping routines to move multiple steppers in proportion to the mix.
 *   - Optional support for Repetier Firmware's 'M164 S<index>' supporting virtual tools.
 *   - This implementation supports up to two mixing extruders.
 *   - Enable DIRECT_MIXING_IN_G1 for M165 and mixing in G1 (from Pia Taubert's reference implementation).
 */
//#define MIXING_EXTRUDER
#if ENABLED(MIXING_EXTRUDER)
  #define MIXING_STEPPERS 2        // Number of steppers in your mixing extruder
  #define MIXING_VIRTUAL_TOOLS 16  // Use the Virtual Tool method with M163 and M164
  //#define DIRECT_MIXING_IN_G1    // Allow ABCDHI mix factors in G1 movement commands
  //#define GRADIENT_MIX           // Support for gradient mixing with M166 and LCD
  #if ENABLED(GRADIENT_MIX)
    //#define GRADIENT_VTOOL       // Add M166 T to use a V-tool index as a Gradient alias
  #endif
#endif

// Offset of the extruders (uncomment if using more than one and relying on firmware to position when changing).
// The offset has to be X=0, Y=0 for the extruder 0 hotend (default extruder).
// For the other hotends it is their distance from the extruder 0 hotend.
//#define HOTEND_OFFSET_X { 0.0, 20.00 } // (mm) relative X-offset for each nozzle
//#define HOTEND_OFFSET_Y { 0.0, 5.00 }  // (mm) relative Y-offset for each nozzle
//#define HOTEND_OFFSET_Z { 0.0, 0.00 }  // (mm) relative Z-offset for each nozzle

// @section machine

/**
 * Power Supply Control
 *
 * Enable and connect the power supply to the PS_ON_PIN.
 * Specify whether the power supply is active HIGH or active LOW.
 */
//#define PSU_CONTROL
//#define PSU_NAME "Power Supply"

#if ENABLED(PSU_CONTROL)
  #define PSU_ACTIVE_HIGH false     // Set 'false' for ATX, 'true' for X-Box

  //#define PSU_DEFAULT_OFF         // Keep power off until enabled directly with M80
  //#define PSU_POWERUP_DELAY 100   // (ms) Delay for the PSU to warm up to full power

  //#define AUTO_POWER_CONTROL  // Enable automatic control of the PS_ON pin
  #if ENABLED(AUTO_POWER_CONTROL)
    #define AUTO_POWER_FANS           // Turn on PSU if fans need power
    #define AUTO_POWER_E_FANS
    #define AUTO_POWER_CONTROLLERFAN
    #define AUTO_POWER_CHAMBER_FAN
    //#define AUTO_POWER_E_TEMP        50 // (°C) Turn on PSU over this temperature
    //#define AUTO_POWER_CHAMBER_TEMP  30 // (°C) Turn on PSU over this temperature
    #define POWER_TIMEOUT 30
  #endif
#endif

// @section temperature

//===========================================================================
//============================= Thermal Settings ============================
//===========================================================================

/**
 * --NORMAL IS 4.7kohm PULLUP!-- 1kohm pullup can be used on hotend sensor, using correct resistor and table
 *
 * Temperature sensors available:
 *
 *    -5 : PT100 / PT1000 with MAX31865 (only for sensors 0-1)
 *    -3 : thermocouple with MAX31855 (only for sensors 0-1)
 *    -2 : thermocouple with MAX6675 (only for sensors 0-1)
 *    -4 : thermocouple with AD8495
 *    -1 : thermocouple with AD595
 *     0 : not used
 *     1 : 100k thermistor - best choice for EPCOS 100k (4.7k pullup)
 *   331 : (3.3V scaled thermistor 1 table)
 *     2 : 200k thermistor - ATC Semitec 204GT-2 (4.7k pullup)
 *     3 : Mendel-parts thermistor (4.7k pullup)
 *     4 : 10k thermistor !! do not use it for a hotend. It gives bad resolution at high temp. !!
 *     5 : 100K thermistor - ATC Semitec 104GT-2/104NT-4-R025H42G (Used in ParCan & J-Head) (4.7k pullup)
 *   501 : 100K Zonestar (Tronxy X3A) Thermistor
 *   512 : 100k RPW-Ultra hotend thermistor (4.7k pullup)
 *     6 : 100k EPCOS - Not as accurate as table 1 (created using a fluke thermocouple) (4.7k pullup)
 *     7 : 100k Honeywell thermistor 135-104LAG-J01 (4.7k pullup)
 *    71 : 100k Honeywell thermistor 135-104LAF-J01 (4.7k pullup)
 *     8 : 100k 0603 SMD Vishay NTCS0603E3104FXT (4.7k pullup)
 *     9 : 100k GE Sensing AL03006-58.2K-97-G1 (4.7k pullup)
 *    10 : 100k RS thermistor 198-961 (4.7k pullup)
 *    11 : 100k beta 3950 1% thermistor (4.7k pullup)
 *    12 : 100k 0603 SMD Vishay NTCS0603E3104FXT (4.7k pullup) (calibrated for Makibox hot bed)
 *    13 : 100k Hisens 3950  1% up to 300°C for hotend "Simple ONE " & "Hotend "All In ONE"
 *    15 : 100k thermistor calibration for JGAurora A5 hotend
 *    18 : ATC Semitec 204GT-2 (4.7k pullup) Dagoma.Fr - MKS_Base_DKU001327
 *    20 : Pt100 with circuit in the Ultimainboard V2.x
 *   201 : Pt100 with circuit in Overlord, similar to Ultimainboard V2.x
 *    60 : 100k Maker's Tool Works Kapton Bed Thermistor beta=3950
 *    61 : 100k Formbot / Vivedino 3950 350C thermistor 4.7k pullup
 *    66 : 4.7M High Temperature thermistor from Dyze Design
 *    67 : 450C thermistor from SliceEngineering
 *    70 : the 100K thermistor found in the bq Hephestos 2
 *    75 : 100k Generic Silicon Heat Pad with NTC 100K MGB18-104F39050L32 thermistor
 *    99 : 100k thermistor with a 10K pull-up resistor (found on some Wanhao i3 machines)
 *
 *       1k ohm pullup tables - This is atypical, and requires changing out the 4.7k pullup for 1k.
 *                              (but gives greater accuracy and more stable PID)
 *    51 : 100k thermistor - EPCOS (1k pullup)
 *    52 : 200k thermistor - ATC Semitec 204GT-2 (1k pullup)
 *    55 : 100k thermistor - ATC Semitec 104GT-2 (Used in ParCan & J-Head) (1k pullup)
 *
 *  1047 : Pt1000 with 4k7 pullup
 *  1010 : Pt1000 with 1k pullup (non standard)
 *   147 : Pt100 with 4k7 pullup
 *   110 : Pt100 with 1k pullup (non standard)
 *
 *  1000 : Custom - Specify parameters in Configuration_adv.h
 *
 *         Use these for Testing or Development purposes. NEVER for production machine.
 *   998 : Dummy Table that ALWAYS reads 25°C or the temperature defined below.
 *   999 : Dummy Table that ALWAYS reads 100°C or the temperature defined below.
 */
#define TEMP_SENSOR_0 1
#define TEMP_SENSOR_1 0
#define TEMP_SENSOR_2 0
#define TEMP_SENSOR_3 0
#define TEMP_SENSOR_4 0
#define TEMP_SENSOR_5 0
#define TEMP_SENSOR_BED 0
#define TEMP_SENSOR_CHAMBER 0

// Dummy thermistor constant temperature readings, for use with 998 and 999
#define DUMMY_THERMISTOR_998_VALUE 25
#define DUMMY_THERMISTOR_999_VALUE 100

// Use temp sensor 1 as a redundant sensor with sensor 0. If the readings
// from the two sensors differ too much the print will be aborted.
//#define TEMP_SENSOR_1_AS_REDUNDANT
#define MAX_REDUNDANT_TEMP_SENSOR_DIFF 10

#define TEMP_RESIDENCY_TIME      5  // (seconds) Time to wait for hotend to "settle" in M109
#define TEMP_WINDOW              1  // (°C) Temperature proximity for the "temperature reached" timer
#define TEMP_HYSTERESIS          3  // (°C) Temperature proximity considered "close enough" to the target

#define TEMP_BED_RESIDENCY_TIME  5  // (seconds) Time to wait for bed to "settle" in M190
#define TEMP_BED_WINDOW          1  // (°C) Temperature proximity for the "temperature reached" timer
#define TEMP_BED_HYSTERESIS      3  // (°C) Temperature proximity considered "close enough" to the target

// Below this temperature the heater will be switched off
// because it probably indicates a broken thermistor wire.
#define HEATER_0_MINTEMP   0
#define HEATER_1_MINTEMP   0
#define HEATER_2_MINTEMP   0
#define HEATER_3_MINTEMP   0
#define HEATER_4_MINTEMP   0
#define HEATER_5_MINTEMP   0
#define BED_MINTEMP        0

// Above this temperature the heater will be switched off.
// This can protect components from overheating, but NOT from shorts and failures.
// (Use MINTEMP for thermistor short/failure protection.)
#define HEATER_0_MAXTEMP 275
#define HEATER_1_MAXTEMP 275
#define HEATER_2_MAXTEMP 275
#define HEATER_3_MAXTEMP 275
#define HEATER_4_MAXTEMP 275
#define HEATER_5_MAXTEMP 275
#define BED_MAXTEMP      150

//===========================================================================
//============================= PID Settings ================================
//===========================================================================
// PID Tuning Guide here: http://reprap.org/wiki/PID_Tuning

// Comment the following line to disable PID and enable bang-bang.
#define PIDTEMP
#define BANG_MAX 255     // Limits current to nozzle while in bang-bang mode; 255=full current
#define PID_MAX BANG_MAX // Limits current to nozzle while PID is active (see PID_FUNCTIONAL_RANGE below); 255=full current
#define PID_K1 0.95      // Smoothing factor within any PID loop
#if ENABLED(PIDTEMP)
  //#define PID_EDIT_MENU         // Add PID editing to the "Advanced Settings" menu. (~700 bytes of PROGMEM)
  //#define PID_AUTOTUNE_MENU     // Add PID auto-tuning to the "Advanced Settings" menu. (~250 bytes of PROGMEM)
  //#define PID_DEBUG             // Sends debug data to the serial port.
  //#define PID_OPENLOOP 1        // Puts PID in open loop. M104/M140 sets the output power from 0 to PID_MAX
  //#define SLOW_PWM_HEATERS      // PWM with very low frequency (roughly 0.125Hz=8s) and minimum state time of approximately 1s useful for heaters driven by a relay
  //#define PID_PARAMS_PER_HOTEND // Uses separate PID parameters for each extruder (useful for mismatched extruders)
                                  // Set/get with gcode: M301 E[extruder number, 0-2]
  #define PID_FUNCTIONAL_RANGE 10 // If the temperature difference between the target temperature and the actual temperature
                                  // is more than PID_FUNCTIONAL_RANGE then the PID will be shut off and the heater will be set to min/max.

  // If you are using a pre-configured hotend then you can use one of the value sets by uncommenting it

  //FIND YOUR OWN: "M303 C8 S200 U" HOTEND PID

  #define  DEFAULT_Kp 45.80
  #define  DEFAULT_Ki 3.61
  #define  DEFAULT_Kd 145.39

#endif // PIDTEMP

//===========================================================================
//====================== PID > Bed Temperature Control ======================
//===========================================================================

/**
 * PID Bed Heating
 *
 * If this option is enabled set PID constants below.
 * If this option is disabled, bang-bang will be used and BED_LIMIT_SWITCHING will enable hysteresis.
 *
 * The PID frequency will be the same as the extruder PWM.
 * If PID_dT is the default, and correct for the hardware/configuration, that means 7.689Hz,
 * which is fine for driving a square wave into a resistive load and does not significantly
 * impact FET heating. This also works fine on a Fotek SSR-10DA Solid State Relay into a 250W
 * heater. If your configuration is significantly different than this and you don't understand
 * the issues involved, don't use bed PID until someone else verifies that your hardware works.
 */
//#define PIDTEMPBED

//#define BED_LIMIT_SWITCHING

/**
 * Max Bed Power
 * Applies to all forms of bed control (PID, bang-bang, and bang-bang with hysteresis).
 * When set to any value below 255, enables a form of PWM to the bed that acts like a divider
 * so don't use it unless you are OK with PWM on your bed. (See the comment on enabling PIDTEMPBED)
 */
#define MAX_BED_POWER 255 // limits duty cycle to bed; 255=full current

#if ENABLED(PIDTEMPBED)
  //#define MIN_BED_POWER 0
  //#define PID_BED_DEBUG // Sends debug data to the serial port.
<<<<<<< HEAD
=======

>>>>>>> e0c71344
  // FIND YOUR OWN: "M303 E-1 C8 S60"
#endif // PIDTEMPBED

// @section extruder

/**
 * Prevent extrusion if the temperature is below EXTRUDE_MINTEMP.
 * Add M302 to set the minimum extrusion temperature and/or turn
 * cold extrusion prevention on and off.
 *
 * *** IT IS HIGHLY RECOMMENDED TO LEAVE THIS OPTION ENABLED! ***
 */
#define PREVENT_COLD_EXTRUSION
#define EXTRUDE_MINTEMP 100

/**
 * Prevent a single extrusion longer than EXTRUDE_MAXLENGTH.
 * Note: For Bowden Extruders make this large enough to allow load/unload.
 */
#define PREVENT_LENGTHY_EXTRUDE
#define EXTRUDE_MAXLENGTH 1000

//===========================================================================
//======================== Thermal Runaway Protection =======================
//===========================================================================

/**
 * Thermal Protection provides additional protection to your printer from damage
 * and fire. Marlin always includes safe min and max temperature ranges which
 * protect against a broken or disconnected thermistor wire.
 *
 * The issue: If a thermistor falls out, it will report the much lower
 * temperature of the air in the room, and the the firmware will keep
 * the heater on.
 *
 * If you get "Thermal Runaway" or "Heating failed" errors the
 * details can be tuned in Configuration_adv.h
 */

#define THERMAL_PROTECTION_HOTENDS // Enable thermal protection for all extruders
#define THERMAL_PROTECTION_BED     // Enable thermal protection for the heated bed
#define THERMAL_PROTECTION_CHAMBER // Enable thermal protection for the heated chamber

//===========================================================================
//============================= Mechanical Settings =========================
//===========================================================================

// @section machine

// Uncomment one of these options to enable CoreXY, CoreXZ, or CoreYZ kinematics
// either in the usual order or reversed
//#define COREXY
//#define COREXZ
//#define COREYZ
//#define COREYX
//#define COREZX
//#define COREZY

//===========================================================================
//============================== Endstop Settings ===========================
//===========================================================================

// @section homing

// Specify here all the endstop connectors that are connected to any endstop or probe.
// Almost all printers will be using one per axis. Probes will use one or more of the
// extra connectors. Leave undefined any used for non-endstop and non-probe purposes.
#define USE_ZMAX_PLUG
#define USE_XMIN_PLUG
#define USE_YMAX_PLUG
//#define USE_XMAX_PLUG
//#define USE_YMAX_PLUG
//#define USE_ZMAX_PLUG

// Enable pullup for all endstops to prevent a floating state
#define ENDSTOPPULLUPS
#if DISABLED(ENDSTOPPULLUPS)
  // Disable ENDSTOPPULLUPS to set pullups individually
  //#define ENDSTOPPULLUP_XMAX
  //#define ENDSTOPPULLUP_YMAX
  //#define ENDSTOPPULLUP_ZMAX
  //#define ENDSTOPPULLUP_XMIN
  //#define ENDSTOPPULLUP_YMIN
  //#define ENDSTOPPULLUP_ZMIN
  //#define ENDSTOPPULLUP_ZMIN_PROBE
#endif

// Enable pulldown for all endstops to prevent a floating state
//#define ENDSTOPPULLDOWNS
#if DISABLED(ENDSTOPPULLDOWNS)
  // Disable ENDSTOPPULLDOWNS to set pulldowns individually
  //#define ENDSTOPPULLDOWN_XMAX
  //#define ENDSTOPPULLDOWN_YMAX
  //#define ENDSTOPPULLDOWN_ZMAX
  //#define ENDSTOPPULLDOWN_XMIN
  //#define ENDSTOPPULLDOWN_YMIN
  //#define ENDSTOPPULLDOWN_ZMIN
  //#define ENDSTOPPULLDOWN_ZMIN_PROBE
#endif

// Mechanical endstop with COM to ground and NC to Signal uses "false" here (most common setup).
#define X_MIN_ENDSTOP_INVERTING true  // set to true to invert the logic of the endstop.
#define Y_MIN_ENDSTOP_INVERTING true  // set to true to invert the logic of the endstop.
#define Z_MIN_ENDSTOP_INVERTING true  // set to true to invert the logic of the endstop.
#define X_MAX_ENDSTOP_INVERTING true  // set to true to invert the logic of the endstop.
#define Y_MAX_ENDSTOP_INVERTING true  // set to true to invert the logic of the endstop.
#define Z_MAX_ENDSTOP_INVERTING true  // set to true to invert the logic of the endstop.
#define Z_MIN_PROBE_ENDSTOP_INVERTING true  // set to true to invert the logic of the probe.

/**
 * Stepper Drivers
 *
 * These settings allow Marlin to tune stepper driver timing and enable advanced options for
 * stepper drivers that support them. You may also override timing options in Configuration_adv.h.
 *
 * A4988 is assumed for unspecified drivers.
 *
 * Options: A4988, A5984, DRV8825, LV8729, L6470, TB6560, TB6600, TMC2100,
 *          TMC2130, TMC2130_STANDALONE, TMC2160, TMC2160_STANDALONE,
 *          TMC2208, TMC2208_STANDALONE, TMC2209, TMC2209_STANDALONE,
 *          TMC26X,  TMC26X_STANDALONE,  TMC2660, TMC2660_STANDALONE,
 *          TMC5130, TMC5130_STANDALONE, TMC5160, TMC5160_STANDALONE
 * :['A4988', 'A5984', 'DRV8825', 'LV8729', 'L6470', 'TB6560', 'TB6600', 'TMC2100', 'TMC2130', 'TMC2130_STANDALONE', 'TMC2160', 'TMC2160_STANDALONE', 'TMC2208', 'TMC2208_STANDALONE', 'TMC2209', 'TMC2209_STANDALONE', 'TMC26X', 'TMC26X_STANDALONE', 'TMC2660', 'TMC2660_STANDALONE', 'TMC5130', 'TMC5130_STANDALONE', 'TMC5160', 'TMC5160_STANDALONE']
 */
//#define X_DRIVER_TYPE  A4988
//#define Y_DRIVER_TYPE  A4988
//#define Z_DRIVER_TYPE  A4988
//#define X2_DRIVER_TYPE A4988
//#define Y2_DRIVER_TYPE A4988
//#define Z2_DRIVER_TYPE A4988
//#define Z3_DRIVER_TYPE A4988
//#define E0_DRIVER_TYPE A4988
//#define E1_DRIVER_TYPE A4988
//#define E2_DRIVER_TYPE A4988
//#define E3_DRIVER_TYPE A4988
//#define E4_DRIVER_TYPE A4988
//#define E5_DRIVER_TYPE A4988

// Enable this feature if all enabled endstop pins are interrupt-capable.
// This will remove the need to poll the interrupt pins, saving many CPU cycles.
//#define ENDSTOP_INTERRUPTS_FEATURE

/**
 * Endstop Noise Threshold
 *
 * Enable if your probe or endstops falsely trigger due to noise.
 *
 * - Higher values may affect repeatability or accuracy of some bed probes.
 * - To fix noise install a 100nF ceramic capacitor inline with the switch.
 * - This feature is not required for common micro-switches mounted on PCBs
 *   based on the Makerbot design, which already have the 100nF capacitor.
 *
 * :[2,3,4,5,6,7]
 */
//#define ENDSTOP_NOISE_THRESHOLD 2

//=============================================================================
//============================== Movement Settings ============================
//=============================================================================
// @section motion

/**
 * Default Settings
 *
 * These settings can be reset by M502
 *
 * Note that if EEPROM is enabled, saved values will override these.
 */

/**
 * With this option each E stepper can have its own factors for the
 * following movement settings. If fewer factors are given than the
 * total number of extruders, the last value applies to the rest.
 */
//#define DISTINCT_E_FACTORS

/**
 * Default Axis Steps Per Unit (steps/mm)
 * Override with M92
 *                                      X, Y, Z, E0 [, E1[, E2...]]
 */
#define DEFAULT_AXIS_STEPS_PER_UNIT   { 80, 80, 400, 98 }

/**
 * Default Max Feed Rate (mm/s)
 * Override with M203
 *                                      X, Y, Z, E0 [, E1[, E2...]]
 */
#define DEFAULT_MAX_FEEDRATE          { 300, 300, 5, 25 }

//#define LIMITED_MAX_FR_EDITING        // Limit edit via M203 or LCD to DEFAULT_MAX_FEEDRATE * 2
#if ENABLED(LIMITED_MAX_FR_EDITING)
  #define MAX_FEEDRATE_EDIT_VALUES    { 600, 600, 10, 50 } // ...or, set your own edit limits
#endif

/**
 * Default Max Acceleration (change/s) change = mm/s
 * (Maximum start speed for accelerated moves)
 * Override with M201
 *                                      X, Y, Z, E0 [, E1[, E2...]]
 */
#define DEFAULT_MAX_ACCELERATION      { 3000, 3000, 100, 10000 }

//#define LIMITED_MAX_ACCEL_EDITING     // Limit edit via M201 or LCD to DEFAULT_MAX_ACCELERATION * 2
#if ENABLED(LIMITED_MAX_ACCEL_EDITING)
  #define MAX_ACCEL_EDIT_VALUES       { 6000, 6000, 200, 20000 } // ...or, set your own edit limits
#endif

/**
 * Default Acceleration (change/s) change = mm/s
 * Override with M204
 *
 *   M204 P    Acceleration
 *   M204 R    Retract Acceleration
 *   M204 T    Travel Acceleration
 */
#define DEFAULT_ACCELERATION          500    // X, Y, Z and E acceleration for printing moves
#define DEFAULT_RETRACT_ACCELERATION  500    // E acceleration for retracts
#define DEFAULT_TRAVEL_ACCELERATION   500    // X, Y, Z acceleration for travel (non printing) moves

/**
 * Default Jerk limits (mm/s)
 * Override with M205 X Y Z E
 *
 * "Jerk" specifies the minimum speed change that requires acceleration.
 * When changing speed and direction, if the difference is less than the
 * value set here, it may happen instantaneously.
 */
//#define CLASSIC_JERK
#if ENABLED(CLASSIC_JERK)
  #define DEFAULT_XJERK 10.0
  #define DEFAULT_YJERK 10.0
  #define DEFAULT_ZJERK  0.3

  //#define LIMITED_JERK_EDITING        // Limit edit via M205 or LCD to DEFAULT_aJERK * 2
  #if ENABLED(LIMITED_JERK_EDITING)
    #define MAX_JERK_EDIT_VALUES { 20, 20, 0.6, 10 } // ...or, set your own edit limits
  #endif
#endif

#define DEFAULT_EJERK    5.0  // May be used by Linear Advance

/**
 * Junction Deviation Factor
 *
 * See:
 *   https://reprap.org/forum/read.php?1,739819
 *   http://blog.kyneticcnc.com/2018/10/computing-junction-deviation-for-marlin.html
 */
#if DISABLED(CLASSIC_JERK)
  #define JUNCTION_DEVIATION_MM 0.013 // (mm) Distance from real junction edge
#endif

/**
 * S-Curve Acceleration
 *
 * This option eliminates vibration during printing by fitting a Bézier
 * curve to move acceleration, producing much smoother direction changes.
 *
 * See https://github.com/synthetos/TinyG/wiki/Jerk-Controlled-Motion-Explained
 */
#define S_CURVE_ACCELERATION

//===========================================================================
//============================= Z Probe Options =============================
//===========================================================================
// @section probes

//
// See http://marlinfw.org/docs/configuration/probes.html
//

/**
 * Z_MIN_PROBE_USES_Z_MIN_ENDSTOP_PIN
 *
 * Enable this option for a probe connected to the Z Min endstop pin.
 */
#define Z_MIN_PROBE_USES_Z_MIN_ENDSTOP_PIN

/**
 * Z_MIN_PROBE_PIN
 *
 * Define this pin if the probe is not connected to Z_MIN_PIN.
 * If not defined the default pin for the selected MOTHERBOARD
 * will be used. Most of the time the default is what you want.
 *
 *  - The simplest option is to use a free endstop connector.
 *  - Use 5V for powered (usually inductive) sensors.
 *
 *  - RAMPS 1.3/1.4 boards may use the 5V, GND, and Aux4->D32 pin:
 *    - For simple switches connect...
 *      - normally-closed switches to GND and D32.
 *      - normally-open switches to 5V and D32.
 *
 */
//#define Z_MIN_PROBE_PIN 32 // Pin 32 is the RAMPS default

/**
 * Probe Type
 *
 * Allen Key Probes, Servo Probes, Z-Sled Probes, FIX_MOUNTED_PROBE, etc.
 * Activate one of these to use Auto Bed Leveling below.
 */

/**
 * The "Manual Probe" provides a means to do "Auto" Bed Leveling without a probe.
 * Use G29 repeatedly, adjusting the Z height at each point with movement commands
 * or (with LCD_BED_LEVELING) the LCD controller.
 */
#define PROBE_MANUALLY
//#define MANUAL_PROBE_START_Z 0.2

/**
 * A Fix-Mounted Probe either doesn't deploy or needs manual deployment.
 *   (e.g., an inductive probe or a nozzle-based probe-switch.)
 */
//#define FIX_MOUNTED_PROBE

/**
 * Z Servo Probe, such as an endstop switch on a rotating arm.
 */
//#define Z_PROBE_SERVO_NR 0       // Defaults to SERVO 0 connector.
//#define Z_SERVO_ANGLES { 70, 0 } // Z Servo Deploy and Stow angles

/**
 * The BLTouch probe uses a Hall effect sensor and emulates a servo.
 */
//#define BLTOUCH

/**
 * Touch-MI Probe by hotends.fr
 *
 * This probe is deployed and activated by moving the X-axis to a magnet at the edge of the bed.
 * By default, the magnet is assumed to be on the left and activated by a home. If the magnet is
 * on the right, enable and set TOUCH_MI_DEPLOY_XPOS to the deploy position.
 *
 * Also requires: BABYSTEPPING, BABYSTEP_ZPROBE_OFFSET, Z_SAFE_HOMING,
 *                and a minimum Z_HOMING_HEIGHT of 10.
 */
//#define TOUCH_MI_PROBE
#if ENABLED(TOUCH_MI_PROBE)
  #define TOUCH_MI_RETRACT_Z 0.5                  // Height at which the probe retracts
  //#define TOUCH_MI_DEPLOY_XPOS (X_MAX_BED + 2)  // For a magnet on the right side of the bed
  //#define TOUCH_MI_MANUAL_DEPLOY                // For manual deploy (LCD menu)
#endif

// A probe that is deployed and stowed with a solenoid pin (SOL1_PIN)
//#define SOLENOID_PROBE

// A sled-mounted probe like those designed by Charles Bell.
//#define Z_PROBE_SLED
//#define SLED_DOCKING_OFFSET 5  // The extra distance the X axis must travel to pickup the sled. 0 should be fine but you can push it further if you'd like.

// A probe deployed by moving the x-axis, such as the Wilson II's rack-and-pinion probe designed by Marty Rice.
//#define RACK_AND_PINION_PROBE
#if ENABLED(RACK_AND_PINION_PROBE)
  #define Z_PROBE_DEPLOY_X  X_MIN_POS
  #define Z_PROBE_RETRACT_X X_MAX_POS
#endif

//
// For Z_PROBE_ALLEN_KEY see the Delta example configurations.
//

/**
 * Z Probe to nozzle (X,Y) offset, relative to (0, 0).
 *
 * In the following example the X and Y offsets are both positive:
 *
 *   #define NOZZLE_TO_PROBE_OFFSET { 10, 10, 0 }
 *
 *     +-- BACK ---+
 *     |           |
 *   L |    (+) P  | R <-- probe (20,20)
 *   E |           | I
 *   F | (-) N (+) | G <-- nozzle (10,10)
 *   T |           | H
 *     |    (-)    | T
 *     |           |
 *     O-- FRONT --+
 *   (0,0)
 *
 * Specify a Probe position as { X, Y, Z }
 */
#define NOZZLE_TO_PROBE_OFFSET { 10, 10, 0 }

// Certain types of probes need to stay away from edges
#define MIN_PROBE_EDGE 0

// X and Y axis travel speed (mm/m) between probes
#define XY_PROBE_SPEED HOMING_FEEDRATE_XY

// Feedrate (mm/m) for the first approach when double-probing (MULTIPLE_PROBING == 2)
#define Z_PROBE_SPEED_FAST HOMING_FEEDRATE_Z

// Feedrate (mm/m) for the "accurate" probe of each point
#define Z_PROBE_SPEED_SLOW (Z_PROBE_SPEED_FAST / 2)

/**
 * Multiple Probing
 *
 * You may get improved results by probing 2 or more times.
 * With EXTRA_PROBING the more atypical reading(s) will be disregarded.
 *
 * A total of 2 does fast/slow probes with a weighted average.
 * A total of 3 or more adds more slow probes, taking the average.
 */
//#define MULTIPLE_PROBING 2
//#define EXTRA_PROBING    1

/**
 * Z probes require clearance when deploying, stowing, and moving between
 * probe points to avoid hitting the bed and other hardware.
 * Servo-mounted probes require extra space for the arm to rotate.
 * Inductive probes need space to keep from triggering early.
 *
 * Use these settings to specify the distance (mm) to raise the probe (or
 * lower the bed). The values set here apply over and above any (negative)
 * probe Z Offset set with NOZZLE_TO_PROBE_OFFSET, M851, or the LCD.
 * Only integer values >= 1 are valid here.
 *
 * Example: `M851 Z-5` with a CLEARANCE of 4  =>  9mm from bed to nozzle.
 *     But: `M851 Z+1` with a CLEARANCE of 2  =>  2mm from bed to nozzle.
 */
#define Z_CLEARANCE_DEPLOY_PROBE   10 // Z Clearance for Deploy/Stow
#define Z_CLEARANCE_BETWEEN_PROBES  5 // Z Clearance between probe points
#define Z_CLEARANCE_MULTI_PROBE     5 // Z Clearance between multiple probes
//#define Z_AFTER_PROBING           5 // Z position after probing is done

#define Z_PROBE_LOW_POINT          -2 // Farthest distance below the trigger-point to go before stopping

// For M851 give a range for adjusting the Z probe offset
#define Z_PROBE_OFFSET_RANGE_MIN -20
#define Z_PROBE_OFFSET_RANGE_MAX 20

// Enable the M48 repeatability test to test probe accuracy
//#define Z_MIN_PROBE_REPEATABILITY_TEST

// Before deploy/stow pause for user confirmation
//#define PAUSE_BEFORE_DEPLOY_STOW
#if ENABLED(PAUSE_BEFORE_DEPLOY_STOW)
  //#define PAUSE_PROBE_DEPLOY_WHEN_TRIGGERED // For Manual Deploy Allenkey Probe
#endif

/**
 * Enable one or more of the following if probing seems unreliable.
 * Heaters and/or fans can be disabled during probing to minimize electrical
 * noise. A delay can also be added to allow noise and vibration to settle.
 * These options are most useful for the BLTouch probe, but may also improve
 * readings with inductive probes and piezo sensors.
 */
//#define PROBING_HEATERS_OFF       // Turn heaters off when probing
#if ENABLED(PROBING_HEATERS_OFF)
  //#define WAIT_FOR_BED_HEATER     // Wait for bed to heat back up between probes (to improve accuracy)
#endif
//#define PROBING_FANS_OFF          // Turn fans off when probing
//#define PROBING_STEPPERS_OFF      // Turn steppers off (unless needed to hold position) when probing
//#define DELAY_BEFORE_PROBING 200  // (ms) To prevent vibrations from triggering piezo sensors

// For Inverting Stepper Enable Pins (Active Low) use 0, Non Inverting (Active High) use 1
// :{ 0:'Low', 1:'High' }
#define X_ENABLE_ON 0
#define Y_ENABLE_ON 0
#define Z_ENABLE_ON 0
#define E_ENABLE_ON 0 // For all extruders

// Disables axis stepper immediately when it's not being used.
// WARNING: When motors turn off there is a chance of losing position accuracy!
#define DISABLE_X false
#define DISABLE_Y false
#define DISABLE_Z false

// Warn on display about possibly reduced accuracy
//#define DISABLE_REDUCED_ACCURACY_WARNING

// @section extruder

#define DISABLE_E false             // For all extruders
#define DISABLE_INACTIVE_EXTRUDER   // Keep only the active extruder enabled

// @section machine

// Invert the stepper direction. Change (or reverse the motor connector) if an axis goes the wrong way.
#define INVERT_X_DIR false
#define INVERT_Y_DIR true
#define INVERT_Z_DIR false

// @section extruder

// For direct drive extruder v9 set to true, for geared extruder set to false.
#define INVERT_E0_DIR true
#define INVERT_E1_DIR true
#define INVERT_E2_DIR true
#define INVERT_E3_DIR true
#define INVERT_E4_DIR true
#define INVERT_E5_DIR true

// @section homing

//#define NO_MOTION_BEFORE_HOMING  // Inhibit movement until all axes have been homed

//#define UNKNOWN_Z_NO_RAISE // Don't raise Z (lower the bed) if Z is "unknown." For beds that fall when Z is powered off.

#define Z_HOMING_HEIGHT 5  // (mm) Minimal Z height before homing (G28) for Z clearance above the bed, clamps, ...
                             // Be sure you have this distance over your Z_MAX_POS in case.

// Direction of endstops when homing; 1=MAX, -1=MIN
// :[-1,1]
#define X_HOME_DIR -1
#define Y_HOME_DIR 1
#define Z_HOME_DIR 1

// @section machine

// The size of the print bed
#define X_BED_SIZE 130
#define Y_BED_SIZE 130

// Travel limits (mm) after homing, corresponding to endstop positions.
#define X_MIN_POS 0
#define Y_MIN_POS 0
#define Z_MIN_POS 0
#define X_MAX_POS X_BED_SIZE
#define Y_MAX_POS Y_BED_SIZE
#define Z_MAX_POS 130

/**
 * Software Endstops
 *
 * - Prevent moves outside the set machine bounds.
 * - Individual axes can be disabled, if desired.
 * - X and Y only apply to Cartesian robots.
 * - Use 'M211' to set software endstops on/off or report current state
 */

// Min software endstops constrain movement within minimum coordinate bounds
#define MIN_SOFTWARE_ENDSTOPS
#if ENABLED(MIN_SOFTWARE_ENDSTOPS)
  #define MIN_SOFTWARE_ENDSTOP_X
  #define MIN_SOFTWARE_ENDSTOP_Y
  #define MIN_SOFTWARE_ENDSTOP_Z
#endif

// Max software endstops constrain movement within maximum coordinate bounds
#define MAX_SOFTWARE_ENDSTOPS
#if ENABLED(MAX_SOFTWARE_ENDSTOPS)
  #define MAX_SOFTWARE_ENDSTOP_X
  #define MAX_SOFTWARE_ENDSTOP_Y
  #define MAX_SOFTWARE_ENDSTOP_Z
#endif

#if EITHER(MIN_SOFTWARE_ENDSTOPS, MAX_SOFTWARE_ENDSTOPS)
  #define SOFT_ENDSTOPS_MENU_ITEM  // Enable/Disable software endstops from the LCD
#endif

/**
 * Filament Runout Sensors
 * Mechanical or opto endstops are used to check for the presence of filament.
 *
 * RAMPS-based boards use SERVO3_PIN for the first runout sensor.
 * For other boards you may need to define FIL_RUNOUT_PIN, FIL_RUNOUT2_PIN, etc.
 * By default the firmware assumes HIGH=FILAMENT PRESENT.
 */
//#define FILAMENT_RUNOUT_SENSOR
#if ENABLED(FILAMENT_RUNOUT_SENSOR)
  #define NUM_RUNOUT_SENSORS   1     // Number of sensors, up to one per extruder. Define a FIL_RUNOUT#_PIN for each.
  #define FIL_RUNOUT_PIN      66
<<<<<<< HEAD
  #define FIL_RUNOUT_INVERTING true  // Set to true to invert the logic of the sensors. (Some Geeetech filament sensors are false)
=======
  #define FIL_RUNOUT_INVERTING true  // set to true to invert the logic of the sensors. - some of the geeetech filament sensors are false
>>>>>>> e0c71344
  #define FIL_RUNOUT_PULLUP          // Use internal pullup for filament runout pins.
  //#define FIL_RUNOUT_PULLDOWN      // Use internal pulldown for filament runout pins.

  // Set one or more commands to execute on filament runout.
  // (After 'M412 H' Marlin will ask the host to handle the process.)
  #define FILAMENT_RUNOUT_SCRIPT "M600"

  // After a runout is detected, continue printing this length of filament
  // before executing the runout script. Useful for a sensor at the end of
  // a feed tube. Requires 4 bytes SRAM per sensor, plus 4 bytes overhead.
  //#define FILAMENT_RUNOUT_DISTANCE_MM 25

  #ifdef FILAMENT_RUNOUT_DISTANCE_MM
    // Enable this option to use an encoder disc that toggles the runout pin
    // as the filament moves. (Be sure to set FILAMENT_RUNOUT_DISTANCE_MM
    // large enough to avoid false positives.)
    //#define FILAMENT_MOTION_SENSOR
  #endif
#endif

//===========================================================================
//=============================== Bed Leveling ==============================
//===========================================================================
// @section calibrate

/**
 * Choose one of the options below to enable G29 Bed Leveling. The parameters
 * and behavior of G29 will change depending on your selection.
 *
 *  If using a Probe for Z Homing, enable Z_SAFE_HOMING also!
 *
 * - AUTO_BED_LEVELING_3POINT
 *   Probe 3 arbitrary points on the bed (that aren't collinear)
 *   You specify the XY coordinates of all 3 points.
 *   The result is a single tilted plane. Best for a flat bed.
 *
 * - AUTO_BED_LEVELING_LINEAR
 *   Probe several points in a grid.
 *   You specify the rectangle and the density of sample points.
 *   The result is a single tilted plane. Best for a flat bed.
 *
 * - AUTO_BED_LEVELING_BILINEAR
 *   Probe several points in a grid.
 *   You specify the rectangle and the density of sample points.
 *   The result is a mesh, best for large or uneven beds.
 *
 * - AUTO_BED_LEVELING_UBL (Unified Bed Leveling)
 *   A comprehensive bed leveling system combining the features and benefits
 *   of other systems. UBL also includes integrated Mesh Generation, Mesh
 *   Validation and Mesh Editing systems.
 *
 * - MESH_BED_LEVELING
 *   Probe a grid manually
 *   The result is a mesh, suitable for large or uneven beds. (See BILINEAR.)
 *   For machines without a probe, Mesh Bed Leveling provides a method to perform
 *   leveling in steps so you can manually adjust the Z height at each grid-point.
 *   With an LCD controller the process is guided step-by-step.
 */
//#define AUTO_BED_LEVELING_3POINT
//#define AUTO_BED_LEVELING_LINEAR
//#define AUTO_BED_LEVELING_BILINEAR
#define AUTO_BED_LEVELING_UBL
//#define MESH_BED_LEVELING

/**
 * Normally G28 leaves leveling disabled on completion. Enable
 * this option to have G28 restore the prior leveling state.
 */
#define RESTORE_LEVELING_AFTER_G28

/**
 * Enable detailed logging of G28, G29, M48, etc.
 * Turn on with the command 'M111 S32'.
 * NOTE: Requires a lot of PROGMEM!
 */
//#define DEBUG_LEVELING_FEATURE

#if ANY(MESH_BED_LEVELING, AUTO_BED_LEVELING_BILINEAR, AUTO_BED_LEVELING_UBL)
  // Gradually reduce leveling correction until a set height is reached,
  // at which point movement will be level to the machine's XY plane.
  // The height can be set with M420 Z<height>
  #define ENABLE_LEVELING_FADE_HEIGHT

  // For Cartesian machines, instead of dividing moves on mesh boundaries,
  // split up moves into short segments like a Delta. This follows the
  // contours of the bed more closely than edge-to-edge straight moves.
  #define SEGMENT_LEVELED_MOVES
  #define LEVELED_SEGMENT_LENGTH 5.0 // (mm) Length of all segments (except the last one)

  /**
   * Enable the G26 Mesh Validation Pattern tool.
   */
  //#define G26_MESH_VALIDATION
  #if ENABLED(G26_MESH_VALIDATION)
    #define MESH_TEST_NOZZLE_SIZE    0.4  // (mm) Diameter of primary nozzle.
    #define MESH_TEST_LAYER_HEIGHT   0.2  // (mm) Default layer height for the G26 Mesh Validation Tool.
    #define MESH_TEST_HOTEND_TEMP  205    // (°C) Default nozzle temperature for the G26 Mesh Validation Tool.
    #define MESH_TEST_BED_TEMP      60    // (°C) Default bed temperature for the G26 Mesh Validation Tool.
    #define G26_XY_FEEDRATE         20    // (mm/s) Feedrate for XY Moves for the G26 Mesh Validation Tool.
  #endif

#endif

#if EITHER(AUTO_BED_LEVELING_LINEAR, AUTO_BED_LEVELING_BILINEAR)

  // Set the number of grid points per dimension.
  #define GRID_MAX_POINTS_X 5
  #define GRID_MAX_POINTS_Y GRID_MAX_POINTS_X

  // Probe along the Y axis, advancing X after each column
  #define PROBE_Y_FIRST

  #if ENABLED(AUTO_BED_LEVELING_BILINEAR)

    // Beyond the probed grid, continue the implied tilt?
    // Default is to maintain the height of the nearest edge.
    #define EXTRAPOLATE_BEYOND_GRID

    //
    // Experimental Subdivision of the grid by Catmull-Rom method.
    // Synthesizes intermediate points to produce a more detailed mesh.
    //
    //#define ABL_BILINEAR_SUBDIVISION
    #if ENABLED(ABL_BILINEAR_SUBDIVISION)
      // Number of subdivisions between probe points
      #define BILINEAR_SUBDIVISIONS 3
    #endif

  #endif

#elif ENABLED(AUTO_BED_LEVELING_UBL)

  //===========================================================================
  //========================= Unified Bed Leveling ============================
  //===========================================================================

  //#define MESH_EDIT_GFX_OVERLAY   // Display a graphics overlay while editing the mesh

  #define MESH_INSET 0              // Set Mesh bounds as an inset region of the bed
  #define GRID_MAX_POINTS_X 5      // Don't use more than 15 points per axis, implementation limited.
  #define GRID_MAX_POINTS_Y GRID_MAX_POINTS_X

  #define UBL_MESH_EDIT_MOVES_Z     // Sophisticated users prefer no movement of nozzle
  #define UBL_SAVE_ACTIVE_ON_M500   // Save the currently active mesh in the current slot on M500

  #define UBL_Z_RAISE_WHEN_OFF_MESH 0 // When the nozzle is off the mesh, this value is used
                                          // as the Z-Height correction value.

#elif ENABLED(MESH_BED_LEVELING)

  //===========================================================================
  //=================================== Mesh ==================================
  //===========================================================================

  #define MESH_INSET 0          // Set Mesh bounds as an inset region of the bed
  #define GRID_MAX_POINTS_X 3    // Don't use more than 7 points per axis, implementation limited.
  #define GRID_MAX_POINTS_Y GRID_MAX_POINTS_X

  //#define MESH_G28_REST_ORIGIN // After homing all axes ('G28' or 'G28 XYZ') rest Z at Z_MIN_POS

#endif // BED_LEVELING

/**
 * Add a bed leveling sub-menu for ABL or MBL.
 * Include a guided procedure if manual probing is enabled.
 */
//#define LCD_BED_LEVELING

#if ENABLED(LCD_BED_LEVELING)
  #define MESH_EDIT_Z_STEP  0.025 // (mm) Step size while manually probing Z axis.
  #define LCD_PROBE_Z_RANGE 4     // (mm) Z Range centered on Z_MIN_POS for LCD Z adjustment
  //#define MESH_EDIT_MENU        // Add a menu to edit mesh points
#endif

// Add a menu item to move between bed corners for manual bed adjustment
//#define LEVEL_BED_CORNERS

#if ENABLED(LEVEL_BED_CORNERS)
  #define LEVEL_CORNERS_INSET 30    // (mm) An inset for corner leveling
  #define LEVEL_CORNERS_Z_HOP  4.0  // (mm) Move nozzle up before moving between corners
  #define LEVEL_CORNERS_HEIGHT 0.0  // (mm) Z height of nozzle at leveling points
  //#define LEVEL_CENTER_TOO        // Move to the center after the last corner
#endif

/**
 * Commands to execute at the end of G29 probing.
 * Useful to retract or move the Z probe out of the way.
 */
//#define Z_PROBE_END_SCRIPT "G1 Z10 F12000\nG1 X15 Y330\nG1 Z0.5\nG1 Z10"


// @section homing

// The center of the bed is at (X=0, Y=0)
//#define BED_CENTER_AT_0_0

// Manually set the home position. Leave these undefined for automatic settings.
// For DELTA this is the top-center of the Cartesian print volume.
//#define MANUAL_X_HOME_POS 0
//#define MANUAL_Y_HOME_POS 0
//#define MANUAL_Z_HOME_POS 0

// Use "Z Safe Homing" to avoid homing with a Z probe outside the bed area.
//
// With this feature enabled:
//
// - Allow Z homing only after X and Y homing AND stepper drivers still enabled.
// - If stepper drivers time out, it will need X and Y homing again before Z homing.
// - Move the Z probe (or nozzle) to a defined XY point before Z Homing when homing all axes (G28).
// - Prevent Z homing when the Z probe is outside bed area.
//
//#define Z_SAFE_HOMING

#if ENABLED(Z_SAFE_HOMING)
  #define Z_SAFE_HOMING_X_POINT ((X_BED_SIZE) / 2)    // X point for Z homing when homing all axes (G28).
  #define Z_SAFE_HOMING_Y_POINT ((Y_BED_SIZE) / 2)    // Y point for Z homing when homing all axes (G28).
#endif

// Homing speeds (mm/m)
#define HOMING_FEEDRATE_XY (50*60)
#define HOMING_FEEDRATE_Z  (4*60)

// Validate that endstops are triggered on homing moves
#define VALIDATE_HOMING_ENDSTOPS

// @section calibrate

/**
 * Bed Skew Compensation
 *
 * This feature corrects for misalignment in the XYZ axes.
 *
 * Take the following steps to get the bed skew in the XY plane:
 *  1. Print a test square (e.g., https://www.thingiverse.com/thing:2563185)
 *  2. For XY_DIAG_AC measure the diagonal A to C
 *  3. For XY_DIAG_BD measure the diagonal B to D
 *  4. For XY_SIDE_AD measure the edge A to D
 *
 * Marlin automatically computes skew factors from these measurements.
 * Skew factors may also be computed and set manually:
 *
 *  - Compute AB     : SQRT(2*AC*AC+2*BD*BD-4*AD*AD)/2
 *  - XY_SKEW_FACTOR : TAN(PI/2-ACOS((AC*AC-AB*AB-AD*AD)/(2*AB*AD)))
 *
 * If desired, follow the same procedure for XZ and YZ.
 * Use these diagrams for reference:
 *
 *    Y                     Z                     Z
 *    ^     B-------C       ^     B-------C       ^     B-------C
 *    |    /       /        |    /       /        |    /       /
 *    |   /       /         |   /       /         |   /       /
 *    |  A-------D          |  A-------D          |  A-------D
 *    +-------------->X     +-------------->X     +-------------->Y
 *     XY_SKEW_FACTOR        XZ_SKEW_FACTOR        YZ_SKEW_FACTOR
 */
//#define SKEW_CORRECTION

#if ENABLED(SKEW_CORRECTION)
  // Input all length measurements here:
  #define XY_DIAG_AC 282.8427124746
  #define XY_DIAG_BD 282.8427124746
  #define XY_SIDE_AD 200

  // Or, set the default skew factors directly here
  // to override the above measurements:
  #define XY_SKEW_FACTOR 0.0

  //#define SKEW_CORRECTION_FOR_Z
  #if ENABLED(SKEW_CORRECTION_FOR_Z)
    #define XZ_DIAG_AC 282.8427124746
    #define XZ_DIAG_BD 282.8427124746
    #define YZ_DIAG_AC 282.8427124746
    #define YZ_DIAG_BD 282.8427124746
    #define YZ_SIDE_AD 200
    #define XZ_SKEW_FACTOR 0.0
    #define YZ_SKEW_FACTOR 0.0
  #endif

  // Enable this option for M852 to set skew at runtime
  //#define SKEW_CORRECTION_GCODE
#endif

//=============================================================================
//============================= Additional Features ===========================
//=============================================================================

// @section extras

/**
 * EEPROM
 *
 * Persistent storage to preserve configurable settings across reboots.
 *
 *   M500 - Store settings to EEPROM.
 *   M501 - Read settings from EEPROM. (i.e., Throw away unsaved changes)
 *   M502 - Revert settings to "factory" defaults. (Follow with M500 to init the EEPROM.)
 */
#define EEPROM_SETTINGS     // Persistent storage with M500 and M501
//#define DISABLE_M503        // Saves ~2700 bytes of PROGMEM. Disable for release!
#define EEPROM_CHITCHAT       // Give feedback on EEPROM commands. Disable to save PROGMEM.
#if ENABLED(EEPROM_SETTINGS)
  #define EEPROM_AUTO_INIT  // Init EEPROM automatically on any errors.
#endif

//
// Host Keepalive
//
// When enabled Marlin will send a busy status message to the host
// every couple of seconds when it can't accept commands.
//
#define HOST_KEEPALIVE_FEATURE        // Disable this if your host doesn't like keepalive messages
#define DEFAULT_KEEPALIVE_INTERVAL 2  // Number of seconds between "busy" messages. Set with M113.
#define BUSY_WHILE_HEATING            // Some hosts require "busy" messages even during heating

//
// M100 Free Memory Watcher
//
//#define M100_FREE_MEMORY_WATCHER    // Add M100 (Free Memory Watcher) to debug memory usage

//
// G20/G21 Inch mode support
//
//#define INCH_MODE_SUPPORT

//
// M149 Set temperature units support
//
//#define TEMPERATURE_UNITS_SUPPORT

// @section temperature

// Preheat Constants
#define PREHEAT_1_LABEL       "PLA"
#define PREHEAT_1_TEMP_HOTEND  200
#define PREHEAT_1_TEMP_BED      60
#define PREHEAT_1_FAN_SPEED     0 // Value from 0 to 255

#define PREHEAT_2_LABEL       "ABS"
#define PREHEAT_2_TEMP_HOTEND  250
#define PREHEAT_2_TEMP_BED     100
#define PREHEAT_2_FAN_SPEED     0 // Value from 0 to 255

/**
 * Nozzle Park
 *
 * Park the nozzle at the given XYZ position on idle or G27.
 *
 * The "P" parameter controls the action applied to the Z axis:
 *
 *    P0  (Default) If Z is below park Z raise the nozzle.
 *    P1  Raise the nozzle always to Z-park height.
 *    P2  Raise the nozzle by Z-park amount, limited to Z_MAX_POS.
 */
#define NOZZLE_PARK_FEATURE

#if ENABLED(NOZZLE_PARK_FEATURE)
  // Specify a park position as { X, Y, Z_raise }
  #define NOZZLE_PARK_POINT { (X_MIN_POS + 20), (Y_MIN_POS + 20),Z_MIN_POS + 20 }
  #define NOZZLE_PARK_XY_FEEDRATE 100   // (mm/s) X and Y axes feedrate (also used for delta Z axis)
  #define NOZZLE_PARK_Z_FEEDRATE 5      // (mm/s) Z axis feedrate (not used for delta printers)
#endif

/**
 * Clean Nozzle Feature -- EXPERIMENTAL
 *
 * Adds the G12 command to perform a nozzle cleaning process.
 *
 * Parameters:
 *   P  Pattern
 *   S  Strokes / Repetitions
 *   T  Triangles (P1 only)
 *
 * Patterns:
 *   P0  Straight line (default). This process requires a sponge type material
 *       at a fixed bed location. "S" specifies strokes (i.e. back-forth motions)
 *       between the start / end points.
 *
 *   P1  Zig-zag pattern between (X0, Y0) and (X1, Y1), "T" specifies the
 *       number of zig-zag triangles to do. "S" defines the number of strokes.
 *       Zig-zags are done in whichever is the narrower dimension.
 *       For example, "G12 P1 S1 T3" will execute:
 *
 *          --
 *         |  (X0, Y1) |     /\        /\        /\     | (X1, Y1)
 *         |           |    /  \      /  \      /  \    |
 *       A |           |   /    \    /    \    /    \   |
 *         |           |  /      \  /      \  /      \  |
 *         |  (X0, Y0) | /        \/        \/        \ | (X1, Y0)
 *          --         +--------------------------------+
 *                       |________|_________|_________|
 *                           T1        T2        T3
 *
 *   P2  Circular pattern with middle at NOZZLE_CLEAN_CIRCLE_MIDDLE.
 *       "R" specifies the radius. "S" specifies the stroke count.
 *       Before starting, the nozzle moves to NOZZLE_CLEAN_START_POINT.
 *
 *   Caveats: The ending Z should be the same as starting Z.
 * Attention: EXPERIMENTAL. G-code arguments may change.
 *
 */
//#define NOZZLE_CLEAN_FEATURE

#if ENABLED(NOZZLE_CLEAN_FEATURE)
  // Default number of pattern repetitions
  #define NOZZLE_CLEAN_STROKES  12

  // Default number of triangles
  #define NOZZLE_CLEAN_TRIANGLES  3

  // Specify positions as { X, Y, Z }
  #define NOZZLE_CLEAN_START_POINT {  30, 30, (Z_MIN_POS + 1) }
  #define NOZZLE_CLEAN_END_POINT   { 100, 60, (Z_MIN_POS + 1) }

  // Circular pattern radius
  #define NOZZLE_CLEAN_CIRCLE_RADIUS 6.5
  // Circular pattern circle fragments number
  #define NOZZLE_CLEAN_CIRCLE_FN 10
  // Middle point of circle
  #define NOZZLE_CLEAN_CIRCLE_MIDDLE NOZZLE_CLEAN_START_POINT

  // Move the nozzle to the initial position after cleaning
  #define NOZZLE_CLEAN_GOBACK

  // Enable for a purge/clean station that's always at the gantry height (thus no Z move)
  //#define NOZZLE_CLEAN_NO_Z
#endif

/**
 * Print Job Timer
 *
 * Automatically start and stop the print job timer on M104/M109/M190.
 *
 *   M104 (hotend, no wait) - high temp = none,        low temp = stop timer
 *   M109 (hotend, wait)    - high temp = start timer, low temp = stop timer
 *   M190 (bed, wait)       - high temp = start timer, low temp = none
 *
 * The timer can also be controlled with the following commands:
 *
 *   M75 - Start the print job timer
 *   M76 - Pause the print job timer
 *   M77 - Stop the print job timer
 */
#define PRINTJOB_TIMER_AUTOSTART

/**
 * Print Counter
 *
 * Track statistical data such as:
 *
 *  - Total print jobs
 *  - Total successful print jobs
 *  - Total failed print jobs
 *  - Total time printing
 *
 * View the current statistics with M78.
 */
//#define PRINTCOUNTER

//=============================================================================
//============================= LCD and SD support ============================
//=============================================================================

// @section lcd

/**
 * LCD LANGUAGE
 *
 * Select the language to display on the LCD. These languages are available:
 *
 *   en, an, bg, ca, cz, da, de, el, el_gr, es, eu, fi, fr, gl, hr, it, jp_kana,
 *   ko_KR, nl, pl, pt, pt_br, ru, sk, tr, uk, vi, zh_CN, zh_TW, test
 *
 * :{ 'en':'English', 'an':'Aragonese', 'bg':'Bulgarian', 'ca':'Catalan', 'cz':'Czech', 'da':'Danish', 'de':'German', 'el':'Greek', 'el_gr':'Greek (Greece)', 'es':'Spanish', 'eu':'Basque-Euskera', 'fi':'Finnish', 'fr':'French', 'gl':'Galician', 'hr':'Croatian', 'it':'Italian', 'jp_kana':'Japanese', 'ko_KR':'Korean (South Korea)', 'nl':'Dutch', 'pl':'Polish', 'pt':'Portuguese', 'pt_br':'Portuguese (Brazilian)', 'ru':'Russian', 'sk':'Slovak', 'tr':'Turkish', 'uk':'Ukrainian', 'vi':'Vietnamese', 'zh_CN':'Chinese (Simplified)', 'zh_TW':'Chinese (Traditional)', 'test':'TEST' }
 */
#define LCD_LANGUAGE en

/**
 * LCD Character Set
 *
 * Note: This option is NOT applicable to Graphical Displays.
 *
 * All character-based LCDs provide ASCII plus one of these
 * language extensions:
 *
 *  - JAPANESE ... the most common
 *  - WESTERN  ... with more accented characters
 *  - CYRILLIC ... for the Russian language
 *
 * To determine the language extension installed on your controller:
 *
 *  - Compile and upload with LCD_LANGUAGE set to 'test'
 *  - Click the controller to view the LCD menu
 *  - The LCD will display Japanese, Western, or Cyrillic text
 *
 * See http://marlinfw.org/docs/development/lcd_language.html
 *
 * :['JAPANESE', 'WESTERN', 'CYRILLIC']
 */
#define DISPLAY_CHARSET_HD44780 JAPANESE

/**
 * Info Screen Style (0:Classic, 1:Prusa)
 *
 * :[0:'Classic', 1:'Prusa']
 */
#define LCD_INFO_SCREEN_STYLE 0

/**
 * SD CARD
 *
 * SD Card support is disabled by default. If your controller has an SD slot,
 * you must uncomment the following option or it won't work.
 *
 */
#define SDSUPPORT
#define SDIO_SUPPORT

/**
 * SD CARD: SPI SPEED
 *
 * Enable one of the following items for a slower SPI transfer speed.
 * This may be required to resolve "volume init" errors.
 */
//#define SPI_SPEED SPI_HALF_SPEED
//#define SPI_SPEED SPI_QUARTER_SPEED
//#define SPI_SPEED SPI_EIGHTH_SPEED

/**
 * SD CARD: ENABLE CRC
 *
 * Use CRC checks and retries on the SD communication.
 */
//#define SD_CHECK_AND_RETRY

/**
 * LCD Menu Items
 *
 * Disable all menus and only display the Status Screen, or
 * just remove some extraneous menu items to recover space.
 */
//#define NO_LCD_MENUS
//#define SLIM_LCD_MENUS

//
// ENCODER SETTINGS
//
// This option overrides the default number of encoder pulses needed to
// produce one step. Should be increased for high-resolution encoders.
//
//#define ENCODER_PULSES_PER_STEP 4

//
// Use this option to override the number of step signals required to
// move between next/prev menu items.
//
//#define ENCODER_STEPS_PER_MENU_ITEM 1

/**
 * Encoder Direction Options
 *
 * Test your encoder's behavior first with both options disabled.
 *
 *  Reversed Value Edit and Menu Nav? Enable REVERSE_ENCODER_DIRECTION.
 *  Reversed Menu Navigation only?    Enable REVERSE_MENU_DIRECTION.
 *  Reversed Value Editing only?      Enable BOTH options.
 */

//
// This option reverses the encoder direction everywhere.
//
//  Set this option if CLOCKWISE causes values to DECREASE
//
//#define REVERSE_ENCODER_DIRECTION

//
// This option reverses the encoder direction for navigating LCD menus.
//
//  If CLOCKWISE normally moves DOWN this makes it go UP.
//  If CLOCKWISE normally moves UP this makes it go DOWN.
//
//#define REVERSE_MENU_DIRECTION

//
// This option reverses the encoder direction for Select Screen.
//
//  If CLOCKWISE normally moves LEFT this makes it go RIGHT.
//  If CLOCKWISE normally moves RIGHT this makes it go LEFT.
//
//#define REVERSE_SELECT_DIRECTION

//
// Individual Axis Homing
//
// Add individual axis homing items (Home X, Home Y, and Home Z) to the LCD menu.
//
#define INDIVIDUAL_AXIS_HOMING_MENU

//
// SPEAKER/BUZZER
//
// If you have a speaker that can produce tones, enable it here.
// By default Marlin assumes you have a buzzer with a fixed frequency.
//
#define SPEAKER

//
// The duration and frequency for the UI feedback sound.
// Set these to 0 to disable audio feedback in the LCD menus.
//
// Note: Test audio output with the G-Code:
//  M300 S<frequency Hz> P<duration ms>
//
#define LCD_FEEDBACK_FREQUENCY_DURATION_MS 50
#define LCD_FEEDBACK_FREQUENCY_HZ 10

//=============================================================================
//======================== LCD / Controller Selection =========================
//========================   (Character-based LCDs)   =========================
//=============================================================================

//
// RepRapDiscount Smart Controller.
// http://reprap.org/wiki/RepRapDiscount_Smart_Controller
//
// Note: Usually sold with a white PCB.
//
#define REPRAP_DISCOUNT_SMART_CONTROLLER

//
// Original RADDS LCD Display+Encoder+SDCardReader
// http://doku.radds.org/dokumentation/lcd-display/
//
//#define RADDS_DISPLAY

//
// ULTIMAKER Controller.
//
//#define ULTIMAKERCONTROLLER

//
// ULTIPANEL as seen on Thingiverse.
//
#define ULTIPANEL

//
// PanelOne from T3P3 (via RAMPS 1.4 AUX2/AUX3)
// http://reprap.org/wiki/PanelOne
//
//#define PANEL_ONE

//
// GADGETS3D G3D LCD/SD Controller
// http://reprap.org/wiki/RAMPS_1.3/1.4_GADGETS3D_Shield_with_Panel
//
// Note: Usually sold with a blue PCB.
//
//#define G3D_PANEL

//
// RigidBot Panel V1.0
// http://www.inventapart.com/
//
//#define RIGIDBOT_PANEL

//
// Makeboard 3D Printer Parts 3D Printer Mini Display 1602 Mini Controller
// https://www.aliexpress.com/item/Micromake-Makeboard-3D-Printer-Parts-3D-Printer-Mini-Display-1602-Mini-Controller-Compatible-with-Ramps-1/32765887917.html
//
//#define MAKEBOARD_MINI_2_LINE_DISPLAY_1602

//
// ANET and Tronxy 20x4 Controller
//
//#define ZONESTAR_LCD            // Requires ADC_KEYPAD_PIN to be assigned to an analog pin.
                                  // This LCD is known to be susceptible to electrical interference
                                  // which scrambles the display.  Pressing any button clears it up.
                                  // This is a LCD2004 display with 5 analog buttons.

//
// Generic 16x2, 16x4, 20x2, or 20x4 character-based LCD.
//
//#define ULTRA_LCD

//=============================================================================
//======================== LCD / Controller Selection =========================
//=====================   (I2C and Shift-Register LCDs)   =====================
//=============================================================================

//
// CONTROLLER TYPE: I2C
//
// Note: These controllers require the installation of Arduino's LiquidCrystal_I2C
// library. For more info: https://github.com/kiyoshigawa/LiquidCrystal_I2C
//

//
// Elefu RA Board Control Panel
// http://www.elefu.com/index.php?route=product/product&product_id=53
//
//#define RA_CONTROL_PANEL

//
// Sainsmart (YwRobot) LCD Displays
//
// These require F.Malpartida's LiquidCrystal_I2C library
// https://bitbucket.org/fmalpartida/new-liquidcrystal/wiki/Home
//
//#define LCD_SAINSMART_I2C_1602
//#define LCD_SAINSMART_I2C_2004

//
// Generic LCM1602 LCD adapter
//
//#define LCM1602

//
// PANELOLU2 LCD with status LEDs,
// separate encoder and click inputs.
//
// Note: This controller requires Arduino's LiquidTWI2 library v1.2.3 or later.
// For more info: https://github.com/lincomatic/LiquidTWI2
//
// Note: The PANELOLU2 encoder click input can either be directly connected to
// a pin (if BTN_ENC defined to != -1) or read through I2C (when BTN_ENC == -1).
//
//#define LCD_I2C_PANELOLU2

//
// Panucatt VIKI LCD with status LEDs,
// integrated click & L/R/U/D buttons, separate encoder inputs.
//
//#define LCD_I2C_VIKI

//
// CONTROLLER TYPE: Shift register panels
//

//
// 2-wire Non-latching LCD SR from https://goo.gl/aJJ4sH
// LCD configuration: http://reprap.org/wiki/SAV_3D_LCD
//
//#define SAV_3DLCD

//
// 3-wire SR LCD with strobe using 74HC4094
// https://github.com/mikeshub/SailfishLCD
// Uses the code directly from Sailfish
//
//#define FF_INTERFACEBOARD

//=============================================================================
//=======================   LCD / Controller Selection  =======================
//=========================      (Graphical LCDs)      ========================
//=============================================================================

//
// CONTROLLER TYPE: Graphical 128x64 (DOGM)
//
// IMPORTANT: The U8glib library is required for Graphical Display!
//            https://github.com/olikraus/U8glib_Arduino
//

//
// RepRapDiscount FULL GRAPHIC Smart Controller
// http://reprap.org/wiki/RepRapDiscount_Full_Graphic_Smart_Controller
//
//#define REPRAP_DISCOUNT_FULL_GRAPHIC_SMART_CONTROLLER
//#define ST7920_DELAY_1 DELAY_NS(125)
//#define ST7920_DELAY_2 DELAY_NS(125)
//#define ST7920_DELAY_3 DELAY_NS(125)

//
// ReprapWorld Graphical LCD
// https://reprapworld.com/?products_details&products_id/1218
//
//#define REPRAPWORLD_GRAPHICAL_LCD

//
// Activate one of these if you have a Panucatt Devices
// Viki 2.0 or mini Viki with Graphic LCD
// http://panucatt.com
//
//#define VIKI2
//#define miniVIKI

//
// MakerLab Mini Panel with graphic
// controller and SD support - http://reprap.org/wiki/Mini_panel
//
//#define MINIPANEL

//
// MaKr3d Makr-Panel with graphic controller and SD support.
// http://reprap.org/wiki/MaKr3d_MaKrPanel
//
//#define MAKRPANEL

//
// Adafruit ST7565 Full Graphic Controller.
// https://github.com/eboston/Adafruit-ST7565-Full-Graphic-Controller/
//
//#define ELB_FULL_GRAPHIC_CONTROLLER

//
// BQ LCD Smart Controller shipped by
// default with the BQ Hephestos 2 and Witbox 2.
//
//#define BQ_LCD_SMART_CONTROLLER

//
// Cartesio UI
// http://mauk.cc/webshop/cartesio-shop/electronics/user-interface
//
//#define CARTESIO_UI

//
// LCD for Melzi Card with Graphical LCD
//
//#define LCD_FOR_MELZI

//
// Original Ulticontroller from Ultimaker 2 printer with SSD1309 I2C display and encoder
// https://github.com/Ultimaker/Ultimaker2/tree/master/1249_Ulticontroller_Board_(x1)
//
//#define ULTI_CONTROLLER

//
// MKS MINI12864 with graphic controller and SD support
// https://reprap.org/wiki/MKS_MINI_12864
//
//#define MKS_MINI_12864

//
// FYSETC variant of the MINI12864 graphic controller with SD support
// https://wiki.fysetc.com/Mini12864_Panel/
//
//#define FYSETC_MINI_12864_X_X  // Type C/D/E/F. No tunable RGB Backlight by default
//#define FYSETC_MINI_12864_1_2  // Type C/D/E/F. Simple RGB Backlight (always on)
//#define FYSETC_MINI_12864_2_0  // Type A/B. Discreet RGB Backlight
//#define FYSETC_MINI_12864_2_1  // Type A/B. Neopixel RGB Backlight

//
// Factory display for Creality CR-10
// https://www.aliexpress.com/item/Universal-LCD-12864-3D-Printer-Display-Screen-With-Encoder-For-CR-10-CR-7-Model/32833148327.html
//
// This is RAMPS-compatible using a single 10-pin connector.
// (For CR-10 owners who want to replace the Melzi Creality board but retain the display)
//
//#define CR10_STOCKDISPLAY

//
// ANET and Tronxy Graphical Controller
//
// Anet 128x64 full graphics lcd with rotary encoder as used on Anet A6
// A clone of the RepRapDiscount full graphics display but with
// different pins/wiring (see pins_ANET_10.h).
//
//#define ANET_FULL_GRAPHICS_LCD

//
// AZSMZ 12864 LCD with SD
// https://www.aliexpress.com/item/32837222770.html
//
//#define AZSMZ_12864

//
// Silvergate GLCD controller
// http://github.com/android444/Silvergate
//
//#define SILVER_GATE_GLCD_CONTROLLER

//=============================================================================
//==============================  OLED Displays  ==============================
//=============================================================================

//
// SSD1306 OLED full graphics generic display
//
//#define U8GLIB_SSD1306

//
// SAV OLEd LCD module support using either SSD1306 or SH1106 based LCD modules
//
//#define SAV_3DGLCD
#if ENABLED(SAV_3DGLCD)
  #define U8GLIB_SSD1306
  //#define U8GLIB_SH1106
#endif

//
// TinyBoy2 128x64 OLED / Encoder Panel
//
//#define OLED_PANEL_TINYBOY2

//
// MKS OLED 1.3" 128 × 64 FULL GRAPHICS CONTROLLER
// http://reprap.org/wiki/MKS_12864OLED
//
// Tiny, but very sharp OLED display
//
//#define MKS_12864OLED          // Uses the SH1106 controller (default)
//#define MKS_12864OLED_SSD1306  // Uses the SSD1306 controller

//
// Einstart S OLED SSD1306
//
//#define U8GLIB_SH1106_EINSTART

//
// Overlord OLED display/controller with i2c buzzer and LEDs
//
//#define OVERLORD_OLED

//=============================================================================
//========================== Extensible UI Displays ===========================
//=============================================================================

//
// DGUS Touch Display with DWIN OS
//
//#define DGUS_LCD

//
// Touch-screen LCD for Malyan M200 printers
//
//#define MALYAN_LCD

//
// Touch UI for FTDI EVE (FT800/FT810) displays
// See Configuration_adv.h for all configuration options.
//
//#define TOUCH_UI_FTDI_EVE

//
// Third-party or vendor-customized controller interfaces.
// Sources should be installed in 'src/lcd/extensible_ui'.
//
//#define EXTENSIBLE_UI

//=============================================================================
//=============================== Graphical TFTs ==============================
//=============================================================================

//
// FSMC display (MKS Robin, Alfawise U20, JGAurora A5S, REXYZ A1, etc.)
//
//#define FSMC_GRAPHICAL_TFT

//=============================================================================
//============================  Other Controllers  ============================
//=============================================================================

//
// ADS7843/XPT2046 ADC Touchscreen such as ILI9341 2.8
//
//#define TOUCH_BUTTONS
#if ENABLED(TOUCH_BUTTONS)
  #define BUTTON_DELAY_EDIT  50 // (ms) Button repeat delay for edit screens
  #define BUTTON_DELAY_MENU 250 // (ms) Button repeat delay for menus

  #define XPT2046_X_CALIBRATION   12316
  #define XPT2046_Y_CALIBRATION  -8981
  #define XPT2046_X_OFFSET       -43
  #define XPT2046_Y_OFFSET        257
#endif

//
// RepRapWorld REPRAPWORLD_KEYPAD v1.1
// http://reprapworld.com/?products_details&products_id=202&cPath=1591_1626
//
//#define REPRAPWORLD_KEYPAD
//#define REPRAPWORLD_KEYPAD_MOVE_STEP 10.0 // (mm) Distance to move per key-press

//=============================================================================
//=============================== Extra Features ==============================
//=============================================================================

// @section extras

// Increase the FAN PWM frequency. Removes the PWM noise but increases heating in the FET/Arduino
//#define FAST_PWM_FAN

// Use software PWM to drive the fan, as for the heaters. This uses a very low frequency
// which is not as annoying as with the hardware PWM. On the other hand, if this frequency
// is too low, you should also increment SOFT_PWM_SCALE.
#define FAN_SOFT_PWM

// Incrementing this by 1 will double the software PWM frequency,
// affecting heaters, and the fan if FAN_SOFT_PWM is enabled.
// However, control resolution will be halved for each increment;
// at zero value, there are 128 effective control positions.
// :[0,1,2,3,4,5,6,7]
#define SOFT_PWM_SCALE 0

// If SOFT_PWM_SCALE is set to a value higher than 0, dithering can
// be used to mitigate the associated resolution loss. If enabled,
// some of the PWM cycles are stretched so on average the desired
// duty cycle is attained.
//#define SOFT_PWM_DITHER

// Temperature status LEDs that display the hotend and bed temperature.
// If all hotends, bed temperature, and target temperature are under 54C
// then the BLUE led is on. Otherwise the RED led is on. (1C hysteresis)
//#define TEMP_STAT_LEDS

// SkeinForge sends the wrong arc g-codes when using Arc Point as fillet procedure
//#define SF_ARC_FIX

// Support for the BariCUDA Paste Extruder
//#define BARICUDA

// Support for BlinkM/CyzRgb
//#define BLINKM

// Support for PCA9632 PWM LED driver
//#define PCA9632

// Support for PCA9533 PWM LED driver
// https://github.com/mikeshub/SailfishRGB_LED
//#define PCA9533

/**
 * RGB LED / LED Strip Control
 *
 * Enable support for an RGB LED connected to 5V digital pins, or
 * an RGB Strip connected to MOSFETs controlled by digital pins.
 *
 * Adds the M150 command to set the LED (or LED strip) color.
 * If pins are PWM capable (e.g., 4, 5, 6, 11) then a range of
 * luminance values can be set from 0 to 255.
 * For Neopixel LED an overall brightness parameter is also available.
 *
 * *** CAUTION ***
 *  LED Strips require a MOSFET Chip between PWM lines and LEDs,
 *  as the Arduino cannot handle the current the LEDs will require.
 *  Failure to follow this precaution can destroy your Arduino!
 *  NOTE: A separate 5V power supply is required! The Neopixel LED needs
 *  more current than the Arduino 5V linear regulator can produce.
 * *** CAUTION ***
 *
 * LED Type. Enable only one of the following two options.
 *
 */
//#define RGB_LED
//#define RGBW_LED

#if EITHER(RGB_LED, RGBW_LED)
  //#define RGB_LED_R_PIN 34
  //#define RGB_LED_G_PIN 43
  //#define RGB_LED_B_PIN 35
  //#define RGB_LED_W_PIN -1
#endif

// Support for Adafruit Neopixel LED driver
//#define NEOPIXEL_LED
#if ENABLED(NEOPIXEL_LED)
  #define NEOPIXEL_TYPE   NEO_GRBW // NEO_GRBW / NEO_GRB - four/three channel driver type (defined in Adafruit_NeoPixel.h)
  #define NEOPIXEL_PIN     4       // LED driving pin
  //#define NEOPIXEL2_TYPE NEOPIXEL_TYPE
  //#define NEOPIXEL2_PIN    5
  #define NEOPIXEL_PIXELS 30       // Number of LEDs in the strip, larger of 2 strips if 2 neopixel strips are used
  #define NEOPIXEL_IS_SEQUENTIAL   // Sequential display for temperature change - LED by LED. Disable to change all LEDs at once.
  #define NEOPIXEL_BRIGHTNESS 127  // Initial brightness (0-255)
  //#define NEOPIXEL_STARTUP_TEST  // Cycle through colors at startup

  // Use a single Neopixel LED for static (background) lighting
  //#define NEOPIXEL_BKGD_LED_INDEX  0               // Index of the LED to use
  //#define NEOPIXEL_BKGD_COLOR { 255, 255, 255, 0 } // R, G, B, W
#endif

/**
 * Printer Event LEDs
 *
 * During printing, the LEDs will reflect the printer status:
 *
 *  - Gradually change from blue to violet as the heated bed gets to target temp
 *  - Gradually change from violet to red as the hotend gets to temperature
 *  - Change to white to illuminate work surface
 *  - Change to green once print has finished
 *  - Turn off after the print has finished and the user has pushed a button
 */
#if ANY(BLINKM, RGB_LED, RGBW_LED, PCA9632, PCA9533, NEOPIXEL_LED)
  #define PRINTER_EVENT_LEDS
#endif

/**
 * R/C SERVO support
 * Sponsored by TrinityLabs, Reworked by codexmas
 */

/**
 * Number of servos
 *
 * For some servo-related options NUM_SERVOS will be set automatically.
 * Set this manually if there are extra servos needing manual control.
 * Leave undefined or set to 0 to entirely disable the servo subsystem.
 */
//#define NUM_SERVOS 3 // Servo index starts with 0 for M280 command

// (ms) Delay  before the next move will start, to give the servo time to reach its target angle.
// 300ms is a good value but you can try less delay.
// If the servo can't reach the requested position, increase it.
#define SERVO_DELAY { 300 }

// Only power servos during movement, otherwise leave off to prevent jitter
//#define DEACTIVATE_SERVOS_AFTER_MOVE

// Allow servo angle to be edited and saved to EEPROM
//#define EDITABLE_SERVO_ANGLES<|MERGE_RESOLUTION|>--- conflicted
+++ resolved
@@ -515,10 +515,12 @@
 #if ENABLED(PIDTEMPBED)
   //#define MIN_BED_POWER 0
   //#define PID_BED_DEBUG // Sends debug data to the serial port.
-<<<<<<< HEAD
-=======
-
->>>>>>> e0c71344
+
+  //120V 250W silicone heater into 4mm borosilicate (MendelMax 1.5+)
+  //from FOPDT model - kp=.39 Tp=405 Tdead=66, Tc set to 79.2, aggressive factor of .15 (vs .1, 1, 10)
+  #define DEFAULT_bedKp 10.00
+  #define DEFAULT_bedKi .023
+  #define DEFAULT_bedKd 305.4
   // FIND YOUR OWN: "M303 E-1 C8 S60"
 #endif // PIDTEMPBED
 
@@ -1086,11 +1088,7 @@
 #if ENABLED(FILAMENT_RUNOUT_SENSOR)
   #define NUM_RUNOUT_SENSORS   1     // Number of sensors, up to one per extruder. Define a FIL_RUNOUT#_PIN for each.
   #define FIL_RUNOUT_PIN      66
-<<<<<<< HEAD
   #define FIL_RUNOUT_INVERTING true  // Set to true to invert the logic of the sensors. (Some Geeetech filament sensors are false)
-=======
-  #define FIL_RUNOUT_INVERTING true  // set to true to invert the logic of the sensors. - some of the geeetech filament sensors are false
->>>>>>> e0c71344
   #define FIL_RUNOUT_PULLUP          // Use internal pullup for filament runout pins.
   //#define FIL_RUNOUT_PULLDOWN      // Use internal pulldown for filament runout pins.
 
