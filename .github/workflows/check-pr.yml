#
# check-pr.yml
# Close PRs directed at release branches
#

name: PR Bad Target

on:
  pull_request:
    branches:
    - 1.0.x
    - 1.1.x
    - 2.0.x

jobs:
  bad_target:
    name: PR Bad Target
    if: github.repository == 'MarlinFirmware/Marlin'

    runs-on: ubuntu-latest

    steps:
<<<<<<< HEAD
      - name: Close Pull
        uses: peter-evans/close-pull@update-dependencies
        env:
          GITHUB_TOKEN: ${{ secrets.GITHUB_TOKEN }}
        with:
          delete-branch: false
=======
    - uses: peter-evans/close-pull@v1
      with:
        delete-branch: false
        comment: >
          Thanks for your contribution! Unfortunately we can't accept PRs directed at release branches. We make patches to the bugfix branches and only later do we push them out as releases.

          Please redo this PR starting with the `bugfix-2.0.x` branch and be careful to target `bugfix-2.0.x` when resubmitting the PR.

          It may help to set your fork's default branch to `bugfix-2.0.x`.

          See [this page](http://marlinfw.org/docs/development/getting_started_pull_requests.html) for full instructions.
>>>>>>> b73ac40f
<|MERGE_RESOLUTION|>--- conflicted
+++ resolved
@@ -20,14 +20,6 @@
     runs-on: ubuntu-latest
 
     steps:
-<<<<<<< HEAD
-      - name: Close Pull
-        uses: peter-evans/close-pull@update-dependencies
-        env:
-          GITHUB_TOKEN: ${{ secrets.GITHUB_TOKEN }}
-        with:
-          delete-branch: false
-=======
     - uses: peter-evans/close-pull@v1
       with:
         delete-branch: false
@@ -38,5 +30,4 @@
 
           It may help to set your fork's default branch to `bugfix-2.0.x`.
 
-          See [this page](http://marlinfw.org/docs/development/getting_started_pull_requests.html) for full instructions.
->>>>>>> b73ac40f
+          See [this page](http://marlinfw.org/docs/development/getting_started_pull_requests.html) for full instructions.