--- conflicted
+++ resolved
@@ -90,10 +90,7 @@
         - NUCLEO_F767ZI
         - REMRAM_V1
         - BTT_SKR_SE_BX
-<<<<<<< HEAD
-=======
         - chitu_f103
->>>>>>> 4428affc
 
         # Put lengthy tests last
 
