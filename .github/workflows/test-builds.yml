--- conflicted
+++ resolved
@@ -67,11 +67,8 @@
         - rumba32_f446ve
         - rumba32_mks
         - mks_robin_pro
-<<<<<<< HEAD
+        - STM32F103RET6_creality
         - LERDGEX
-=======
-        - STM32F103RET6_creality
->>>>>>> 2603a237
 
         # Put lengthy tests last
 
