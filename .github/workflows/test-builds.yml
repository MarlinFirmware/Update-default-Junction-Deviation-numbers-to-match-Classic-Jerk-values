--- conflicted
+++ resolved
@@ -53,57 +53,34 @@
 
         # Extended STM32 Environments
 
-<<<<<<< HEAD
         - STM32F103CB_malyan
         - STM32F070CB_malyan
         - STM32F070RB_malyan
         - malyan_M300
-        ##- STM32F103RC_btt
-        ##- STM32F103RC_btt_USB
-        ##- STM32F103RE_btt
-        ##- STM32F103RE_btt_USB
-        ##- STM32F103RC_fysetc
-        ##- jgaurora_a5s_a1
-        ##- STM32F103VE_longer
-        ##- STM32F407VE_black
-        ##- STM32F401VE_STEVAL
-        ##- BIGTREE_BTT002
-        ##- BIGTREE_SKR_PRO
-        ##- BIGTREE_GTR_V1_0
-        ##- mks_robin
-        ##- ARMED
-        ##- FYSETC_S6
-        ##- mks_robin_lite
-        ##- FLYF407ZG
-        ##- rumba32_f446ve
-        ##- rumba32_mks
-        ##- mks_robin_pro
-=======
-        - STM32F103RC_btt
-        - STM32F103RC_btt_USB
-        - STM32F103RE_btt
-        - STM32F103RE_btt_USB
-        - STM32F103RC_fysetc
-        - STM32F103RC_meeb
-        - jgaurora_a5s_a1
-        - STM32F103VE_longer
-        - STM32F407VE_black
-        - STM32F401VE_STEVAL
-        - BIGTREE_BTT002
-        - BIGTREE_SKR_PRO
-        - BIGTREE_GTR_V1_0
-        - mks_robin
-        - ARMED
-        - FYSETC_S6
-        - STM32F070RB_malyan
-        - malyan_M300
-        - mks_robin_lite
-        - FLYF407ZG
-        - rumba32
-        - mks_robin_pro
-        - STM32F103RET6_creality
-        - LERDGEX
->>>>>>> 6f14d2d3
+        ## - STM32F103RC_btt
+        ## - STM32F103RC_btt_USB
+        ## - STM32F103RE_btt
+        ## - STM32F103RE_btt_USB
+        ## - STM32F103RC_fysetc
+        ## - STM32F103RC_meeb
+        ## - jgaurora_a5s_a1
+        ## - STM32F103VE_longer
+        ## - STM32F407VE_black
+        ## - STM32F401VE_STEVAL
+        ## - BIGTREE_BTT002
+        ## - BIGTREE_SKR_PRO
+        ## - BIGTREE_GTR_V1_0
+        ## - mks_robin
+        ## - ARMED
+        ## - FYSETC_S6
+        ## - STM32F070RB_malyan
+        ## - malyan_M300
+        ## - mks_robin_lite
+        ## - FLYF407ZG
+        ## - rumba32
+        ## - mks_robin_pro
+        ## - STM32F103RET6_creality
+        ## - LERDGEX
 
         # Put lengthy tests last
 
