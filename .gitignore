#
# Marlin 3D Printer Firmware
# Copyright (c) 2020 MarlinFirmware [https://github.com/MarlinFirmware/Marlin]
#
# Based on Sprinter and grbl.
# Copyright (c) 2011 Camiel Gubbels / Erik van der Zalm
#
# This program is free software: you can redistribute it and/or modify
# it under the terms of the GNU General Public License as published by
# the Free Software Foundation, either version 3 of the License, or
# (at your option) any later version.
#
# This program is distributed in the hope that it will be useful,
# but WITHOUT ANY WARRANTY; without even the implied warranty of
# MERCHANTABILITY or FITNESS FOR A PARTICULAR PURPOSE.  See the
# GNU General Public License for more details.
#
# You should have received a copy of the GNU General Public License
# along with this program.  If not, see <https://www.gnu.org/licenses/>.
#

# Generated files
_Version.h
bdf2u8g

#
# OS
#
applet/
*.DS_Store

#
# Misc
#
*~
*.orig
*.rej
*.bak
*.idea
*.s
*.i
*.ii
*.swp
tags

#
# C++
#
# Compiled Object files
*.slo
*.lo
*.o
*.obj
*.ino.cpp

# Precompiled Headers
*.gch
*.pch

# Compiled Dynamic libraries
*.so
*.dylib
*.dll

# Fortran module files
*.mod
*.smod

# Compiled Static libraries
*.lai
*.la
*.a
*.lib

# Executables
*.exe
*.out
*.app

#
# C
#
# Object files
*.o
*.ko
*.obj
*.elf

# Precompiled Headers
*.gch
*.pch

# Libraries
*.lib
*.a
*.la
*.lo

# Shared objects (inc. Windows DLLs)
*.dll
*.so
*.so.*
*.dylib

# Executables
*.exe
*.out
*.app
*.i*86
*.x86_64
*.hex

# Debug files
*.dSYM/
*.su

# PlatformIO files/dirs
.pio*
.pioenvs
.piolibdeps
.clang_complete
.gcc-flags.json
/lib/

<<<<<<< HEAD
# Workaround Deviot+platformio quirks
Marlin/lib
**/platformio.ini
**/.travis.yml
**/.gitignore
**/readme.txt

=======
>>>>>>> 25d5d2ab
# Secure Credentials
Configuration_Secure.h

# Visual Studio
*.sln
*.vcxproj
*.vcxproj.user
*.vcxproj.filters
Release/
Debug/
__vm/
.vs/
vc-fileutils.settings

# Visual Studio Code
.vscode
.vscode/.browse.c_cpp.db*
.vscode/c_cpp_properties.json
.vscode/launch.json
.vscode/*.db
marlin_config.json

#Simulation
imgui.ini
eeprom.dat

#cmake
CMakeLists.txt
src/CMakeLists.txt
CMakeListsPrivate.txt

# CLion
cmake-build-*

# Eclipse
.project
.cproject
.pydevproject
.settings
.classpath

# Python
__pycache__

# IOLogger logs
*_log.csv

# Simulation / Native
eeprom.dat
imgui.ini<|MERGE_RESOLUTION|>--- conflicted
+++ resolved
@@ -122,16 +122,10 @@
 .gcc-flags.json
 /lib/
 
-<<<<<<< HEAD
-# Workaround Deviot+platformio quirks
-Marlin/lib
-**/platformio.ini
-**/.travis.yml
-**/.gitignore
-**/readme.txt
 
-=======
->>>>>>> 25d5d2ab
+
+
+
 # Secure Credentials
 Configuration_Secure.h
 
