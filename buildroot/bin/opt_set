--- conflicted
+++ resolved
@@ -3,11 +3,7 @@
 # exit on first failure
 set -e
 
-<<<<<<< HEAD
-SED=$(command -v gsed 2>/dev/null || command -v sed 2>/dev/null)
-=======
 SED=$(which gsed sed | head -n1)
->>>>>>> 25d5d2ab
 
 while [[ $# > 1 ]]; do
   DID=0
