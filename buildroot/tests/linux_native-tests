--- conflicted
+++ resolved
@@ -12,13 +12,8 @@
 restore_configs
 opt_set MOTHERBOARD BOARD_LINUX_RAMPS
 opt_set TEMP_SENSOR_BED 1
-<<<<<<< HEAD
-opt_enable PIDTEMPBED EEPROM_SETTINGS
-exec_test $1 $2 "Linux with EEPROM"
-=======
 opt_enable PIDTEMPBED EEPROM_SETTINGS BAUD_RATE_GCODE
 exec_test $1 $2 "Linux with EEPROM" "$3"
->>>>>>> 8fd8772a
 
 # cleanup
 restore_configs