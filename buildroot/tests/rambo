#!/usr/bin/env bash
#
# Build tests for AVR ATmega2560 RAMBo
#

# exit on first failure
set -e

#
# Lots of options - Formerly the first Mega2560 test
#
restore_configs
opt_set MOTHERBOARD BOARD_RAMBO \
        EXTRUDERS 2 TEMP_SENSOR_0 -2 TEMP_SENSOR_1 1 TEMP_SENSOR_BED 2 \
        TEMP_SENSOR_PROBE 1 TEMP_PROBE_PIN 12 \
        TEMP_SENSOR_CHAMBER 3 TEMP_CHAMBER_PIN 3 HEATER_CHAMBER_PIN 45 \
        GRID_MAX_POINTS_X 16 BACKLASH_MEASUREMENT_FEEDRATE 600 \
        AUTO_POWER_E_TEMP 80 FANMUX0_PIN 53 FIL_MOTION1_PIN 45
opt_disable Z_MIN_PROBE_USES_Z_MIN_ENDSTOP_PIN USE_WATCHDOG
opt_enable REPRAP_DISCOUNT_SMART_CONTROLLER LCD_PROGRESS_BAR LCD_PROGRESS_BAR_TEST \
           FIX_MOUNTED_PROBE CODEPENDENT_XY_HOMING PIDTEMPBED PTC_PROBE PTC_BED \
           PREHEAT_BEFORE_PROBING PROBING_HEATERS_OFF PROBING_FANS_OFF PROBING_STEPPERS_OFF WAIT_FOR_BED_HEATER \
           EEPROM_SETTINGS SDSUPPORT SD_REPRINT_LAST_SELECTED_FILE BINARY_FILE_TRANSFER \
           BLINKM PCA9533 PCA9632 RGB_LED RGB_LED_R_PIN RGB_LED_G_PIN RGB_LED_B_PIN LED_CONTROL_MENU \
           NEOPIXEL_LED NEOPIXEL_PIN CASE_LIGHT_ENABLE CASE_LIGHT_USE_NEOPIXEL CASE_LIGHT_MENU \
           PID_PARAMS_PER_HOTEND PID_AUTOTUNE_MENU PID_EDIT_MENU PID_EXTRUSION_SCALING LCD_SHOW_E_TOTAL \
           PRINTCOUNTER SERVICE_NAME_1 SERVICE_INTERVAL_1 LCD_BED_TRAMMING BED_TRAMMING_INCLUDE_CENTER \
           NOZZLE_PARK_FEATURE FILAMENT_RUNOUT_SENSOR FILAMENT_RUNOUT_DISTANCE_MM FILAMENT_MOTION_SENSOR FILAMENT_SWITCH_AND_MOTION \
           ADVANCED_PAUSE_FEATURE FILAMENT_LOAD_UNLOAD_GCODES FILAMENT_UNLOAD_ALL_EXTRUDERS \
           PASSWORD_FEATURE PASSWORD_ON_STARTUP PASSWORD_ON_SD_PRINT_MENU PASSWORD_AFTER_SD_PRINT_END PASSWORD_AFTER_SD_PRINT_ABORT \
           AUTO_BED_LEVELING_BILINEAR Z_MIN_PROBE_REPEATABILITY_TEST DISTINCT_E_FACTORS \
           SKEW_CORRECTION SKEW_CORRECTION_FOR_Z SKEW_CORRECTION_GCODE ONE_CLICK_PRINT NO_SD_AUTOSTART \
           BACKLASH_COMPENSATION BACKLASH_GCODE BAUD_RATE_GCODE BEZIER_CURVE_SUPPORT \
           FWRETRACT ARC_P_CIRCLES CNC_WORKSPACE_PLANES CNC_COORDINATE_SYSTEMS \
           PSU_CONTROL LED_POWEROFF_TIMEOUT PS_OFF_CONFIRM PS_OFF_SOUND POWER_OFF_WAIT_FOR_COOLDOWN \
           POWER_LOSS_RECOVERY POWER_LOSS_PIN POWER_LOSS_STATE POWER_LOSS_RECOVER_ZHOME POWER_LOSS_ZHOME_POS \
           SLOW_PWM_HEATERS THERMAL_PROTECTION_CHAMBER LIN_ADVANCE ADVANCE_K_EXTRA \
           HOST_ACTION_COMMANDS HOST_PROMPT_SUPPORT HOST_STATUS_NOTIFICATIONS PINS_DEBUGGING MAX7219_DEBUG M114_DETAIL
opt_add DEBUG_POWER_LOSS_RECOVERY
exec_test $1 $2 "RAMBO | EXTRUDERS 2 | CHAR LCD + SD | FIX Probe | ABL-Linear | Advanced Pause | PLR | LEDs ..." "$3"

#
# Full size Rambo Dual Endstop CNC
#
restore_configs
opt_set MOTHERBOARD BOARD_RAMBO \
        EXTRUDERS 0 TEMP_SENSOR_0 999 DUMMY_THERMISTOR_999_VALUE 170 Z_HOME_DIR 1 \
        DIGIPOT_MOTOR_CURRENT '{ 120, 120, 120, 120, 120 }' \
        DEFAULT_AXIS_STEPS_PER_UNIT '{ 80, 80, 4000 }' \
        DEFAULT_MAX_FEEDRATE '{ 300, 300, 5 }' \
        DEFAULT_MAX_ACCELERATION '{ 3000, 3000, 100 }' \
        MANUAL_FEEDRATE '{ 50*60, 50*60, 4*60 }' \
        AXIS_RELATIVE_MODES '{ false, false, false }' \
        BED_TRAMMING_LEVELING_ORDER '{ LF, RF }' \
        X2_DRIVER_TYPE A4988 Y2_DRIVER_TYPE A4988 \
        Z_CLEARANCE_FOR_HOMING 0
opt_enable REPRAP_DISCOUNT_FULL_GRAPHIC_SMART_CONTROLLER REVERSE_ENCODER_DIRECTION SDSUPPORT EEPROM_SETTINGS \
           S_CURVE_ACCELERATION X_DUAL_ENDSTOPS Y_DUAL_ENDSTOPS \
           ADAPTIVE_STEP_SMOOTHING CNC_COORDINATE_SYSTEMS GCODE_MOTION_MODES \
           LCD_BED_TRAMMING BED_TRAMMING_INCLUDE_CENTER
opt_disable MIN_SOFTWARE_ENDSTOP_Z MAX_SOFTWARE_ENDSTOPS
exec_test $1 $2 "Rambo CNC Configuration" "$3"

#
# Rambo heated bed and probe temp sensor
#
restore_configs
opt_set MOTHERBOARD BOARD_RAMBO EXTRUDERS 0 TEMP_SENSOR_BED 1 TEMP_SENSOR_PROBE 1 TEMP_PROBE_PIN 12 \
        DEFAULT_AXIS_STEPS_PER_UNIT '{ 80, 80, 4000 }' \
        DEFAULT_MAX_FEEDRATE '{ 300, 300, 5 }' \
        DEFAULT_MAX_ACCELERATION '{ 3000, 3000, 100 }' \
        MANUAL_FEEDRATE '{ 50*60, 50*60, 4*60 }' \
        AXIS_RELATIVE_MODES '{ false, false, false }'
opt_enable REPRAP_DISCOUNT_FULL_GRAPHIC_SMART_CONTROLLER FIX_MOUNTED_PROBE Z_SAFE_HOMING
exec_test $1 $2 "Rambo heated bed only" "$3"

#
# Rambo with MMU2
#
restore_configs
opt_set MOTHERBOARD BOARD_RAMBO EXTRUDERS 5 MMU_MODEL PRUSA_MMU2
opt_enable REPRAP_DISCOUNT_FULL_GRAPHIC_SMART_CONTROLLER NOZZLE_PARK_FEATURE ADVANCED_PAUSE_FEATURE EMERGENCY_PARSER MMU2_DEBUG
exec_test $1 $2 "Rambo with PRUSA_MMU2 " "$3"

#
<<<<<<< HEAD
# Einsy RAMBo with TMC2130
=======
# Rambo with MMU3
#
restore_configs
opt_set MOTHERBOARD BOARD_RAMBO EXTRUDERS 5 MMU_MODEL PRUSA_MMU3
opt_enable REPRAP_DISCOUNT_FULL_GRAPHIC_SMART_CONTROLLER FILAMENT_RUNOUT_SENSOR NOZZLE_PARK_FEATURE ADVANCED_PAUSE_FEATURE EMERGENCY_PARSER MMU_MENUS MMU2_DEBUG EEPROM_SETTINGS
exec_test $1 $2 "Rambo with PRUSA_MMU3 " "$3"

#
# Build with the default configurations
>>>>>>> 829212d7
#
restore_configs
opt_set MOTHERBOARD BOARD_EINSY_RAMBO \
        X_DRIVER_TYPE TMC2130 Y_DRIVER_TYPE TMC2130 Z_DRIVER_TYPE TMC2130 E0_DRIVER_TYPE TMC2130
opt_enable GCODE_VARIABLES
exec_test $1 $2 "Einsy RAMBo with TMC2130" "$3"

#
# Test MINIRAMBO with PWM_MOTOR_CURRENT and many features
#
restore_configs
opt_set MOTHERBOARD BOARD_MINIRAMBO \
        CONTROLLERFAN_SPEED_IDLE 128 \
        PWM_MOTOR_CURRENT '{ 1300, 1300, 1250 }' \
        I2C_SLAVE_ADDRESS 63
opt_enable EEPROM_SETTINGS EEPROM_CHITCHAT REPRAP_DISCOUNT_FULL_GRAPHIC_SMART_CONTROLLER \
          SDSUPPORT PCA9632 SOUND_MENU_ITEM GCODE_REPEAT_MARKERS \
          AUTO_BED_LEVELING_LINEAR PROBE_MANUALLY LCD_BED_LEVELING \
          LIN_ADVANCE ADVANCE_K_EXTRA \
          INCH_MODE_SUPPORT TEMPERATURE_UNITS_SUPPORT EXPERIMENTAL_I2CBUS M100_FREE_MEMORY_WATCHER \
          NOZZLE_PARK_FEATURE NOZZLE_CLEAN_FEATURE \
          ADVANCED_PAUSE_FEATURE PARK_HEAD_ON_PAUSE ADVANCED_PAUSE_CONTINUOUS_PURGE FILAMENT_LOAD_UNLOAD_GCODES \
          PRINTCOUNTER SERVICE_NAME_1 SERVICE_INTERVAL_1 M114_DETAIL
opt_disable NOZZLE_CLEAN_PATTERN_CIRCLE
opt_add M100_FREE_MEMORY_DUMPER
opt_add M100_FREE_MEMORY_CORRUPTOR
exec_test $1 $2 "MINIRAMBO | RRDGFSC | ABL Linear Manual | M100 | PWM_MOTOR_CURRENT | M600..." "$3"

#
# Test many less common options
#
restore_configs
opt_set MOTHERBOARD BOARD_RAMBO \
        TEMP_SENSOR_0 -2 \
        DIGIPOT_I2C_NUM_CHANNELS 5 \
        LCD_LANGUAGE it \
        MIXING_STEPPERS 2 \
        SERVO_DELAY '{ 300, 300, 300 }' \
        CONTROLLER_FAN_PIN X_MAX_PIN FILWIDTH_PIN 5 \
        FAN_MIN_PWM 50 FAN_KICKSTART_TIME 100 \
        XY_FREQUENCY_LIMIT 15
opt_enable COREYX MIXING_EXTRUDER GRADIENT_MIX \
           BABYSTEPPING BABYSTEP_XY BABYSTEP_DISPLAY_TOTAL FILAMENT_LCD_DISPLAY \
           REPRAP_DISCOUNT_FULL_GRAPHIC_SMART_CONTROLLER MENU_ADDAUTOSTART SDSUPPORT SDCARD_SORT_ALPHA \
           ENDSTOP_NOISE_THRESHOLD FAN_SOFT_PWM \
           FIX_MOUNTED_PROBE PROBING_ESTEPPERS_OFF PROBE_OFFSET_WIZARD \
           AUTO_BED_LEVELING_BILINEAR X_AXIS_TWIST_COMPENSATION MESH_EDIT_MENU DEBUG_LEVELING_FEATURE G26_MESH_VALIDATION \
           Z_SAFE_HOMING SHOW_TEMP_ADC_VALUES HOME_Y_BEFORE_X EMERGENCY_PARSER \
           SD_ABORT_ON_ENDSTOP_HIT HOST_ACTION_COMMANDS HOST_PROMPT_SUPPORT HOST_STATUS_NOTIFICATIONS HOST_PAUSE_M76 ADVANCED_OK M114_DETAIL \
           VOLUMETRIC_DEFAULT_ON NO_WORKSPACE_OFFSETS EXTRA_FAN_SPEED FWRETRACT \
           USE_CONTROLLER_FAN CONTROLLER_FAN_EDITABLE CONTROLLER_FAN_USE_Z_ONLY
opt_disable DISABLE_OTHER_EXTRUDERS
exec_test $1 $2 "Rambo | CoreXY, Gradient Mix | Endstop Int. | Home Y > X | FW Retract ..." "$3"

# clean up
restore_configs<|MERGE_RESOLUTION|>--- conflicted
+++ resolved
@@ -83,9 +83,6 @@
 exec_test $1 $2 "Rambo with PRUSA_MMU2 " "$3"
 
 #
-<<<<<<< HEAD
-# Einsy RAMBo with TMC2130
-=======
 # Rambo with MMU3
 #
 restore_configs
@@ -94,8 +91,7 @@
 exec_test $1 $2 "Rambo with PRUSA_MMU3 " "$3"
 
 #
-# Build with the default configurations
->>>>>>> 829212d7
+# Einsy RAMBo with TMC2130
 #
 restore_configs
 opt_set MOTHERBOARD BOARD_EINSY_RAMBO \
