--- conflicted
+++ resolved
@@ -87,12 +87,8 @@
   # Strip all #error lines
   IFS=$'\n'; set -f
   for fn in $( find $TEMP/config -type f -name "Configuration.h" ); do
-<<<<<<< HEAD
-    $SED -i "20,30{/#error/d}" $fn
-=======
     $SED -i~ -e "20,30{/#error/d}" "$fn"
     rm "$fn~"
->>>>>>> 9d623160
   done
   unset IFS; set +f
 
