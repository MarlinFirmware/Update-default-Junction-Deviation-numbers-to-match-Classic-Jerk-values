--- conflicted
+++ resolved
@@ -4,10 +4,6 @@
 import pioutil
 if pioutil.is_pio_build():
 
-<<<<<<< HEAD
-	import os
-=======
->>>>>>> 551f5ada
 	Import("env", "projenv")
 
 	flash_size = 0
