--- conflicted
+++ resolved
@@ -72,28 +72,6 @@
 			  ( build_env, motherboard, ", ".join([ e[4:] for e in board_envs if e.startswith("env:") ]) )
 		raise SystemExit(err)
 
-<<<<<<< HEAD
-#
-# Check for Config files in two common incorrect places
-#
-for p in [ env['PROJECT_DIR'], os.path.join(env['PROJECT_DIR'], "config") ]:
-	for f in [ "Configuration.h", "Configuration_adv.h" ]:
-		if os.path.isfile(os.path.join(p, f)):
-			err = "ERROR: Config files found in directory %s. Please move them into the Marlin subfolder." % p
-			raise SystemExit(err)
-
-#
-# Check for old files indicating an entangled Marlin (mixing old and new code)
-#
-mixedin = []
-for p in [ os.path.join(env['PROJECT_DIR'], "Marlin/src/lcd/dogm") ]:
-	for f in [ "ultralcd_DOGM.cpp", "ultralcd_DOGM.h" ]:
-		if os.path.isfile(os.path.join(p, f)):
-			mixedin += [ f ]
-if mixedin:
-	err = "ERROR: Old files fell into your Marlin folder. Remove %s and try again" % ", ".join(mixedin)
-	raise SystemExit(err)
-=======
 	#
 	# Check for Config files in two common incorrect places
 	#
@@ -118,5 +96,4 @@
 # Detect that 'vscode init' is running
 from SCons.Script import COMMAND_LINE_TARGETS
 if "idedata" not in COMMAND_LINE_TARGETS:
-    sanity_check_target()
->>>>>>> 4428affc
+    sanity_check_target()