#
# common-dependencies.py
# Convenience script to check dependencies and add libs and sources for Marlin Enabled Features
#
Import("env")

#print(env.Dump())

# Detect that 'vscode init' is running
from SCons.Script import COMMAND_LINE_TARGETS
if "idedata" in COMMAND_LINE_TARGETS:
    env.Exit(0)

import subprocess,os,re

PIO_VERSION_MIN = (5, 0, 3)
try:
	from platformio import VERSION as PIO_VERSION
	weights = (1000, 100, 1)
	version_min = sum([x[0] * float(re.sub(r'[^0-9]', '.', str(x[1]))) for x in zip(weights, PIO_VERSION_MIN)])
	version_cur = sum([x[0] * float(re.sub(r'[^0-9]', '.', str(x[1]))) for x in zip(weights, PIO_VERSION)])
	if version_cur < version_min:
		print()
		print("**************************************************")
		print("******      An update to PlatformIO is      ******")
		print("******  required to build Marlin Firmware.  ******")
		print("******                                      ******")
		print("******      Minimum version: ", PIO_VERSION_MIN, "    ******")
		print("******      Current Version: ", PIO_VERSION, "    ******")
		print("******                                      ******")
		print("******   Update PlatformIO and try again.   ******")
		print("**************************************************")
		print()
		exit(1)
except SystemExit:
	exit(1)
except:
	print("Can't detect PlatformIO Version")

from platformio.package.meta import PackageSpec
from platformio.project.config import ProjectConfig
<<<<<<< HEAD
=======

Import("env")

#print(env.Dump())
>>>>>>> 4428affc

try:
	verbose = int(env.GetProjectOption('custom_verbose'))
except:
	verbose = 0

<<<<<<< HEAD
def blab(str):
	if verbose:
		print(str)
=======
def blab(str,level=1):
	if verbose >= level:
		print("[deps] %s" % str)
>>>>>>> 4428affc

FEATURE_CONFIG = {}

def add_to_feat_cnf(feature, flines):

	try:
		feat = FEATURE_CONFIG[feature]
	except:
		FEATURE_CONFIG[feature] = {}

	# Get a reference to the FEATURE_CONFIG under construction
	feat = FEATURE_CONFIG[feature]

	# Split up passed lines on commas or newlines and iterate
	# Add common options to the features config under construction
	# For lib_deps replace a previous instance of the same library
	atoms = re.sub(r',\\s*', '\n', flines).strip().split('\n')
	for line in atoms:
		parts = line.split('=')
		name = parts.pop(0)
		if name in ['build_flags', 'extra_scripts', 'src_filter', 'lib_ignore']:
			feat[name] = '='.join(parts)
			blab("[%s] %s=%s" % (feature, name, feat[name]), 3)
		else:
			for dep in re.split(r",\s*", line):
				lib_name = re.sub(r'@([~^]|[<>]=?)?[\d.]+', '', dep.strip()).split('=').pop(0)
				lib_re = re.compile('(?!^' + lib_name + '\\b)')
				feat['lib_deps'] = list(filter(lib_re.match, feat['lib_deps'])) + [dep]
				blab("[%s] lib_deps = %s" % (feature, dep), 3)

def load_config():
<<<<<<< HEAD
=======
	blab("========== Gather [features] entries...")
>>>>>>> 4428affc
	items = ProjectConfig().items('features')
	for key in items:
		feature = key[0].upper()
		if not feature in FEATURE_CONFIG:
			FEATURE_CONFIG[feature] = { 'lib_deps': [] }
		add_to_feat_cnf(feature, key[1])

	# Add options matching custom_marlin.MY_OPTION to the pile
	blab("========== Gather custom_marlin entries...")
	all_opts = env.GetProjectOptions()
	for n in all_opts:
		key = n[0]
		mat = re.match(r'custom_marlin\.(.+)', key)
		if mat:
			try:
				val = env.GetProjectOption(key)
			except:
				val = None
			if val:
				opt = mat.group(1).upper()
				blab("%s.custom_marlin.%s = '%s'" % ( env['PIOENV'], opt, val ))
				add_to_feat_cnf(opt, val)

def get_all_known_libs():
	known_libs = []
	for feature in FEATURE_CONFIG:
		feat = FEATURE_CONFIG[feature]
		if not 'lib_deps' in feat:
			continue
		for dep in feat['lib_deps']:
			known_libs.append(PackageSpec(dep).name)
	return known_libs

def get_all_env_libs():
	env_libs = []
	lib_deps = env.GetProjectOption('lib_deps')
	for dep in lib_deps:
		env_libs.append(PackageSpec(dep).name)
	return env_libs

def set_env_field(field, value):
	proj = env.GetProjectConfig()
	proj.set("env:" + env['PIOENV'], field, value)

# All unused libs should be ignored so that if a library
# exists in .pio/lib_deps it will not break compilation.
def force_ignore_unused_libs():
	env_libs = get_all_env_libs()
	known_libs = get_all_known_libs()
	diff = (list(set(known_libs) - set(env_libs)))
	lib_ignore = env.GetProjectOption('lib_ignore') + diff
	blab("Ignore libraries: %s" % lib_ignore)
	set_env_field('lib_ignore', lib_ignore)

def apply_features_config():
	load_config()
	blab("========== Apply enabled features...")
	for feature in FEATURE_CONFIG:
		if not env.MarlinFeatureIsEnabled(feature):
			continue

		feat = FEATURE_CONFIG[feature]

		if 'lib_deps' in feat and len(feat['lib_deps']):
			blab("========== Adding lib_deps for %s... " % feature, 2)

			# feat to add
			deps_to_add = {}
			for dep in feat['lib_deps']:
				deps_to_add[PackageSpec(dep).name] = dep
<<<<<<< HEAD
=======
				blab("==================== %s... " % dep, 2)
>>>>>>> 4428affc

			# Does the env already have the dependency?
			deps = env.GetProjectOption('lib_deps')
			for dep in deps:
				name = PackageSpec(dep).name
				if name in deps_to_add:
					del deps_to_add[name]

			# Are there any libraries that should be ignored?
			lib_ignore = env.GetProjectOption('lib_ignore')
			for dep in deps:
				name = PackageSpec(dep).name
				if name in deps_to_add:
					del deps_to_add[name]

			# Is there anything left?
			if len(deps_to_add) > 0:
				# Only add the missing dependencies
				set_env_field('lib_deps', deps + list(deps_to_add.values()))

		if 'build_flags' in feat:
			f = feat['build_flags']
			blab("========== Adding build_flags for %s: %s" % (feature, f), 2)
			new_flags = env.GetProjectOption('build_flags') + [ f ]
			env.Replace(BUILD_FLAGS=new_flags)

		if 'extra_scripts' in feat:
			blab("Running extra_scripts for %s... " % feature, 2)
			env.SConscript(feat['extra_scripts'], exports="env")

		if 'src_filter' in feat:
			blab("========== Adding src_filter for %s... " % feature, 2)
			src_filter = ' '.join(env.GetProjectOption('src_filter'))
			# first we need to remove the references to the same folder
			my_srcs = re.findall(r'[+-](<.*?>)', feat['src_filter'])
			cur_srcs = re.findall(r'[+-](<.*?>)', src_filter)
			for d in my_srcs:
				if d in cur_srcs:
					src_filter = re.sub(r'[+-]' + d, '', src_filter)

			src_filter = feat['src_filter'] + ' ' + src_filter
			set_env_field('src_filter', [src_filter])
			env.Replace(SRC_FILTER=src_filter)

		if 'lib_ignore' in feat:
			blab("========== Adding lib_ignore for %s... " % feature, 2)
			lib_ignore = env.GetProjectOption('lib_ignore') + [feat['lib_ignore']]
			set_env_field('lib_ignore', lib_ignore)

#
# Find a compiler, considering the OS
#
ENV_BUILD_PATH = os.path.join(env.Dictionary('PROJECT_BUILD_DIR'), env['PIOENV'])
GCC_PATH_CACHE = os.path.join(ENV_BUILD_PATH, ".gcc_path")
def search_compiler():
	try:
		filepath = env.GetProjectOption('custom_gcc')
		blab("Getting compiler from env")
		return filepath
	except:
		pass

	if os.path.exists(GCC_PATH_CACHE):
		with open(GCC_PATH_CACHE, 'r') as f:
			return f.read()

	# Find the current platform compiler by searching the $PATH
	# which will be in a platformio toolchain bin folder
	path_regex = re.escape(env['PROJECT_PACKAGES_DIR'])
	gcc = "g++"
	if env['PLATFORM'] == 'win32':
		path_separator = ';'
		path_regex += r'.*\\bin'
		gcc += ".exe"
	else:
		path_separator = ':'
		path_regex += r'/.+/bin'

	# Search for the compiler
	for pathdir in env['ENV']['PATH'].split(path_separator):
		if not re.search(path_regex, pathdir, re.IGNORECASE):
			continue
		for filepath in os.listdir(pathdir):
			if not filepath.endswith(gcc):
				continue
			# Use entire path to not rely on env PATH
			filepath = os.path.sep.join([pathdir, filepath])
			# Cache the g++ path to no search always
			if os.path.exists(ENV_BUILD_PATH):
				with open(GCC_PATH_CACHE, 'w+') as f:
					f.write(filepath)

			return filepath

	filepath = env.get('CXX')
	blab("Couldn't find a compiler! Fallback to %s" % filepath)
	return filepath

#
# Use the compiler to get a list of all enabled features
#
def load_marlin_features():
	if 'MARLIN_FEATURES' in env:
		return

	# Process defines
	build_flags = env.get('BUILD_FLAGS')
	build_flags = env.ParseFlagsExtended(build_flags)

	cxx = search_compiler()
	cmd = ['"' + cxx + '"']

	# Build flags from board.json
	#if 'BOARD' in env:
	#	cmd += [env.BoardConfig().get("build.extra_flags")]
	for s in build_flags['CPPDEFINES']:
		if isinstance(s, tuple):
			cmd += ['-D' + s[0] + '=' + str(s[1])]
		else:
			cmd += ['-D' + s]

	cmd += ['-D__MARLIN_DEPS__ -w -dM -E -x c++ buildroot/share/PlatformIO/scripts/common-dependencies.h']
	cmd = ' '.join(cmd)
	blab(cmd, 4)
	define_list = subprocess.check_output(cmd, shell=True).splitlines()
	marlin_features = {}
	for define in define_list:
		feature = define[8:].strip().decode().split(' ')
		feature, definition = feature[0], ' '.join(feature[1:])
		marlin_features[feature] = definition
	env['MARLIN_FEATURES'] = marlin_features

#
# Return True if a matching feature is enabled
#
def MarlinFeatureIsEnabled(env, feature):
	load_marlin_features()
	r = re.compile('^' + feature + '$')
	found = list(filter(r.match, env['MARLIN_FEATURES']))

	# Defines could still be 'false' or '0', so check
	some_on = False
	if len(found):
		for f in found:
			val = env['MARLIN_FEATURES'][f]
			if val in [ '', '1', 'true' ]:
				some_on = True
			elif val in env['MARLIN_FEATURES']:
				some_on = env.MarlinFeatureIsEnabled(val)

	return some_on

#
# Add a method for other PIO scripts to query enabled features
#
env.AddMethod(MarlinFeatureIsEnabled)

#
# Add dependencies for enabled Marlin features
#
apply_features_config()
force_ignore_unused_libs()<|MERGE_RESOLUTION|>--- conflicted
+++ resolved
@@ -39,28 +39,19 @@
 
 from platformio.package.meta import PackageSpec
 from platformio.project.config import ProjectConfig
-<<<<<<< HEAD
-=======
 
 Import("env")
 
 #print(env.Dump())
->>>>>>> 4428affc
 
 try:
 	verbose = int(env.GetProjectOption('custom_verbose'))
 except:
 	verbose = 0
 
-<<<<<<< HEAD
-def blab(str):
-	if verbose:
-		print(str)
-=======
 def blab(str,level=1):
 	if verbose >= level:
 		print("[deps] %s" % str)
->>>>>>> 4428affc
 
 FEATURE_CONFIG = {}
 
@@ -92,10 +83,7 @@
 				blab("[%s] lib_deps = %s" % (feature, dep), 3)
 
 def load_config():
-<<<<<<< HEAD
-=======
 	blab("========== Gather [features] entries...")
->>>>>>> 4428affc
 	items = ProjectConfig().items('features')
 	for key in items:
 		feature = key[0].upper()
@@ -166,10 +154,7 @@
 			deps_to_add = {}
 			for dep in feat['lib_deps']:
 				deps_to_add[PackageSpec(dep).name] = dep
-<<<<<<< HEAD
-=======
 				blab("==================== %s... " % dep, 2)
->>>>>>> 4428affc
 
 			# Does the env already have the dependency?
 			deps = env.GetProjectOption('lib_deps')
