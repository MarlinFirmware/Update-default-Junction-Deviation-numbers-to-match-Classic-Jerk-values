#
# offset_and_rename.py
#
# - If 'build.offset' is provided, either by JSON or by the environment...
#   - Set linker flag LD_FLASH_OFFSET and relocate the VTAB based on 'build.offset'.
#   - Set linker flag LD_MAX_DATA_SIZE based on 'build.maximum_ram_size'.
#   - Define STM32_FLASH_SIZE from 'upload.maximum_size' for use by Flash-based EEPROM emulation.
#
# - For 'board_build.rename' add a post-action to rename the firmware file.
#
import pioutil
if pioutil.is_pio_build():
<<<<<<< HEAD
	import sys,marlin

	env = marlin.env
	board = env.BoardConfig()
	board_keys = board.get("build").keys()

	#
	# For build.offset define LD_FLASH_OFFSET, used by ldscript.ld
	#
	if 'offset' in board_keys:
		LD_FLASH_OFFSET = board.get("build.offset")
		marlin.relocate_vtab(LD_FLASH_OFFSET)

		# Flash size
		maximum_flash_size = int(board.get("upload.maximum_size") / 1024)
		marlin.replace_define('STM32_FLASH_SIZE', maximum_flash_size)

		# Get upload.maximum_ram_size (defined by /buildroot/share/PlatformIO/boards/VARIOUS.json)
		maximum_ram_size = board.get("upload.maximum_ram_size")

		for i, flag in enumerate(env["LINKFLAGS"]):
			if "-Wl,--defsym=LD_FLASH_OFFSET" in flag:
				env["LINKFLAGS"][i] = "-Wl,--defsym=LD_FLASH_OFFSET=" + LD_FLASH_OFFSET
			if "-Wl,--defsym=LD_MAX_DATA_SIZE" in flag:
				env["LINKFLAGS"][i] = "-Wl,--defsym=LD_MAX_DATA_SIZE=" + str(maximum_ram_size - 40)

	#
	# For build.encrypt_mks rename and encode the firmware file.
	#
	if 'encrypt_mks' in board_keys:

		# Encrypt ${PROGNAME}.bin and save it with the name given in build.encrypt_mks
		def encrypt(source, target, env):
			marlin.encrypt_mks(source, target, env, board.get("build.encrypt_mks"))

		if board.get("build.encrypt_mks") != "":
			marlin.add_post_action(encrypt)

	#
	# For build.rename simply rename the firmware file.
	#
	if 'rename' in board_keys:

		# If FIRMWARE_BIN is defined by config, override all
		mf = env["MARLIN_FEATURES"]
		if "FIRMWARE_BIN" in mf: new_name = mf["FIRMWARE_BIN"]
		else: new_name = board.get("build.rename")

		def rename_target(source, target, env):
			from pathlib import Path
			Path(target[0].path).replace(Path(target[0].dir.path, new_name))

		marlin.add_post_action(rename_target)
=======
    import sys,marlin

    env = marlin.env
    board = env.BoardConfig()
    board_keys = board.get("build").keys()

    #
    # For build.offset define LD_FLASH_OFFSET, used by ldscript.ld
    #
    if 'offset' in board_keys:
        LD_FLASH_OFFSET = board.get("build.offset")
        marlin.relocate_vtab(LD_FLASH_OFFSET)

        # Flash size
        maximum_flash_size = int(board.get("upload.maximum_size") / 1024)
        marlin.replace_define('STM32_FLASH_SIZE', maximum_flash_size)

        # Get upload.maximum_ram_size (defined by /buildroot/share/PlatformIO/boards/VARIOUS.json)
        maximum_ram_size = board.get("upload.maximum_ram_size")

        for i, flag in enumerate(env["LINKFLAGS"]):
            if "-Wl,--defsym=LD_FLASH_OFFSET" in flag:
                env["LINKFLAGS"][i] = "-Wl,--defsym=LD_FLASH_OFFSET=" + LD_FLASH_OFFSET
            if "-Wl,--defsym=LD_MAX_DATA_SIZE" in flag:
                env["LINKFLAGS"][i] = "-Wl,--defsym=LD_MAX_DATA_SIZE=" + str(maximum_ram_size - 40)

    #
    # For build.encrypt_mks rename and encode the firmware file.
    #
    if 'encrypt_mks' in board_keys:

        # Encrypt ${PROGNAME}.bin and save it with the name given in build.encrypt_mks
        def encrypt(source, target, env):
            marlin.encrypt_mks(source, target, env, board.get("build.encrypt_mks"))

        if board.get("build.encrypt_mks") != "":
            marlin.add_post_action(encrypt)

    #
    # For build.rename simply rename the firmware file.
    #
    if 'rename' in board_keys:

        def rename_target(source, target, env):
            from pathlib import Path
            Path(target[0].path).replace(Path(target[0].dir.path, board.get("build.rename")))

        marlin.add_post_action(rename_target)
>>>>>>> 6e39bd6c
<|MERGE_RESOLUTION|>--- conflicted
+++ resolved
@@ -10,61 +10,6 @@
 #
 import pioutil
 if pioutil.is_pio_build():
-<<<<<<< HEAD
-	import sys,marlin
-
-	env = marlin.env
-	board = env.BoardConfig()
-	board_keys = board.get("build").keys()
-
-	#
-	# For build.offset define LD_FLASH_OFFSET, used by ldscript.ld
-	#
-	if 'offset' in board_keys:
-		LD_FLASH_OFFSET = board.get("build.offset")
-		marlin.relocate_vtab(LD_FLASH_OFFSET)
-
-		# Flash size
-		maximum_flash_size = int(board.get("upload.maximum_size") / 1024)
-		marlin.replace_define('STM32_FLASH_SIZE', maximum_flash_size)
-
-		# Get upload.maximum_ram_size (defined by /buildroot/share/PlatformIO/boards/VARIOUS.json)
-		maximum_ram_size = board.get("upload.maximum_ram_size")
-
-		for i, flag in enumerate(env["LINKFLAGS"]):
-			if "-Wl,--defsym=LD_FLASH_OFFSET" in flag:
-				env["LINKFLAGS"][i] = "-Wl,--defsym=LD_FLASH_OFFSET=" + LD_FLASH_OFFSET
-			if "-Wl,--defsym=LD_MAX_DATA_SIZE" in flag:
-				env["LINKFLAGS"][i] = "-Wl,--defsym=LD_MAX_DATA_SIZE=" + str(maximum_ram_size - 40)
-
-	#
-	# For build.encrypt_mks rename and encode the firmware file.
-	#
-	if 'encrypt_mks' in board_keys:
-
-		# Encrypt ${PROGNAME}.bin and save it with the name given in build.encrypt_mks
-		def encrypt(source, target, env):
-			marlin.encrypt_mks(source, target, env, board.get("build.encrypt_mks"))
-
-		if board.get("build.encrypt_mks") != "":
-			marlin.add_post_action(encrypt)
-
-	#
-	# For build.rename simply rename the firmware file.
-	#
-	if 'rename' in board_keys:
-
-		# If FIRMWARE_BIN is defined by config, override all
-		mf = env["MARLIN_FEATURES"]
-		if "FIRMWARE_BIN" in mf: new_name = mf["FIRMWARE_BIN"]
-		else: new_name = board.get("build.rename")
-
-		def rename_target(source, target, env):
-			from pathlib import Path
-			Path(target[0].path).replace(Path(target[0].dir.path, new_name))
-
-		marlin.add_post_action(rename_target)
-=======
     import sys,marlin
 
     env = marlin.env
@@ -108,9 +53,13 @@
     #
     if 'rename' in board_keys:
 
+        # If FIRMWARE_BIN is defined by config, override all
+        mf = env["MARLIN_FEATURES"]
+        if "FIRMWARE_BIN" in mf: new_name = mf["FIRMWARE_BIN"]
+        else: new_name = board.get("build.rename")
+
         def rename_target(source, target, env):
             from pathlib import Path
-            Path(target[0].path).replace(Path(target[0].dir.path, board.get("build.rename")))
+            Path(target[0].path).replace(Path(target[0].dir.path, new_name))
 
-        marlin.add_post_action(rename_target)
->>>>>>> 6e39bd6c
+        marlin.add_post_action(rename_target)