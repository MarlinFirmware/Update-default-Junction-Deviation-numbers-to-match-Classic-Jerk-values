--- conflicted
+++ resolved
@@ -197,36 +197,22 @@
 {
   HAL_SD_CardStateTypeDef CardState;
   volatile uint32_t respR1 = 0, status = 0;
-<<<<<<< HEAD
-  SDIO_CmdInitTypeDef  sdmmc_cmdinit;
-=======
   SDIO_CmdInitTypeDef sdmmc_cmdinit;
->>>>>>> cf2311f7
   do {
     sdmmc_cmdinit.Argument         = RCA << 16;
     sdmmc_cmdinit.CmdIndex         = SDMMC_CMD_SEND_STATUS;
     sdmmc_cmdinit.Response         = SDIO_RESPONSE_SHORT;
     sdmmc_cmdinit.WaitForInterrupt = SDIO_WAIT_NO;
     sdmmc_cmdinit.CPSM             = SDIO_CPSM_ENABLE;
-<<<<<<< HEAD
-    SDIO_SendCommand(SDIOx,&sdmmc_cmdinit);//发送CMD13
-=======
     SDIO_SendCommand(SDIOx,&sdmmc_cmdinit); // send CMD13
->>>>>>> cf2311f7
     do status = SDIOx->STA;
     while (!(status & ((1 << 0) | (1 << 6) | (1 << 2)))); // wait for the operation to complete
     if (status & (1 << 0)) { // CRC check failed
       SDIOx->ICR |= 1 << 0; // clear error flag
       return HAL_ERROR;
     }
-<<<<<<< HEAD
-    if(status & (1 << 2)) //命令超时
-    {
-      SDIOx->ICR |= 1 << 2; //清除错误标记
-=======
     if (status & (1 << 2)) { // command timed out
       SDIOx->ICR |= 1 << 2; // clear error flag
->>>>>>> cf2311f7
       return HAL_ERROR;
     }
     if (SDIOx->RESPCMD != SDMMC_CMD_SEND_STATUS) return HAL_ERROR;
@@ -236,20 +222,12 @@
   } while ((CardState == HAL_SD_CARD_RECEIVING) || (CardState == HAL_SD_CARD_SENDING) || (CardState == HAL_SD_CARD_PROGRAMMING));
   return HAL_OK;
 }
-<<<<<<< HEAD
-void debugStr(const char*str) {
-	while(*str) {
-		while((USART1->SR & 0x40) == 0);
-		USART1->DR = *str++;
-	}
-=======
 
 void debugStr(const char *str) {
   while (*str) {
     while ((USART1->SR & 0x40) == 0);
     USART1->DR = *str++;
   }
->>>>>>> cf2311f7
 }
 
 /**
@@ -304,11 +282,7 @@
   RCC_OscInitStruct.PLL.PLLR = 2;
   ret = HAL_RCC_OscConfig(&RCC_OscInitStruct);
 
-<<<<<<< HEAD
-  if(ret != HAL_OK)myshow(10,-1);
-=======
   if (ret != HAL_OK) myshow(10,-1);
->>>>>>> cf2311f7
   HAL_PWREx_EnableOverDrive();
 
   /* Select PLLSAI output as USB clock source */
@@ -320,12 +294,7 @@
   PeriphClkInitStruct.SdioClockSelection = RCC_SDIOCLKSOURCE_CLK48; // SDIO Clock Mux
   HAL_RCCEx_PeriphCLKConfig(&PeriphClkInitStruct);
 
-<<<<<<< HEAD
-  /* Select PLL as system clock source and configure the HCLK, PCLK1 and PCLK2
-     clocks dividers */
-=======
   /* Select PLL as system clock source and configure the HCLK, PCLK1 and PCLK2 clocks dividers */
->>>>>>> cf2311f7
   RCC_ClkInitStruct.ClockType = (RCC_CLOCKTYPE_SYSCLK | RCC_CLOCKTYPE_HCLK | RCC_CLOCKTYPE_PCLK1 | RCC_CLOCKTYPE_PCLK2);
   RCC_ClkInitStruct.SYSCLKSource = RCC_SYSCLKSOURCE_PLLCLK;
   RCC_ClkInitStruct.AHBCLKDivider = RCC_SYSCLK_DIV1;
