/******************************************************************************
 * The MIT License
 *
 * Copyright (c) 2012 LeafLabs, LLC.
 *
 * Permission is hereby granted, free of charge, to any person
 * obtaining a copy of this software and associated documentation
 * files (the "Software"), to deal in the Software without
 * restriction, including without limitation the rights to use, copy,
 * modify, merge, publish, distribute, sublicense, and/or sell copies
 * of the Software, and to permit persons to whom the Software is
 * furnished to do so, subject to the following conditions:
 *
 * The above copyright notice and this permission notice shall be
 * included in all copies or substantial portions of the Software.
 *
 * THE SOFTWARE IS PROVIDED "AS IS", WITHOUT WARRANTY OF ANY KIND,
 * EXPRESS OR IMPLIED, INCLUDING BUT NOT LIMITED TO THE WARRANTIES OF
 * MERCHANTABILITY, FITNESS FOR A PARTICULAR PURPOSE AND
 * NONINFRINGEMENT. IN NO EVENT SHALL THE AUTHORS OR COPYRIGHT HOLDERS
 * BE LIABLE FOR ANY CLAIM, DAMAGES OR OTHER LIABILITY, WHETHER IN AN
 * ACTION OF CONTRACT, TORT OR OTHERWISE, ARISING FROM, OUT OF OR IN
 * CONNECTION WITH THE SOFTWARE OR THE USE OR OTHER DEALINGS IN THE
 * SOFTWARE.
*****************************************************************************/

/**
 * @file wirish/stm32f1/boards_setup.cpp
 * @author Marti Bolivar <mbolivar@leaflabs.com>
 * @brief STM32F1 chip setup.
 *
 * This file controls how init() behaves on the STM32F1. Be very
 * careful when changing anything here. Many of these values depend
 * upon each other.
 */

#include "boards_private.h"

#include <libmaple/gpio.h>
#include <libmaple/timer.h>

#include <boards.h>
#include <usb_serial.h>

// Allow boards to provide a PLL multiplier. This is useful for
// e.g. STM32F100 value line MCUs, which use slower multipliers.
// (We're leaving the default to RCC_PLLMUL_9 for now, since that
// works for F103 performance line MCUs, which is all that LeafLabs
// currently officially supports).
#ifndef BOARD_RCC_PLLMUL
  #if !USE_HSI_CLOCK
  #if F_CPU==128000000
    #define BOARD_RCC_PLLMUL RCC_PLLMUL_16
  #elif F_CPU==72000000
    #define BOARD_RCC_PLLMUL RCC_PLLMUL_9
  #elif F_CPU==48000000
    #define BOARD_RCC_PLLMUL RCC_PLLMUL_6
  #elif F_CPU==16000000
    #define BOARD_RCC_PLLMUL RCC_PLLMUL_2
  #endif
  #else
  #define BOARD_RCC_PLLMUL RCC_PLLMUL_16
  #endif
#endif

namespace wirish {
    namespace priv {

        static stm32f1_rcc_pll_data pll_data = {BOARD_RCC_PLLMUL};
#if !USE_HSI_CLOCK
        __weak rcc_pll_cfg w_board_pll_cfg = {RCC_PLLSRC_HSE, &pll_data};
#else
        __weak rcc_pll_cfg w_board_pll_cfg = {RCC_PLLSRC_HSI_DIV_2, &pll_data};
#endif
        __weak adc_prescaler w_adc_pre = ADC_PRE_PCLK2_DIV_6;
        __weak adc_smp_rate w_adc_smp = ADC_SMPR_55_5;

        __weak void board_reset_pll(void) {
            // TODO
        }

        __weak void board_setup_clock_prescalers(void) {
            rcc_set_prescaler(RCC_PRESCALER_AHB, RCC_AHB_SYSCLK_DIV_1);
            rcc_set_prescaler(RCC_PRESCALER_APB1, RCC_APB1_HCLK_DIV_2);
            rcc_set_prescaler(RCC_PRESCALER_APB2, RCC_APB2_HCLK_DIV_1);
      rcc_clk_disable(RCC_USB);
      #if F_CPU == 72000000
      rcc_set_prescaler(RCC_PRESCALER_USB, RCC_USB_SYSCLK_DIV_1_5);
      #elif F_CPU == 48000000
      rcc_set_prescaler(RCC_PRESCALER_USB, RCC_USB_SYSCLK_DIV_1);
      #endif
        }

        __weak void board_setup_gpio(void) {
            /**
             * PA14 is a pull up pin. But, some V5 boards it start with LOW state! And just behave properly when the Z- PROBE is actived at least once.
             * So, if the sensor isnt actived, the PA14 pin will be forever in LOW state, telling Marlin the probe IS ALWAYS ACTIVE, that isnt the case!
             * Chitu original firmware seems to start with every pullup PIN with HIGH to workaround this.
             * So we are doing the same here.
             * This hack only works if applied *before* the GPIO Init, it's the reason I did it here.
             */
            #ifdef CHITU_V5_Z_MIN_BUGFIX
              GPIOA->regs->BSRR = (1U << PA14);
            #endif
            gpio_init_all();
        }

        __weak void board_setup_usb(void) {

<<<<<<< HEAD
#ifdef SERIAL_USB 
#ifdef GENERIC_BOOTLOADER     
      // Reset the USB interface on generic boards - developed by Victor PV
=======


#ifdef SERIAL_USB
#ifdef GENERIC_BOOTLOADER
      //Reset the USB interface on generic boards - developed by Victor PV
>>>>>>> fe467048
      gpio_set_mode(PIN_MAP[PA12].gpio_device, PIN_MAP[PA12].gpio_bit, GPIO_OUTPUT_PP);
      gpio_write_bit(PIN_MAP[PA12].gpio_device, PIN_MAP[PA12].gpio_bit,0);

      for(volatile unsigned int i=0;i<512;i++);// Only small delay seems to be needed, and USB pins will get configured in Serial.begin
      gpio_set_mode(PIN_MAP[PA12].gpio_device, PIN_MAP[PA12].gpio_bit, GPIO_INPUT_FLOATING);
#endif

      Serial.begin(); // Roger Clark. Changed SerialUSB to Serial for Arduino sketch compatibility
#endif
        }

        __weak void series_init(void) {
            // Initialize AFIO here, too, so peripheral remaps and external
            // interrupts work out of the box.
            afio_init();
        }
    }
}<|MERGE_RESOLUTION|>--- conflicted
+++ resolved
@@ -49,17 +49,17 @@
 // currently officially supports).
 #ifndef BOARD_RCC_PLLMUL
   #if !USE_HSI_CLOCK
-  #if F_CPU==128000000
+    #if F_CPU==128000000
+      #define BOARD_RCC_PLLMUL RCC_PLLMUL_16
+    #elif F_CPU==72000000
+      #define BOARD_RCC_PLLMUL RCC_PLLMUL_9
+    #elif F_CPU==48000000
+      #define BOARD_RCC_PLLMUL RCC_PLLMUL_6
+    #elif F_CPU==16000000
+      #define BOARD_RCC_PLLMUL RCC_PLLMUL_2
+    #endif
+  #else
     #define BOARD_RCC_PLLMUL RCC_PLLMUL_16
-  #elif F_CPU==72000000
-    #define BOARD_RCC_PLLMUL RCC_PLLMUL_9
-  #elif F_CPU==48000000
-    #define BOARD_RCC_PLLMUL RCC_PLLMUL_6
-  #elif F_CPU==16000000
-    #define BOARD_RCC_PLLMUL RCC_PLLMUL_2
-  #endif
-  #else
-  #define BOARD_RCC_PLLMUL RCC_PLLMUL_16
   #endif
 #endif
 
@@ -83,12 +83,12 @@
             rcc_set_prescaler(RCC_PRESCALER_AHB, RCC_AHB_SYSCLK_DIV_1);
             rcc_set_prescaler(RCC_PRESCALER_APB1, RCC_APB1_HCLK_DIV_2);
             rcc_set_prescaler(RCC_PRESCALER_APB2, RCC_APB2_HCLK_DIV_1);
-      rcc_clk_disable(RCC_USB);
-      #if F_CPU == 72000000
-      rcc_set_prescaler(RCC_PRESCALER_USB, RCC_USB_SYSCLK_DIV_1_5);
-      #elif F_CPU == 48000000
-      rcc_set_prescaler(RCC_PRESCALER_USB, RCC_USB_SYSCLK_DIV_1);
-      #endif
+            rcc_clk_disable(RCC_USB);
+#if F_CPU == 72000000
+            rcc_set_prescaler(RCC_PRESCALER_USB, RCC_USB_SYSCLK_DIV_1_5);
+#elif F_CPU == 48000000
+            rcc_set_prescaler(RCC_PRESCALER_USB, RCC_USB_SYSCLK_DIV_1);
+#endif
         }
 
         __weak void board_setup_gpio(void) {
@@ -106,26 +106,16 @@
         }
 
         __weak void board_setup_usb(void) {
-
-<<<<<<< HEAD
-#ifdef SERIAL_USB 
-#ifdef GENERIC_BOOTLOADER     
-      // Reset the USB interface on generic boards - developed by Victor PV
-=======
-
-
 #ifdef SERIAL_USB
 #ifdef GENERIC_BOOTLOADER
-      //Reset the USB interface on generic boards - developed by Victor PV
->>>>>>> fe467048
-      gpio_set_mode(PIN_MAP[PA12].gpio_device, PIN_MAP[PA12].gpio_bit, GPIO_OUTPUT_PP);
-      gpio_write_bit(PIN_MAP[PA12].gpio_device, PIN_MAP[PA12].gpio_bit,0);
+          // Reset the USB interface on generic boards - developed by Victor PV
+          gpio_set_mode(PIN_MAP[PA12].gpio_device, PIN_MAP[PA12].gpio_bit, GPIO_OUTPUT_PP);
+          gpio_write_bit(PIN_MAP[PA12].gpio_device, PIN_MAP[PA12].gpio_bit,0);
 
-      for(volatile unsigned int i=0;i<512;i++);// Only small delay seems to be needed, and USB pins will get configured in Serial.begin
-      gpio_set_mode(PIN_MAP[PA12].gpio_device, PIN_MAP[PA12].gpio_bit, GPIO_INPUT_FLOATING);
+          for (volatile unsigned int i = 0; i < 512; i++); // Only small delay seems to be needed, and USB pins will get configured in Serial.begin
+          gpio_set_mode(PIN_MAP[PA12].gpio_device, PIN_MAP[PA12].gpio_bit, GPIO_INPUT_FLOATING);
 #endif
-
-      Serial.begin(); // Roger Clark. Changed SerialUSB to Serial for Arduino sketch compatibility
+          Serial.begin(); // Roger Clark. Changed SerialUSB to Serial for Arduino sketch compatibility
 #endif
         }
 
