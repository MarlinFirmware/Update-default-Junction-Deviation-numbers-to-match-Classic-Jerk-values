# Marlin 3D Printer Firmware
<img align="right" src="../../raw/1.1.x/buildroot/share/pixmaps/logo/marlin-250.png" />

## Marlin 1.1

Marlin 1.1 represents an evolutionary leap over Marlin 1.0.2. It is the result of over two years of effort by several volunteers around the world who have paid meticulous and sometimes obsessive attention to every detail. For this release we focused on code quality, performance, stability, and overall user experience. Several new features have also been added, many of which require no extra hardware.

For complete Marlin documentation click over to the [Marlin Homepage <marlinfw.org>](http://marlinfw.org/), where you will find in-depth articles, how-to videos, and tutorials on every aspect of Marlin, as the site develops. For release notes, see the [Releases](https://github.com/MarlinFirmware/Marlin/releases) page.

## Stable Release Branch

<<<<<<< HEAD
This Release branch contains the latest tagged version of Marlin (currently 1.1.0-1 – May 2017).
=======
This Release branch contains the latest tagged version of Marlin (currently 1.1.1 – May 2017).
>>>>>>> 5996c3a9

Previous releases of Marlin include [1.0.2-2](https://github.com/MarlinFirmware/Marlin/tree/1.0.2-2) (December 2016) and [1.0.1](https://github.com/MarlinFirmware/Marlin/tree/1.0.1) (December 2014). Any version of Marlin prior to 1.0.1 (when we started tagging versions) can be collectively referred to as Marlin 1.0.0.

## Contributing to Marlin

Click on the [Issue Queue](https://github.com/MarlinFirmware/Marlin/issues) and [Pull Requests](https://github.com/MarlinFirmware/Marlin/pulls) links above at any time to see what we're currently working on.

To submit patches and new features for Marlin 1.1 check out the [bugfix-1.1.x](https://github.com/MarlinFirmware/Marlin/tree/bugfix-1.1.x) branch, add your commits, and submit a Pull Request back to the `bugfix-1.1.x` branch. Periodically that branch will form the basis for the next minor release.
<<<<<<< HEAD
>>>>>>> refs/remotes/MarlinFirmware/1.1.x
=======
>>>>>>> 5996c3a9

Note that our "bugfix" branch will always contain the latest patches to the current release version. These patches may not be widely tested. As always, when using "nightly" builds of Marlin, proceed with full caution.

## Current Status: In Development

Marlin development has reached an important milestone with its first stable release in over 2 years. During this period we focused on cleaning up the code and making it more modern, consistent, readable, and sensible.

## Future Development

Marlin 1.1 is the last "flat" version of Marlin!

Arduino IDE now has support for folder hierarchies, so Marlin 1.2 will have a [hierarchical file structure](https://github.com/MarlinFirmware/Marlin/tree/breakup-marlin-idea). Marlin's newly reorganized code will be easier to work with and form a stronger starting-point as we get into [32-bit CPU support](https://github.com/MarlinFirmware/Marlin/tree/32-Bit-RCBugFix-new) and the Hardware Access Layer (HAL).

[![Coverity Scan Build Status](https://scan.coverity.com/projects/2224/badge.svg)](https://scan.coverity.com/projects/2224)
[![Travis Build Status](https://travis-ci.org/MarlinFirmware/Marlin.svg)](https://travis-ci.org/MarlinFirmware/Marlin)

<<<<<<< HEAD
<img align="top" width=175 src="buildroot/share/pixmaps/logo/marlin-250.png" />

Additional documentation can be found at the [Marlin Home Page](http://marlinfw.org/).
Please test this firmware and inform us if it misbehaves in any way, volunteers are standing by!

## Bugfix Branch

__Not for production use. Use with caution!__

This branch is used to accumulate patches to the latest 1.1.x release version. Periodically this branch will form the basis for the next minor 1.1.x release.

Download earlier versions of Marlin on the [Releases page](https://github.com/MarlinFirmware/Marlin/releases). (The latest tagged release of Marlin is version 1.1.0.)

## Recent Changes
- 1.1.0 - 4 May 2017
  - See the [1.1.0 Release Notes](https://github.com/MarlinFirmware/Marlin/releases/tag/1.1.0) for a full list of changes.

- RC8 - 6 Dec 2016
  - Major performance improvement for Graphical LCDs
  - Simplified probe configuration
  - Enable Auto Bed Leveling by type
  - Reduce serial communication errors
  - Make Bilinear (Mesh) Grid Leveling available for non-delta
  - Support for Trinamic TMC2130 SilentStepStick SPI-based drivers
  - Add `M211` to Enable/Disable Software Endstops
  - Add `M355` to turn the case light on/off and set brightness
  - Improved I2C class with full master/slave support
  - Add `G38.2` `G38.3` command option for CNC style probing
  - Add `MINIMUM_STEPPER_PULSE` option to adjust step pulse duration
  - Add `R` parameter support for `G2`/`G3`
  - Add `M43` optional command (`PINS_DEBUGGING`)
  - Remove SCARA axis scaling
  - Improved sanity checking of configuration
  - Improved support for PlatformIO and command-line build
  - Usable `DELTA_CALIBRATION_MENU`
  - Support for Printrbot Rev.F
  - New and updated languages

- RC7 - 26 Jul 2016
  - Add Print Job Timer and Print Counter (`PRINTCOUNTER`)
  - New `M600` Filament Change (`FILAMENT_CHANGE_FEATURE`)
  - New `G12` Nozzle Clean (`NOZZLE_CLEAN_FEATURE`)
  - New `G27` Nozzle Park (`NOZZLE_PARK_FEATURE`)
  - Add support for `COREYZ`
  - Add a new Advance Extrusion algorithm (`LIN_ADVANCE`)
  - Add support for inches, Fahrenheit, Kelvin units (`INCH_MODE_SUPPORT`, `TEMPERATURE_UNITS_SUPPORT`)
  - Better handling of `G92` shifting of the coordinate space
  - Add Greek and Croatian languages
  - Improve the Manual (Mesh) Bed Leveling user interface
  - Add support for more boards, controllers, and probes:
    - Vellemann K8400 (`BOARD_K8400`)
    - RigidBot V2 (`BOARD_RIGIDBOARD_V2`)
    - Cartesio UI (`BOARD_CNCONTROLS_12`)
    - BLTouch probe sensor (`BLTOUCH`)
    - Viki 2 with RAMPS and MKS boards
  - Improve support for `DELTA` and other kinematics
  - Improve thermal management, add `WATCH_BED_TEMP_PERIOD`
  - Better handling of toolchange, multiple tools
  - Add support for two X steppers `X_DUAL_STEPPER_DRIVERS`
  - Add support for `SINGLENOZZLE`, `MIXING_EXTRUDER`, `SWITCHING_NOZZLE`, and `SWITCHING_EXTRUDER`
  - Simplified probe configuration, allow usage without bed leveling
  - And much more… See the [1.1.0-RC7 Change Log](https://github.com/MarlinFirmware/Marlin/releases/tag/1.1.0-RC7) for the complete list of changes.

- RC6 - 24 Apr 2016
  - Marlin now requires Arduino version 1.6.0 or later
  - Completed support for CoreXY / CoreXZ
  - See the [1.1.0-RC6 Change Log](https://github.com/MarlinFirmware/Marlin/releases/tag/1.1.0-RC6) for all the changes.

- RC5 - 01 Apr 2016
  - Warn if compiling with older versions (<1.50) of Arduino
  - Fix various LCD menu issues
  - Add formal support for MKSv1.3 and Sainsmart (RAMPS variants)
  - Fix bugs in M104, M109, and M190
  - Fix broken M404 command
  - Fix issues with M23 and "Start SD Print"
  - More output for M111
  - Rename FILAMENT_SENSOR to FILAMENT_WIDTH_SENSOR
  - Fix SD card bugs
  - and a lot more
  - See the [1.1.0-RC5 Change Log](https://github.com/MarlinFirmware/Marlin/releases/tag/1.1.0-RC5) for more!

- RC4 - 24 Mar 2016
  - Many lingering bugs and nagging issues addressed
  - Improvements to LCD menus, CoreXY/CoreXZ, Delta, Bed Leveling, and more…

- RC3 - 01 Dec 2015
  - A number of language sensitive strings have been revised
  - Formatting of the LCD display has been improved to handle negative coordinates better
  - Various compiler-related issues have been corrected

- RC2 - 29 Sep 2015
  - File styling reverted
  - LCD update frequency reduced

- RC1 - 19 Sep 2015
  - Published for testing

## Submitting Patches

Proposed patches should be submitted as a Pull Request against this branch ([bugfix-1.1.x](https://github.com/MarlinFirmware/Marlin/tree/bugfix-1.1.x)).

- This branch is for fixing bugs and integrating any new features for the duration of the Marlin 1.1.x life-cycle. We've opted for a simplified branch structure while we work on the maintainability and encapsulation of code modules. Version 1.2 and beyond should improve on separation of bug fixes and cutting-edge development.
- Follow the proper coding style to gain points with the maintainers. See our [Coding Standards](http://marlinfw.org/docs/development/coding_standards.html) page for more information.
- Please submit your questions and concerns to the [Issue Queue](https://github.com/MarlinFirmware/Marlin/issues). The "naive" question is often the one we forget to ask.

### [RepRap.org Wiki Page](http://reprap.org/wiki/Marlin)
=======
## Marlin Resources

- [Marlin Home Page](http://marlinfw.org/) - The Marlin Documentation Project. Join us!
- [RepRap.org Wiki Page](http://reprap.org/wiki/Marlin) - An overview of Marlin and its role in RepRap.
- [Marlin Firmware Forum](http://forums.reprap.org/list.php?415) - Find help with configuration, get up and running.
- [@MarlinFirmware](https://twitter.com/MarlinFirmware) on Twitter - Follow for news, release alerts, and tips & tricks. (Maintained by [@thinkyhead](https://github.com/thinkyhead).)
>>>>>>> 5996c3a9

## Credits

The current Marlin dev team consists of:
 - Roxanne Neufeld [[@Roxy-3D](https://github.com/Roxy-3D)] - English
 - Scott Lahteine [[@thinkyhead](https://github.com/thinkyhead)] - English
 - Bob Kuhn [[@Bob-the-Kuhn](https://github.com/Bob-the-Kuhn)] - English
 - Andreas Hardtung [[@AnHardt](https://github.com/AnHardt)] - Deutsch, English
 - Nico Tonnhofer [[@Wurstnase](https://github.com/Wurstnase)] - Deutsch, English
 - Jochen Groppe [[@CONSULitAS](https://github.com/CONSULitAS)] - Deutsch, English
 - João Brazio [[@jbrazio](https://github.com/jbrazio)] - Portuguese, English
 - Bo Hermannsen [[@boelle](https://github.com/boelle)] - Danish, English
 - Bob Cousins [[@bobc](https://github.com/bobc)] - English
 - [[@maverikou](https://github.com/maverikou)]
 - Chris Palmer [[@nophead](https://github.com/nophead)]
 - [[@paclema](https://github.com/paclema)]
 - Erik van der Zalm [[@ErikZalm](https://github.com/ErikZalm)]
 - David Braam [[@daid](https://github.com/daid)]
 - Bernhard Kubicek [[@bkubicek](https://github.com/bkubicek)]

More features have been added by:
 - Alberto Cotronei [[@MagoKimbra](https://github.com/MagoKimbra)] - English, Italian
 - Thomas Moore [[@tcm0116](https://github.com/tcm0116)]
 - Ernesto Martinez [[@emartinez167](https://github.com/emartinez167)]
 - Petr Zahradnik [[@clexpert](https://github.com/clexpert)]
 - Kai [[@Kaibob2](https://github.com/Kaibob2)]
 - Edward Patel [[@epatel](https://github.com/epatel)]
 - F. Malpartida [[@fmalpartida](https://github.com/fmalpartida)] - English, Spanish
 - [[@esenapaj](https://github.com/esenapaj)] - English, Japanese
 - [[@benlye](https://github.com/benlye)]
 - [[@Tannoo](https://github.com/Tannoo)]
 - [[@teemuatlut](https://github.com/teemuatlut)]
 - [[@bgort](https://github.com/bgort)]
 - [[@LVD-AC](https://github.com/LVD-AC)]
 - [[@paulusjacobus](https://github.com/paulusjacobus)]
 - ...and many others

## License

Marlin is published under the [GPL license](https://github.com/COPYING.md) because we believe in open development. The GPL comes with both rights and obligations. Whether you use Marlin firmware as the driver for your open or closed-source product, you must keep Marlin open, and you must provide your compatible Marlin source code to end users upon request. The most straightforward way to comply with the Marlin license is to make a fork of Marlin on Github, perform your modifications, and direct users to your modified fork.

While we can't prevent the use of this code in products (3D printers, CNC, etc.) that are closed source or crippled by a patent, we would prefer that you choose another firmware or, better yet, make your own.

[![Flattr this git repo](http://api.flattr.com/button/flattr-badge-large.png)](https://flattr.com/submit/auto?user_id=ErikZalm&url=https://github.com/MarlinFirmware/Marlin&title=Marlin&language=&tags=github&category=software)<|MERGE_RESOLUTION|>--- conflicted
+++ resolved
@@ -9,11 +9,7 @@
 
 ## Stable Release Branch
 
-<<<<<<< HEAD
-This Release branch contains the latest tagged version of Marlin (currently 1.1.0-1 – May 2017).
-=======
 This Release branch contains the latest tagged version of Marlin (currently 1.1.1 – May 2017).
->>>>>>> 5996c3a9
 
 Previous releases of Marlin include [1.0.2-2](https://github.com/MarlinFirmware/Marlin/tree/1.0.2-2) (December 2016) and [1.0.1](https://github.com/MarlinFirmware/Marlin/tree/1.0.1) (December 2014). Any version of Marlin prior to 1.0.1 (when we started tagging versions) can be collectively referred to as Marlin 1.0.0.
 
@@ -22,10 +18,6 @@
 Click on the [Issue Queue](https://github.com/MarlinFirmware/Marlin/issues) and [Pull Requests](https://github.com/MarlinFirmware/Marlin/pulls) links above at any time to see what we're currently working on.
 
 To submit patches and new features for Marlin 1.1 check out the [bugfix-1.1.x](https://github.com/MarlinFirmware/Marlin/tree/bugfix-1.1.x) branch, add your commits, and submit a Pull Request back to the `bugfix-1.1.x` branch. Periodically that branch will form the basis for the next minor release.
-<<<<<<< HEAD
->>>>>>> refs/remotes/MarlinFirmware/1.1.x
-=======
->>>>>>> 5996c3a9
 
 Note that our "bugfix" branch will always contain the latest patches to the current release version. These patches may not be widely tested. As always, when using "nightly" builds of Marlin, proceed with full caution.
 
@@ -42,122 +34,12 @@
 [![Coverity Scan Build Status](https://scan.coverity.com/projects/2224/badge.svg)](https://scan.coverity.com/projects/2224)
 [![Travis Build Status](https://travis-ci.org/MarlinFirmware/Marlin.svg)](https://travis-ci.org/MarlinFirmware/Marlin)
 
-<<<<<<< HEAD
-<img align="top" width=175 src="buildroot/share/pixmaps/logo/marlin-250.png" />
-
-Additional documentation can be found at the [Marlin Home Page](http://marlinfw.org/).
-Please test this firmware and inform us if it misbehaves in any way, volunteers are standing by!
-
-## Bugfix Branch
-
-__Not for production use. Use with caution!__
-
-This branch is used to accumulate patches to the latest 1.1.x release version. Periodically this branch will form the basis for the next minor 1.1.x release.
-
-Download earlier versions of Marlin on the [Releases page](https://github.com/MarlinFirmware/Marlin/releases). (The latest tagged release of Marlin is version 1.1.0.)
-
-## Recent Changes
-- 1.1.0 - 4 May 2017
-  - See the [1.1.0 Release Notes](https://github.com/MarlinFirmware/Marlin/releases/tag/1.1.0) for a full list of changes.
-
-- RC8 - 6 Dec 2016
-  - Major performance improvement for Graphical LCDs
-  - Simplified probe configuration
-  - Enable Auto Bed Leveling by type
-  - Reduce serial communication errors
-  - Make Bilinear (Mesh) Grid Leveling available for non-delta
-  - Support for Trinamic TMC2130 SilentStepStick SPI-based drivers
-  - Add `M211` to Enable/Disable Software Endstops
-  - Add `M355` to turn the case light on/off and set brightness
-  - Improved I2C class with full master/slave support
-  - Add `G38.2` `G38.3` command option for CNC style probing
-  - Add `MINIMUM_STEPPER_PULSE` option to adjust step pulse duration
-  - Add `R` parameter support for `G2`/`G3`
-  - Add `M43` optional command (`PINS_DEBUGGING`)
-  - Remove SCARA axis scaling
-  - Improved sanity checking of configuration
-  - Improved support for PlatformIO and command-line build
-  - Usable `DELTA_CALIBRATION_MENU`
-  - Support for Printrbot Rev.F
-  - New and updated languages
-
-- RC7 - 26 Jul 2016
-  - Add Print Job Timer and Print Counter (`PRINTCOUNTER`)
-  - New `M600` Filament Change (`FILAMENT_CHANGE_FEATURE`)
-  - New `G12` Nozzle Clean (`NOZZLE_CLEAN_FEATURE`)
-  - New `G27` Nozzle Park (`NOZZLE_PARK_FEATURE`)
-  - Add support for `COREYZ`
-  - Add a new Advance Extrusion algorithm (`LIN_ADVANCE`)
-  - Add support for inches, Fahrenheit, Kelvin units (`INCH_MODE_SUPPORT`, `TEMPERATURE_UNITS_SUPPORT`)
-  - Better handling of `G92` shifting of the coordinate space
-  - Add Greek and Croatian languages
-  - Improve the Manual (Mesh) Bed Leveling user interface
-  - Add support for more boards, controllers, and probes:
-    - Vellemann K8400 (`BOARD_K8400`)
-    - RigidBot V2 (`BOARD_RIGIDBOARD_V2`)
-    - Cartesio UI (`BOARD_CNCONTROLS_12`)
-    - BLTouch probe sensor (`BLTOUCH`)
-    - Viki 2 with RAMPS and MKS boards
-  - Improve support for `DELTA` and other kinematics
-  - Improve thermal management, add `WATCH_BED_TEMP_PERIOD`
-  - Better handling of toolchange, multiple tools
-  - Add support for two X steppers `X_DUAL_STEPPER_DRIVERS`
-  - Add support for `SINGLENOZZLE`, `MIXING_EXTRUDER`, `SWITCHING_NOZZLE`, and `SWITCHING_EXTRUDER`
-  - Simplified probe configuration, allow usage without bed leveling
-  - And much more… See the [1.1.0-RC7 Change Log](https://github.com/MarlinFirmware/Marlin/releases/tag/1.1.0-RC7) for the complete list of changes.
-
-- RC6 - 24 Apr 2016
-  - Marlin now requires Arduino version 1.6.0 or later
-  - Completed support for CoreXY / CoreXZ
-  - See the [1.1.0-RC6 Change Log](https://github.com/MarlinFirmware/Marlin/releases/tag/1.1.0-RC6) for all the changes.
-
-- RC5 - 01 Apr 2016
-  - Warn if compiling with older versions (<1.50) of Arduino
-  - Fix various LCD menu issues
-  - Add formal support for MKSv1.3 and Sainsmart (RAMPS variants)
-  - Fix bugs in M104, M109, and M190
-  - Fix broken M404 command
-  - Fix issues with M23 and "Start SD Print"
-  - More output for M111
-  - Rename FILAMENT_SENSOR to FILAMENT_WIDTH_SENSOR
-  - Fix SD card bugs
-  - and a lot more
-  - See the [1.1.0-RC5 Change Log](https://github.com/MarlinFirmware/Marlin/releases/tag/1.1.0-RC5) for more!
-
-- RC4 - 24 Mar 2016
-  - Many lingering bugs and nagging issues addressed
-  - Improvements to LCD menus, CoreXY/CoreXZ, Delta, Bed Leveling, and more…
-
-- RC3 - 01 Dec 2015
-  - A number of language sensitive strings have been revised
-  - Formatting of the LCD display has been improved to handle negative coordinates better
-  - Various compiler-related issues have been corrected
-
-- RC2 - 29 Sep 2015
-  - File styling reverted
-  - LCD update frequency reduced
-
-- RC1 - 19 Sep 2015
-  - Published for testing
-
-## Submitting Patches
-
-Proposed patches should be submitted as a Pull Request against this branch ([bugfix-1.1.x](https://github.com/MarlinFirmware/Marlin/tree/bugfix-1.1.x)).
-
-- This branch is for fixing bugs and integrating any new features for the duration of the Marlin 1.1.x life-cycle. We've opted for a simplified branch structure while we work on the maintainability and encapsulation of code modules. Version 1.2 and beyond should improve on separation of bug fixes and cutting-edge development.
-- Follow the proper coding style to gain points with the maintainers. See our [Coding Standards](http://marlinfw.org/docs/development/coding_standards.html) page for more information.
-- Please submit your questions and concerns to the [Issue Queue](https://github.com/MarlinFirmware/Marlin/issues). The "naive" question is often the one we forget to ask.
-
-### [RepRap.org Wiki Page](http://reprap.org/wiki/Marlin)
-=======
 ## Marlin Resources
 
 - [Marlin Home Page](http://marlinfw.org/) - The Marlin Documentation Project. Join us!
 - [RepRap.org Wiki Page](http://reprap.org/wiki/Marlin) - An overview of Marlin and its role in RepRap.
 - [Marlin Firmware Forum](http://forums.reprap.org/list.php?415) - Find help with configuration, get up and running.
 - [@MarlinFirmware](https://twitter.com/MarlinFirmware) on Twitter - Follow for news, release alerts, and tips & tricks. (Maintained by [@thinkyhead](https://github.com/thinkyhead).)
->>>>>>> 5996c3a9
-
 ## Credits
 
 The current Marlin dev team consists of:
