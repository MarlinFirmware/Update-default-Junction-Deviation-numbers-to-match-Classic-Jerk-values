# Marlin 3D Printer Firmware

[![Build Status](https://travis-ci.org/MarlinFirmware/Marlin.svg?branch=RCBugFix)](https://travis-ci.org/MarlinFirmware/Marlin)
[![Coverity Scan Build Status](https://scan.coverity.com/projects/2224/badge.svg)](https://scan.coverity.com/projects/2224)

<img align="top" width=175 src="buildroot/share/pixmaps/logo/marlin-250.png" />

Additional documentation can be found at the [Marlin Home Page](http://marlinfw.org/).
Please test this firmware and inform us if it misbehaves in any way, volunteers are standing by!

## Bugfix Branch

__Not for production use. Use with caution!__

This branch is used to accumulate patches to the latest 1.1.x release version. Periodically this branch will form the basis for the next minor 1.1.x release.

Download earlier versions of Marlin on the [Releases page](https://github.com/MarlinFirmware/Marlin/releases). (The latest tagged release of Marlin is version 1.1.0.)

## Recent Changes
- 1.1.0 - 4 May 2017
  - See the [1.1.0 Release Notes](https://github.com/MarlinFirmware/Marlin/releases/tag/1.1.0) for a full list of changes.

- RC8 - 6 Dec 2016
  - Major performance improvement for Graphical LCDs
  - Simplified probe configuration
  - Enable Auto Bed Leveling by type
  - Reduce serial communication errors
  - Make Bilinear (Mesh) Grid Leveling available for non-delta
  - Support for Trinamic TMC2130 SilentStepStick SPI-based drivers
  - Add `M211` to Enable/Disable Software Endstops
  - Add `M355` to turn the case light on/off and set brightness
  - Improved I2C class with full master/slave support
  - Add `G38.2` `G38.3` command option for CNC style probing
  - Add `MINIMUM_STEPPER_PULSE` option to adjust step pulse duration
  - Add `R` parameter support for `G2`/`G3`
  - Add `M43` optional command (`PINS_DEBUGGING`)
  - Remove SCARA axis scaling
  - Improved sanity checking of configuration
  - Improved support for PlatformIO and command-line build
  - Usable `DELTA_CALIBRATION_MENU`
  - Support for Printrbot Rev.F
  - New and updated languages

- RC7 - 26 Jul 2016
  - Add Print Job Timer and Print Counter (`PRINTCOUNTER`)
  - New `M600` Filament Change (`FILAMENT_CHANGE_FEATURE`)
  - New `G12` Nozzle Clean (`NOZZLE_CLEAN_FEATURE`)
  - New `G27` Nozzle Park (`NOZZLE_PARK_FEATURE`)
  - Add support for `COREYZ`
  - Add a new Advance Extrusion algorithm (`LIN_ADVANCE`)
  - Add support for inches, Fahrenheit, Kelvin units (`INCH_MODE_SUPPORT`, `TEMPERATURE_UNITS_SUPPORT`)
  - Better handling of `G92` shifting of the coordinate space
  - Add Greek and Croatian languages
  - Improve the Manual (Mesh) Bed Leveling user interface
  - Add support for more boards, controllers, and probes:
    - Vellemann K8400 (`BOARD_K8400`)
    - RigidBot V2 (`BOARD_RIGIDBOARD_V2`)
    - Cartesio UI (`BOARD_CNCONTROLS_12`)
    - BLTouch probe sensor (`BLTOUCH`)
    - Viki 2 with RAMPS and MKS boards
  - Improve support for `DELTA` and other kinematics
  - Improve thermal management, add `WATCH_BED_TEMP_PERIOD`
  - Better handling of toolchange, multiple tools
  - Add support for two X steppers `X_DUAL_STEPPER_DRIVERS`
  - Add support for `SINGLENOZZLE`, `MIXING_EXTRUDER`, and `SWITCHING_EXTRUDER`
  - Simplified probe configuration, allow usage without bed leveling
  - And much more… See the [1.1.0-RC7 Change Log](https://github.com/MarlinFirmware/Marlin/releases/tag/1.1.0-RC7) for the complete list of changes.

- RC6 - 24 Apr 2016
  - Marlin now requires Arduino version 1.6.0 or later
  - Completed support for CoreXY / CoreXZ
  - See the [1.1.0-RC6 Change Log](https://github.com/MarlinFirmware/Marlin/releases/tag/1.1.0-RC6) for all the changes.

- RC5 - 01 Apr 2016
  - Warn if compiling with older versions (<1.50) of Arduino
  - Fix various LCD menu issues
  - Add formal support for MKSv1.3 and Sainsmart (RAMPS variants)
  - Fix bugs in M104, M109, and M190
  - Fix broken M404 command
  - Fix issues with M23 and "Start SD Print"
  - More output for M111
  - Rename FILAMENT_SENSOR to FILAMENT_WIDTH_SENSOR
  - Fix SD card bugs
  - and a lot more
  - See the [1.1.0-RC5 Change Log](https://github.com/MarlinFirmware/Marlin/releases/tag/1.1.0-RC5) for more!

- RC4 - 24 Mar 2016
  - Many lingering bugs and nagging issues addressed
  - Improvements to LCD menus, CoreXY/CoreXZ, Delta, Bed Leveling, and more…

- RC3 - 01 Dec 2015
  - A number of language sensitive strings have been revised
  - Formatting of the LCD display has been improved to handle negative coordinates better
  - Various compiler-related issues have been corrected

- RC2 - 29 Sep 2015
  - File styling reverted
  - LCD update frequency reduced

- RC1 - 19 Sep 2015
  - Published for testing

## Submitting Patches

Proposed patches should be submitted as a Pull Request against this branch ([bugfix-1.1.x](https://github.com/MarlinFirmware/Marlin/tree/bugfix-1.1.x)).

- This branch is for fixing bugs and integrating any new features for the duration of the Marlin 1.1.x life-cycle. We've opted for a simplified branch structure while we work on the maintainability and encapsulation of code modules. Version 1.2 and beyond should improve on separation of bug fixes and cutting-edge development.
- Follow the proper coding style to gain points with the maintainers. See our [Coding Standards](http://marlinfw.org/docs/development/coding_standards.html) page for more information.
- Please submit your questions and concerns to the [Issue Queue](https://github.com/MarlinFirmware/Marlin/issues). The "naive" question is often the one we forget to ask.

### [RepRap.org Wiki Page](http://reprap.org/wiki/Marlin)

## Credits

The current Marlin dev team consists of:
 - Roxanne Neufeld [[@Roxy-3D](https://github.com/Roxy-3D)] - English
 - Scott Lahteine [[@thinkyhead](https://github.com/thinkyhead)] - English
 - Bob Kuhn [[@Bob-the-Kuhn](https://github.com/Bob-the-Kuhn)] - English
 - Andreas Hardtung [[@AnHardt](https://github.com/AnHardt)] - Deutsch, English
 - Nico Tonnhofer [[@Wurstnase](https://github.com/Wurstnase)] - Deutsch, English
 - Jochen Groppe [[@CONSULitAS](https://github.com/CONSULitAS)] - Deutsch, English
 - João Brazio [[@jbrazio](https://github.com/jbrazio)] - Portuguese, English
 - Bo Hermannsen [[@boelle](https://github.com/boelle)] - Danish, English
 - Bob Cousins [[@bobc](https://github.com/bobc)] - English
 - [[@maverikou](https://github.com/maverikou)]
 - Chris Palmer [[@nophead](https://github.com/nophead)]
 - [[@paclema](https://github.com/paclema)]
 - Erik van der Zalm [[@ErikZalm](https://github.com/ErikZalm)]
 - David Braam [[@daid](https://github.com/daid)]
 - Bernhard Kubicek [[@bkubicek](https://github.com/bkubicek)]

More features have been added by:
<<<<<<< HEAD
 - Alberto Cotronei [@MagoKimbra] - English, Italian
 - Thomas Moore [@tcm0116]
 - Ernesto Martinez [@emartinez167]
 - Petr Zahradnik [@clexpert]
 - Kai [@Kaibob2]
 - Edward Patel [@epatel]
 - F. Malpartida [@fmalpartida] - English, Spanish
 - [@esenapaj] - English, Japanese
 - [@benlye]
 - [@Tannoo]
 - [@teemuatlut]
 - [@bgort]
 - Luc Van daele [@LVD-AC] - Dutch, French, English
 - [@paulusjacobus]
=======
 - Alberto Cotronei [[@MagoKimbra](https://github.com/MagoKimbra)] - English, Italian
 - Thomas Moore [[@tcm0116](https://github.com/tcm0116)]
 - Ernesto Martinez [[@emartinez167](https://github.com/emartinez167)]
 - Petr Zahradnik [[@clexpert](https://github.com/clexpert)]
 - Kai [[@Kaibob2](https://github.com/Kaibob2)]
 - Edward Patel [[@epatel](https://github.com/epatel)]
 - F. Malpartida [[@fmalpartida](https://github.com/fmalpartida)] - English, Spanish
 - [[@esenapaj](https://github.com/esenapaj)] - English, Japanese
 - [[@benlye](https://github.com/benlye)]
 - [[@Tannoo](https://github.com/Tannoo)]
 - [[@teemuatlut](https://github.com/teemuatlut)]
 - [[@bgort](https://github.com/bgort)]
 - [[@LVD-AC](https://github.com/LVD-AC)]
 - [[@paulusjacobus](https://github.com/paulusjacobus)]
>>>>>>> 47cae292
 - ...and many others

## License

Marlin is published under the [GPL license](/LICENSE) because we believe in open development. The GPL comes with both rights and obligations. Whether you use Marlin firmware as the driver for your open or closed-source product, you must keep Marlin open, and you must provide your compatible Marlin source code to end users upon request. The most straightforward way to comply with the Marlin license is to make a fork of Marlin on Github, perform your modifications, and direct users to your modified fork.

While we can't prevent the use of this code in products (3D printers, CNC, etc.) that are closed source or crippled by a patent, we would prefer that you choose another firmware or, better yet, make your own.<|MERGE_RESOLUTION|>--- conflicted
+++ resolved
@@ -130,22 +130,6 @@
  - Bernhard Kubicek [[@bkubicek](https://github.com/bkubicek)]
 
 More features have been added by:
-<<<<<<< HEAD
- - Alberto Cotronei [@MagoKimbra] - English, Italian
- - Thomas Moore [@tcm0116]
- - Ernesto Martinez [@emartinez167]
- - Petr Zahradnik [@clexpert]
- - Kai [@Kaibob2]
- - Edward Patel [@epatel]
- - F. Malpartida [@fmalpartida] - English, Spanish
- - [@esenapaj] - English, Japanese
- - [@benlye]
- - [@Tannoo]
- - [@teemuatlut]
- - [@bgort]
- - Luc Van daele [@LVD-AC] - Dutch, French, English
- - [@paulusjacobus]
-=======
  - Alberto Cotronei [[@MagoKimbra](https://github.com/MagoKimbra)] - English, Italian
  - Thomas Moore [[@tcm0116](https://github.com/tcm0116)]
  - Ernesto Martinez [[@emartinez167](https://github.com/emartinez167)]
@@ -158,9 +142,8 @@
  - [[@Tannoo](https://github.com/Tannoo)]
  - [[@teemuatlut](https://github.com/teemuatlut)]
  - [[@bgort](https://github.com/bgort)]
- - [[@LVD-AC](https://github.com/LVD-AC)]
+ - Luc Van Daele [[@LVD-AC](https://github.com/LVD-AC)] - Dutch, French, English
  - [[@paulusjacobus](https://github.com/paulusjacobus)]
->>>>>>> 47cae292
  - ...and many others
 
 ## License
