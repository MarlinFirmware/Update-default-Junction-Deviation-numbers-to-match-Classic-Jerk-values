# Marlin 3D Printer Firmware

![GitHub](https://img.shields.io/github/license/marlinfirmware/marlin.svg)
![GitHub contributors](https://img.shields.io/github/contributors/marlinfirmware/marlin.svg)
![GitHub Release Date](https://img.shields.io/github/release-date/marlinfirmware/marlin.svg)
[![Build Status](https://github.com/MarlinFirmware/Marlin/workflows/CI/badge.svg?branch=bugfix-2.0.x)](https://github.com/MarlinFirmware/Marlin/actions)

<img align="right" width=175 src="buildroot/share/pixmaps/logo/marlin-250.png" />

Additional documentation can be found at the [Marlin Home Page](https://marlinfw.org/).
Please test this firmware and let us know if it misbehaves in any way. Volunteers are standing by!

## Marlin 2.0 Bugfix Branch

__Not for production use. Use with caution!__

Marlin 2.0 takes this popular RepRap firmware to the next level by adding support for much faster 32-bit and ARM-based boards while improving support for 8-bit AVR boards. Read about Marlin's decision to use a "Hardware Abstraction Layer" below.

This branch is for patches to the latest 2.0.x release version. Periodically this branch will form the basis for the next minor 2.0.x release.

Download earlier versions of Marlin on the [Releases page](https://github.com/MarlinFirmware/Marlin/releases).

## Building Marlin 2.0

To build Marlin 2.0 you'll need [Arduino IDE 1.8.8 or newer](https://www.arduino.cc/en/main/software) or [PlatformIO](https://docs.platformio.org/en/latest/ide.html#platformio-ide). We've posted detailed instructions on [Building Marlin with Arduino](https://marlinfw.org/docs/basics/install_arduino.html) and [Building Marlin with PlatformIO for ReArm](https://marlinfw.org/docs/basics/install_rearm.html) (which applies well to other 32-bit boards).

## Hardware Abstraction Layer (HAL)

Marlin 2.0 introduces a layer of abstraction so that all the existing high-level code can be built for 32-bit platforms while still retaining full 8-bit AVR compatibility. Retaining AVR compatibility and a single code-base is important to us, because we want to make sure that features and patches get as much testing and attention as possible, and that all platforms always benefit from the latest improvements.

### Current HALs

  #### AVR (8-bit)

  board|processor|speed|flash|sram|logic|fpu
  ----|---------|-----|-----|----|-----|---
  [Arduino AVR](https://www.arduino.cc/)|ATmega, ATTiny, etc.|16-20MHz|64-256k|2-16k|5V|no

  #### DUE

  boards|processor|speed|flash|sram|logic|fpu
  ----|---------|-----|-----|----|-----|---
  [Arduino Due](https://www.arduino.cc/en/Guide/ArduinoDue), [RAMPS-FD](https://www.reprap.org/wiki/RAMPS-FD), etc.|[SAM3X8E ARM-Cortex M3](https://www.microchip.com/wwwproducts/en/ATsam3x8e)|84MHz|512k|64+32k|3.3V|no

  #### ESP32

  board|processor|speed|flash|sram|logic|fpu
  ----|---------|-----|-----|----|-----|---
  [ESP32](https://www.espressif.com/en/products/hardware/esp32/overview)|Tensilica Xtensa LX6|160-240MHz variants|---|---|3.3V|---

  #### LPC1768 / LPC1769

  boards|processor|speed|flash|sram|logic|fpu
  ----|---------|-----|-----|----|-----|---
  [Re-ARM](https://www.kickstarter.com/projects/1245051645/re-arm-for-ramps-simple-32-bit-upgrade)|[LPC1768 ARM-Cortex M3](https://www.nxp.com/products/microcontrollers-and-processors/arm-based-processors-and-mcus/lpc-cortex-m-mcus/lpc1700-cortex-m3/512kb-flash-64kb-sram-ethernet-usb-lqfp100-package:LPC1768FBD100)|100MHz|512k|32+16+16k|3.3-5V|no
  [MKS SBASE](https://reprap.org/forum/read.php?13,499322)|LPC1768 ARM-Cortex M3|100MHz|512k|32+16+16k|3.3-5V|no
  [Selena Compact](https://github.com/Ales2-k/Selena)|LPC1768 ARM-Cortex M3|100MHz|512k|32+16+16k|3.3-5V|no
  [Azteeg X5 GT](https://www.panucatt.com/azteeg_X5_GT_reprap_3d_printer_controller_p/ax5gt.htm)|LPC1769 ARM-Cortex M3|120MHz|512k|32+16+16k|3.3-5V|no
  [Smoothieboard](https://reprap.org/wiki/Smoothieboard)|LPC1769 ARM-Cortex M3|120MHz|512k|64k|3.3-5V|no

  #### SAMD51

  boards|processor|speed|flash|sram|logic|fpu
  ----|---------|-----|-----|----|-----|---
  [Adafruit Grand Central M4](https://www.adafruit.com/product/4064)|[SAMD51P20A ARM-Cortex M4](https://www.microchip.com/wwwproducts/en/ATSAMD51P20A)|120MHz|1M|256k|3.3V|yes

  #### STM32F1

  boards|processor|speed|flash|sram|logic|fpu
  ----|---------|-----|-----|----|-----|---
  [Arduino STM32](https://github.com/rogerclarkmelbourne/Arduino_STM32)|[STM32F1](https://www.st.com/en/microcontrollers-microprocessors/stm32f103.html) ARM-Cortex M3|72MHz|256-512k|48-64k|3.3V|no
  [Geeetech3D GTM32](https://github.com/Geeetech3D/Diagram/blob/master/Rostock301/Hardware_GTM32_PRO_VB.pdf)|[STM32F1](https://www.st.com/en/microcontrollers-microprocessors/stm32f103.html) ARM-Cortex M3|72MHz|256-512k|48-64k|3.3V|no

  #### STM32F4

  boards|processor|speed|flash|sram|logic|fpu
  ----|---------|-----|-----|----|-----|---
  [STEVAL-3DP001V1](https://www.st.com/en/evaluation-tools/steval-3dp001v1.html)|[STM32F401VE Arm-Cortex M4](https://www.st.com/en/microcontrollers-microprocessors/stm32f401ve.html)|84MHz|512k|64+32k|3.3-5V|yes

  #### Teensy++ 2.0

  boards|processor|speed|flash|sram|logic|fpu
  ----|---------|-----|-----|----|-----|---
  [Teensy++ 2.0](https://www.microchip.com/wwwproducts/en/AT90USB1286)|[AT90USB1286](https://www.microchip.com/wwwproducts/en/AT90USB1286)|16MHz|128k|8k|5V|no

  #### Teensy 3.1 / 3.2

  boards|processor|speed|flash|sram|logic|fpu
  ----|---------|-----|-----|----|-----|---
  [Teensy 3.2](https://www.pjrc.com/store/teensy32.html)|[MK20DX256VLH7](https://www.mouser.com/ProductDetail/NXP-Freescale/MK20DX256VLH7) ARM-Cortex M4|72MHz|256k|32k|3.3V-5V|yes

  #### Teensy 3.5 / 3.6

  boards|processor|speed|flash|sram|logic|fpu
  ----|---------|-----|-----|----|-----|---
  [Teensy 3.5](https://www.pjrc.com/store/teensy35.html)|[MK64FX512VMD12](https://www.mouser.com/ProductDetail/NXP-Freescale/MK64FX512VMD12) ARM-Cortex M4|120MHz|512k|192k|3.3-5V|yes
  [Teensy 3.6](https://www.pjrc.com/store/teensy36.html)|[MK66FX1M0VMD18](https://www.mouser.com/ProductDetail/NXP-Freescale/MK66FX1M0VMD18) ARM-Cortex M4|180MHz|1M|256k|3.3V|yes

  #### Teensy 4.0 / 4.1

  boards|processor|speed|flash|sram|logic|fpu
  ----|---------|-----|-----|----|-----|---
  [Teensy 4.0](https://www.pjrc.com/store/teensy40.html)|[IMXRT1062DVL6A](https://www.mouser.com/new/nxp-semiconductors/nxp-imx-rt1060-crossover-processor/) ARM-Cortex M7|600MHz|1M|2M|3.3V|yes
  [Teensy 4.1](https://www.pjrc.com/store/teensy41.html)|[IMXRT1062DVJ6A](https://www.mouser.com/new/nxp-semiconductors/nxp-imx-rt1060-crossover-processor/) ARM-Cortex M7|600MHz|1M|2M|3.3V|yes

## Submitting Patches

Proposed patches should be submitted as a Pull Request against the ([bugfix-2.0.x](https://github.com/MarlinFirmware/Marlin/tree/bugfix-2.0.x)) branch.

- This branch is for fixing bugs and integrating any new features for the duration of the Marlin 2.0.x life-cycle.
- Follow the [Coding Standards](https://marlinfw.org/docs/development/coding_standards.html) to gain points with the maintainers.
<<<<<<< HEAD
- Please submit your questions and concerns to the [Issue Queue](https://github.com/MarlinFirmware/Marlin/issues).
- If you make significant changes, try to run tests locally if you can
  - It's optional: running all the tests on Windows might take a long time, and they will run anyway on GitHub
  - If you're running the tests on Linux, or on WSL with the code on a Linux volume, the speed is much faster
  - You can use `make tests-all-local`/`make tests-single-local TEST_TARGET=...`
  - If you prefer Docker you can use `make tests-all-local-docker`/`make tests-all-local-docker TEST_TARGET=...`
=======
- Please submit Feature Requests and Bug Reports to the [Issue Queue](https://github.com/MarlinFirmware/Marlin/issues/new/choose). Support resources are also listed there.
>>>>>>> ea371618

### [RepRap.org Wiki Page](https://reprap.org/wiki/Marlin)

## Credits

The current Marlin dev team consists of:

 - Scott Lahteine [[@thinkyhead](https://github.com/thinkyhead)] - USA &nbsp; [Donate](https://www.thinkyhead.com/donate-to-marlin) / Flattr: [![Flattr Scott](https://api.flattr.com/button/flattr-badge-small.png)](https://flattr.com/submit/auto?user_id=thinkyhead&url=https://github.com/MarlinFirmware/Marlin&title=Marlin&language=&tags=github&category=software)
 - Roxanne Neufeld [[@Roxy-3D](https://github.com/Roxy-3D)] - USA
 - Chris Pepper [[@p3p](https://github.com/p3p)] - UK
 - Bob Kuhn [[@Bob-the-Kuhn](https://github.com/Bob-the-Kuhn)] - USA
 - João Brazio [[@jbrazio](https://github.com/jbrazio)] - Portugal
 - Erik van der Zalm [[@ErikZalm](https://github.com/ErikZalm)] - Netherlands &nbsp; [![Flattr Erik](https://api.flattr.com/button/flattr-badge-large.png)](https://flattr.com/submit/auto?user_id=ErikZalm&url=https://github.com/MarlinFirmware/Marlin&title=Marlin&language=&tags=github&category=software)

## License

Marlin is published under the [GPL license](/LICENSE) because we believe in open development. The GPL comes with both rights and obligations. Whether you use Marlin firmware as the driver for your open or closed-source product, you must keep Marlin open, and you must provide your compatible Marlin source code to end users upon request. The most straightforward way to comply with the Marlin license is to make a fork of Marlin on Github, perform your modifications, and direct users to your modified fork.

While we can't prevent the use of this code in products (3D printers, CNC, etc.) that are closed source or crippled by a patent, we would prefer that you choose another firmware or, better yet, make your own.<|MERGE_RESOLUTION|>--- conflicted
+++ resolved
@@ -109,16 +109,12 @@
 
 - This branch is for fixing bugs and integrating any new features for the duration of the Marlin 2.0.x life-cycle.
 - Follow the [Coding Standards](https://marlinfw.org/docs/development/coding_standards.html) to gain points with the maintainers.
-<<<<<<< HEAD
-- Please submit your questions and concerns to the [Issue Queue](https://github.com/MarlinFirmware/Marlin/issues).
-- If you make significant changes, try to run tests locally if you can
-  - It's optional: running all the tests on Windows might take a long time, and they will run anyway on GitHub
-  - If you're running the tests on Linux, or on WSL with the code on a Linux volume, the speed is much faster
-  - You can use `make tests-all-local`/`make tests-single-local TEST_TARGET=...`
-  - If you prefer Docker you can use `make tests-all-local-docker`/`make tests-all-local-docker TEST_TARGET=...`
-=======
 - Please submit Feature Requests and Bug Reports to the [Issue Queue](https://github.com/MarlinFirmware/Marlin/issues/new/choose). Support resources are also listed there.
->>>>>>> ea371618
+- Whenever you add new features, be sure to add tests to `buildroot/tests` and then run your tests locally, if possible.
+  - It's optional: Running all the tests on Windows might take a long time, and they will run anyway on GitHub.
+  - If you're running the tests on Linux (or on WSL with the code on a Linux volume) the speed is much faster.
+  - You can use `make tests-all-local` or `make tests-single-local TEST_TARGET=...`.
+  - If you prefer Docker you can use `make tests-all-local-docker` or `make tests-all-local-docker TEST_TARGET=...`.
 
 ### [RepRap.org Wiki Page](https://reprap.org/wiki/Marlin)
 
