# Marlin CNC Firmware :-)

![GitHub](https://img.shields.io/github/license/marlinfirmware/marlin.svg)
![GitHub contributors](https://img.shields.io/github/contributors/marlinfirmware/marlin.svg)
![GitHub Release Date](https://img.shields.io/github/release-date/marlinfirmware/marlin.svg)
[![Build Status](https://github.com/MarlinFirmware/Marlin/workflows/CI/badge.svg?branch=bugfix-2.0.x)](https://github.com/MarlinFirmware/Marlin/actions)

<img align="right" width=175 src="buildroot/share/pixmaps/logo/marlin-250.png" />

Additional documentation can be found at the [Marlin Home Page](http://marlinfw.org/).
Please let us know if Marlin misbehaves in any way. Volunteers are standing by!

**ALL CREDITS GO TO THE AMAZING MARLIM TEAM**

## Marlin 2.0

Marlin 2.0 takes this popular RepRap firmware to the next level by adding support for much faster 32-bit and ARM-based boards while improving support for 8-bit AVR boards. Read about Marlin's decision to use a "Hardware Abstraction Layer" below.

Download earlier versions of Marlin on the [Releases page](https://github.com/MarlinFirmware/Marlin/releases).

## What's in this fork?

Marlin is built for 3D printers. But frankly, it's just a very advanced version of what GRBL should have been. So, instead of 
attempting to get VFD spindles (and CNC routers) to work in GRBL, I decided to use Marlin instead. 

As for a client, CNCJS will do the trick.

## VFD code

This fork contains code for CNC spindles driven by a VFD through an RS485 protocol. 
I'm using a P2 converter of Huanyang, using a non-std modbus. For more background on how this works, see the 
[protocol specs and R&D](docs/P2A_VFD_Modbus_Protocol.md), which have been tested already in a small arduino application
(and is working). 

Note that P2 VFD's have a different protocol than other Huanyang VFD's. However, it is pretty easy to use different protocol commands,
because the basic structure is more or less the same. The commands for other VFD's can be found [here](https://github.com/bdring/Grbl_Esp32/blob/master/Grbl_Esp32/Spindles/HuanyangSpindle.cpp).

Why modbus/RS485? Well, if you want 10.000 RPM, you don't want 9000 RPM or 8000 RPM. A digital protocol is much more stable and robust
for sending digital data. Second, feedback. If you set your spindle to 10.000 RPM, it will take some time to get to that speed. You
want to start routing once (and NOT BEFORE) it reaches that speed. And third, if you start up your system, you want to know the 
parameters before you start messing around with them. And last, if you plumb your drill bit into your piece, you want to make sure that 
your spindle is running, which can be queried here. RS485 capabilities give you all that, along with all the options to configure
your device. It's by far the best option to communicate with proper spindles.

The API interface itself that going to use is pretty much the same as the Spindle_laser code. In other words, I attempted to retain as 
much of the original API as possible.

**THIS IS A WIP!**

<<<<<<< HEAD
- TODO: Test. All the code is implemented, but not properly tested. It probably won't break anything, but best to have that STOP button for now...
=======
Even though all code is currently implemented, it is by no means tested enough.
>>>>>>> f336ddd8

## Building Marlin 2.0

To build Marlin 2.0 you'll need [Arduino IDE 1.8.8 or newer](https://www.arduino.cc/en/main/software) or [PlatformIO](http://docs.platformio.org/en/latest/ide.html#platformio-ide). Detailed build and install instructions are posted at:

  - [Installing Marlin (Arduino)](http://marlinfw.org/docs/basics/install_arduino.html)
  - [Installing Marlin (VSCode)](http://marlinfw.org/docs/basics/install_platformio_vscode.html).

### Supported Platforms

  Platform|MCU|Example Boards
  --------|---|-------
  [Arduino AVR](https://www.arduino.cc/)|ATmega|RAMPS, Melzi, RAMBo
  [Teensy++ 2.0](http://www.microchip.com/wwwproducts/en/AT90USB1286)|AT90USB1286|Printrboard
  [Arduino Due](https://www.arduino.cc/en/Guide/ArduinoDue)|SAM3X8E|RAMPS-FD, RADDS, RAMPS4DUE
  [LPC1768](http://www.nxp.com/products/microcontrollers-and-processors/arm-based-processors-and-mcus/lpc-cortex-m-mcus/lpc1700-cortex-m3/512kb-flash-64kb-sram-ethernet-usb-lqfp100-package:LPC1768FBD100)|ARM® Cortex-M3|MKS SBASE, Re-ARM, Selena Compact
  [LPC1769](https://www.nxp.com/products/processors-and-microcontrollers/arm-microcontrollers/general-purpose-mcus/lpc1700-cortex-m3/512kb-flash-64kb-sram-ethernet-usb-lqfp100-package:LPC1769FBD100)|ARM® Cortex-M3|Smoothieboard, Azteeg X5 mini, TH3D EZBoard
  [STM32F103](https://www.st.com/en/microcontrollers-microprocessors/stm32f103.html)|ARM® Cortex-M3|Malyan M200, GTM32 Pro, MKS Robin, BTT SKR Mini
  [STM32F401](https://www.st.com/en/microcontrollers-microprocessors/stm32f401.html)|ARM® Cortex-M4|ARMED, Rumba32, SKR Pro, Lerdge, FYSETC S6
  [STM32F7x6](https://www.st.com/en/microcontrollers-microprocessors/stm32f7x6.html)|ARM® Cortex-M7|The Borg, RemRam V1
  [SAMD51P20A](https://www.adafruit.com/product/4064)|ARM® Cortex-M4|Adafruit Grand Central M4
  [Teensy 3.5](https://www.pjrc.com/store/teensy35.html)|ARM® Cortex-M4|
  [Teensy 3.6](https://www.pjrc.com/store/teensy36.html)|ARM® Cortex-M4|

## Submitting Changes

- Submit **Bug Fixes** as Pull Requests to the ([bugfix-2.0.x](https://github.com/MarlinFirmware/Marlin/tree/bugfix-2.0.x)) branch.
- Follow the [Coding Standards](http://marlinfw.org/docs/development/coding_standards.html) to gain points with the maintainers.
- Please submit your questions and concerns to the [Issue Queue](https://github.com/MarlinFirmware/Marlin/issues).

## Marlin Support

For best results getting help with configuration and troubleshooting, please use the following resources:

- [Marlin Documentation](http://marlinfw.org) - Official Marlin documentation
- [Marlin Discord](https://discord.gg/n5NJ59y) - Discuss issues with Marlin users and developers
- Facebook Group ["Marlin Firmware"](https://www.facebook.com/groups/1049718498464482/)
- RepRap.org [Marlin Forum](http://forums.reprap.org/list.php?415)
- [Tom's 3D Forums](https://discuss.toms3d.org/)
- Facebook Group ["Marlin Firmware for 3D Printers"](https://www.facebook.com/groups/3Dtechtalk/)
- [Marlin Configuration](https://www.youtube.com/results?search_query=marlin+configuration) on YouTube

## Credits

The current Marlin dev team consists of:

 - Scott Lahteine [[@thinkyhead](https://github.com/thinkyhead)] - USA &nbsp; [Donate](http://www.thinkyhead.com/donate-to-marlin) / Flattr: [![Flattr Scott](http://api.flattr.com/button/flattr-badge-large.png)](https://flattr.com/submit/auto?user_id=thinkyhead&url=https://github.com/MarlinFirmware/Marlin&title=Marlin&language=&tags=github&category=software)
 - Roxanne Neufeld [[@Roxy-3D](https://github.com/Roxy-3D)] - USA
 - Chris Pepper [[@p3p](https://github.com/p3p)] - UK
 - Bob Kuhn [[@Bob-the-Kuhn](https://github.com/Bob-the-Kuhn)] - USA
 - João Brazio [[@jbrazio](https://github.com/jbrazio)] - Portugal
 - Erik van der Zalm [[@ErikZalm](https://github.com/ErikZalm)] - Netherlands &nbsp; [![Flattr Erik](http://api.flattr.com/button/flattr-badge-large.png)](https://flattr.com/submit/auto?user_id=ErikZalm&url=https://github.com/MarlinFirmware/Marlin&title=Marlin&language=&tags=github&category=software)

## License

Marlin is published under the [GPL license](/LICENSE) because we believe in open development. The GPL comes with both rights and obligations. Whether you use Marlin firmware as the driver for your open or closed-source product, you must keep Marlin open, and you must provide your compatible Marlin source code to end users upon request. The most straightforward way to comply with the Marlin license is to make a fork of Marlin on Github, perform your modifications, and direct users to your modified fork.

While we can't prevent the use of this code in products (3D printers, CNC, etc.) that are closed source or crippled by a patent, we would prefer that you choose another firmware or, better yet, make your own.<|MERGE_RESOLUTION|>--- conflicted
+++ resolved
@@ -47,11 +47,7 @@
 
 **THIS IS A WIP!**
 
-<<<<<<< HEAD
-- TODO: Test. All the code is implemented, but not properly tested. It probably won't break anything, but best to have that STOP button for now...
-=======
 Even though all code is currently implemented, it is by no means tested enough.
->>>>>>> f336ddd8
 
 ## Building Marlin 2.0
 
