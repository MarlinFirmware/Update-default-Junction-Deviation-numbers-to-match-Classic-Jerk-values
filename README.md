--- conflicted
+++ resolved
@@ -2,54 +2,19 @@
 
 <img align="top" width=175 src="buildroot/share/pixmaps/logo/marlin-250.png" />
 
-<<<<<<< HEAD
-Additional documentation can be found at [The Marlin Documentation Project](https://marlinfw.org/).
-
-## Release Candidate -- Marlin 1.1.0-RC7 - 26 July 2016
-=======
 Additional documentation can be found at [The Marlin Documentation Project](https://www.marlinfw.org/).
 Please test this firmware and inform us if it misbehaves in any way, volunteers are standing by!
 
-## Release Candidate -- Marlin 1.1.0-RCBugFix - 26 July 2016
->>>>>>> 6eed37aa
+## Release Candidate -- Marlin 1.1.0-RC7 - 31 July 2016
 
 __Not for production use – use with caution!__
 
 You can download earlier versions of Marlin on the [Releases page](https://github.com/MarlinFirmware/Marlin/releases). (The latest "stable" release of Marlin is 1.0.2-1.)
 
-<<<<<<< HEAD
-The latest Release Candidate lives in the ["RC" branch](https://github.com/MarlinFirmware/Marlin/tree/RC). Bugs that we find in the current Release Candidate are patched in the ["RCBugFix" branch](https://github.com/MarlinFirmware/Marlin/tree/RC), so during beta testing this is where you can always find the latest code on its way towards release.
-=======
 The latest Release Candidate lives in the ["RC" branch](https://github.com/MarlinFirmware/Marlin/tree/RC). Bugs that we find in the current Release Candidate are patched in the ["RCBugFix" branch](https://github.com/MarlinFirmware/Marlin/tree/RCBugFix), so during beta testing this is where you can always find the latest code on its way towards release.
->>>>>>> 6eed37aa
 
 ## Recent Changes
-- RC7 - 26 Jul 2016
-  - Add Print Job Timer and Print Counter (`PRINTCOUNTER`)
-  - New `M600` Filament Change (`FILAMENT_CHANGE_FEATURE`)
-  - New `G12` Nozzle Clean (`NOZZLE_CLEAN_FEATURE`)
-  - New `G27` Nozzle Park (`NOZZLE_PARK_FEATURE`)
-  - Add support for `COREYZ`
-  - Add a new Advance Extrusion algorithm (`LIN_ADVANCE`)
-  - Add support for inches, Fahrenheit, Kelvin units (`INCH_MODE_SUPPORT`, `TEMPERATURE_UNITS_SUPPORT`)
-  - Better handling of `G92` shifting of the coordinate space
-  - Add Greek and Croatian languages
-  - Improve the Manual (Mesh) Bed Leveling user interface
-  - Add support for more boards, controllers, and probes:
-    - Vellemann K8400 (`BOARD_K8400`)
-    - RigidBot V2 (`BOARD_RIGIDBOARD_V2`)
-    - Cartesio UI (`BOARD_CNCONTROLS_12`)
-    - BLTouch probe sensor (`BLTOUCH`)
-    - Viki 2 with RAMPS and MKS boards
-  - Improve support for `DELTA` and other kinematics
-  - Improve thermal management, add `WATCH_BED_TEMP_PERIOD`
-  - Better handling of toolchange, multiple tools
-  - Add support for two X steppers `X_DUAL_STEPPER_DRIVERS`
-  - Add support for `SINGLENOZZLE`, `MIXING_EXTRUDER`, and `SWITCHING_EXTRUDER`
-  - Simplified probe configuration, allow usage without bed leveling
-  - And much more… See the [1.1.0-RC7 Change Log](https://github.com/MarlinFirmware/Marlin/releases/tag/1.1.0-RC7) for the complete list of changes.
-
-- RC7 - 26 Jul 2016
+- RC7 - 31 Jul 2016
   - Add Print Job Timer and Print Counter (`PRINTCOUNTER`)
   - New `M600` Filament Change (`FILAMENT_CHANGE_FEATURE`)
   - New `G12` Nozzle Clean (`NOZZLE_CLEAN_FEATURE`)
