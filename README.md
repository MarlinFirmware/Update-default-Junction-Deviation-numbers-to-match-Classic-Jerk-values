# Marlin 3D Printer Firmware

![GitHub](https://img.shields.io/github/license/marlinfirmware/marlin.svg)
![GitHub contributors](https://img.shields.io/github/contributors/marlinfirmware/marlin.svg)
![GitHub Release Date](https://img.shields.io/github/release-date/marlinfirmware/marlin.svg)
[![Build Status](https://github.com/MarlinFirmware/Marlin/workflows/CI/badge.svg?branch=bugfix-2.0.x)](https://github.com/MarlinFirmware/Marlin/actions)

<img align="right" width=175 src="buildroot/share/pixmaps/logo/marlin-250.png" />

Additional documentation can be found at the [Marlin Home Page](https://marlinfw.org/).
Please test this firmware and let us know if it misbehaves in any way. Volunteers are standing by!

# Last release of Marlin BugFix 2.0.8. for Delta FLSun QQS-Pro (motherboard HISPEED).

**20201022 Updated Marlin BugFix 2.0.8.1 for FLSun QQS-Pro with A4988 and TMC220x (Easy to configure by "QQS_Config.h" file)**

-Integration in the Marlin firmware of the HISPEED motherboard and configuration files for the QQS-Pro.

-Fixed Deploy/Stow ZProbe

-Fixed for users using E3Dv6 hotend

-Others TIPS(QQS_Config.h, Quick calibration, Menu management of NeoPixel leds, etc).


20201001 Updated Marlin 2.0.7 for FLSun QQ-S with A4988 and TMC220x mode _UART and _StandAlone.

20200830 Updated Marlin 2.0.6 for FLSun QQ-S with A4988 and TMC2208_StandAlone.

20200827 Updated Marlin 2.0.6 for FLSun QQ-S with A4988.

20200815 Updated Marlin 2.0.6 for FLSun QQ-S.

Thanks to [Anders Salhman](https://github.com/AndersSahlman) & [Martin Carlsson](https://github.com/orecus) for their work and inspiration.

## I am not responsible for any Damage done do your Printer by using this. Using anything else than stock firmware requieres quite some knowlege.

## This is my experimental Marlin firmware on Delta FLSun QQ-S 

## Building Marlin 2.0

To build Marlin 2.0 you'll need [Arduino IDE 1.8.8 or newer](https://www.arduino.cc/en/main/software) or [PlatformIO](http://docs.platformio.org/en/latest/ide.html#platformio-ide). Detailed build and install instructions are posted at:

  - [Installing Marlin (Arduino)](http://marlinfw.org/docs/basics/install_arduino.html)
  - [Installing Marlin (VSCode)](http://marlinfw.org/docs/basics/install_platformio_vscode.html).

### Supported Platforms

  Platform|MCU|Example Boards
  --------|---|-------
  [Arduino AVR](https://www.arduino.cc/)|ATmega|RAMPS, Melzi, RAMBo
  [Teensy++ 2.0](http://www.microchip.com/wwwproducts/en/AT90USB1286)|AT90USB1286|Printrboard
  [Arduino Due](https://www.arduino.cc/en/Guide/ArduinoDue)|SAM3X8E|RAMPS-FD, RADDS, RAMPS4DUE
  [LPC1768](http://www.nxp.com/products/microcontrollers-and-processors/arm-based-processors-and-mcus/lpc-cortex-m-mcus/lpc1700-cortex-m3/512kb-flash-64kb-sram-ethernet-usb-lqfp100-package:LPC1768FBD100)|ARM® Cortex-M3|MKS SBASE, Re-ARM, Selena Compact
  [LPC1769](https://www.nxp.com/products/processors-and-microcontrollers/arm-microcontrollers/general-purpose-mcus/lpc1700-cortex-m3/512kb-flash-64kb-sram-ethernet-usb-lqfp100-package:LPC1769FBD100)|ARM® Cortex-M3|Smoothieboard, Azteeg X5 mini, TH3D EZBoard
  [STM32F103](https://www.st.com/en/microcontrollers-microprocessors/stm32f103.html)|ARM® Cortex-M3|Malyan M200, GTM32 Pro, MKS Robin, BTT SKR Mini
  [STM32F401](https://www.st.com/en/microcontrollers-microprocessors/stm32f401.html)|ARM® Cortex-M4|ARMED, Rumba32, SKR Pro, Lerdge, FYSETC S6
  [STM32F7x6](https://www.st.com/en/microcontrollers-microprocessors/stm32f7x6.html)|ARM® Cortex-M7|The Borg, RemRam V1
  [SAMD51P20A](https://www.adafruit.com/product/4064)|ARM® Cortex-M4|Adafruit Grand Central M4
  [Teensy 3.5](https://www.pjrc.com/store/teensy35.html)|ARM® Cortex-M4|
  [Teensy 3.6](https://www.pjrc.com/store/teensy36.html)|ARM® Cortex-M4|

## Submitting Changes

- Submit **Bug Fixes** as Pull Requests to the ([bugfix-2.0.x](https://github.com/MarlinFirmware/Marlin/tree/bugfix-2.0.x)) branch.
- Follow the [Coding Standards](http://marlinfw.org/docs/development/coding_standards.html) to gain points with the maintainers.
- Please submit your questions and concerns to the [Issue Queue](https://github.com/MarlinFirmware/Marlin/issues).

## Marlin Support

<<<<<<< HEAD
For best results getting help with configuration and troubleshooting, please use the following resources:
=======
- This branch is for fixing bugs and integrating any new features for the duration of the Marlin 2.0.x life-cycle.
- Follow the [Coding Standards](https://marlinfw.org/docs/development/coding_standards.html) to gain points with the maintainers.
- Please submit Feature Requests and Bug Reports to the [Issue Queue](https://github.com/MarlinFirmware/Marlin/issues/new/choose). Support resources are also listed there.
>>>>>>> 4e2e521a

- [Marlin Documentation](http://marlinfw.org) - Official Marlin documentation
- [Marlin Discord](https://discord.gg/n5NJ59y) - Discuss issues with Marlin users and developers
- Facebook Group ["Marlin Firmware"](https://www.facebook.com/groups/1049718498464482/)
- RepRap.org [Marlin Forum](http://forums.reprap.org/list.php?415)
- [Tom's 3D Forums](https://forum.toms3d.org/)
- Facebook Group ["Marlin Firmware for 3D Printers"](https://www.facebook.com/groups/3Dtechtalk/)
- [Marlin Configuration](https://www.youtube.com/results?search_query=marlin+configuration) on YouTube

## Credits

The current Marlin dev team consists of:

 - Scott Lahteine [[@thinkyhead](https://github.com/thinkyhead)] - USA &nbsp; [Donate](http://www.thinkyhead.com/donate-to-marlin)
 - Roxanne Neufeld [[@Roxy-3D](https://github.com/Roxy-3D)] - USA
 - Chris Pepper [[@p3p](https://github.com/p3p)] - UK
 - Bob Kuhn [[@Bob-the-Kuhn](https://github.com/Bob-the-Kuhn)] - USA
 - Erik van der Zalm [[@ErikZalm](https://github.com/ErikZalm)] - Netherlands &nbsp; [![Flattr Erik](https://api.flattr.com/button/flattr-badge-large.png)](https://flattr.com/submit/auto?user_id=ErikZalm&url=https://github.com/MarlinFirmware/Marlin&title=Marlin&language=&tags=github&category=software)

## License

Marlin is published under the [GPL license](/LICENSE) because we believe in open development. The GPL comes with both rights and obligations. Whether you use Marlin firmware as the driver for your open or closed-source product, you must keep Marlin open, and you must provide your compatible Marlin source code to end users upon request. The most straightforward way to comply with the Marlin license is to make a fork of Marlin on Github, perform your modifications, and direct users to your modified fork.

While we can't prevent the use of this code in products (3D printers, CNC, etc.) that are closed source or crippled by a patent, we would prefer that you choose another firmware or, better yet, make your own.<|MERGE_RESOLUTION|>--- conflicted
+++ resolved
@@ -68,13 +68,9 @@
 
 ## Marlin Support
 
-<<<<<<< HEAD
-For best results getting help with configuration and troubleshooting, please use the following resources:
-=======
 - This branch is for fixing bugs and integrating any new features for the duration of the Marlin 2.0.x life-cycle.
 - Follow the [Coding Standards](https://marlinfw.org/docs/development/coding_standards.html) to gain points with the maintainers.
 - Please submit Feature Requests and Bug Reports to the [Issue Queue](https://github.com/MarlinFirmware/Marlin/issues/new/choose). Support resources are also listed there.
->>>>>>> 4e2e521a
 
 - [Marlin Documentation](http://marlinfw.org) - Official Marlin documentation
 - [Marlin Discord](https://discord.gg/n5NJ59y) - Discuss issues with Marlin users and developers
