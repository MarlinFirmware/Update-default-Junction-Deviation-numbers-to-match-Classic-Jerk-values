--- conflicted
+++ resolved
@@ -14,12 +14,15 @@
 
 # Marlin 3D Printer Firmware
 
+[![Build Status](https://travis-ci.org/MarlinFirmware/Marlin.svg?branch=RCBugFix)](https://travis-ci.org/MarlinFirmware/Marlin)
+[![Coverity Scan Build Status](https://scan.coverity.com/projects/2224/badge.svg)](https://scan.coverity.com/projects/2224)
+
 <img align="top" width=175 src="buildroot/share/pixmaps/logo/marlin-250.png" />
 
 Additional documentation can be found at [The Marlin Documentation Project](https://www.marlinfw.org/).
 Please test this firmware and inform us if it misbehaves in any way, volunteers are standing by!
 
-## Release Candidate -- Marlin 1.1.0-RC8 - 6 Dec 2016
+## Release Candidate -- Marlin 1.1.0-RCBugFix - 6 Dec 2016
 
 __Not for production use – use with caution!__
 
@@ -28,13 +31,10 @@
 The latest Release Candidate lives in the ["RC" branch](https://github.com/MarlinFirmware/Marlin/tree/RC). Bugs that we find in the current Release Candidate are patched in the ["RCBugFix" branch](https://github.com/MarlinFirmware/Marlin/tree/RCBugFix), so during beta testing this is where you can always find the latest code on its way towards release.
 
 ## Recent Changes
-<<<<<<< HEAD
-=======
 - RCBugFix
   - Fixed broken MBL
   - M600 heater timeout option
 
->>>>>>> 012aff68
 - RC8 - 06 Dec 2016
   - Major performance improvement for Graphical LCDs
   - Simplified probe configuration
@@ -56,7 +56,7 @@
   - Support for Printrbot Rev.F
   - New and updated languages
 
-- RC7 - 31 Jul 2016
+- RC7 - 26 Jul 2016
   - Add Print Job Timer and Print Counter (`PRINTCOUNTER`)
   - New `M600` Filament Change (`FILAMENT_CHANGE_FEATURE`)
   - New `G12` Nozzle Clean (`NOZZLE_CLEAN_FEATURE`)
@@ -122,14 +122,7 @@
 - Do submit questions and concerns. The "naive" question is often the one we forget to ask.
 - Follow the proper coding style. Pull requests with styling errors will be delayed. See our [Coding Standards](https://github.com/MarlinFirmware/Marlin/wiki/DNE-Coding-Standards) page for more information.
 
-## Current Status: Testing
-
-Please test this firmware and inform us if it misbehaves in any way. Volunteers are standing by!
-
-[![Coverity Scan Build Status](https://scan.coverity.com/projects/2224/badge.svg)](https://scan.coverity.com/projects/2224)
-[![Travis Build Status](https://travis-ci.org/teemuatlut/Marlin.svg?branch=RCBugFix)](https://travis-ci.org/teemuatlut/Marlin)
-
-##### [RepRap.org Wiki Page](http://reprap.org/wiki/Marlin)
+### [RepRap.org Wiki Page](http://reprap.org/wiki/Marlin)
 
 ## Credits
 
@@ -158,6 +151,4 @@
 
 Marlin is published under the [GPL license](/LICENSE) because we believe in open development. The GPL comes with both rights and obligations. Whether you use Marlin firmware as the driver for your open or closed-source product, you must keep Marlin open, and you must provide your compatible Marlin source code to end users upon request. The most straightforward way to comply with the Marlin license is to make a fork of Marlin on Github, perform your modifications, and direct users to your modified fork.
 
-While we can't prevent the use of this code in products (3D printers, CNC, etc.) that are closed source or crippled by a patent, we would prefer that you choose another firmware or, better yet, make your own.
-
-[![Flattr this git repo](http://api.flattr.com/button/flattr-badge-large.png)](https://flattr.com/submit/auto?user_id=ErikZalm&url=https://github.com/MarlinFirmware/Marlin&title=Marlin&language=&tags=github&category=software)+While we can't prevent the use of this code in products (3D printers, CNC, etc.) that are closed source or crippled by a patent, we would prefer that you choose another firmware or, better yet, make your own.