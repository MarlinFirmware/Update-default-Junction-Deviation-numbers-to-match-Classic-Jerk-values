--- conflicted
+++ resolved
@@ -49,10 +49,6 @@
 lib_deps           =
 default_src_filter = +<src/*> -<src/config> -<src/HAL> +<src/HAL/shared>
   -<src/lcd/HD44780> -<src/lcd/TFTGLCD> -<src/lcd/dogm> -<src/lcd/tft> -<src/lcd/tft_io>
-<<<<<<< HEAD
-  -<src/lcd/e3v2/creality> -<src/lcd/e3v2/enhanced> -<src/lcd/e3v2/marlinui>
-=======
->>>>>>> c2e4b162
   -<src/HAL/STM32/tft> -<src/HAL/STM32F1/tft>
   -<src/lcd/e3v2/creality> -<src/lcd/e3v2/enhanced> -<src/lcd/e3v2/jyersui> -<src/lcd/e3v2/marlinui>
   -<src/lcd/menu>
