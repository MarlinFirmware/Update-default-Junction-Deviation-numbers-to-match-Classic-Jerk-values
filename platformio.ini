#
# Marlin Firmware
# PlatformIO Configuration File
#
# For detailed documentation with EXAMPLES:
#
# https://docs.platformio.org/en/latest/projectconf/index.html
#

# Automatic targets - enable auto-uploading
#targets = upload

#
# By default platformio build will abort after 5 errors.
# Remove '-fmax-errors=5' from build_flags below to see all.
#

[platformio]
src_dir      = Marlin
boards_dir   = buildroot/share/PlatformIO/boards
default_envs = flsun_hispeed
include_dir  = Marlin

#
# The 'common' values are used for most Marlin builds
#
[common]
default_src_filter = +<src/*> -<src/config> -<src/HAL> +<src/HAL/shared>
  -<src/lcd/HD44780> -<src/lcd/TFTGLCD> -<src/lcd/dwin> -<src/lcd/dogm> -<src/lcd/tft> -<src/lcd/tft_io>
  -<src/HAL/STM32/tft> -<src/HAL/STM32F1/tft>
  -<src/lcd/menu>
  -<src/lcd/menu/game/game.cpp> -<src/lcd/menu/game/brickout.cpp> -<src/lcd/menu/game/invaders.cpp>
  -<src/lcd/menu/game/maze.cpp> -<src/lcd/menu/game/snake.cpp>
  -<src/lcd/menu/menu_backlash.cpp>
  -<src/lcd/menu/menu_bed_corners.cpp>
  -<src/lcd/menu/menu_bed_leveling.cpp>
  -<src/lcd/menu/menu_cancelobject.cpp>
  -<src/lcd/menu/menu_delta_calibrate.cpp>
  -<src/lcd/menu/menu_filament.cpp>
  -<src/lcd/menu/menu_info.cpp>
  -<src/lcd/menu/menu_job_recovery.cpp>
  -<src/lcd/menu/menu_led.cpp>
  -<src/lcd/menu/menu_media.cpp>
  -<src/lcd/menu/menu_mmu2.cpp>
  -<src/lcd/menu/menu_password.cpp>
  -<src/lcd/menu/menu_power_monitor.cpp>
  -<src/lcd/menu/menu_spindle_laser.cpp>
  -<src/lcd/menu/menu_temperature.cpp>
  -<src/lcd/menu/menu_tmc.cpp>
  -<src/lcd/menu/menu_touch_screen.cpp>
  -<src/lcd/menu/menu_tramming.cpp>
  -<src/lcd/menu/menu_ubl.cpp>
  -<src/lcd/extui/lib/mks_ui>
  -<src/lcd/extui/lib/dgus> -<src/lcd/extui/dgus_lcd.cpp>
  -<src/lcd/extui/example.cpp>
  -<src/lcd/extui/malyan_lcd.cpp>
  -<src/lcd/extui/lib/ftdi_eve_touch_ui>
  -<src/lcd/extui/anycubic_chiron_lcd.cpp> -<src/lcd/extui/lib/anycubic_chiron>
  -<src/lcd/extui/anycubic_i3mega_lcd.cpp> -<src/lcd/extui/lib/anycubic_i3mega>
  -<src/lcd/lcdprint.cpp>
  -<src/lcd/touch/touch_buttons.cpp>
  -<src/sd/usb_flashdrive>
  -<src/HAL/shared/backtrace>
  -<src/feature/babystep.cpp>
  -<src/feature/backlash.cpp>
  -<src/feature/baricuda.cpp> -<src/gcode/feature/baricuda>
  -<src/feature/bedlevel/abl> -<src/gcode/bedlevel/abl>
  -<src/feature/bedlevel/mbl> -<src/gcode/bedlevel/mbl>
  -<src/feature/bedlevel/ubl> -<src/gcode/bedlevel/ubl>
  -<src/feature/binary_stream.cpp> -<src/libs/heatshrink>
  -<src/feature/bltouch.cpp>
  -<src/feature/cancel_object.cpp> -<src/gcode/feature/cancel>
  -<src/feature/caselight.cpp> -<src/gcode/feature/caselight>
  -<src/feature/closedloop.cpp>
  -<src/feature/controllerfan.cpp> -<src/gcode/feature/controllerfan>
  -<src/feature/dac> -<src/feature/digipot>
  -<src/feature/direct_stepping.cpp> -<src/gcode/motion/G6.cpp>
  -<src/feature/e_parser.cpp>
  -<src/feature/encoder_i2c.cpp>
  -<src/feature/ethernet.cpp>
  -<src/feature/fanmux.cpp>
  -<src/feature/filwidth.cpp> -<src/gcode/feature/filwidth>
  -<src/feature/fwretract.cpp> -<src/gcode/feature/fwretract>
  -<src/feature/host_actions.cpp>
  -<src/feature/hotend_idle.cpp>
  -<src/feature/joystick.cpp>
  -<src/feature/leds/blinkm.cpp>
  -<src/feature/leds/leds.cpp>
  -<src/feature/leds/neopixel.cpp>
  -<src/feature/leds/pca9533.cpp>
  -<src/feature/leds/pca9632.cpp>
  -<src/feature/leds/printer_event_leds.cpp>
  -<src/feature/leds/tempstat.cpp>
  -<src/feature/max7219.cpp>
  -<src/feature/mixing.cpp>
  -<src/feature/mmu/mmu.cpp>
  -<src/feature/mmu/mmu2.cpp> -<src/gcode/feature/prusa_MMU2>
  -<src/feature/password> -<src/gcode/feature/password>
  -<src/feature/pause.cpp>
  -<src/feature/power.cpp>
  -<src/feature/power_monitor.cpp> -<src/gcode/feature/power_monitor>
  -<src/feature/powerloss.cpp> -<src/gcode/feature/powerloss>
  -<src/feature/probe_temp_comp.cpp>
  -<src/feature/repeat.cpp>
  -<src/feature/runout.cpp> -<src/gcode/feature/runout>
  -<src/feature/solenoid.cpp> -<src/gcode/control/M380_M381.cpp>
  -<src/feature/spindle_laser.cpp> -<src/gcode/control/M3-M5.cpp>
  -<src/feature/tmc_util.cpp> -<src/module/stepper/trinamic.cpp>
  -<src/feature/twibus.cpp>
  -<src/feature/z_stepper_align.cpp>
  -<src/gcode/bedlevel/G26.cpp>
  -<src/gcode/bedlevel/G35.cpp>
  -<src/gcode/bedlevel/G42.cpp>
  -<src/gcode/bedlevel/M420.cpp>
  -<src/gcode/calibrate/G33.cpp>
  -<src/gcode/calibrate/G34.cpp>
  -<src/gcode/calibrate/G34_M422.cpp>
  -<src/gcode/calibrate/G76_M192_M871.cpp>
  -<src/gcode/calibrate/G425.cpp>
  -<src/gcode/calibrate/M12.cpp>
  -<src/gcode/calibrate/M48.cpp>
  -<src/gcode/calibrate/M100.cpp>
  -<src/gcode/calibrate/M425.cpp>
  -<src/gcode/calibrate/M666.cpp>
  -<src/gcode/calibrate/M852.cpp>
  -<src/gcode/control/M42.cpp> -<src/gcode/control/M226.cpp>
  -<src/gcode/config/M43.cpp>
  -<src/gcode/config/M217.cpp>
  -<src/gcode/config/M218.cpp>
  -<src/gcode/config/M221.cpp>
  -<src/gcode/config/M281.cpp>
  -<src/gcode/config/M301.cpp>
  -<src/gcode/config/M302.cpp>
  -<src/gcode/config/M304.cpp>
  -<src/gcode/config/M305.cpp>
  -<src/gcode/config/M540.cpp>
  -<src/gcode/config/M575.cpp>
  -<src/gcode/config/M672.cpp>
  -<src/gcode/control/M7-M9.cpp>
  -<src/gcode/control/M211.cpp>
  -<src/gcode/control/M605.cpp>
  -<src/gcode/feature/advance>
  -<src/gcode/feature/camera>
  -<src/gcode/feature/i2c>
  -<src/gcode/feature/L6470>
  -<src/gcode/feature/leds/M150.cpp>
  -<src/gcode/feature/leds/M7219.cpp>
  -<src/gcode/feature/macro>
  -<src/gcode/feature/mixing/M163-M165.cpp>
  -<src/gcode/feature/mixing/M166.cpp>
  -<src/gcode/feature/pause/G27.cpp>
  -<src/gcode/feature/pause/G60.cpp>
  -<src/gcode/feature/pause/G61.cpp>
  -<src/gcode/feature/pause/M125.cpp>
  -<src/gcode/feature/pause/M600.cpp>
  -<src/gcode/feature/pause/M603.cpp>
  -<src/gcode/feature/pause/M701_M702.cpp>
  -<src/gcode/feature/trinamic/M122.cpp>
  -<src/gcode/feature/trinamic/M569.cpp>
  -<src/gcode/feature/trinamic/M906.cpp>
  -<src/gcode/feature/trinamic/M911-M914.cpp>
  -<src/gcode/geometry/G17-G19.cpp>
  -<src/gcode/geometry/G53-G59.cpp>
  -<src/gcode/geometry/M206_M428.cpp>
  -<src/gcode/host/M16.cpp>
  -<src/gcode/host/M113.cpp>
  -<src/gcode/host/M360.cpp>
  -<src/gcode/host/M876.cpp>
  -<src/gcode/lcd/M0_M1.cpp>
  -<src/gcode/lcd/M250.cpp>
  -<src/gcode/lcd/M73.cpp>
  -<src/gcode/lcd/M995.cpp>
  -<src/gcode/motion/G2_G3.cpp>
  -<src/gcode/motion/G5.cpp>
  -<src/gcode/motion/G80.cpp>
  -<src/gcode/motion/M290.cpp>
  -<src/gcode/probe/G30.cpp>
  -<src/gcode/probe/G31_G32.cpp>
  -<src/gcode/probe/G38.cpp>
  -<src/gcode/probe/M401_M402.cpp>
  -<src/gcode/probe/M851.cpp>
  -<src/gcode/probe/M951.cpp>
  -<src/gcode/scara>
  -<src/gcode/sd>
  -<src/gcode/sd/M32.cpp>
  -<src/gcode/sd/M808.cpp>
  -<src/gcode/temp/M104_M109.cpp>
  -<src/gcode/temp/M155.cpp>
  -<src/gcode/units/G20_G21.cpp>
  -<src/gcode/units/M149.cpp>
  -<src/libs/BL24CXX.cpp> -<src/libs/W25Qxx.cpp>
  -<src/libs/L64XX> -<src/module/stepper/L64xx.cpp>
  -<src/libs/hex_print.cpp>
  -<src/libs/least_squares_fit.cpp>
  -<src/libs/nozzle.cpp> -<src/gcode/feature/clean>
  -<src/module/delta.cpp>
  -<src/module/planner_bezier.cpp>
  -<src/module/printcounter.cpp>
  -<src/module/probe.cpp>
  -<src/module/scara.cpp> -<src/gcode/calibrate/M665.cpp>
  -<src/module/stepper/TMC26X.cpp>
extra_scripts      =
  pre:buildroot/share/PlatformIO/scripts/common-dependencies.py
  pre:buildroot/share/PlatformIO/scripts/common-cxxflags.py
  post:buildroot/share/PlatformIO/scripts/common-dependencies-post.py
build_flags        = -fmax-errors=5 -g -D__MARLIN_FIRMWARE__ -fmerge-constants
lib_deps           =

#
# Feature Dependencies
#
[features]
HAS_TFT_LVGL_UI         = lvgl=https://github.com/makerbase-mks/LVGL-6.1.1-MKS/archive/master.zip
                          src_filter=+<src/lcd/extui/lib/mks_ui>
                          extra_scripts=download_mks_assets.py
HAS_TRINAMIC_CONFIG     = TMCStepper@~0.7.1
                          src_filter=+<src/feature/tmc_util.cpp> +<src/module/stepper/trinamic.cpp> +<src/gcode/feature/trinamic/M122.cpp> +<src/gcode/feature/trinamic/M906.cpp> +<src/gcode/feature/trinamic/M911-M914.cpp>
HAS_STEALTHCHOP         = src_filter=+<src/gcode/feature/trinamic/M569.cpp>
SR_LCD_3W_NL            = SailfishLCD=https://github.com/mikeshub/SailfishLCD/archive/master.zip
HAS_MOTOR_CURRENT_I2C   = SlowSoftI2CMaster
                          src_filter=+<src/feature/digipot>
HAS_TMC26X              = TMC26XStepper=https://github.com/trinamic/TMC26XStepper/archive/master.zip
                          src_filter=+<src/module/TMC26X.cpp>
HAS_L64XX               = Arduino-L6470@0.8.0
                          src_filter=+<src/libs/L64XX> +<src/module/stepper/L64xx.cpp> +<src/gcode/feature/L6470>
NEOPIXEL_LED            = Adafruit NeoPixel@1.5.0
                          src_filter=+<src/feature/leds/neopixel.cpp>
MAX6675_._IS_MAX31865   = Adafruit MAX31865 library@~1.1.0
USES_LIQUIDCRYSTAL      = LiquidCrystal@1.5.0
USES_LIQUIDCRYSTAL_I2C  = marcoschwartz/LiquidCrystal_I2C@1.1.4
USES_LIQUIDTWI2         = LiquidTWI2@1.2.7
HAS_WIRED_LCD           = src_filter=+<src/lcd/lcdprint.cpp>
HAS_MARLINUI_HD44780    = src_filter=+<src/lcd/HD44780>
HAS_MARLINUI_U8GLIB     = U8glib-HAL@~0.4.1
                          src_filter=+<src/lcd/dogm>
HAS_(FSMC|SPI)_TFT      = src_filter=+<src/HAL/STM32/tft> +<src/HAL/STM32F1/tft> +<src/lcd/tft_io>
HAS_FSMC_TFT            = src_filter=+<src/HAL/STM32/tft/tft_fsmc.cpp> +<src/HAL/STM32F1/tft/tft_fsmc.cpp>
HAS_SPI_TFT             = src_filter=+<src/HAL/STM32/tft/tft_spi.cpp> +<src/HAL/STM32F1/tft/tft_spi.cpp>
HAS_GRAPHICAL_TFT       = src_filter=+<src/lcd/tft>
DWIN_CREALITY_LCD       = src_filter=+<src/lcd/dwin>
IS_TFTGLCD_PANEL        = src_filter=+<src/lcd/TFTGLCD>
HAS_TOUCH_BUTTONS       = src_filter=+<src/lcd/touch/touch_buttons.cpp>
HAS_LCD_MENU            = src_filter=+<src/lcd/menu>
HAS_GAMES               = src_filter=+<src/lcd/menu/game/game.cpp>
MARLIN_BRICKOUT         = src_filter=+<src/lcd/menu/game/brickout.cpp>
MARLIN_INVADERS         = src_filter=+<src/lcd/menu/game/invaders.cpp>
MARLIN_MAZE             = src_filter=+<src/lcd/menu/game/maze.cpp>
MARLIN_SNAKE            = src_filter=+<src/lcd/menu/game/snake.cpp>
HAS_MENU_BACKLASH       = src_filter=+<src/lcd/menu/menu_backlash.cpp>
HAS_MENU_BED_CORNERS    = src_filter=+<src/lcd/menu/menu_bed_corners.cpp>
LCD_BED_LEVELING        = src_filter=+<src/lcd/menu/menu_bed_leveling.cpp>
HAS_MENU_CANCELOBJECT   = src_filter=+<src/lcd/menu/menu_cancelobject.cpp>
HAS_MENU_DELTA_CALIBRATE = src_filter=+<src/lcd/menu/menu_delta_calibrate.cpp>
HAS_MENU_FILAMENT       = src_filter=+<src/lcd/menu/menu_filament.cpp>
LCD_INFO_MENU           = src_filter=+<src/lcd/menu/menu_info.cpp>
HAS_MENU_JOB_RECOVERY   = src_filter=+<src/lcd/menu/menu_job_recovery.cpp>
HAS_MENU_LED            = src_filter=+<src/lcd/menu/menu_led.cpp>
HAS_MENU_MEDIA          = src_filter=+<src/lcd/menu/menu_media.cpp>
HAS_MENU_MIXER          = src_filter=+<src/lcd/menu/menu_mixer.cpp>
HAS_MENU_MMU2           = src_filter=+<src/lcd/menu/menu_mmu2.cpp>
HAS_MENU_PASSWORD       = src_filter=+<src/lcd/menu/menu_password.cpp>
HAS_MENU_POWER_MONITOR  = src_filter=+<src/lcd/menu/menu_power_monitor.cpp>
HAS_MENU_CUTTER         = src_filter=+<src/lcd/menu/menu_spindle_laser.cpp>
HAS_MENU_TEMPERATURE    = src_filter=+<src/lcd/menu/menu_temperature.cpp>
HAS_MENU_TMC            = src_filter=+<src/lcd/menu/menu_tmc.cpp>
HAS_MENU_TOUCH_SCREEN   = src_filter=+<src/lcd/menu/menu_touch_screen.cpp>
HAS_MENU_TRAMMING       = src_filter=+<src/lcd/menu/menu_tramming.cpp>
HAS_MENU_UBL            = src_filter=+<src/lcd/menu/menu_ubl.cpp>
ANYCUBIC_LCD_CHIRON     = src_filter=+<src/lcd/extui/anycubic_chiron_lcd.cpp> +<src/lcd/extui/lib/anycubic_chiron>
ANYCUBIC_LCD_I3MEGA     = src_filter=+<src/lcd/extui/anycubic_i3mega_lcd.cpp> +<src/lcd/extui/lib/anycubic_i3mega>
HAS_DGUS_LCD            = src_filter=+<src/lcd/extui/lib/dgus> +<src/lcd/extui/dgus_lcd.cpp>
TOUCH_UI_FTDI_EVE       = src_filter=+<src/lcd/extui/lib/ftdi_eve_touch_ui>
EXTUI_EXAMPLE           = src_filter=+<src/lcd/extui/example.cpp>
MALYAN_LCD              = src_filter=+<src/lcd/extui/malyan_lcd.cpp>
USB_FLASH_DRIVE_SUPPORT = src_filter=+<src/sd/usb_flashdrive>
AUTO_BED_LEVELING_BILINEAR = src_filter=+<src/feature/bedlevel/abl>
AUTO_BED_LEVELING_(3POINT|(BI)?LINEAR) = src_filter=+<src/gcode/bedlevel/abl>
MESH_BED_LEVELING       = src_filter=+<src/feature/bedlevel/mbl> +<src/gcode/bedlevel/mbl>
AUTO_BED_LEVELING_UBL   = src_filter=+<src/feature/bedlevel/ubl> +<src/gcode/bedlevel/ubl>
BACKLASH_COMPENSATION   = src_filter=+<src/feature/backlash.cpp>
BARICUDA                = src_filter=+<src/feature/baricuda.cpp> +<src/gcode/feature/baricuda>
BINARY_FILE_TRANSFER    = src_filter=+<src/feature/binary_stream.cpp> +<src/libs/heatshrink>
BLTOUCH                 = src_filter=+<src/feature/bltouch.cpp>
CANCEL_OBJECTS          = src_filter=+<src/feature/cancel_object.cpp> +<src/gcode/feature/cancel>
CASE_LIGHT_ENABLE       = src_filter=+<src/feature/caselight.cpp> +<src/gcode/feature/caselight>
EXTERNAL_CLOSED_LOOP_CONTROLLER = src_filter=+<src/feature/closedloop.cpp> +<src/gcode/calibrate/M12.cpp>
USE_CONTROLLER_FAN      = src_filter=+<src/feature/controllerfan.cpp>
HAS_MOTOR_CURRENT_DAC   = src_filter=+<src/feature/dac>
DIRECT_STEPPING         = src_filter=+<src/feature/direct_stepping.cpp> +<src/gcode/motion/G6.cpp>
EMERGENCY_PARSER        = src_filter=+<src/feature/e_parser.cpp> -<src/gcode/control/M108_*.cpp>
I2C_POSITION_ENCODERS   = src_filter=+<src/feature/encoder_i2c.cpp>
IIC_BL24CXX_EEPROM      = src_filter=+<src/libs/BL24CXX.cpp>
HAS_SPI_FLASH           = src_filter=+<src/libs/W25Qxx.cpp>
HAS_ETHERNET            = src_filter=+<src/feature/ethernet.cpp>
HAS_FANMUX              = src_filter=+<src/feature/fanmux.cpp>
FILAMENT_WIDTH_SENSOR   = src_filter=+<src/feature/filwidth.cpp> +<src/gcode/feature/filwidth>
FWRETRACT               = src_filter=+<src/feature/fwretract.cpp> +<src/gcode/feature/fwretract>
HOST_ACTION_COMMANDS    = src_filter=+<src/feature/host_actions.cpp>
HOTEND_IDLE_TIMEOUT     = src_filter=+<src/feature/hotend_idle.cpp>
JOYSTICK                = src_filter=+<src/feature/joystick.cpp>
BLINKM                  = src_filter=+<src/feature/leds/blinkm.cpp>
HAS_COLOR_LEDS          = src_filter=+<src/feature/leds/leds.cpp> +<src/gcode/feature/leds/M150.cpp>
PCA9533                 = src_filter=+<src/feature/leds/pca9533.cpp>
PCA9632                 = src_filter=+<src/feature/leds/pca9632.cpp>
PRINTER_EVENT_LEDS      = src_filter=+<src/feature/leds/printer_event_leds.cpp>
TEMP_STAT_LEDS          = src_filter=+<src/feature/leds/tempstat.cpp>
MAX7219_DEBUG           = src_filter=+<src/feature/max7219.cpp> +<src/gcode/feature/leds/M7219.cpp>
MIXING_EXTRUDER         = src_filter=+<src/feature/mixing.cpp> +<src/gcode/feature/mixing/M163-M165.cpp>
HAS_PRUSA_MMU1          = src_filter=+<src/feature/mmu/mmu.cpp>
HAS_PRUSA_MMU2          = src_filter=+<src/feature/mmu/mmu2.cpp> +<src/gcode/feature/prusa_MMU2>
PASSWORD_FEATURE        = src_filter=+<src/feature/password> +<src/gcode/feature/password>
ADVANCED_PAUSE_FEATURE  = src_filter=+<src/feature/pause.cpp> +<src/gcode/feature/pause/M600.cpp> +<src/gcode/feature/pause/M603.cpp>
AUTO_POWER_CONTROL      = src_filter=+<src/feature/power.cpp>
HAS_POWER_MONITOR       = src_filter=+<src/feature/power_monitor.cpp> +<src/gcode/feature/power_monitor>
POWER_LOSS_RECOVERY     = src_filter=+<src/feature/powerloss.cpp> +<src/gcode/feature/powerloss>
PROBE_TEMP_COMPENSATION = src_filter=+<src/feature/probe_temp_comp.cpp> +<src/gcode/calibrate/G76_M192_M871.cpp>
HAS_FILAMENT_SENSOR     = src_filter=+<src/feature/runout.cpp> +<src/gcode/feature/runout>
(EXT|MANUAL)_SOLENOID.* = src_filter=+<src/feature/solenoid.cpp> +<src/gcode/control/M380_M381.cpp>
HAS_CUTTER              = src_filter=+<src/feature/spindle_laser.cpp> +<src/gcode/control/M3-M5.cpp>
EXPERIMENTAL_I2CBUS     = src_filter=+<src/feature/twibus.cpp> +<src/gcode/feature/i2c>
MECHANICAL_GANTRY_CAL.+ = src_filter=+<src/gcode/calibrate/G34.cpp>
Z_MULTI_ENDSTOPS        = src_filter=+<src/gcode/calibrate/G34_M422.cpp>
Z_STEPPER_AUTO_ALIGN    = src_filter=+<src/feature/z_stepper_align.cpp> +<src/gcode/calibrate/G34_M422.cpp>
G26_MESH_VALIDATION     = src_filter=+<src/gcode/bedlevel/G26.cpp>
ASSISTED_TRAMMING       = src_filter=+<src/gcode/bedlevel/G35.cpp>
HAS_MESH                = src_filter=+<src/gcode/bedlevel/G42.cpp>
HAS_LEVELING            = src_filter=+<src/gcode/bedlevel/M420.cpp>
DELTA_AUTO_CALIBRATION  = src_filter=+<src/gcode/calibrate/G33.cpp>
CALIBRATION_GCODE       = src_filter=+<src/gcode/calibrate/G425.cpp>
Z_MIN_PROBE_REPEATABILITY_TEST = src_filter=+<src/gcode/calibrate/M48.cpp>
M100_FREE_MEMORY_WATCHER = src_filter=+<src/gcode/calibrate/M100.cpp>
BACKLASH_GCODE          = src_filter=+<src/gcode/calibrate/M425.cpp>
IS_KINEMATIC            = src_filter=+<src/gcode/calibrate/M665.cpp>
HAS_EXTRA_ENDSTOPS      = src_filter=+<src/gcode/calibrate/M666.cpp>
SKEW_CORRECTION_GCODE   = src_filter=+<src/gcode/calibrate/M852.cpp>
DIRECT_PIN_CONTROL      = src_filter=+<src/gcode/control/M42.cpp> +<src/gcode/control/M226.cpp>
PINS_DEBUGGING          = src_filter=+<src/gcode/config/M43.cpp>
NO_VOLUMETRICS          = src_filter=-<src/gcode/config/M200-M205.cpp>
HAS_MULTI_EXTRUDER      = src_filter=+<src/gcode/config/M217.cpp>
HAS_HOTEND_OFFSET       = src_filter=+<src/gcode/config/M218.cpp>
EDITABLE_SERVO_ANGLES   = src_filter=+<src/gcode/config/M281.cpp>
PIDTEMP                 = src_filter=+<src/gcode/config/M301.cpp>
PREVENT_COLD_EXTRUSION  = src_filter=+<src/gcode/config/M302.cpp>
PIDTEMPBED              = src_filter=+<src/gcode/config/M304.cpp>
HAS_USER_THERMISTORS    = src_filter=+<src/gcode/config/M305.cpp>
SD_ABORT_ON_ENDSTOP_HIT = src_filter=+<src/gcode/config/M540.cpp>
BAUD_RATE_GCODE         = src_filter=+<src/gcode/config/M575.cpp>
HAS_SMART_EFF_MOD       = src_filter=+<src/gcode/config/M672.cpp>
COOLANT_CONTROL         = src_filter=+<src/gcode/control/M7-M9.cpp>
HAS_SOFTWARE_ENDSTOPS   = src_filter=+<src/gcode/control/M211.cpp>
HAS_DUPLICATION_MODE    = src_filter=+<src/gcode/control/M605.cpp>
LIN_ADVANCE             = src_filter=+<src/gcode/feature/advance>
PHOTO_GCODE             = src_filter=+<src/gcode/feature/camera>
CONTROLLER_FAN_EDITABLE = src_filter=+<src/gcode/feature/controllerfan>
GCODE_MACROS            = src_filter=+<src/gcode/feature/macro>
GRADIENT_MIX            = src_filter=+<src/gcode/feature/mixing/M166.cpp>
HAS_SAVED_POSITIONS     = src_filter=+<src/gcode/feature/pause/G60.cpp> +<src/gcode/feature/pause/G61.cpp>
PARK_HEAD_ON_PAUSE      = src_filter=+<src/gcode/feature/pause/M125.cpp>
FILAMENT_LOAD_UNLOAD_GCODES = src_filter=+<src/gcode/feature/pause/M701_M702.cpp>
CNC_WORKSPACE_PLANES    = src_filter=+<src/gcode/geometry/G17-G19.cpp>
CNC_COORDINATE_SYSTEMS  = src_filter=+<src/gcode/geometry/G53-G59.cpp>
HAS_M206_COMMAND        = src_filter=+<src/gcode/geometry/M206_M428.cpp>
EXPECTED_PRINTER_CHECK  = src_filter=+<src/gcode/host/M16.cpp>
HOST_KEEPALIVE_FEATURE  = src_filter=+<src/gcode/host/M113.cpp>
REPETIER_GCODE_M360     = src_filter=+<src/gcode/host/M360.cpp>
HAS_GCODE_M876          = src_filter=+<src/gcode/host/M876.cpp>
HAS_RESUME_CONTINUE     = src_filter=+<src/gcode/lcd/M0_M1.cpp>
HAS_LCD_CONTRAST        = src_filter=+<src/gcode/lcd/M250.cpp>
LCD_SET_PROGRESS_MANUALLY = src_filter=+<src/gcode/lcd/M73.cpp>
TOUCH_SCREEN_CALIBRATION = src_filter=+<src/gcode/lcd/M995.cpp>
ARC_SUPPORT             = src_filter=+<src/gcode/motion/G2_G3.cpp>
GCODE_MOTION_MODES      = src_filter=+<src/gcode/motion/G80.cpp>
BABYSTEPPING            = src_filter=+<src/gcode/motion/M290.cpp> +<src/feature/babystep.cpp>
Z_PROBE_SLED            = src_filter=+<src/gcode/probe/G31_G32.cpp>
G38_PROBE_TARGET        = src_filter=+<src/gcode/probe/G38.cpp>
MAGNETIC_PARKING_EXTRUDER = src_filter=+<src/gcode/probe/M951.cpp>
SDSUPPORT               = src_filter=+<src/gcode/sd>
HAS_MEDIA_SUBCALLS      = src_filter=+<src/gcode/sd/M32.cpp>
GCODE_REPEAT_MARKERS    = src_filter=+<src/feature/repeat.cpp> +<src/gcode/sd/M808.cpp>
HAS_EXTRUDERS           = src_filter=+<src/gcode/temp/M104_M109.cpp> +<src/gcode/config/M221.cpp>
AUTO_REPORT_TEMPERATURES = src_filter=+<src/gcode/temp/M155.cpp>
INCH_MODE_SUPPORT       = src_filter=+<src/gcode/units/G20_G21.cpp>
TEMPERATURE_UNITS_SUPPORT = src_filter=+<src/gcode/units/M149.cpp>
NEED_HEX_PRINT          = src_filter=+<src/libs/hex_print.cpp>
NEED_LSF                = src_filter=+<src/libs/least_squares_fit.cpp>
NOZZLE_PARK_FEATURE     = src_filter=+<src/libs/nozzle.cpp> +<src/gcode/feature/pause/G27.cpp>
NOZZLE_CLEAN_FEATURE    = src_filter=+<src/libs/nozzle.cpp> +<src/gcode/feature/clean>
DELTA                   = src_filter=+<src/module/delta.cpp> +<src/gcode/calibrate/M666.cpp>
BEZIER_CURVE_SUPPORT    = src_filter=+<src/module/planner_bezier.cpp> +<src/gcode/motion/G5.cpp>
PRINTCOUNTER            = src_filter=+<src/module/printcounter.cpp>
HAS_BED_PROBE           = src_filter=+<src/module/probe.cpp> +<src/gcode/probe/G30.cpp> +<src/gcode/probe/M401_M402.cpp> +<src/gcode/probe/M851.cpp>
IS_SCARA                = src_filter=+<src/module/scara.cpp>
MORGAN_SCARA            = src_filter=+<src/gcode/scara>
(ESP3D_)?WIFISUPPORT    = AsyncTCP, ESP Async WebServer
  ESP3DLib=https://github.com/luc-github/ESP3DLib.git
  arduinoWebSockets=https://github.com/Links2004/arduinoWebSockets.git
  ESP32SSDP=https://github.com/luc-github/ESP32SSDP.git
  lib_ignore=ESPAsyncTCP

#
# Default values apply to all 'env:' prefixed environments
#
[env]
framework     = arduino
extra_scripts = ${common.extra_scripts}
build_flags   = ${common.build_flags}
lib_deps      = ${common.lib_deps}
monitor_speed = 250000
monitor_flags =
  --quiet
  --echo
  --eol
    LF
  --filter
    colorize
  --filter
    time

#################################
#                               #
#   Unique Core Architectures   #
#                               #
#  Add a new "env" below if no  #
# entry has values suitable to  #
#   build for a given board.    #
#                               #
#################################

#################################
#                               #
#       AVR Architecture        #
#                               #
#################################

#
# AVR (8-bit) Common Environment values
#
[common_avr8]
board_build.f_cpu = 16000000L
src_filter        = ${common.default_src_filter} +<src/HAL/AVR>

#
# ATmega2560
#
[env:mega2560]
platform = atmelavr
extends  = common_avr8
board    = megaatmega2560

#
# ATmega2560 with extended pins 70-85 defined
# BOARD_BQ_ZUM_MEGA_3D
# BOARD_ULTIMAIN_2
# BOARD_MIGHTYBOARD_REVE
# BOARD_EINSTART_S
#
[env:mega2560ext]
platform            = atmelavr
extends             = env:mega2560
board_build.variant = megaextendedpins
extra_scripts       = ${common.extra_scripts}
                      pre:buildroot/share/PlatformIO/scripts/copy_marlin_variant_to_framework.py

#
# ATmega1280
#
[env:mega1280]
platform = atmelavr
extends  = common_avr8
board    = megaatmega1280

#
# MightyBoard AVR with extended pins
#
[mega_extended_optimized]
extends             = common_avr8
board_build.variant = megaextendedpins
extra_scripts       = ${common.extra_scripts}
                      pre:buildroot/share/PlatformIO/scripts/copy_marlin_variant_to_framework.py
upload_speed        = 57600
build_flags         = ${common.build_flags} -fno-tree-scev-cprop -fno-split-wide-types -Wl,--relax -mcall-prologues

#
# MightyBoard ATmega1280
#
[env:MightyBoard1280]
platform = atmelavr
extends  = mega_extended_optimized
board    = megaatmega1280

#
# MightyBoard ATmega2560
#
[env:MightyBoard2560]
platform = atmelavr
extends  = mega_extended_optimized
board    = megaatmega2560

#
# RAMBo
#
[env:rambo]
platform = atmelavr
extends  = common_avr8
board    = reprap_rambo

#
# FYSETC F6 V1.3
#
[env:FYSETC_F6_13]
platform = atmelavr
extends  = common_avr8
board    = fysetc_f6_13

#
# FYSETC F6 V1.4
#
[env:FYSETC_F6_14]
platform = atmelavr
extends  = common_avr8
board    = fysetc_f6_14

#
# Sanguinololu (ATmega644p)
#
[env:sanguino644p]
platform = atmelavr
extends  = common_avr8
board    = sanguino_atmega644p

#
# Sanguinololu (ATmega1284p)
#
[env:sanguino1284p]
platform                  = atmelavr
extends                   = common_avr8
board                     = sanguino_atmega1284p
board_upload.maximum_size = 126976

#
# Melzi and clones (ATmega1284p)
#
[env:melzi]
platform     = atmelavr
extends      = env:sanguino1284p
upload_speed = 57600

#
# Sanguinololu (ATmega1284p stock bootloader with tuned flags)
#

[tuned_1284p]
build_flags = ${common.build_flags} -fno-tree-scev-cprop -fno-split-wide-types -Wl,--relax -mcall-prologues

[env:sanguino1284p_optimized]
platform    = atmelavr
extends     = env:melzi
build_flags = ${tuned_1284p.build_flags}

#
# Melzi and clones (alias for sanguino1284p_optimized)
#
[env:melzi_optimized]
platform = atmelavr
extends  = env:sanguino1284p_optimized

#
# Melzi and clones (Optiboot bootloader)
#
[env:melzi_optiboot]
platform     = atmelavr
extends      = common_avr8
board        = sanguino_atmega1284p
upload_speed = 115200

#
# Melzi and clones (Zonestar Melzi2 with tuned flags)
#
[env:melzi_optiboot_optimized]
platform    = atmelavr
extends     = env:melzi_optiboot
build_flags = ${tuned_1284p.build_flags}

#
# AT90USB1286 boards using CDC bootloader
# - BRAINWAVE
# - BRAINWAVE_PRO
# - SAV_MKI
# - TEENSYLU
#
[env:at90usb1286_cdc]
platform   = teensy
extends    = common_avr8
board      = at90usb1286
lib_ignore = ${env:common_avr8.lib_ignore}, Teensy_ADC, NativeEthernet

#
# AT90USB1286 boards using DFU bootloader
# - Printrboard
# - Printrboard Rev.F
# - ? 5DPRINT ?
#
[env:at90usb1286_dfu]
platform = teensy
extends  = env:at90usb1286_cdc

#################################
#                               #
#       DUE Architecture        #
#                               #
#################################

#
# Due (Atmel SAM3X8E ARM Cortex-M3)
#
#  - RAMPS4DUE
#  - RADDS
#
[env:DUE]
platform   = atmelsam
board      = due
src_filter = ${common.default_src_filter} +<src/HAL/DUE> +<src/HAL/shared/backtrace>

[env:DUE_USB]
platform = atmelsam
extends  = env:DUE
board    = dueUSB

[env:DUE_debug]
# Used when WATCHDOG_RESET_MANUAL is enabled
platform    = atmelsam
extends     = env:DUE
build_flags = ${common.build_flags}
  -funwind-tables
  -mpoke-function-name

#
# Archim SAM
#
[common_DUE_archim]
platform                 = atmelsam
extends                  = env:DUE
board                    = archim
build_flags              = ${common.build_flags}
  -DARDUINO_SAM_ARCHIM -DARDUINO_ARCH_SAM -D__SAM3X8E__ -DUSBCON
board_build.variants_dir = buildroot/share/PlatformIO/variants/
extra_scripts            = ${common.extra_scripts}
  Marlin/src/HAL/DUE/upload_extra_script.py

[env:DUE_archim]
platform = ${common_DUE_archim.platform}
extends  = common_DUE_archim

# Used when WATCHDOG_RESET_MANUAL is enabled
[env:DUE_archim_debug]
platform    = ${common_DUE_archim.platform}
extends     = common_DUE_archim
build_flags = ${common_DUE_archim.build_flags} -funwind-tables -mpoke-function-name

#################################
#                               #
#      SAMD51 Architecture      #
#                               #
#################################

#
# Adafruit Grand Central M4 (Atmel SAMD51P20A ARM Cortex-M4)
#
[env:SAMD51_grandcentral_m4]
platform       = atmelsam
board          = adafruit_grandcentral_m4
build_flags    = ${common.build_flags} -std=gnu++17
build_unflags  = -std=gnu++11
src_filter     = ${common.default_src_filter} +<src/HAL/SAMD51>
lib_deps       = ${common.lib_deps}
  SoftwareSerialM
  Adafruit SPIFlash
custom_marlin.SDSUPPORT = SdFat - Adafruit Fork
debug_tool     = jlink

#################################
#                               #
#     LPC176x Architecture      #
#                               #
#################################

#
# NXP LPC176x ARM Cortex-M3
#
[common_LPC]
platform          = https://github.com/p3p/pio-nxplpc-arduino-lpc176x/archive/0.1.3.zip
platform_packages = framework-arduino-lpc176x@^0.2.6
board             = nxp_lpc1768
lib_ldf_mode      = off
lib_compat_mode   = strict
extra_scripts     = ${common.extra_scripts}
  Marlin/src/HAL/LPC1768/upload_extra_script.py
src_filter        = ${common.default_src_filter} +<src/HAL/LPC1768> +<src/HAL/shared/backtrace>
lib_deps          = ${common.lib_deps}
  Servo
custom_marlin.USES_LIQUIDCRYSTAL = LiquidCrystal@1.0.0
custom_marlin.NEOPIXEL_LED = Adafruit NeoPixel=https://github.com/p3p/Adafruit_NeoPixel/archive/1.5.0.zip
build_flags       = ${common.build_flags} -DU8G_HAL_LINKS -IMarlin/src/HAL/LPC1768/include -IMarlin/src/HAL/LPC1768/u8g
  # debug options for backtrace
  #-funwind-tables
  #-mpoke-function-name

#
# NXP LPC176x ARM Cortex-M3
#
[env:LPC1768]
platform = ${common_LPC.platform}
extends  = common_LPC
board    = nxp_lpc1768

[env:LPC1769]
platform = ${common_LPC.platform}
extends  = common_LPC
board    = nxp_lpc1769

#################################
#                               #
#      STM32 Architecture       #
#                               #
#################################

#
# HAL/STM32 Base Environment values
#
[common_stm32]
platform      = ststm32@~10.0
build_flags   = ${common.build_flags}
  -std=gnu++14
  -DUSBCON -DUSBD_USE_CDC
  -DTIM_IRQ_PRIO=13
build_unflags = -std=gnu++11
src_filter    = ${common.default_src_filter} +<src/HAL/STM32> +<src/HAL/shared/backtrace>

#
# HAL/STM32F1 Common Environment values
#
[common_stm32f1]
platform          = ststm32@~10.0
board_build.core  = maple
build_flags       = !python Marlin/src/HAL/STM32F1/build_flags.py
  ${common.build_flags}
  -DARDUINO_ARCH_STM32
build_unflags     = -std=gnu11 -std=gnu++11
src_filter        = ${common.default_src_filter} +<src/HAL/STM32F1>
lib_ignore        = SPI, FreeRTOS701, FreeRTOS821
lib_deps          = ${common.lib_deps}
  SoftwareSerialM
platform_packages = tool-stm32duino

#
# STM32F103RC
#
[env:STM32F103RC]
platform          = ${common_stm32f1.platform}
extends           = common_stm32f1
board             = genericSTM32F103RC
monitor_speed     = 115200

#
# MEEB_3DP (STM32F103RCT6 with 512K)
#
[env:STM32F103RC_meeb]
platform          = ${common_stm32f1.platform}
extends           = common_stm32f1
board             = MEEB_3DP
build_flags       = ${common_stm32f1.build_flags}
                    -DDEBUG_LEVEL=0
                    -DSS_TIMER=4
                    -DSTM32_FLASH_SIZE=512
                    -DHSE_VALUE=12000000U
                    -DUSE_USB_COMPOSITE
                    -DVECT_TAB_OFFSET=0x2000
                    -DGENERIC_BOOTLOADER
extra_scripts     = ${common.extra_scripts}
  pre:buildroot/share/PlatformIO/scripts/STM32F1_create_variant.py
  buildroot/share/PlatformIO/scripts/STM32F103RC_MEEB_3DP.py
lib_deps          = ${common.lib_deps}
  SoftwareSerialM
  USBComposite for STM32F1@0.91
custom_marlin.NEOPIXEL_LED = Adafruit NeoPixel=https://github.com/ccccmagicboy/Adafruit_NeoPixel#meeb_3dp_use
debug_tool        = stlink
upload_protocol   = dfu

#
# STM32F103RC_fysetc
#
[env:STM32F103RC_fysetc]
platform          = ${common_stm32f1.platform}
extends           = env:STM32F103RC
extra_scripts     = ${common.extra_scripts}
  buildroot/share/PlatformIO/scripts/STM32F103RC_fysetc.py
build_flags       = ${common_stm32f1.build_flags} -DDEBUG_LEVEL=0
lib_ldf_mode      = chain
debug_tool        = stlink
upload_protocol   = serial

#
# BigTree SKR Mini V1.1 / SKR mini E3 / SKR E3 DIP (STM32F103RCT6 ARM Cortex-M3)
#
#   STM32F103RC_btt ............. RCT6 with 256K
#   STM32F103RC_btt_USB ......... RCT6 with 256K (USB mass storage)
#   STM32F103RC_btt_512K ........ RCT6 with 512K
#   STM32F103RC_btt_512K_USB .... RCT6 with 512K (USB mass storage)
#
# WARNING! If you have an SKR Mini v1.1 or an SKR Mini E3 1.0 / 1.2 / 2.0 / DIP
# and experience a printer freeze, re-flash Marlin using the regular (non-512K)
# build option. 256K chips may be re-branded 512K chips, but this means the
# upper 256K is sketchy, and failure is very likely.
#

[env:STM32F103RC_btt]
platform          = ${common_stm32f1.platform}
extends           = env:STM32F103RC
extra_scripts     = ${common.extra_scripts}
  buildroot/share/PlatformIO/scripts/STM32F103RC_SKR_MINI.py
build_flags       = ${common_stm32f1.build_flags}
  -DDEBUG_LEVEL=0 -DSS_TIMER=4
monitor_speed     = 115200

[env:STM32F103RC_btt_USB]
platform          = ${common_stm32f1.platform}
extends           = env:STM32F103RC_btt
build_flags       = ${env:STM32F103RC_btt.build_flags} -DUSE_USB_COMPOSITE
lib_deps          = ${env:STM32F103RC_btt.lib_deps}
  USBComposite for STM32F1@0.91

[env:STM32F103RC_btt_512K]
platform          = ${common_stm32f1.platform}
extends           = env:STM32F103RC_btt
board_upload.maximum_size=524288
build_flags       = ${env:STM32F103RC_btt.build_flags} -DSTM32_FLASH_SIZE=512

[env:STM32F103RC_btt_512K_USB]
platform          = ${common_stm32f1.platform}
extends           = env:STM32F103RC_btt_512K
build_flags       = ${env:STM32F103RC_btt_512K.build_flags} -DUSE_USB_COMPOSITE
lib_deps          = ${env:STM32F103RC_btt_512K.lib_deps}
  USBComposite for STM32F1@0.91

#
# STM32F103RE
#
[env:STM32F103RE]
platform          = ${common_stm32f1.platform}
extends           = common_stm32f1
board             = genericSTM32F103RE
monitor_speed     = 115200

#
#   STM32F103RE_btt ............. RET6
#   STM32F103RE_btt_USB ......... RET6 (USB mass storage)
#
[env:STM32F103RE_btt]
platform          = ${common_stm32f1.platform}
extends           = env:STM32F103RE
extra_scripts     = ${common.extra_scripts}
  buildroot/share/PlatformIO/scripts/STM32F103RE_SKR_E3_DIP.py
build_flags       = ${common_stm32f1.build_flags} -DDEBUG_LEVEL=0 -DSS_TIMER=4
debug_tool        = stlink
upload_protocol   = stlink

[env:STM32F103RE_btt_USB]
platform          = ${common_stm32f1.platform}
extends           = env:STM32F103RE_btt
build_flags       = ${env:STM32F103RE_btt.build_flags} -DUSE_USB_COMPOSITE
lib_deps          = ${common_stm32f1.lib_deps}
  USBComposite for STM32F1@0.91

#
# REMRAM_V1
#
[env:REMRAM_V1]
platform      = ${common_stm32.platform}
extends       = common_stm32
board         = remram_v1
build_flags   = ${common_stm32.build_flags}

#
# ST NUCLEO-F767ZI Development Board
# This environment is for testing purposes prior to control boards
# being readily available based on STM32F7 MCUs
#
[env:NUCLEO_F767ZI]
platform      = ${common_stm32.platform}
extends       = common_stm32
board         = nucleo_f767zi
build_flags   = ${common_stm32.build_flags} -DTIMER_SERIAL=TIM9

#
# ARMED (STM32)
#
[env:ARMED]
platform      = ${common_stm32.platform}
extends       = common_stm32
board         = armed_v1
build_flags   = ${common_stm32.build_flags}
  -O2 -ffreestanding -fsigned-char -fno-move-loop-invariants -fno-strict-aliasing

#
# Geeetech GTM32 (STM32F103VET6)
#
[env:STM32F103VE_GTM32]
platform          = ${common_stm32f1.platform}
extends           = common_stm32f1
board             = genericSTM32F103VE
build_flags       = ${common_stm32f1.build_flags}
  -ffunction-sections -fdata-sections -nostdlib -MMD
  -DMCU_STM32F103VE -DARDUINO_GENERIC_STM32F103V -DARDUINO_ARCH_STM32F1 -DBOARD_generic_stm32f103v
  -DDEBUG_LEVEL=DEBUG_NONE -DCONFIG_MAPLE_MINI_NO_DISABLE_DEBUG=1 -DVECT_TAB_ADDR=0x8000000
  -DERROR_LED_PORT=GPIOE -DERROR_LED_PIN=6
upload_protocol   = serial

#
# Longer 3D board in Alfawise U20 (STM32F103VET6)
#
[env:STM32F103VE_longer]
platform      = ${common_stm32f1.platform}
extends       = common_stm32f1
board         = genericSTM32F103VE
extra_scripts = ${common.extra_scripts}
  buildroot/share/PlatformIO/scripts/STM32F103VE_longer.py
build_flags   = ${common_stm32f1.build_flags}
  -DMCU_STM32F103VE -DSTM32F1xx -USERIAL_USB -DU20 -DTS_V12
build_unflags = ${common_stm32f1.build_unflags}
  -DCONFIG_MAPLE_MINI_NO_DISABLE_DEBUG=1 -DERROR_LED_PORT=GPIOE -DERROR_LED_PIN=6

#
# MKS Robin Mini (STM32F103VET6)
#
[env:mks_robin_mini]
platform      = ${common_stm32f1.platform}
extends       = common_stm32f1
board         = genericSTM32F103VE
extra_scripts = ${common.extra_scripts}
  buildroot/share/PlatformIO/scripts/mks_robin_mini.py
build_flags   = ${common_stm32f1.build_flags}
  -DMCU_STM32F103VE

#
# MKS Robin Nano (STM32F103VET6)
#
[env:mks_robin_nano35]
platform        = ${common_stm32f1.platform}
extends         = common_stm32f1
board           = genericSTM32F103VE
extra_scripts   = ${common.extra_scripts}
  buildroot/share/PlatformIO/scripts/mks_robin_nano35.py
build_flags     = ${common_stm32f1.build_flags}
  -DMCU_STM32F103VE -DSS_TIMER=4
debug_tool      = jlink
upload_protocol = jlink

#
# MKS Robin (STM32F103ZET6)
#
[env:mks_robin]
platform      = ${common_stm32f1.platform}
extends       = common_stm32f1
board         = genericSTM32F103ZE
extra_scripts = ${common.extra_scripts}
  buildroot/share/PlatformIO/scripts/mks_robin.py
build_flags   = ${common_stm32f1.build_flags}
  -DSS_TIMER=4 -DSTM32_XL_DENSITY

# MKS Robin (STM32F103ZET6)
# Uses HAL STM32 to support Marlin UI for TFT screen with optional touch panel
#
[env:mks_robin_stm32]
platform             = ${common_stm32.platform}
extends              = common_stm32
board                = genericSTM32F103ZE
board_build.core     = stm32
board_build.variant  = MARLIN_F103Zx
board_build.ldscript = ldscript.ld
board_build.offset   = 0x7000
board_build.firmware = Robin.bin
build_flags          = ${common_stm32.build_flags}
  -DENABLE_HWSERIAL3 -DTRANSFER_CLOCK_DIV=8
build_unflags        = ${common_stm32.build_unflags}
 -DUSBCON -DUSBD_USE_CDC
extra_scripts        = ${common.extra_scripts}
  pre:buildroot/share/PlatformIO/scripts/generic_create_variant.py
  buildroot/share/PlatformIO/scripts/stm32_bootloader.py
  buildroot/share/PlatformIO/scripts/mks_encrypt.py
lib_deps             =

#
# MKS Robin Pro (STM32F103ZET6)
#
[env:mks_robin_pro]
platform      = ${common_stm32f1.platform}
extends       = env:mks_robin
extra_scripts = ${common.extra_scripts}
  buildroot/share/PlatformIO/scripts/mks_robin_pro.py

#
# TRIGORILLA PRO (STM32F103ZET6)
#
[env:trigorilla_pro]
platform      = ${common_stm32f1.platform}
extends       = env:mks_robin
extra_scripts = ${common.extra_scripts}

#
# MKS Robin E3D (STM32F103RCT6) and
# MKS Robin E3 with TMC2209
#
[env:mks_robin_e3]
platform      = ${common_stm32f1.platform}
extends       = common_stm32f1
board         = genericSTM32F103RC
platform_packages = tool-stm32duino
extra_scripts = ${common.extra_scripts}
  buildroot/share/PlatformIO/scripts/mks_robin_e3.py
build_flags   = ${common_stm32f1.build_flags}
  -DDEBUG_LEVEL=0 -DSS_TIMER=4

#
# MKS Robin E3p (STM32F103VET6)
#  - LVGL UI
#
[env:mks_robin_e3p]
platform        = ${common_stm32f1.platform}
extends         = common_stm32f1
board           = genericSTM32F103VE
extra_scripts   = ${common.extra_scripts}
  buildroot/share/PlatformIO/scripts/mks_robin_e3p.py
build_flags     = ${common_stm32f1.build_flags}
  -DMCU_STM32F103VE -DSS_TIMER=4
debug_tool      = jlink
upload_protocol = jlink

#
# MKS Robin Lite/Lite2 (STM32F103RCT6)
#
[env:mks_robin_lite]
platform      = ${common_stm32f1.platform}
extends       = common_stm32f1
board         = genericSTM32F103RC
extra_scripts = ${common.extra_scripts}
  buildroot/share/PlatformIO/scripts/mks_robin_lite.py

#
# MKS ROBIN LITE3 (STM32F103RCT6)
#
[env:mks_robin_lite3]
platform      = ${common_stm32f1.platform}
extends       = common_stm32f1
board         = genericSTM32F103RC
extra_scripts = ${common.extra_scripts}
  buildroot/share/PlatformIO/scripts/mks_robin_lite3.py

#
# JGAurora A5S A1 (STM32F103ZET6)
#
[env:jgaurora_a5s_a1]
platform      = ${common_stm32f1.platform}
extends       = common_stm32f1
board         = genericSTM32F103ZE
extra_scripts = ${common.extra_scripts}
  buildroot/share/PlatformIO/scripts/jgaurora_a5s_a1_with_bootloader.py
build_flags   = ${common_stm32f1.build_flags}
  -DSTM32F1xx -DSTM32_XL_DENSITY

#
# Malyan M200 (STM32F103CB)
#
[env:STM32F103CB_malyan]
platform      = ${common_stm32f1.platform}
extends       = common_stm32f1
board         = malyanM200
build_flags   = ${common_stm32f1.build_flags}
  -DMCU_STM32F103CB -D__STM32F1__=1 -std=c++1y -DSERIAL_USB -ffunction-sections -fdata-sections
  -Wl,--gc-sections -DDEBUG_LEVEL=0 -D__MARLIN_FIRMWARE__
lib_ignore    = ${common_stm32f1.lib_ignore}
  SoftwareSerialM

#
# Malyan M200 v2 (STM32F070RB)
#
[env:STM32F070RB_malyan]
platform    = ${common_stm32.platform}
extends     = common_stm32
board       = malyanM200v2
build_flags = ${common_stm32.build_flags} -DHAL_PCD_MODULE_ENABLED
  -O2 -ffreestanding -fsigned-char -fno-move-loop-invariants -fno-strict-aliasing
  -DCUSTOM_STARTUP_FILE

#
# Malyan M200 v2 (STM32F070CB)
#
[env:STM32F070CB_malyan]
platform    = ${common_stm32.platform}
extends     = common_stm32
board       = malyanm200_f070cb
build_flags = ${common_stm32.build_flags}
  -DHAL_PCD_MODULE_ENABLED -DDISABLE_GENERIC_SERIALUSB -DHAL_UART_MODULE_ENABLED -DCUSTOM_STARTUP_FILE

#
# Malyan M300 (STM32F070CB)
#
[env:malyan_M300]
platform    = ${common_stm32.platform}
extends     = common_stm32
board       = malyanm300_f070cb
build_flags = ${common_stm32.build_flags}
  -DHAL_PCD_MODULE_ENABLED -DDISABLE_GENERIC_SERIALUSB -DHAL_UART_MODULE_ENABLED
src_filter  = ${common.default_src_filter} +<src/HAL/STM32>

#
# Chitu boards like Tronxy X5s (STM32F103ZET6)
#
[env:chitu_f103]
platform      = ${common_stm32f1.platform}
extends       = common_stm32f1
board         = CHITU_F103
extra_scripts = pre:buildroot/share/PlatformIO/scripts/common-dependencies.py
  pre:buildroot/share/PlatformIO/scripts/STM32F1_create_variant.py
  buildroot/share/PlatformIO/scripts/chitu_crypt.py
build_flags   = ${common_stm32f1.build_flags}
  -DSTM32F1xx -DSTM32_XL_DENSITY
build_unflags = ${common_stm32f1.build_unflags}
  -DCONFIG_MAPLE_MINI_NO_DISABLE_DEBUG= -DERROR_LED_PORT=GPIOE -DERROR_LED_PIN=6

#
# Some Chitu V5 boards have a problem with GPIO init.
# Use this target if G28 or G29 are always failing.
#
[env:chitu_v5_gpio_init]
platform      = ${common_stm32f1.platform}
extends       = env:chitu_f103
build_flags   = ${env:chitu_f103.build_flags} -DCHITU_V5_Z_MIN_BUGFIX

#
# Creality (STM32F103RET6)
#
[env:STM32F103RET6_creality]
platform        = ${env:STM32F103RE.platform}
extends         = env:STM32F103RE
build_flags     = ${env:STM32F103RE.build_flags} -DTEMP_TIMER_CHAN=4
extra_scripts   = ${env:STM32F103RE.extra_scripts}
  pre:buildroot/share/PlatformIO/scripts/random-bin.py
  buildroot/share/PlatformIO/scripts/creality.py
debug_tool      = jlink
upload_protocol = jlink

#
# FLSUN QQS Pro (STM32F103VET6) using hal STM32
# board Hispeedv1
#
<<<<<<< HEAD
[env:flsun_hispeed]
platform          = ${common_stm32f1.platform}
extends           = common_stm32f1
board             = genericSTM32F103VE
extra_scripts     = ${common.extra_scripts}
  buildroot/share/PlatformIO/scripts/mks_robin_mini.py
  buildroot/share/PlatformIO/scripts/add_nanolib.py
build_flags       = ${common_stm32f1.build_flags} -DMCU_STM32F103VE -DSS_TIMER=4  -DHAVE_SW_SERIAL
lib_deps          = SoftwareSerialM
  #Adafruit NeoPixel=https://github.com/Foxies-CSTL/Robin-NeoPixel-Lib/archive/master.zip
=======
[env:flsun_hispeedv1]
platform             = ${common_stm32.platform}
extends              = common_stm32
build_flags          = ${common_stm32.build_flags} -DMCU_STM32F103VE -DSS_TIMER=4 -DENABLE_HWSERIAL3 -DTRANSFER_CLOCK_DIV=8
board                = genericSTM32F103VE
board_build.core     = stm32
board_build.variant  = MARLIN_F103Vx
board_build.ldscript = ldscript.ld
board_build.offset   = 0x7000
board_build.firmware = Robin_mini.bin
board_upload.offset_address = 0x08007000
build_unflags        = ${common_stm32.build_unflags} -DUSBCON -DUSBD_USE_CDC
extra_scripts        = ${common.extra_scripts}
  pre:buildroot/share/PlatformIO/scripts/generic_create_variant.py
  buildroot/share/PlatformIO/scripts/stm32_bootloader.py
  buildroot/share/PlatformIO/scripts/mks_encrypt.py
>>>>>>> 777c50a1

#
# FLSUN QQS Pro (STM32F103VET6) using hal STM32
# board Hispeedv1
#
[env:flsun_hispeedv1]
platform             = ${common_stm32.platform}
extends              = common_stm32
build_flags          = ${common_stm32.build_flags} -DMCU_STM32F103VE -DSS_TIMER=4 -DENABLE_HWSERIAL3 -DTRANSFER_CLOCK_DIV=8
board                = genericSTM32F103VE
board_build.core     = stm32
board_build.variant  = MARLIN_F103Vx
board_build.ldscript = ldscript.ld
board_build.offset   = 0x7000
board_build.firmware = Robin_mini.bin
board_upload.offset_address = 0x08007000
build_unflags        = ${common_stm32.build_unflags} -DUSBCON -DUSBD_USE_CDC
extra_scripts        = ${common.extra_scripts}
  pre:buildroot/share/PlatformIO/scripts/generic_create_variant.py
  buildroot/share/PlatformIO/scripts/stm32_bootloader.py
  buildroot/share/PlatformIO/scripts/mks_encrypt.py

#
# STM32F401VE
# 'STEVAL-3DP001V1' STM32F401VE board - https://www.st.com/en/evaluation-tools/steval-3dp001v1.html
#
[env:STM32F401VE_STEVAL]
platform          = ${common_stm32.platform}
extends           = common_stm32
board             = STEVAL_STM32F401VE
build_flags       = ${common_stm32.build_flags}
  -DARDUINO_STEVAL -DSTM32F401xE
  -DDISABLE_GENERIC_SERIALUSB -DUSBD_USE_CDC_COMPOSITE -DUSE_USB_FS
extra_scripts     = ${common.extra_scripts}
  pre:buildroot/share/PlatformIO/scripts/generic_create_variant.py
  buildroot/share/PlatformIO/scripts/STEVAL__F401XX.py

#
# FLYF407ZG
#
[env:FLYF407ZG]
platform          = ${common_stm32.platform}
extends           = common_stm32
board             = FLYF407ZG
build_flags       = ${common_stm32.build_flags}
  -DVECT_TAB_OFFSET=0x8000
extra_scripts     = ${common.extra_scripts}
  pre:buildroot/share/PlatformIO/scripts/generic_create_variant.py

#
# FLY MINI(stm32f103rct6)
#
[env:FLY_MINI]
platform          = ${common_stm32f1.platform}
extends           = common_stm32f1
board             = genericSTM32F103RC
extra_scripts     = ${common.extra_scripts}
 buildroot/share/PlatformIO/scripts/fly_mini.py
build_flags       = ${common_stm32f1.build_flags}
 -DDEBUG_LEVEL=0 -DSS_TIMER=4

#
# FYSETC S6 (STM32F446VET6 ARM Cortex-M4)
#
[env:FYSETC_S6]
platform          = ${common_stm32.platform}
extends           = common_stm32
platform_packages = tool-stm32duino
board             = marlin_fysetc_s6
build_flags       = ${common_stm32.build_flags}
  -DVECT_TAB_OFFSET=0x10000
  -DHAL_PCD_MODULE_ENABLED
extra_scripts     = ${common.extra_scripts}
  pre:buildroot/share/PlatformIO/scripts/generic_create_variant.py
debug_tool        = stlink
upload_protocol   = dfu
upload_command    = dfu-util -a 0 -s 0x08010000:leave -D "$SOURCE"

#
# STM32F407VET6 with RAMPS-like shield
# 'Black' STM32F407VET6 board - https://wiki.stm32duino.com/index.php?title=STM32F407
# Shield - https://github.com/jmz52/Hardware
#
[env:STM32F407VE_black]
platform          = ${common_stm32.platform}
extends           = common_stm32
board             = blackSTM32F407VET6
build_flags       = ${common_stm32.build_flags}
  -DARDUINO_BLACK_F407VE
  -DUSBD_USE_CDC_COMPOSITE -DUSE_USB_FS
extra_scripts     = ${common.extra_scripts}
  pre:buildroot/share/PlatformIO/scripts/generic_create_variant.py

#
# BigTreeTech SKR Pro (STM32F407ZGT6 ARM Cortex-M4)
#
[env:BIGTREE_SKR_PRO]
platform          = ${common_stm32.platform}
extends           = common_stm32
board             = BigTree_SKR_Pro
build_flags       = ${common_stm32.build_flags}
  -DSTM32F407_5ZX -DVECT_TAB_OFFSET=0x8000
extra_scripts     = ${common.extra_scripts}
  pre:buildroot/share/PlatformIO/scripts/generic_create_variant.py
#upload_protocol   = stlink
#upload_command    = "$PROJECT_PACKAGES_DIR/tool-stm32duino/stlink/ST-LINK_CLI.exe" -c SWD -P "$BUILD_DIR/firmware.bin" 0x8008000 -Rst -Run
debug_tool        = stlink
debug_init_break  =

#
# Bigtreetech GTR V1.0 (STM32F407IGT6 ARM Cortex-M4)
#
[env:BIGTREE_GTR_V1_0]
platform          = ${common_stm32.platform}
extends           = common_stm32
board             = BigTree_GTR_v1
extra_scripts     = ${common.extra_scripts}
  pre:buildroot/share/PlatformIO/scripts/generic_create_variant.py
build_flags       = ${common_stm32.build_flags}
  -DSTM32F407IX -DVECT_TAB_OFFSET=0x8000

#
# BigTreeTech BTT002 V1.0 (STM32F407VGT6 ARM Cortex-M4)
#
[env:BIGTREE_BTT002]
platform          = ${common_stm32.platform}
extends           = common_stm32
board             = BigTree_Btt002
build_flags       = ${common_stm32.build_flags}
  -DSTM32F407_5VX -DVECT_TAB_OFFSET=0x8000
  -DHAVE_HWSERIAL2
  -DHAVE_HWSERIAL3
  -DPIN_SERIAL2_RX=PD_6
  -DPIN_SERIAL2_TX=PD_5
extra_scripts     = ${common.extra_scripts}
  pre:buildroot/share/PlatformIO/scripts/generic_create_variant.py

#
# Lerdge base
#
[lerdge_common]
platform           = ${common_stm32.platform}
extends            = common_stm32
board              = LERDGE
board_build.offset = 0x10000
extra_scripts      = ${common.extra_scripts}
                     pre:buildroot/share/PlatformIO/scripts/copy_marlin_variant_to_framework.py
                     buildroot/share/PlatformIO/scripts/stm32_bootloader.py
                     buildroot/share/PlatformIO/scripts/lerdge.py
build_flags        = ${common_stm32.build_flags}
  -DSTM32F4 -DSTM32F4xx -DTARGET_STM32F4
  -DDISABLE_GENERIC_SERIALUSB -DARDUINO_ARCH_STM32 -DARDUINO_LERDGE
  -DTRANSFER_CLOCK_DIV=8 -DHAL_SRAM_MODULE_ENABLED
build_unflags      = ${common_stm32.build_unflags} -DUSBCON -DUSBD_USE_CDC -DUSBD_VID=0x0483

#
# Lerdge X
#
[env:LERDGEX]
extends              = lerdge_common
board_build.firmware = Lerdge_X_firmware_force.bin

#
# Lerdge S
#
[env:LERDGES]
extends              = lerdge_common
board_build.firmware = Lerdge_firmware_force.bin

#
# Lerdge K
#
[env:LERDGEK]
extends              = lerdge_common
board_build.firmware = Lerdge_K_firmware_force.bin
build_flags          = ${lerdge_common.build_flags}
  -DLERDGEK

#
# RUMBA32
#
[env:rumba32]
platform        = ${common_stm32.platform}
extends         = common_stm32
build_flags     = ${common_stm32.build_flags}
  -Os
  -DHAL_PCD_MODULE_ENABLED
  -DDISABLE_GENERIC_SERIALUSB
  -DHAL_UART_MODULE_ENABLED
  -DTIMER_SERIAL=TIM9
board           = rumba32_f446ve
upload_protocol = dfu
monitor_speed   = 500000

#
# MKS Robin Nano V1.2 and V2 using hal STM32
#
[env:mks_robin_nano35_stm32]
platform             = ${common_stm32.platform}
extends              = common_stm32
build_flags          = ${common_stm32.build_flags} -DMCU_STM32F103VE -DSS_TIMER=4 -DENABLE_HWSERIAL3 -DTRANSFER_CLOCK_DIV=8
board                = genericSTM32F103VE
board_build.core     = stm32
board_build.variant  = MARLIN_F103Vx
board_build.ldscript = ldscript.ld
board_build.offset   = 0x7000
board_build.firmware = Robin_nano35.bin
board_upload.offset_address = 0x08007000
build_unflags        = ${common_stm32.build_unflags} -DUSBCON -DUSBD_USE_CDC
debug_tool           = jlink
upload_protocol      = jlink
extra_scripts        = ${common.extra_scripts}
  pre:buildroot/share/PlatformIO/scripts/generic_create_variant.py
  buildroot/share/PlatformIO/scripts/stm32_bootloader.py
  buildroot/share/PlatformIO/scripts/mks_encrypt.py

#
# MKS Robin Pro V2
#
[env:mks_robin_pro2]
platform             = ${common_stm32.platform}
extends              = common_stm32
build_flags          = ${common_stm32.build_flags} -DHAL_HCD_MODULE_ENABLED  -DUSBHOST -DARDUINO_BLACK_F407VE
board                = genericSTM32F407VET6
board_build.core     = stm32
board_build.variant  = MARLIN_F407VE
board_build.ldscript = ldscript.ld
board_build.firmware = Robin_nano35.bin
build_unflags        = ${common_stm32.build_unflags} -DUSBCON -DUSBD_USE_CDC
debug_tool           = jlink
upload_protocol      = jlink
extra_scripts        = ${common.extra_scripts}
  pre:buildroot/share/PlatformIO/scripts/generic_create_variant.py
  buildroot/share/PlatformIO/scripts/stm32_bootloader.py
  buildroot/share/PlatformIO/scripts/mks_encrypt.py

#
# MKS Robin Nano V3
#
[env:mks_robin_nano_v3]
platform             = ${common_stm32.platform}
extends              = common_stm32
build_flags          = ${common_stm32.build_flags} -DHAL_PCD_MODULE_ENABLED -DUSBCON -DUSBD_USE_CDC
board                = genericSTM32F407VGT6
board_build.core     = stm32
board_build.variant  = MARLIN_F4x7Vx
board_build.ldscript = ldscript.ld
board_build.firmware = Robin_nano_v3.bin
board_build.offset   = 0xC000
board_upload.offset_address = 0x0800C000
build_unflags        = ${common_stm32.build_unflags}
debug_tool           = jlink
upload_protocol      = jlink
extra_scripts        = ${common.extra_scripts}
  pre:buildroot/share/PlatformIO/scripts/generic_create_variant.py
  buildroot/share/PlatformIO/scripts/stm32_bootloader.py
  buildroot/share/PlatformIO/scripts/mks_encrypt.py

#################################
#                               #
#      Other Architectures      #
#                               #
#################################

#
# Espressif ESP32
#
[env:esp32]
platform      = espressif32@1.11.2
board         = esp32dev
build_flags   = ${common.build_flags} -DCORE_DEBUG_LEVEL=0
src_filter    = ${common.default_src_filter} +<src/HAL/ESP32>
lib_ignore    = NativeEthernet
upload_speed  = 115200
#upload_port   = marlinesp.local
#board_build.flash_mode = qio

[env:FYSETC_E4]
platform               = espressif32@1.11.2
extends                = env:esp32
board_build.partitions = default_16MB.csv

#
# Teensy 3.1 / 3.2 (ARM Cortex-M4)
#
[env:teensy31]
platform      = teensy
board         = teensy31
src_filter    = ${common.default_src_filter} +<src/HAL/TEENSY31_32>
lib_ignore    = NativeEthernet

#
# Teensy 3.5 / 3.6 (ARM Cortex-M4)
#
[env:teensy35]
platform      = teensy
board         = teensy35
src_filter    = ${common.default_src_filter} +<src/HAL/TEENSY35_36>
lib_ignore    = NativeEthernet

[env:teensy36]
platform      = teensy
board         = teensy36
src_filter    = ${common.default_src_filter} +<src/HAL/TEENSY35_36>
lib_ignore    = NativeEthernet

#
# Teensy 4.0 / 4.1 (ARM Cortex-M7)
#
[env:teensy41]
platform      = teensy
board         = teensy41
src_filter    = ${common.default_src_filter} +<src/HAL/TEENSY40_41>

#
# Native
# No supported Arduino libraries, base Marlin only
#
[env:linux_native]
platform        = native
framework       =
build_flags     = -D__PLAT_LINUX__ -std=gnu++17 -ggdb -g -lrt -lpthread -D__MARLIN_FIRMWARE__ -Wno-expansion-to-defined
src_build_flags = -Wall -IMarlin/src/HAL/LINUX/include
build_unflags   = -Wall
lib_ldf_mode    = off
lib_deps        =
src_filter      = ${common.default_src_filter} +<src/HAL/LINUX>

#
# Just print the dependency tree
#
[env:include_tree]
platform    = atmelavr
board       = megaatmega2560
build_flags = -c -H -std=gnu++11 -Wall -Os -D__MARLIN_FIRMWARE__
src_filter  = +<src/MarlinCore.cpp><|MERGE_RESOLUTION|>--- conflicted
+++ resolved
@@ -1150,10 +1150,9 @@
 upload_protocol = jlink
 
 #
-# FLSUN QQS Pro (STM32F103VET6) using hal STM32
-# board Hispeedv1
-#
-<<<<<<< HEAD
+# FLSUN QQS Pro (STM32F103VET6) using old env
+# board Hispeed
+#
 [env:flsun_hispeed]
 platform          = ${common_stm32f1.platform}
 extends           = common_stm32f1
@@ -1164,24 +1163,6 @@
 build_flags       = ${common_stm32f1.build_flags} -DMCU_STM32F103VE -DSS_TIMER=4  -DHAVE_SW_SERIAL
 lib_deps          = SoftwareSerialM
   #Adafruit NeoPixel=https://github.com/Foxies-CSTL/Robin-NeoPixel-Lib/archive/master.zip
-=======
-[env:flsun_hispeedv1]
-platform             = ${common_stm32.platform}
-extends              = common_stm32
-build_flags          = ${common_stm32.build_flags} -DMCU_STM32F103VE -DSS_TIMER=4 -DENABLE_HWSERIAL3 -DTRANSFER_CLOCK_DIV=8
-board                = genericSTM32F103VE
-board_build.core     = stm32
-board_build.variant  = MARLIN_F103Vx
-board_build.ldscript = ldscript.ld
-board_build.offset   = 0x7000
-board_build.firmware = Robin_mini.bin
-board_upload.offset_address = 0x08007000
-build_unflags        = ${common_stm32.build_unflags} -DUSBCON -DUSBD_USE_CDC
-extra_scripts        = ${common.extra_scripts}
-  pre:buildroot/share/PlatformIO/scripts/generic_create_variant.py
-  buildroot/share/PlatformIO/scripts/stm32_bootloader.py
-  buildroot/share/PlatformIO/scripts/mks_encrypt.py
->>>>>>> 777c50a1
 
 #
 # FLSUN QQS Pro (STM32F103VET6) using hal STM32
