--- conflicted
+++ resolved
@@ -21,11 +21,7 @@
 lib_dir      = .piolib
 libdeps_dir  = .piolibdeps
 boards_dir   = buildroot/share/PlatformIO/boards
-<<<<<<< HEAD
 env_default  = LPC1768
-=======
-default_envs = megaatmega2560
->>>>>>> e3660bca
 
 [common]
 default_src_filter = +<src/*> -<src/config> -<src/HAL> +<src/HAL/shared>
