--- conflicted
+++ resolved
@@ -243,32 +243,6 @@
 src_filter   = ${common.default_src_filter}
 monitor_baud = 250000
 
-<<<<<<< HEAD
-[env:STM32F4_ARMED]
-platform    = ststm32
-framework   = arduino
-board       = ARMED
-build_flags = ${common.build_flags} -DUSE_STM32GENERIC -DMENU_USB_SERIAL -DMENU_SERIAL=SerialUSB
-lib_deps    = ${common.lib_deps}
-lib_ignore  = Adafruit NeoPixel, c1921b4
-src_filter  = ${common.default_src_filter} -<src/HAL/HAL_AVR> -<src/HAL/HAL_DUE> -<src/HAL/HAL_LPC1768> -<src/HAL/HAL_STM32F1> -<src/HAL/HAL_STM32F7> -<src/HAL/HAL_TEENSY35_36>
-upload_protocol = stlink
-upload_port = COM6
-#upload_flags = --reset
-monitor_baud = 250000
-
-[env:STM32F4_ARMED_DBG]
-platform    = ststm32
-framework   = arduino
-board       = ARMED
-build_flags = ${common.build_flags} -DUSE_STM32GENERIC -DMENU_USB_SERIAL -DMENU_SERIAL=SerialUSB -O0
-lib_deps    = ${common.lib_deps}
-lib_ignore  = Adafruit NeoPixel, c1921b4
-src_filter  = ${common.default_src_filter} -<src/HAL/HAL_AVR> -<src/HAL/HAL_DUE> -<src/HAL/HAL_LPC1768> -<src/HAL/HAL_STM32F1> -<src/HAL/HAL_STM32F7> -<src/HAL/HAL_TEENSY35_36>
-upload_protocol = stlink
-upload_port = COM6
-monitor_baud = 250000
-=======
 [env:STM32F4]
 platform    = ststm32
 framework   = arduino
@@ -281,7 +255,19 @@
 upload_port = COM6
 monitor_baud = 250000
 
->>>>>>> 1e21b043
+[env:STM32F4_ARMED]
+platform    = ststm32
+framework   = arduino
+board       = ARMED
+build_flags = ${common.build_flags} -DUSE_STM32GENERIC -DMENU_USB_SERIAL -DMENU_SERIAL=SerialUSB
+lib_deps    = ${common.lib_deps}
+lib_ignore  = Adafruit NeoPixel, c1921b4, TMC2130Stepper
+src_filter  = ${common.default_src_filter}
+upload_protocol = stlink
+upload_port = COM6
+monitor_baud = 250000
+
+
 #
 # Teensy++ 2.0
 #
