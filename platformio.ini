--- conflicted
+++ resolved
@@ -581,20 +581,10 @@
 platform          = ${common_stm32.platform}
 extends           = common_stm32
 board             = STEVAL_STM32F401VE
-<<<<<<< HEAD
 build_flags       = ${common_stm32.build_flags}
   -DTARGET_STM32F4 -DARDUINO_STEVAL -DSTM32F401xE
   -DUSB_PRODUCT=\"STEVAL_F401VE\"
   -DDISABLE_GENERIC_SERIALUSB -DUSBD_USE_CDC_COMPOSITE -DUSE_USB_FS
-=======
-build_flags       = ${common.build_flags}
-  -DTARGET_STM32F4 -DSTM32F401xE -DUSBCON
-  -DUSBD_USE_CDC -DUSBD_VID=0x0483 -DUSB_PRODUCT=\"STEVAL_F401VE\"
-  -DARDUINO_STEVAL -DDISABLE_GENERIC_SERIALUSB
-  -DUSBD_USE_CDC_COMPOSITE -DUSE_USB_FS
-  -IMarlin/src/HAL/STM32
-build_unflags     = -std=gnu++11
->>>>>>> 9b92d5fb
 extra_scripts     = pre:buildroot/share/PlatformIO/scripts/generic_create_variant.py
   buildroot/share/PlatformIO/scripts/STEVAL__F401XX.py
 lib_ignore        = Adafruit NeoPixel, TMCStepper, SailfishLCD, SlowSoftI2CMaster, SoftwareSerial
@@ -606,17 +596,9 @@
 platform          = ${common_stm32.platform}
 extends           = common_stm32
 board             = FLYF407ZG
-<<<<<<< HEAD
 build_flags       = ${common_stm32.build_flags}
   -DSTM32F4 -DUSB_PRODUCT=\"STM32F407ZG\"
   -DTARGET_STM32F4 -DVECT_TAB_OFFSET=0x8000
-=======
-build_flags       = ${common.build_flags}
-  -DTARGET_STM32F4 -DSTM32F4 -DUSBCON
-  -DUSBD_USE_CDC -DUSBD_VID=0x0483 -DUSB_PRODUCT=\"STM32F407ZG\"
-  -DVECT_TAB_OFFSET=0x8000 -IMarlin/src/HAL/STM32
-build_unflags     = -std=gnu++11
->>>>>>> 9b92d5fb
 extra_scripts     = pre:buildroot/share/PlatformIO/scripts/generic_create_variant.py
 
 #
