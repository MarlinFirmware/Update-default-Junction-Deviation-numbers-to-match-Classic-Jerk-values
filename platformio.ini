--- conflicted
+++ resolved
@@ -34,16 +34,13 @@
   TMCStepper@<1.0.0
   Adafruit NeoPixel@1.1.3
   https://github.com/lincomatic/LiquidTWI2/archive/30aa480.zip
-<<<<<<< HEAD
-  https://github.com/ameyer/Arduino-L6470/archive/master.zip
-  #https://github.com/trinamic/TMC26XStepper/archive/c1921b4.zip
-=======
+
   https://github.com/ameyer/Arduino-L6470/archive/dev.zip
   https://github.com/trinamic/TMC26XStepper/archive/c1921b4.zip
   https://github.com/mikeshub/SailfishLCD.git
   https://github.com/mikeshub/SailfishRGB_LED.git
   https://github.com/mikeshub/SlowSoftI2CMaster.git
->>>>>>> 3272d0db
+
 
 #################################
 #                               #
