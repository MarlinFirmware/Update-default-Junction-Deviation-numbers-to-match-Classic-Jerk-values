--- conflicted
+++ resolved
@@ -24,13 +24,8 @@
 env_default = STM32F4_ARMED
 
 [common]
-<<<<<<< HEAD
-default_src_filter = +<src/*> -<src/config>
-build_flags = -fmax-errors=5 
-=======
 default_src_filter = +<src/*> -<src/config> -<src/HAL> +<src/HAL/shared>
 build_flags = -fmax-errors=5
->>>>>>> ba1919c1
   -g
   -ggdb
 
@@ -272,15 +267,15 @@
 # STM32F4
 #
 [env:STM32F4]
-<<<<<<< HEAD
-platform    = ststm32
-framework   = arduino
-board       = disco_f407vg
-build_flags = ${common.build_flags} -DUSE_STM32GENERIC -DSTM32GENERIC -DMENU_USB_SERIAL -DMENU_SERIAL=SerialUSB
-lib_deps    = ${common.lib_deps}
-lib_ignore  = Adafruit NeoPixel, c1921b4
-src_filter  = ${common.default_src_filter}
-monitor_speed = 250000
+platform      = ststm32
+framework     = arduino
+board         = disco_f407vg
+build_flags   = ${common.build_flags} -DUSE_STM32GENERIC -DSTM32GENERIC -DMENU_USB_SERIAL -DMENU_SERIAL=SerialUSB
+lib_deps      = ${common.lib_deps}
+lib_ignore    = Adafruit NeoPixel, c1921b4, TMC2130Stepper
+src_filter    = ${common.default_src_filter} +<src/HAL/HAL_STM32F4>
+monitor_speed = 250000
+
 
 [env:STM32F4_ARMED]
 platform    = ststm32
@@ -290,18 +285,9 @@
 #build_flags = ${common.build_flags} -DUSE_STM32GENERIC -DMENU_USB_SERIAL -DMENU_SERIAL=SerialUSB -mthumb -mcpu=cortex-m4 -march=armv7e-m -mfloat-abi=hard -mfpu=fpv4-sp-d16 -fsingle-precision-constant -Wdouble-promotion
 lib_deps    = ${common.lib_deps}
 lib_ignore  = Adafruit NeoPixel, c1921b4
-src_filter  = ${common.default_src_filter}
+src_filter  = ${common.default_src_filter} +<src/HAL/HAL_STM32F4>
 upload_protocol = stlink
 upload_port = COM6
-=======
-platform      = ststm32
-framework     = arduino
-board         = disco_f407vg
-build_flags   = ${common.build_flags} -DUSE_STM32GENERIC -DSTM32GENERIC -DMENU_USB_SERIAL -DMENU_SERIAL=SerialUSB
-lib_deps      = ${common.lib_deps}
-lib_ignore    = Adafruit NeoPixel, c1921b4, TMC2130Stepper
-src_filter    = ${common.default_src_filter} +<src/HAL/HAL_STM32F4>
->>>>>>> ba1919c1
 monitor_speed = 250000
 
 #
