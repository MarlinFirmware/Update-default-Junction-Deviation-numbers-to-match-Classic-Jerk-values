--- conflicted
+++ resolved
@@ -25,20 +25,6 @@
 #
 [common]
 default_src_filter = +<src/*> -<src/config> -<src/HAL> +<src/HAL/shared>
-<<<<<<< HEAD
-extra_scripts      = pre:buildroot/share/PlatformIO/scripts/common-cxxflags.py
-build_flags        = -fmax-errors=5 -g -D__MARLIN_FIRMWARE__ -fmerge-all-constants
-lib_deps           =
-  LiquidCrystal@1.5.0
-  TMCStepper@~0.7.0
-  Adafruit MAX31865 library@~1.1.0
-  Adafruit NeoPixel@1.5.0
-  U8glib-HAL@0.4.1
-  Arduino-L6470@0.8.0
-  SlowSoftI2CMaster
-  LiquidTWI2@1.2.7
-  SailfishLCD=https://github.com/mikeshub/SailfishLCD/archive/master.zip
-=======
 extra_scripts = pre:buildroot/share/PlatformIO/scripts/common-cxxflags.py
 build_flags = -fmax-errors=5 -g -D__MARLIN_FIRMWARE__ -fmerge-all-constants
 lib_deps =
@@ -52,7 +38,6 @@
   SlowSoftI2CMaster
   SailfishLCD=https://github.com/mikeshub/SailfishLCD/archive/master.zip
   SailfishRGB_LED=https://github.com/mikeshub/SailfishRGB_LED/archive/master.zip
->>>>>>> b73ac40f
 
 #
 # Default values apply to all 'env:' prefixed environments
@@ -306,11 +291,7 @@
 lib_deps          = Servo
   LiquidCrystal@1.0.0
   U8glib-HAL@0.4.1
-<<<<<<< HEAD
-  TMCStepper@~0.7.0
-=======
   TMCStepper@~0.7.1
->>>>>>> b73ac40f
   Adafruit NeoPixel=https://github.com/p3p/Adafruit_NeoPixel/archive/1.5.0.zip
   SailfishLCD=https://github.com/mikeshub/SailfishLCD/archive/master.zip
 build_flags       = -DU8G_HAL_LINKS -IMarlin/src/HAL/LPC1768/include -IMarlin/src/HAL/LPC1768/u8g ${common.build_flags}
@@ -327,48 +308,6 @@
 board     = nxp_lpc1768
 
 [env:LPC1769]
-<<<<<<< HEAD
-platform  = ${common_LPC.platform}
-extends   = common_LPC
-board     = nxp_lpc1769
-
-#################################
-#                               #
-#      STM32 Architecture       #
-#                               #
-#################################
-
-#
-# HAL/STM32 Base Environment values
-#
-[common_stm32]
-platform      = ststm32@<6.2.0
-platform_packages = framework-arduinoststm32@>=4.10700,<4.10800
-lib_deps      = ${common.lib_deps}
-lib_ignore    = SoftwareSerial
-build_flags   = ${common.build_flags}
-  -IMarlin/src/HAL/STM32 -std=gnu++14
-  -DUSBCON -DUSBD_USE_CDC
-  -DUSBD_VID=0x0483
-  -DTIM_IRQ_PRIO=13
-build_unflags = -std=gnu++11
-src_filter    = ${common.default_src_filter} +<src/HAL/STM32>
-
-#
-# HAL/STM32F1 Common Environment values
-#
-[common_stm32f1]
-platform      = ${common_stm32.platform}
-build_flags   = !python Marlin/src/HAL/STM32F1/build_flags.py
-  ${common.build_flags} -std=gnu++14 -DHAVE_SW_SERIAL
-build_unflags = -std=gnu++11
-src_filter    = ${common.default_src_filter} +<src/HAL/STM32F1>
-lib_ignore    =
-  Adafruit NeoPixel
-  SPI
-lib_deps      = ${common.lib_deps}
-  SoftwareSerialM
-=======
 platform          = https://github.com/p3p/pio-nxplpc-arduino-lpc176x/archive/0.1.2.zip
 board             = nxp_lpc1769
 build_flags       = -DU8G_HAL_LINKS -IMarlin/src/HAL/LPC1768/include -IMarlin/src/HAL/LPC1768/u8g ${common.build_flags}
@@ -385,18 +324,12 @@
   TMCStepper@~0.7.1
   Adafruit NeoPixel=https://github.com/p3p/Adafruit_NeoPixel/archive/1.5.0.zip
   SailfishLCD=https://github.com/mikeshub/SailfishLCD/archive/master.zip
->>>>>>> b73ac40f
 
 #
 # STM32F103RC
 #
 [env:STM32F103RC]
-<<<<<<< HEAD
-platform          = ${common_stm32f1.platform}
-extends           = common_stm32f1
-=======
-platform          = ststm32@<6.2.0
->>>>>>> b73ac40f
+platform          = ststm32@<6.2.0
 board             = genericSTM32F103RC
 platform_packages = tool-stm32duino
 monitor_speed     = 115200
@@ -438,10 +371,6 @@
 # STM32F103RC_fysetc
 #
 [env:STM32F103RC_fysetc]
-<<<<<<< HEAD
-platform          = ${common_stm32f1.platform}
-extends           = env:STM32F103RC
-=======
 platform          = ststm32@<6.2.0
 board             = genericSTM32F103RC
 #board_build.core = maple
@@ -449,7 +378,6 @@
 build_flags       = !python Marlin/src/HAL/STM32F1/build_flags.py
   ${common.build_flags} -std=gnu++14 -DDEBUG_LEVEL=0 -DHAVE_SW_SERIAL
 build_unflags     = -std=gnu++11
->>>>>>> b73ac40f
 extra_scripts     = buildroot/share/PlatformIO/scripts/STM32F103RC_fysetc.py
 build_flags       = ${common_stm32f1.build_flags} -DDEBUG_LEVEL=0
 lib_ldf_mode      = chain
@@ -466,34 +394,18 @@
 #
 
 [env:STM32F103RC_btt]
-<<<<<<< HEAD
-platform          = ${common_stm32f1.platform}
-extends           = env:STM32F103RC
-=======
 platform          = ststm32@<6.2.0
 board             = genericSTM32F103RC
 platform_packages = tool-stm32duino
 build_flags       = !python Marlin/src/HAL/STM32F1/build_flags.py
   ${common.build_flags} -DDEBUG_LEVEL=0 -std=gnu++14 -DHAVE_SW_SERIAL -DSS_TIMER=4
 build_unflags     = -std=gnu++11
->>>>>>> b73ac40f
 extra_scripts     = buildroot/share/PlatformIO/scripts/STM32F103RC_SKR_MINI.py
 build_flags       = ${common_stm32f1.build_flags}
   -DDEBUG_LEVEL=0 -DSS_TIMER=4
 monitor_speed     = 115200
 
 [env:STM32F103RC_btt_USB]
-<<<<<<< HEAD
-platform          = ${common_stm32f1.platform}
-extends           = env:STM32F103RC_btt
-build_flags       = ${env:STM32F103RC_btt.build_flags} -DUSE_USB_COMPOSITE
-lib_deps          = ${env:STM32F103RC_btt.lib_deps}
-  USBComposite for STM32F1@0.91
-
-[env:STM32F103RC_btt_512K]
-platform          = ${common_stm32f1.platform}
-extends           = env:STM32F103RC_btt
-=======
 platform          = ststm32@<6.2.0
 board             = genericSTM32F103RC
 platform_packages = tool-stm32duino
@@ -511,18 +423,10 @@
 [env:STM32F103RC_btt_512K]
 platform          = ststm32@<6.2.0
 board             = genericSTM32F103RC
->>>>>>> b73ac40f
 board_upload.maximum_size=524288
 build_flags       = ${env:STM32F103RC_btt.build_flags} -DSTM32_FLASH_SIZE=512
 
 [env:STM32F103RC_btt_512K_USB]
-<<<<<<< HEAD
-platform          = ${common_stm32f1.platform}
-extends           = env:STM32F103RC_btt_512K
-build_flags       = ${env:STM32F103RC_btt_512K.build_flags} -DUSE_USB_COMPOSITE
-lib_deps          = ${env:STM32F103RC_btt_512K.lib_deps}
-  USBComposite for STM32F1@0.91
-=======
 platform          = ststm32@<6.2.0
 board             = genericSTM32F103RC
 board_upload.maximum_size=524288
@@ -537,18 +441,12 @@
   USBComposite for STM32F1@==0.91
 lib_ignore        = Adafruit NeoPixel, SPI
 monitor_speed     = 115200
->>>>>>> b73ac40f
 
 #
 # STM32F103RE
 #
 [env:STM32F103RE]
-<<<<<<< HEAD
-platform          = ${common_stm32f1.platform}
-extends           = common_stm32f1
-=======
-platform          = ststm32@<6.2.0
->>>>>>> b73ac40f
+platform          = ststm32@<6.2.0
 board             = genericSTM32F103RE
 platform_packages = tool-stm32duino
 monitor_speed     = 115200
@@ -558,30 +456,18 @@
 #   STM32F103RE_btt_USB ......... RET6 (USB mass storage)
 #
 [env:STM32F103RE_btt]
-<<<<<<< HEAD
-platform          = ${common_stm32f1.platform}
-extends           = env:STM32F103RE
-=======
 platform          = ststm32@<6.2.0
 board             = genericSTM32F103RE
 platform_packages = tool-stm32duino
 build_flags       = !python Marlin/src/HAL/STM32F1/build_flags.py
   ${common.build_flags} -DDEBUG_LEVEL=0 -std=gnu++14 -DHAVE_SW_SERIAL -DSS_TIMER=4
 build_unflags     = -std=gnu++11
->>>>>>> b73ac40f
 extra_scripts     = buildroot/share/PlatformIO/scripts/STM32F103RE_SKR_E3_DIP.py
 build_flags       = ${common_stm32f1.build_flags} -DDEBUG_LEVEL=0 -DSS_TIMER=4
 debug_tool        = stlink
 upload_protocol   = stlink
 
 [env:STM32F103RE_btt_USB]
-<<<<<<< HEAD
-platform          = ${common_stm32f1.platform}
-extends           = env:STM32F103RE_btt
-build_flags       = ${env:STM32F103RE_btt.build_flags} -DUSE_USB_COMPOSITE
-lib_deps          = ${common_stm32f1.lib_deps}
-  USBComposite for STM32F1@0.91
-=======
 platform          = ststm32@<6.2.0
 board             = genericSTM32F103RE
 platform_packages = tool-stm32duino
@@ -596,17 +482,12 @@
 debug_tool        = stlink
 upload_protocol   = stlink
 monitor_speed     = 115200
->>>>>>> b73ac40f
 
 #
 # STM32F4 with STM32GENERIC
 #
 [env:STM32F4]
-<<<<<<< HEAD
-platform      = ${common_stm32.platform}
-=======
-platform      = ststm32@<6.2.0
->>>>>>> b73ac40f
+platform      = ststm32@<6.2.0
 board         = disco_f407vg
 build_flags   = ${common.build_flags} -DUSE_STM32GENERIC -DSTM32GENERIC -DSTM32F4 -DMENU_USB_SERIAL -DMENU_SERIAL=SerialUSB -DHAL_IWDG_MODULE_ENABLED
 lib_ignore    = Adafruit NeoPixel, TMCStepper
@@ -616,11 +497,7 @@
 # STM32F7 with STM32GENERIC
 #
 [env:STM32F7]
-<<<<<<< HEAD
-platform      = ${common_stm32.platform}
-=======
-platform      = ststm32@<6.2.0
->>>>>>> b73ac40f
+platform      = ststm32@<6.2.0
 board         = remram_v1
 build_flags   = ${common.build_flags} -DUSE_STM32GENERIC -DSTM32GENERIC -DSTM32F7 -DMENU_USB_SERIAL -DMENU_SERIAL=SerialUSB -DHAL_IWDG_MODULE_ENABLED
 lib_ignore    = Adafruit NeoPixel, TMCStepper
@@ -630,12 +507,7 @@
 # ARMED (STM32)
 #
 [env:ARMED]
-<<<<<<< HEAD
-platform      = ${common_stm32.platform}
-extends       = common_stm32
-=======
-platform      = ststm32@<6.2.0
->>>>>>> b73ac40f
+platform      = ststm32@<6.2.0
 board         = armed_v1
 build_flags   = ${common_stm32.build_flags}
   '-DUSB_PRODUCT="ARMED_V1"'
@@ -645,16 +517,6 @@
 # Geeetech GTM32 (STM32F103VET6)
 #
 [env:STM32F103VE_GTM32]
-<<<<<<< HEAD
-platform          = ${common_stm32f1.platform}
-extends           = common_stm32f1
-board             = genericSTM32F103VE
-build_flags       = ${common_stm32f1.build_flags}
-  -ffunction-sections -fdata-sections -nostdlib -MMD
-  -DMCU_STM32F103VE -DARDUINO_GENERIC_STM32F103V -DARDUINO_ARCH_STM32F1 -DBOARD_generic_stm32f103v
-  -DDEBUG_LEVEL=DEBUG_NONE -DCONFIG_MAPLE_MINI_NO_DISABLE_DEBUG=1 -DVECT_TAB_ADDR=0x8000000
-  -DERROR_LED_PORT=GPIOE -DERROR_LED_PIN=6
-=======
 platform        = ststm32@<6.2.0
 board           = genericSTM32F103VE
 build_flags     = !python Marlin/src/HAL/STM32F1/build_flags.py
@@ -664,19 +526,13 @@
 build_unflags = -std=gnu++11
 src_filter      = ${common.default_src_filter} +<src/HAL/STM32F1>
 lib_ignore      = Adafruit NeoPixel, SPI
->>>>>>> b73ac40f
 upload_protocol = serial
 
 #
 # Longer 3D board in Alfawise U20 (STM32F103VET6)
 #
 [env:STM32F103VE_longer]
-<<<<<<< HEAD
-platform      = ${common_stm32f1.platform}
-extends       = common_stm32f1
-=======
-platform      = ststm32@<6.2.0
->>>>>>> b73ac40f
+platform      = ststm32@<6.2.0
 board         = genericSTM32F103VE
 extra_scripts = buildroot/share/PlatformIO/scripts/STM32F103VE_longer.py
 build_flags   = ${common_stm32f1.build_flags}
@@ -690,12 +546,7 @@
 # MKS Robin Mini (STM32F103VET6)
 #
 [env:mks_robin_mini]
-<<<<<<< HEAD
-platform      = ${common_stm32f1.platform}
-extends       = common_stm32f1
-=======
-platform      = ststm32@<6.2.0
->>>>>>> b73ac40f
+platform      = ststm32@<6.2.0
 board         = genericSTM32F103VE
 extra_scripts = buildroot/share/PlatformIO/scripts/mks_robin_mini.py
 build_flags   = ${common_stm32f1.build_flags}
@@ -705,12 +556,7 @@
 # MKS Robin Nano (STM32F103VET6) - Emulated Graphical 128x64 (DOGM) UI
 #
 [env:mks_robin_nano]
-<<<<<<< HEAD
-platform      = ${common_stm32f1.platform}
-extends       = common_stm32f1
-=======
-platform      = ststm32@<6.2.0
->>>>>>> b73ac40f
+platform      = ststm32@<6.2.0
 board         = genericSTM32F103VE
 platform_packages = tool-stm32duino
 extra_scripts = buildroot/share/PlatformIO/scripts/mks_robin_nano.py
@@ -731,12 +577,7 @@
 # MKS Robin (STM32F103ZET6)
 #
 [env:mks_robin]
-<<<<<<< HEAD
-platform      = ${common_stm32f1.platform}
-extends       = common_stm32f1
-=======
-platform      = ststm32@<6.2.0
->>>>>>> b73ac40f
+platform      = ststm32@<6.2.0
 board         = genericSTM32F103ZE
 extra_scripts = buildroot/share/PlatformIO/scripts/mks_robin.py
 build_flags   = ${common_stm32f1.build_flags}
@@ -746,13 +587,8 @@
 # MKS Robin Pro (STM32F103ZET6)
 #
 [env:mks_robin_pro]
-<<<<<<< HEAD
-platform      = ${common_stm32f1.platform}
-extends       = env:mks_robin
-=======
 platform      = ststm32@<6.2.0
 board         = genericSTM32F103ZE
->>>>>>> b73ac40f
 extra_scripts = buildroot/share/PlatformIO/scripts/mks_robin_pro.py
 
 #
@@ -772,12 +608,7 @@
 # MKS Robin Lite/Lite2 (STM32F103RCT6)
 #
 [env:mks_robin_lite]
-<<<<<<< HEAD
-platform      = ${common_stm32f1.platform}
-extends       = common_stm32f1
-=======
-platform      = ststm32@<6.2.0
->>>>>>> b73ac40f
+platform      = ststm32@<6.2.0
 board         = genericSTM32F103RC
 extra_scripts = buildroot/share/PlatformIO/scripts/mks_robin_lite.py
 
@@ -786,12 +617,7 @@
 # MKS ROBIN LITE3 (STM32F103RCT6)
 #
 [env:mks_robin_lite3]
-<<<<<<< HEAD
-platform      = ${common_stm32f1.platform}
-extends       = common_stm32f1
-=======
-platform      = ststm32@<6.2.0
->>>>>>> b73ac40f
+platform      = ststm32@<6.2.0
 board         = genericSTM32F103RC
 extra_scripts = buildroot/share/PlatformIO/scripts/mks_robin_lite3.py
 
@@ -799,12 +625,7 @@
 # JGAurora A5S A1 (STM32F103ZET6)
 #
 [env:jgaurora_a5s_a1]
-<<<<<<< HEAD
-platform      = ${common_stm32f1.platform}
-extends       = common_stm32f1
-=======
-platform      = ststm32@<6.2.0
->>>>>>> b73ac40f
+platform      = ststm32@<6.2.0
 board         = genericSTM32F103ZE
 extra_scripts = buildroot/share/PlatformIO/scripts/jgaurora_a5s_a1_with_bootloader.py
 build_flags   = ${common_stm32f1.build_flags}
@@ -814,86 +635,23 @@
 # Malyan M200 (STM32F103CB)
 #
 [env:STM32F103CB_malyan]
-<<<<<<< HEAD
-platform      = ${common_stm32f1.platform}
-extends       = common_stm32f1
-board         = malyanM200
-build_flags   = ${common_stm32f1.build_flags}
-  -DMCU_STM32F103CB -D__STM32F1__=1 -std=c++1y -DSERIAL_USB -ffunction-sections -fdata-sections
-  -Wl,--gc-sections -DDEBUG_LEVEL=0 -D__MARLIN_FIRMWARE__
-lib_ignore    = ${common_stm32f1.lib_ignore}
-  LiquidCrystal, LiquidTWI2, TMCStepper, U8glib-HAL, SoftwareSerialM
-
-#
-# Malyan M200 v2 (STM32F070RB)
-#
-[env:STM32F070RB_malyan]
-platform    = ${common_stm32.platform}
-extends     = common_stm32
-board       = malyanM200v2
-build_flags = ${common_stm32.build_flags} -DSTM32F0xx -DUSB_PRODUCT=\"STM32F070RB\" -DHAL_PCD_MODULE_ENABLED
-  -O2 -ffreestanding -fsigned-char -fno-move-loop-invariants -fno-strict-aliasing -std=gnu11 -std=gnu++11
-  -DCUSTOM_STARTUP_FILE
-lib_ignore  = LiquidCrystal, LiquidTWI2, Adafruit NeoPixel, TMCStepper, U8glib-HAL, SoftwareSerial
-
-#
-# Malyan M300 (STM32F070CB)
-#
-[env:malyan_M300]
-platform    = ststm32@>=6.1.0,<6.2.0
-board       = malyanm300_f070cb
-build_flags = ${common.build_flags}
-  -DUSBCON -DUSBD_VID=0x0483 "-DUSB_MANUFACTURER=\"Unknown\"" "-DUSB_PRODUCT=\"MALYAN_M300\""
-  -DHAL_PCD_MODULE_ENABLED -DUSBD_USE_CDC -DDISABLE_GENERIC_SERIALUSB -DHAL_UART_MODULE_ENABLED
-src_filter  = ${common.default_src_filter} +<src/HAL/STM32>
-lib_ignore  = LiquidCrystal, LiquidTWI2, Adafruit NeoPixel, TMCStepper, U8glib-HAL
-=======
 platform    = ststm32@<6.2.0
 board       = malyanM200
 build_flags = !python Marlin/src/HAL/STM32F1/build_flags.py -DMCU_STM32F103CB -D __STM32F1__=1 -std=c++1y -D MOTHERBOARD="BOARD_MALYAN_M200" -DSERIAL_USB -ffunction-sections -fdata-sections -Wl,--gc-sections
   -DDEBUG_LEVEL=0 -D__MARLIN_FIRMWARE__
 src_filter  = ${common.default_src_filter} +<src/HAL/STM32F1>
 lib_ignore  = Adafruit NeoPixel, LiquidCrystal, LiquidTWI2, TMCStepper, U8glib-HAL, SPI
->>>>>>> b73ac40f
 
 #
 # Chitu boards like Tronxy X5s (STM32F103ZET6)
 #
 [env:chitu_f103]
-<<<<<<< HEAD
-platform      = ${common_stm32f1.platform}
-extends       = common_stm32f1
-board         = chitu_f103
-extra_scripts = pre:buildroot/share/PlatformIO/scripts/STM32F1_create_variant.py
-  buildroot/share/PlatformIO/scripts/chitu_crypt.py
-build_flags   = ${common_stm32f1.build_flags}
-  -DSTM32F1xx -DSTM32_XL_DENSITY
-build_unflags = ${common_stm32f1.build_unflags}
-  -DCONFIG_MAPLE_MINI_NO_DISABLE_DEBUG= -DERROR_LED_PORT=GPIOE -DERROR_LED_PIN=6
-
-#
-# Some Chitu V5 boards have a problem with GPIO init.
-# Use this target if G28 or G29 are always failing.
-#
-[env:chitu_v5_gpio_init]
-platform      = ${common_stm32f1.platform}
-extends       = env:chitu_f103
-build_flags   = ${env:chitu_f103.build_flags} -DCHITU_V5_Z_MIN_BUGFIX
-
-#
-# Chitu boards like Tronxy X5SA (STM32F103ZET6) using TFT LVGL UI
-#
-[env:chitu_f103_lvgl]
-platform      = ${common_stm32f1.platform}
-extends       = env:chitu_f103
-=======
 platform      = ststm32@<6.2.0
 board         = genericSTM32F103ZE
 build_flags   = !python Marlin/src/HAL/STM32F1/build_flags.py
   ${common.build_flags} -DSTM32F1xx -std=gnu++14 -DSTM32_XL_DENSITY
 build_unflags = -std=gnu++11 -DCONFIG_MAPLE_MINI_NO_DISABLE_DEBUG= -DERROR_LED_PORT=GPIOE -DERROR_LED_PIN=6
 extra_scripts = buildroot/share/PlatformIO/scripts/chitu_crypt.py
->>>>>>> b73ac40f
 src_filter    = ${common.default_src_filter} +<src/HAL/STM32F1>
 lib_deps      = ${common.lib_deps}
   SoftwareSerialM
@@ -920,12 +678,7 @@
 # 'STEVAL-3DP001V1' STM32F401VE board - https://www.st.com/en/evaluation-tools/steval-3dp001v1.html
 #
 [env:STM32F401VE_STEVAL]
-<<<<<<< HEAD
-platform          = ${common_stm32.platform}
-extends           = common_stm32
-=======
-platform          = ststm32@<6.2.0
->>>>>>> b73ac40f
+platform          = ststm32@<6.2.0
 board             = STEVAL_STM32F401VE
 build_flags       = ${common_stm32.build_flags}
   -DTARGET_STM32F4 -DARDUINO_STEVAL -DSTM32F401xE
@@ -939,12 +692,7 @@
 # FLYF407ZG
 #
 [env:FLYF407ZG]
-<<<<<<< HEAD
-platform          = ${common_stm32.platform}
-extends           = common_stm32
-=======
-platform          = ststm32@<6.2.0
->>>>>>> b73ac40f
+platform          = ststm32@<6.2.0
 board             = FLYF407ZG
 build_flags       = ${common_stm32.build_flags}
   -DSTM32F4 -DUSB_PRODUCT=\"STM32F407ZG\"
@@ -955,15 +703,9 @@
 # FYSETC S6 (STM32F446VET6 ARM Cortex-M4)
 #
 [env:FYSETC_S6]
-<<<<<<< HEAD
-platform      = ${common_stm32.platform}
-extends       = common_stm32
-platform_packages = ${common_stm32.platform_packages}
-=======
 platform          = ststm32@<6.2.0
 board             = fysetc_s6
 platform_packages =
->>>>>>> b73ac40f
    tool-stm32duino
 board             = fysetc_s6
 build_flags       = ${common_stm32.build_flags}
@@ -980,12 +722,7 @@
 # Shield - https://github.com/jmz52/Hardware
 #
 [env:STM32F407VE_black]
-<<<<<<< HEAD
-platform          = ${common_stm32.platform}
-extends           = common_stm32
-=======
-platform          = ststm32@<6.2.0
->>>>>>> b73ac40f
+platform          = ststm32@<6.2.0
 board             = blackSTM32F407VET6
 build_flags       = ${common_stm32.build_flags}
   -DTARGET_STM32F4 -DARDUINO_BLACK_F407VE
@@ -998,12 +735,7 @@
 # BigTreeTech SKR Pro (STM32F407ZGT6 ARM Cortex-M4)
 #
 [env:BIGTREE_SKR_PRO]
-<<<<<<< HEAD
-platform          = ${common_stm32.platform}
-extends           = common_stm32
-=======
-platform          = ststm32@<6.2.0
->>>>>>> b73ac40f
+platform          = ststm32@<6.2.0
 board             = BigTree_SKR_Pro
 build_flags       = ${common_stm32.build_flags}
   -DUSB_PRODUCT=\"STM32F407ZG\"
@@ -1019,20 +751,13 @@
 #
 [env:BIGTREE_GTR_V1_0]
 platform          = ststm32@>=5.7.0,<6.2.0
-<<<<<<< HEAD
-extends           = common_stm32
-board             = BigTree_GTR_v1
-=======
 framework         = arduino
 platform_packages = framework-arduinoststm32@>=3.107,<4
 board             = BigTree_SKR_Pro
->>>>>>> b73ac40f
 extra_scripts     = pre:buildroot/share/PlatformIO/scripts/generic_create_variant.py
 build_flags       = ${common_stm32.build_flags}
   -DUSB_PRODUCT=\"STM32F407IG\"
   -DTARGET_STM32F4 -DSTM32F407IX -DVECT_TAB_OFFSET=0x8000
-<<<<<<< HEAD
-=======
   -IMarlin/src/HAL/STM32
 lib_deps          =
   U8glib-HAL@0.4.1
@@ -1044,7 +769,6 @@
 lib_ignore        = SoftwareSerial, SoftwareSerialM
 src_filter        = ${common.default_src_filter} +<src/HAL/STM32>
 monitor_speed     = 250000
->>>>>>> b73ac40f
 
 #
 # BigTreeTech BTT002 V1.0 (STM32F407VGT6 ARM Cortex-M4)
@@ -1141,8 +865,6 @@
 src_filter      = ${common.default_src_filter} +<src/HAL/LINUX>
 
 #
-<<<<<<< HEAD
-=======
 # Adafruit Grand Central M4 (Atmel SAMD51P20A ARM Cortex-M4)
 #
 [env:SAMD51_grandcentral_m4]
@@ -1203,7 +925,6 @@
 upload_protocol = dfu
 
 #
->>>>>>> b73ac40f
 # Just print the dependency tree
 #
 [env:include_tree]
