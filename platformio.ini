#
# Marlin Firmware
# PlatformIO Configuration File
#
# For detailed documentation with EXAMPLES:
#
# http://docs.platformio.org/en/latest/projectconf.html
#

# Automatic targets - enable auto-uploading
# targets = upload

#
# By default platformio build will abort after 5 errors.
# Remove '-fmax-errors=5' from build_flags below to see all.
#

[platformio]
<<<<<<< HEAD
src_dir       = Marlin
build_dir     = .pioenvs
lib_dir      = .piolib
libdeps_dir  = .piolibdeps
boards_dir   = buildroot/share/PlatformIO/boards
env_default  = LPC1768

=======
src_dir      = Marlin
boards_dir   = buildroot/share/PlatformIO/boards
default_envs = megaatmega2560
>>>>>>> d33ca3d0

[common]
default_src_filter = +<src/*> -<src/config> -<src/HAL> +<src/HAL/shared>
extra_scripts = pre:buildroot/share/PlatformIO/scripts/common-cxxflags.py
build_flags = -fmax-errors=5 -g -D__MARLIN_FIRMWARE__
lib_deps =
  U8glib-HAL=https://github.com/MarlinFirmware/U8glib-HAL/archive/bugfix.zip
  LiquidCrystal@1.3.4
  TMCStepper@>=0.5.2,<0.6.0
  Adafruit NeoPixel@1.2.5
  LiquidTWI2=https://github.com/lincomatic/LiquidTWI2/archive/master.zip
  Arduino-L6470=https://github.com/ameyer/Arduino-L6470/archive/dev.zip
  SailfishLCD=https://github.com/mikeshub/SailfishLCD/archive/master.zip
  SailfishRGB_LED=https://github.com/mikeshub/SailfishRGB_LED/archive/master.zip
  SlowSoftI2CMaster=https://github.com/mikeshub/SlowSoftI2CMaster/archive/master.zip

#################################
#                               #
#   Unique Core Architectures   #
#                               #
#  Add a new "env" below if no  #
# entry has values suitable to  #
#   build for a given board.    #
#                               #
#################################

#
# ATmega2560
#
[env:megaatmega2560]
platform          = atmelavr
framework         = arduino
board             = megaatmega2560
build_flags       = ${common.build_flags}
board_build.f_cpu = 16000000L
lib_deps          = ${common.lib_deps}
  TMC26XStepper=https://github.com/trinamic/TMC26XStepper/archive/master.zip
src_filter        = ${common.default_src_filter} +<src/HAL/HAL_AVR>
monitor_speed     = 250000

#
# ATmega1280
#
[env:megaatmega1280]
platform          = atmelavr
framework         = arduino
board             = megaatmega1280
build_flags       = ${common.build_flags}
board_build.f_cpu = 16000000L
lib_deps          = ${common.lib_deps}
  TMC26XStepper=https://github.com/trinamic/TMC26XStepper/archive/master.zip
src_filter        = ${common.default_src_filter} +<src/HAL/HAL_AVR>
monitor_speed     = 250000

#
# AT90USB1286 boards using CDC bootloader
# - BRAINWAVE
# - BRAINWAVE_PRO
# - SAV_MKI
# - TEENSYLU
#
[env:at90usb1286_cdc]
platform      = teensy
framework     = arduino
board         = at90usb1286
build_flags   = ${common.build_flags}
lib_deps      = ${common.lib_deps}
  TMC26XStepper=https://github.com/trinamic/TMC26XStepper/archive/master.zip
src_filter    = ${common.default_src_filter} +<src/HAL/HAL_AVR>
monitor_speed = 250000

#
# AT90USB1286 boards using DFU bootloader
# - PrintrBoard
# - PrintrBoard Rev.F
# - ? 5DPRINT ?
#
[env:at90usb1286_dfu]
platform      = teensy
framework     = arduino
board         = at90usb1286
build_flags   = ${common.build_flags}
lib_deps      = ${common.lib_deps}
  TMC26XStepper=https://github.com/trinamic/TMC26XStepper/archive/master.zip
src_filter    = ${common.default_src_filter} +<src/HAL/HAL_AVR>
monitor_speed = 250000

#
# Due (Atmel SAM3X8E ARM Cortex-M3)
#
#  - RAMPS4DUE
#  - RADDS
#
[env:DUE]
platform      = atmelsam
framework     = arduino
board         = due
build_flags   = ${common.build_flags}
lib_deps      = ${common.lib_deps}
src_filter    = ${common.default_src_filter} +<src/HAL/HAL_DUE>
monitor_speed = 250000
[env:DUE_USB]
platform      = atmelsam
framework     = arduino
board         = dueUSB
build_flags   = ${common.build_flags}
lib_deps      = ${common.lib_deps}
src_filter    = ${common.default_src_filter} +<src/HAL/HAL_DUE>
monitor_speed = 250000
[env:DUE_debug]
# Used when WATCHDOG_RESET_MANUAL is enabled
platform      = atmelsam
framework     = arduino
board         = due
build_flags   = ${common.build_flags}
  -funwind-tables
  -mpoke-function-name
lib_deps      = ${common.lib_deps}
src_filter    = ${common.default_src_filter} +<src/HAL/HAL_DUE>
monitor_speed = 250000

#
# NXP LPC176x ARM Cortex-M3
#
[env:LPC1768]
platform          = https://github.com/p3p/pio-nxplpc-arduino-lpc176x/archive/0.1.2.zip
framework         = arduino
board             = nxp_lpc1768
build_flags       = -DU8G_HAL_LINKS -IMarlin/src/HAL/HAL_LPC1768/include -IMarlin/src/HAL/HAL_LPC1768/u8g ${common.build_flags}
# debug options for backtrace
#  -funwind-tables
#  -mpoke-function-name
lib_ldf_mode      = off
lib_compat_mode   = strict
extra_scripts     = Marlin/src/HAL/HAL_LPC1768/upload_extra_script.py
src_filter        = ${common.default_src_filter} +<src/HAL/HAL_LPC1768>
monitor_speed     = 250000
lib_deps          = Servo
  LiquidCrystal
  U8glib-HAL=https://github.com/MarlinFirmware/U8glib-HAL/archive/bugfix.zip
  TMCStepper=https://github.com/p3p/TMCStepper/archive/pr_lpctimingfix.zip
  Adafruit NeoPixel=https://github.com/p3p/Adafruit_NeoPixel/archive/release.zip
  SailfishLCD=https://github.com/mikeshub/SailfishLCD/archive/master.zip

[env:LPC1769]
platform          = https://github.com/p3p/pio-nxplpc-arduino-lpc176x/archive/0.1.2.zip
framework         = arduino
board             = nxp_lpc1769
build_flags       = -DU8G_HAL_LINKS -IMarlin/src/HAL/HAL_LPC1768/include -IMarlin/src/HAL/HAL_LPC1768/u8g ${common.build_flags}
# debug options for backtrace
#  -funwind-tables
#  -mpoke-function-name
lib_ldf_mode      = off
lib_compat_mode   = strict
extra_scripts     = Marlin/src/HAL/HAL_LPC1768/upload_extra_script.py
src_filter        = ${common.default_src_filter} +<src/HAL/HAL_LPC1768>
monitor_speed     = 250000
lib_deps          = Servo
  LiquidCrystal
  U8glib-HAL=https://github.com/MarlinFirmware/U8glib-HAL/archive/bugfix.zip
  TMCStepper=https://github.com/p3p/TMCStepper/archive/pr_lpctimingfix.zip
  Adafruit NeoPixel=https://github.com/p3p/Adafruit_NeoPixel/archive/release.zip

#
# Sanguinololu (ATmega644p)
#
[env:sanguino_atmega644p]
platform      = atmelavr
framework     = arduino
board         = sanguino_atmega644p
build_flags   = ${common.build_flags}
lib_deps      = ${common.lib_deps}
  TMC26XStepper=https://github.com/trinamic/TMC26XStepper/archive/master.zip
src_filter    = ${common.default_src_filter} +<src/HAL/HAL_AVR>
monitor_speed = 250000

#
# Sanguinololu (ATmega1284p)
#
[env:sanguino_atmega1284p]
platform      = atmelavr
framework     = arduino
board         = sanguino_atmega1284p
build_flags   = ${common.build_flags}
lib_deps      = ${common.lib_deps}
  TMC26XStepper=https://github.com/trinamic/TMC26XStepper/archive/master.zip
src_filter    = ${common.default_src_filter} +<src/HAL/HAL_AVR>
monitor_speed = 250000

#
# Melzi and clones (ATmega1284p)
#
[env:melzi]
platform      = atmelavr
framework     = arduino
board         = sanguino_atmega1284p
build_flags   = ${common.build_flags} -fmerge-all-constants
upload_speed  = 57600
lib_deps      = ${common.lib_deps}
lib_ignore    = TMCStepper
src_filter    = ${common.default_src_filter} +<src/HAL/HAL_AVR>
monitor_speed = 250000

#
# Melzi and clones (Optiboot bootloader)
#
[env:melzi_optiboot]
platform      = atmelavr
framework     = arduino
board         = sanguino_atmega1284p
build_flags   = ${common.build_flags}
upload_speed  = 115200
lib_deps      = ${common.lib_deps}
lib_ignore    = TMCStepper
src_filter    = ${common.default_src_filter} +<src/HAL/HAL_AVR>
monitor_speed = 250000

#
# RAMBo
#
[env:rambo]
platform          = atmelavr
framework         = arduino
board             = reprap_rambo
build_flags       = ${common.build_flags}
board_build.f_cpu = 16000000L
lib_deps          = ${common.lib_deps}
  TMC26XStepper=https://github.com/trinamic/TMC26XStepper/archive/master.zip
src_filter        = ${common.default_src_filter} +<src/HAL/HAL_AVR>
monitor_speed     = 250000

#
# STM32F103RE
#
[env:STM32F103RE]
platform      = ststm32
framework     = arduino
board         = genericSTM32F103RE
build_flags   = !python Marlin/src/HAL/HAL_STM32F1/build_flags.py
  ${common.build_flags} -std=gnu++14
  -DDEBUG_LEVEL=0
build_unflags = -std=gnu++11
lib_deps      = ${common.lib_deps}
lib_ignore    = Adafruit NeoPixel, SPI
src_filter    = ${common.default_src_filter} +<src/HAL/HAL_STM32F1>
monitor_speed = 250000
debug_tool    = stlink
upload_protocol = stlink

#
# STM32F103RC_fysetc
#
[env:STM32F103RC_fysetc]
platform          = ststm32
framework         = arduino
board             = genericSTM32F103RC
#board_build.core = maple
platform_packages = tool-stm32duino
extra_scripts     = buildroot/share/PlatformIO/scripts/STM32F103RC_fysetc.py
build_flags       = !python Marlin/src/HAL/HAL_STM32F1/build_flags.py
  ${common.build_flags} -std=gnu++14
  -DDEBUG_LEVEL=0 -DHAVE_SW_SERIAL
build_unflags     = -std=gnu++11
lib_deps          = ${common.lib_deps}
  SoftwareSerialM=https://github.com/FYSETC/SoftwareSerialM/archive/master.zip
lib_ignore        = Adafruit NeoPixel, SPI
lib_ldf_mode      = chain
src_filter        = ${common.default_src_filter} +<src/HAL/HAL_STM32F1>
monitor_speed     = 250000
debug_tool        = stlink
upload_protocol   = serial

#
# BigTree SKR Mini V1.1 / SKR mini E3 / SKR E3 DIP (STM32F103RCT6 ARM Cortex-M3)
#
#   STM32F103RC_bigtree .............. RCT6 with 256K
#   STM32F103RC_bigtree_NOUSB ........ RCT6 with 256K (no USB)
#   STM32F103RC_bigtree_512K.......... RCT6 with 512K
#   STM32F103RC_bigtree_512K_NOUSB ... RCT6 with 512K (no USB)
#

[env:STM32F103RC_bigtree]
platform          = ststm32
framework         = arduino
board             = genericSTM32F103RC
platform_packages = tool-stm32duino
extra_scripts     = buildroot/share/PlatformIO/scripts/STM32F103RC_SKR_MINI.py
build_flags       = !python Marlin/src/HAL/HAL_STM32F1/build_flags.py
  ${common.build_flags} -DDEBUG_LEVEL=0 -std=gnu++14 -DUSE_USB_COMPOSITE -DHAVE_SW_SERIAL -DSS_TIMER=4 -DSTM32_FLASH_SIZE=256
build_unflags     = -std=gnu++11
lib_deps          = ${common.lib_deps}
  SoftwareSerialM=https://github.com/FYSETC/SoftwareSerialM/archive/master.zip
lib_ignore        = Adafruit NeoPixel, SPI
src_filter        = ${common.default_src_filter} +<src/HAL/HAL_STM32F1>
monitor_speed     = 115200

[env:STM32F103RC_bigtree_NOUSB]
platform          = ststm32
framework         = arduino
board             = genericSTM32F103RC
platform_packages = tool-stm32duino
extra_scripts     = buildroot/share/PlatformIO/scripts/STM32F103RC_SKR_MINI.py
build_flags       = !python Marlin/src/HAL/HAL_STM32F1/build_flags.py
  ${common.build_flags} -DDEBUG_LEVEL=0 -std=gnu++14 -DHAVE_SW_SERIAL -DSS_TIMER=4
build_unflags     = -std=gnu++11
lib_deps          = ${common.lib_deps}
  SoftwareSerialM=https://github.com/FYSETC/SoftwareSerialM/archive/master.zip
lib_ignore        = Adafruit NeoPixel, SPI
src_filter        = ${common.default_src_filter} +<src/HAL/HAL_STM32F1>
monitor_speed     = 115200

[env:STM32F103RC_bigtree_512K]
platform          = ststm32
framework         = arduino
board             = genericSTM32F103RC
board_upload.maximum_size=524288
platform_packages = tool-stm32duino
extra_scripts     = buildroot/share/PlatformIO/scripts/STM32F103RC_SKR_MINI.py
build_flags       = !python Marlin/src/HAL/HAL_STM32F1/build_flags.py
  ${common.build_flags} -DDEBUG_LEVEL=0 -std=gnu++14 -DUSE_USB_COMPOSITE -DHAVE_SW_SERIAL -DSS_TIMER=4 -DSTM32_FLASH_SIZE=512
build_unflags     = -std=gnu++11
lib_deps          = ${common.lib_deps}
  SoftwareSerialM=https://github.com/FYSETC/SoftwareSerialM/archive/master.zip
lib_ignore        = Adafruit NeoPixel, SPI
src_filter        = ${common.default_src_filter} +<src/HAL/HAL_STM32F1>
monitor_speed     = 115200

[env:STM32F103RC_bigtree_512K_NOUSB]
platform          = ststm32
framework         = arduino
board             = genericSTM32F103RC
board_upload.maximum_size=524288
platform_packages = tool-stm32duino
extra_scripts     = buildroot/share/PlatformIO/scripts/STM32F103RC_SKR_MINI.py
build_flags       = !python Marlin/src/HAL/HAL_STM32F1/build_flags.py
  ${common.build_flags} -DDEBUG_LEVEL=0 -std=gnu++14 -DHAVE_SW_SERIAL -DSS_TIMER=4 -DSTM32_FLASH_SIZE=512
build_unflags     = -std=gnu++11
lib_deps          = ${common.lib_deps}
  SoftwareSerialM=https://github.com/FYSETC/SoftwareSerialM/archive/master.zip
lib_ignore        = Adafruit NeoPixel, SPI
src_filter        = ${common.default_src_filter} +<src/HAL/HAL_STM32F1>
monitor_speed     = 115200

#
# STM32F4 with STM32GENERIC
#
[env:STM32F4]
platform      = ststm32
framework     = arduino
board         = disco_f407vg
build_flags   = ${common.build_flags} -DUSE_STM32GENERIC -DSTM32GENERIC -DSTM32F4 -DMENU_USB_SERIAL -DMENU_SERIAL=SerialUSB -DHAL_IWDG_MODULE_ENABLED
lib_deps      = ${common.lib_deps}
lib_ignore    = Adafruit NeoPixel, TMCStepper
src_filter    = ${common.default_src_filter} +<src/HAL/HAL_STM32_F4_F7> -<src/HAL/HAL_STM32_F4_F7/STM32F7>
monitor_speed = 250000

#
# STM32F7 with STM32GENERIC
#
[env:STM32F7]
platform      = ststm32
framework     = arduino
board         = remram_v1
build_flags   = ${common.build_flags} -DUSE_STM32GENERIC -DSTM32GENERIC -DSTM32F7 -DMENU_USB_SERIAL -DMENU_SERIAL=SerialUSB -DHAL_IWDG_MODULE_ENABLED
lib_deps      = ${common.lib_deps}
lib_ignore    = Adafruit NeoPixel, TMCStepper
src_filter    = ${common.default_src_filter} +<src/HAL/HAL_STM32_F4_F7> -<src/HAL/HAL_STM32_F4_F7/STM32F4>
monitor_speed = 250000

#
# ARMED (STM32)
#
[env:ARMED]
platform      = ststm32@>=5.7.0
framework     = arduino
board         = armed_v1
build_flags   = ${common.build_flags}
  -DUSBCON -DUSBD_VID=0x0483 '-DUSB_MANUFACTURER="Unknown"' '-DUSB_PRODUCT="ARMED_V1"' -DUSBD_USE_CDC
  -O2 -ffreestanding -fsigned-char -fno-move-loop-invariants -fno-strict-aliasing -std=gnu11 -std=gnu++11
  -IMarlin/src/HAL/HAL_STM32
lib_deps      = ${common.lib_deps}
lib_ignore    = Adafruit NeoPixel, SoftwareSerial
src_filter    = ${common.default_src_filter} +<src/HAL/HAL_STM32>
monitor_speed = 250000

#
# Longer 3D board in Alfawise U20 (STM32F103VET6)
#
[env:STM32F103VE_longer]
platform      = ststm32
framework     = arduino
board         = genericSTM32F103VE
monitor_speed = 250000
extra_scripts = buildroot/share/PlatformIO/scripts/STM32F103VE_longer.py
build_flags   = !python Marlin/src/HAL/HAL_STM32F1/build_flags.py
  ${common.build_flags} -std=gnu++14 -USERIAL_USB
  -DSTM32F1xx -DU20 -DTS_V12
build_unflags = -std=gnu++11 -DCONFIG_MAPLE_MINI_NO_DISABLE_DEBUG=1 -DERROR_LED_PORT=GPIOE -DERROR_LED_PIN=6
src_filter    = ${common.default_src_filter} +<src/HAL/HAL_STM32F1>
lib_deps      = ${common.lib_deps}
lib_ignore    = Adafruit NeoPixel, LiquidTWI2, SPI

#
# MKS Robin (STM32F103ZET6)
#
[env:mks_robin]
platform      = ststm32
framework     = arduino
board         = genericSTM32F103ZE
extra_scripts = buildroot/share/PlatformIO/scripts/mks_robin.py
build_flags   = !python Marlin/src/HAL/HAL_STM32F1/build_flags.py
  ${common.build_flags} -std=gnu++14 -DSTM32_XL_DENSITY
build_unflags = -std=gnu++11
src_filter    = ${common.default_src_filter} +<src/HAL/HAL_STM32F1>
lib_deps      = ${common.lib_deps}
lib_ignore    = Adafruit NeoPixel, SPI

#
# MKS ROBIN LITE/LITE2 (STM32F103RCT6)
#
[env:mks_robin_lite]
platform      = ststm32
framework     = arduino
board         = genericSTM32F103RC
extra_scripts = buildroot/share/PlatformIO/scripts/mks_robin_lite.py
build_flags   = !python Marlin/src/HAL/HAL_STM32F1/build_flags.py
  ${common.build_flags} -std=gnu++14
build_unflags = -std=gnu++11
src_filter    = ${common.default_src_filter} +<src/HAL/HAL_STM32F1>
lib_deps      = ${common.lib_deps}
lib_ignore    = Adafruit NeoPixel, SPI

#
# MKS Robin Mini (STM32F103VET6)
#
[env:mks_robin_mini]
platform      = ststm32
framework     = arduino
board         = genericSTM32F103VE
extra_scripts = buildroot/share/PlatformIO/scripts/mks_robin_mini.py
build_flags   = !python Marlin/src/HAL/HAL_STM32F1/build_flags.py
  ${common.build_flags} -std=gnu++14
build_unflags = -std=gnu++11
src_filter    = ${common.default_src_filter} +<src/HAL/HAL_STM32F1>
lib_deps      = ${common.lib_deps}
lib_ignore    = Adafruit NeoPixel, SPI

#
# MKS Robin Nano (STM32F103VET6)
#
[env:mks_robin_nano]
platform      = ststm32
framework     = arduino
board         = genericSTM32F103VE
extra_scripts = buildroot/share/PlatformIO/scripts/mks_robin_nano.py
build_flags   = !python Marlin/src/HAL/HAL_STM32F1/build_flags.py
  ${common.build_flags} -std=gnu++14
build_unflags = -std=gnu++11
src_filter    = ${common.default_src_filter} +<src/HAL/HAL_STM32F1>
lib_deps      = ${common.lib_deps}
lib_ignore    = Adafruit NeoPixel, SPI

#
# JGAurora A5S A1 (STM32F103ZET6)
#
[env:jgaurora_a5s_a1]
platform      = ststm32
framework     = arduino
board         = genericSTM32F103ZE
extra_scripts = buildroot/share/PlatformIO/scripts/jgaurora_a5s_a1_with_bootloader.py
build_flags   = !python Marlin/src/HAL/HAL_STM32F1/build_flags.py
  ${common.build_flags} -DSTM32F1xx -std=gnu++14 -DSTM32_XL_DENSITY
build_unflags = -std=gnu++11
src_filter    = ${common.default_src_filter} +<src/HAL/HAL_STM32F1>
lib_deps      = ${common.lib_deps}
lib_ignore    = Adafruit NeoPixel, SPI
monitor_speed = 250000

#
# STM32F407VET6 with RAMPS-like shield
# 'Black' STM32F407VET6 board - http://wiki.stm32duino.com/index.php?title=STM32F407
# Shield - https://github.com/jmz52/Hardware
#
[env:STM32F407VE_black]
platform          = ststm32@>=5.7.0
framework         = arduino
platform_packages = framework-arduinoststm32@>=3.10700.191028
board             = blackSTM32F407VET6
extra_scripts     = pre:buildroot/share/PlatformIO/scripts/generic_create_variant.py
build_flags       = ${common.build_flags}
 -DTARGET_STM32F4 -DARDUINO_BLACK_F407VE
 -DUSBCON -DUSBD_USE_CDC -DUSBD_VID=0x0483 -DUSB_PRODUCT=\"BLACK_F407VE\"
  -IMarlin/src/HAL/HAL_STM32
lib_deps          = ${common.lib_deps}
lib_ignore        = Adafruit NeoPixel, TMCStepper, SailfishLCD, SailfishRGB_LED, SlowSoftI2CMaster, SoftwareSerial
src_filter        = ${common.default_src_filter} +<src/HAL/HAL_STM32>
monitor_speed     = 250000

#
# Bigtreetech SKR Pro (STM32F407ZGT6 ARM Cortex-M4)
#
[env:BIGTREE_SKR_PRO]
platform          = ststm32@>=5.7.0
framework         = arduino
platform_packages = framework-arduinoststm32@>=3.10700.191028
board             = BigTree_SKR_Pro
extra_scripts     = pre:buildroot/share/PlatformIO/scripts/generic_create_variant.py
build_flags       = ${common.build_flags}
  -DUSBCON -DUSBD_USE_CDC -DUSBD_VID=0x0483 -DUSB_PRODUCT=\"STM32F407ZG\"
  -DTARGET_STM32F4 -DSTM32F407_5ZX -DVECT_TAB_OFFSET=0x8000
  -DHAVE_HWSERIAL6
  -IMarlin/src/HAL/HAL_STM32
lib_deps          =
  U8glib-HAL=https://github.com/MarlinFirmware/U8glib-HAL/archive/bugfix.zip
  LiquidCrystal
  TMCStepper@>=0.5.2,<1.0.0
  Adafruit NeoPixel
  LiquidTWI2=https://github.com/lincomatic/LiquidTWI2/archive/master.zip
  Arduino-L6470=https://github.com/ameyer/Arduino-L6470/archive/dev.zip
lib_ignore        = SoftwareSerial, SoftwareSerialM
src_filter        = ${common.default_src_filter} +<src/HAL/HAL_STM32>
monitor_speed     = 250000

#
# BIGTREE_SKR_BTT002 (STM32F407VET6 ARM Cortex-M4)
#
[env:BIGTREE_BTT002]
platform      = ststm32@5.6.0
framework     = arduino
board         = BigTree_Btt002
extra_scripts = pre:buildroot/share/PlatformIO/scripts/generic_create_variant.py
build_flags   = ${common.build_flags}
  -DUSBCON -DUSBD_USE_CDC -DUSBD_VID=0x0483 -DUSB_PRODUCT=\"STM32F407VE\"
  -DTARGET_STM32F4 -DSTM32F407_5VX -DVECT_TAB_OFFSET=0x8000
  -DHAVE_HWSERIAL2
  -DHAVE_HWSERIAL3
  -DPIN_SERIAL2_RX=PD_6
  -DPIN_SERIAL2_TX=PD_5
lib_deps      = ${common.lib_deps}
lib_ignore    = Adafruit NeoPixel, SailfishLCD, SailfishRGB_LED, SlowSoftI2CMaster
src_filter    = ${common.default_src_filter} +<src/HAL/HAL_STM32>
monitor_speed = 250000

#
# Teensy 3.1 / 3.2 (ARM Cortex-M4)
#
[env:teensy31]
platform      = teensy
framework     = arduino
board         = teensy31
build_flags   = ${common.build_flags}
lib_deps      = ${common.lib_deps}
  TMC26XStepper=https://github.com/trinamic/TMC26XStepper/archive/master.zip
lib_ignore    = Adafruit NeoPixel
src_filter    = ${common.default_src_filter} +<src/HAL/HAL_TEENSY31_32>
monitor_speed = 250000

#
# Malyan M200 (STM32F103CB)
#
[env:STM32F103CB_malyan]
platform    = ststm32@>=5.7.0
framework   = arduino
board       = malyanM200
build_flags = !python Marlin/src/HAL/HAL_STM32F1/build_flags.py -DMCU_STM32F103CB -D __STM32F1__=1 -std=c++1y -D MOTHERBOARD="BOARD_MALYAN_M200" -DSERIAL_USB -ffunction-sections -fdata-sections -Wl,--gc-sections
  -DDEBUG_LEVEL=0 -D__MARLIN_FIRMWARE__
src_filter  = ${common.default_src_filter} +<src/HAL/HAL_STM32F1>
lib_ignore  = Adafruit NeoPixel, LiquidCrystal, LiquidTWI2, TMCStepper, U8glib-HAL, SPI

#
# Chitu boards like Tronxy X5s (STM32F103ZET6)
#
[env:chitu_f103]
platform      = ststm32
framework     = arduino
board         = genericSTM32F103ZE
extra_scripts = buildroot/share/PlatformIO/scripts/chitu_crypt.py
build_flags   = !python Marlin/src/HAL/HAL_STM32F1/build_flags.py
  ${common.build_flags} -DSTM32F1xx -std=gnu++14 -DSTM32_XL_DENSITY
build_unflags = -std=gnu++11 -DCONFIG_MAPLE_MINI_NO_DISABLE_DEBUG= -DERROR_LED_PORT=GPIOE -DERROR_LED_PIN=6
src_filter    = ${common.default_src_filter} +<src/HAL/HAL_STM32F1>
lib_deps      = ${common.lib_deps}
lib_ignore    = Adafruit NeoPixel

#
# Teensy 3.5 / 3.6 (ARM Cortex-M4)
#
[env:teensy35]
platform      = teensy
framework     = arduino
board         = teensy35
build_flags   = ${common.build_flags}
lib_deps      = ${common.lib_deps}
  TMC26XStepper=https://github.com/trinamic/TMC26XStepper/archive/master.zip
lib_ignore    = Adafruit NeoPixel
src_filter    = ${common.default_src_filter} +<src/HAL/HAL_TEENSY35_36>
monitor_speed = 250000

#
# Espressif ESP32
#
[env:esp32]
platform      = espressif32
board         = esp32dev
framework     = arduino
upload_speed  = 115200
monitor_speed = 115200
upload_port   = /dev/ttyUSB0
lib_deps      =
  AsyncTCP=https://github.com/me-no-dev/AsyncTCP/archive/master.zip
  ESPAsyncWebServer=https://github.com/me-no-dev/ESPAsyncWebServer/archive/master.zip
lib_ignore    = LiquidCrystal, LiquidTWI2, SailfishLCD, SailfishRGB_LED
src_filter    = ${common.default_src_filter} +<src/HAL/HAL_ESP32>

#
# FYSETC F6 V1.3
#
[env:fysetc_f6_13]
platform          = atmelavr
framework         = arduino
board             = fysetc_f6_13
build_flags       = ${common.build_flags}
board_build.f_cpu = 16000000L
lib_deps          = ${common.lib_deps}
  TMC26XStepper=https://github.com/trinamic/TMC26XStepper/archive/master.zip
src_filter        = ${common.default_src_filter} +<src/HAL/HAL_AVR>
monitor_speed     = 250000

#
# Native
# No supported Arduino libraries, base Marlin only
#
[env:linux_native]
platform        = native
build_flags     = -D__PLAT_LINUX__ -std=gnu++17 -ggdb -g -lrt -lpthread -D__MARLIN_FIRMWARE__ -Wno-expansion-to-defined
src_build_flags = -Wall -IMarlin/src/HAL/HAL_LINUX/include
build_unflags   = -Wall
lib_ldf_mode    = off
lib_deps        =
extra_scripts   =
src_filter      = ${common.default_src_filter} +<src/HAL/HAL_LINUX>

#
# Adafruit Grand Central M4 (Atmel SAMD51P20A ARM Cortex-M4)
#
[env:SAMD51_grandcentral_m4]
platform      = atmelsam
board         = adafruit_grandcentral_m4
framework     = arduino
build_flags   = ${common.build_flags} -std=gnu++17
extra_scripts = ${common.extra_scripts}
build_unflags = -std=gnu++11
lib_deps      = ${common.lib_deps}
src_filter    = ${common.default_src_filter} +<src/HAL/HAL_SAMD51>
debug_tool    = jlink

#
# Just print the dependency tree
#
[env:include_tree]
platform    = atmelavr
framework   = arduino
board       = megaatmega2560
build_flags = -c -H -std=gnu++11 -Wall -Os -D__MARLIN_FIRMWARE__
lib_deps    = ${common.lib_deps}
  TMC26XStepper=https://github.com/trinamic/TMC26XStepper/archive/master.zip
src_filter  = +<src/Marlin.cpp><|MERGE_RESOLUTION|>--- conflicted
+++ resolved
@@ -16,19 +16,9 @@
 #
 
 [platformio]
-<<<<<<< HEAD
-src_dir       = Marlin
-build_dir     = .pioenvs
-lib_dir      = .piolib
-libdeps_dir  = .piolibdeps
-boards_dir   = buildroot/share/PlatformIO/boards
-env_default  = LPC1768
-
-=======
 src_dir      = Marlin
 boards_dir   = buildroot/share/PlatformIO/boards
-default_envs = megaatmega2560
->>>>>>> d33ca3d0
+default_envs = LPC1768
 
 [common]
 default_src_filter = +<src/*> -<src/config> -<src/HAL> +<src/HAL/shared>
