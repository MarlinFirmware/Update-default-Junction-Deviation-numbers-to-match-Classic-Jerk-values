#
# Marlin Firmware
# PlatformIO Configuration File
#
# For detailed documentation with EXAMPLES:
#
# https://docs.platformio.org/en/latest/projectconf/index.html
#

# Automatic targets - enable auto-uploading
#targets = upload

#
# By default platformio build will abort after 5 errors.
# Remove '-fmax-errors=5' from build_flags below to see all.
#

[platformio]
src_dir      = Marlin
boards_dir   = buildroot/share/PlatformIO/boards
default_envs = mega2560
include_dir  = Marlin

#
# The 'common' values are used for most Marlin builds
#
[common]
default_src_filter = +<src/*> -<src/config> -<src/HAL> +<src/HAL/shared>
<<<<<<< HEAD
  -<src/lcd/HD44780> -<src/lcd/TFTGLCD> -<src/lcd/dwin> -<src/lcd/dogm> -<src/lcd/tft>
=======
  -<src/lcd/HD44780> -<src/lcd/TFTGLCD> -<src/lcd/dwin> -<src/lcd/dogm> -<src/lcd/tft> -<src/lcd/tft_io>
>>>>>>> 88a2ac92
  -<src/HAL/STM32/tft> -<src/HAL/STM32F1/tft>
  -<src/lcd/menu>
  -<src/lcd/menu/game/game.cpp> -<src/lcd/menu/game/brickout.cpp> -<src/lcd/menu/game/invaders.cpp>
  -<src/lcd/menu/game/maze.cpp> -<src/lcd/menu/game/snake.cpp>
  -<src/lcd/menu/menu_backlash.cpp>
  -<src/lcd/menu/menu_bed_corners.cpp>
  -<src/lcd/menu/menu_bed_leveling.cpp>
  -<src/lcd/menu/menu_cancelobject.cpp>
  -<src/lcd/menu/menu_delta_calibrate.cpp>
  -<src/lcd/menu/menu_filament.cpp>
  -<src/lcd/menu/menu_info.cpp>
  -<src/lcd/menu/menu_job_recovery.cpp>
  -<src/lcd/menu/menu_led.cpp>
  -<src/lcd/menu/menu_media.cpp>
  -<src/lcd/menu/menu_mmu2.cpp>
  -<src/lcd/menu/menu_password.cpp>
  -<src/lcd/menu/menu_power_monitor.cpp>
  -<src/lcd/menu/menu_spindle_laser.cpp>
  -<src/lcd/menu/menu_temperature.cpp>
  -<src/lcd/menu/menu_tmc.cpp>
  -<src/lcd/menu/menu_touch_screen.cpp>
  -<src/lcd/menu/menu_ubl.cpp>
  -<src/lcd/extui/lib/mks_ui>
  -<src/lcd/extui/lib/dgus> -<src/lcd/extui/dgus_lcd.cpp>
  -<src/lcd/extui/example.cpp>
  -<src/lcd/extui/malyan_lcd.cpp>
  -<src/lcd/extui/lib/ftdi_eve_touch_ui>
  -<src/lcd/extui/anycubic_chiron_lcd.cpp> -<src/lcd/extui/lib/anycubic_chiron>
  -<src/lcd/extui/anycubic_i3mega_lcd.cpp> -<src/lcd/extui/lib/anycubic_i3mega>
  -<src/lcd/lcdprint.cpp>
  -<src/lcd/touch/touch_buttons.cpp>
  -<src/sd/usb_flashdrive>
  -<src/HAL/shared/backtrace>
  -<src/feature/babystep.cpp>
  -<src/feature/backlash.cpp>
  -<src/feature/baricuda.cpp> -<src/gcode/feature/baricuda>
  -<src/feature/bedlevel/abl> -<src/gcode/bedlevel/abl>
  -<src/feature/bedlevel/mbl> -<src/gcode/bedlevel/mbl>
  -<src/feature/bedlevel/ubl> -<src/gcode/bedlevel/ubl>
  -<src/feature/binary_stream.cpp> -<src/libs/heatshrink>
  -<src/feature/bltouch.cpp>
  -<src/feature/cancel_object.cpp> -<src/gcode/feature/cancel>
  -<src/feature/caselight.cpp> -<src/gcode/feature/caselight>
  -<src/feature/closedloop.cpp>
  -<src/feature/controllerfan.cpp> -<src/gcode/feature/controllerfan>
  -<src/feature/dac> -<src/feature/digipot>
  -<src/feature/direct_stepping.cpp> -<src/gcode/motion/G6.cpp>
  -<src/feature/e_parser.cpp>
  -<src/feature/encoder_i2c.cpp>
  -<src/feature/fanmux.cpp>
  -<src/feature/filwidth.cpp> -<src/gcode/feature/filwidth>
  -<src/feature/fwretract.cpp> -<src/gcode/feature/fwretract>
  -<src/feature/host_actions.cpp>
  -<src/feature/hotend_idle.cpp>
  -<src/feature/joystick.cpp>
  -<src/feature/leds/blinkm.cpp>
  -<src/feature/leds/leds.cpp>
  -<src/feature/leds/neopixel.cpp>
  -<src/feature/leds/pca9533.cpp>
  -<src/feature/leds/pca9632.cpp>
  -<src/feature/leds/printer_event_leds.cpp>
  -<src/feature/leds/tempstat.cpp>
  -<src/feature/max7219.cpp>
  -<src/feature/mixing.cpp>
  -<src/feature/mmu2> -<src/gcode/feature/prusa_MMU2>
  -<src/feature/password> -<src/gcode/feature/password>
  -<src/feature/pause.cpp>
  -<src/feature/power.cpp>
  -<src/feature/power_monitor.cpp> -<src/gcode/feature/power_monitor>
  -<src/feature/powerloss.cpp> -<src/gcode/feature/powerloss>
  -<src/feature/probe_temp_comp.cpp>
  -<src/feature/runout.cpp> -<src/gcode/feature/runout>
  -<src/feature/snmm.cpp>
  -<src/feature/solenoid.cpp> -<src/gcode/control/M380_M381.cpp>
  -<src/feature/spindle_laser.cpp> -<src/gcode/control/M3-M5.cpp>
  -<src/feature/tmc_util.cpp> -<src/module/stepper/trinamic.cpp>
  -<src/feature/twibus.cpp>
  -<src/feature/z_stepper_align.cpp>
  -<src/gcode/bedlevel/G26.cpp>
  -<src/gcode/bedlevel/G35.cpp>
  -<src/gcode/bedlevel/G42.cpp>
  -<src/gcode/bedlevel/M420.cpp>
  -<src/gcode/calibrate/G33.cpp>
  -<src/gcode/calibrate/G34.cpp>
  -<src/gcode/calibrate/G34_M422.cpp>
  -<src/gcode/calibrate/G76_M192_M871.cpp>
  -<src/gcode/calibrate/G425.cpp>
  -<src/gcode/calibrate/M12.cpp>
  -<src/gcode/calibrate/M48.cpp>
  -<src/gcode/calibrate/M100.cpp>
  -<src/gcode/calibrate/M425.cpp>
  -<src/gcode/calibrate/M666.cpp>
  -<src/gcode/calibrate/M852.cpp>
  -<src/gcode/control/M42.cpp> -<src/gcode/control/M226.cpp>
  -<src/gcode/config/M43.cpp>
  -<src/gcode/config/M217.cpp>
  -<src/gcode/config/M218.cpp>
  -<src/gcode/config/M221.cpp>
  -<src/gcode/config/M281.cpp>
  -<src/gcode/config/M301.cpp>
  -<src/gcode/config/M302.cpp>
  -<src/gcode/config/M304.cpp>
  -<src/gcode/config/M305.cpp>
  -<src/gcode/config/M540.cpp>
  -<src/gcode/config/M575.cpp>
  -<src/gcode/config/M672.cpp>
  -<src/gcode/control/M7-M9.cpp>
  -<src/gcode/control/M211.cpp>
  -<src/gcode/control/M605.cpp>
  -<src/gcode/feature/advance>
  -<src/gcode/feature/camera>
  -<src/gcode/feature/i2c>
  -<src/gcode/feature/L6470>
  -<src/gcode/feature/leds/M150.cpp>
  -<src/gcode/feature/leds/M7219.cpp>
  -<src/gcode/feature/macro>
  -<src/gcode/feature/mixing/M163-M165.cpp>
  -<src/gcode/feature/mixing/M166.cpp>
  -<src/gcode/feature/pause/G27.cpp>
  -<src/gcode/feature/pause/G60.cpp>
  -<src/gcode/feature/pause/G61.cpp>
  -<src/gcode/feature/pause/M125.cpp>
  -<src/gcode/feature/pause/M600.cpp>
  -<src/gcode/feature/pause/M603.cpp>
  -<src/gcode/feature/pause/M701_M702.cpp>
  -<src/gcode/feature/trinamic/M122.cpp>
  -<src/gcode/feature/trinamic/M569.cpp>
  -<src/gcode/feature/trinamic/M906.cpp>
  -<src/gcode/feature/trinamic/M911-M914.cpp>
  -<src/gcode/geometry/G17-G19.cpp>
  -<src/gcode/geometry/G53-G59.cpp>
  -<src/gcode/geometry/M206_M428.cpp>
  -<src/gcode/host/M16.cpp>
  -<src/gcode/host/M113.cpp>
  -<src/gcode/host/M360.cpp>
  -<src/gcode/host/M876.cpp>
  -<src/gcode/lcd/M0_M1.cpp>
  -<src/gcode/lcd/M250.cpp>
  -<src/gcode/lcd/M73.cpp>
  -<src/gcode/lcd/M995.cpp>
  -<src/gcode/motion/G2_G3.cpp>
  -<src/gcode/motion/G5.cpp>
  -<src/gcode/motion/G80.cpp>
  -<src/gcode/motion/M290.cpp>
  -<src/gcode/probe/G30.cpp>
  -<src/gcode/probe/G31_G32.cpp>
  -<src/gcode/probe/G38.cpp>
  -<src/gcode/probe/M401_M402.cpp>
  -<src/gcode/probe/M851.cpp>
  -<src/gcode/probe/M951.cpp>
  -<src/gcode/scara>
  -<src/gcode/sd>
  -<src/gcode/temp/M104_M109.cpp>
  -<src/gcode/temp/M155.cpp>
  -<src/gcode/units/G20_G21.cpp>
  -<src/gcode/units/M149.cpp>
  -<src/libs/BL24CXX.cpp> -<src/libs/W25Qxx.cpp>
  -<src/libs/L64XX> -<src/module/stepper/L64xx.cpp>
  -<src/libs/hex_print.cpp>
  -<src/libs/least_squares_fit.cpp>
  -<src/libs/nozzle.cpp> -<src/gcode/feature/clean>
  -<src/module/delta.cpp>
  -<src/module/planner_bezier.cpp>
  -<src/module/printcounter.cpp>
  -<src/module/probe.cpp>
  -<src/module/scara.cpp> -<src/gcode/calibrate/M665.cpp>
  -<src/module/stepper/TMC26X.cpp>
extra_scripts      =
  pre:buildroot/share/PlatformIO/scripts/common-dependencies.py
  pre:buildroot/share/PlatformIO/scripts/common-cxxflags.py
  post:buildroot/share/PlatformIO/scripts/common-dependencies-post.py
build_flags        = -fmax-errors=5 -g -D__MARLIN_FIRMWARE__ -fmerge-all-constants
lib_deps           =

#
# Feature Dependencies
#
[features]
HAS_TFT_LVGL_UI         = lvgl=https://github.com/makerbase-mks/LVGL-6.1.1-MKS/archive/master.zip
                          src_filter=+<src/lcd/extui/lib/mks_ui>
                          extra_scripts=download_mks_assets.py
HAS_TRINAMIC_CONFIG     = TMCStepper@~0.7.1
                          src_filter=+<src/feature/tmc_util.cpp> +<src/module/stepper/trinamic.cpp> +<src/gcode/feature/trinamic/M122.cpp> +<src/gcode/feature/trinamic/M906.cpp> +<src/gcode/feature/trinamic/M911-M914.cpp>
HAS_STEALTHCHOP         = src_filter=+<src/gcode/feature/trinamic/M569.cpp>
SR_LCD_3W_NL            = SailfishLCD=https://github.com/mikeshub/SailfishLCD/archive/master.zip
HAS_MOTOR_CURRENT_I2C   = SlowSoftI2CMaster
                          src_filter=+<src/feature/digipot>
HAS_TMC26X              = TMC26XStepper=https://github.com/trinamic/TMC26XStepper/archive/master.zip
                          src_filter=+<src/module/TMC26X.cpp>
HAS_L64XX               = Arduino-L6470@0.8.0
                          src_filter=+<src/libs/L64XX> +<src/module/stepper/L64xx.cpp> +<src/gcode/feature/L6470>
NEOPIXEL_LED            = Adafruit NeoPixel@1.5.0
                          src_filter=+<src/feature/leds/neopixel.cpp>
MAX6675_IS_MAX31865     = Adafruit MAX31865 library@~1.1.0
USES_LIQUIDCRYSTAL      = LiquidCrystal@1.5.0
USES_LIQUIDTWI2         = LiquidTWI2@1.2.7
HAS_WIRED_LCD           = src_filter=+<src/lcd/lcdprint.cpp>
HAS_MARLINUI_HD44780    = src_filter=+<src/lcd/HD44780>
HAS_MARLINUI_U8GLIB     = U8glib-HAL@~0.4.1
                          src_filter=+<src/lcd/dogm>
<<<<<<< HEAD
HAS_(FSMC|SPI)_TFT      = src_filter=+<src/HAL/STM32/tft> +<src/HAL/STM32F1/tft>
=======
HAS_(FSMC|SPI)_TFT      = src_filter=+<src/HAL/STM32/tft> +<src/HAL/STM32F1/tft> +<src/lcd/tft_io>
>>>>>>> 88a2ac92
HAS_FSMC_TFT            = src_filter=+<src/HAL/STM32/tft/tft_fsmc.cpp> +<src/HAL/STM32F1/tft/tft_fsmc.cpp>
HAS_SPI_TFT             = src_filter=+<src/HAL/STM32/tft/tft_spi.cpp> +<src/HAL/STM32F1/tft/tft_spi.cpp>
HAS_GRAPHICAL_TFT       = src_filter=+<src/lcd/tft>
DWIN_CREALITY_LCD       = src_filter=+<src/lcd/dwin>
IS_TFTGLCD_PANEL        = src_filter=+<src/lcd/TFTGLCD>
HAS_TOUCH_XPT2046       = src_filter=+<src/lcd/touch/touch_buttons.cpp>
HAS_LCD_MENU            = src_filter=+<src/lcd/menu>
HAS_GAMES               = src_filter=+<src/lcd/menu/game/game.cpp>
MARLIN_BRICKOUT         = src_filter=+<src/lcd/menu/game/brickout.cpp>
MARLIN_INVADERS         = src_filter=+<src/lcd/menu/game/invaders.cpp>
MARLIN_MAZE             = src_filter=+<src/lcd/menu/game/maze.cpp>
MARLIN_SNAKE            = src_filter=+<src/lcd/menu/game/snake.cpp>
HAS_MENU_BACKLASH       = src_filter=+<src/lcd/menu/menu_backlash.cpp>
HAS_MENU_BED_CORNERS    = src_filter=+<src/lcd/menu/menu_bed_corners.cpp>
LCD_BED_LEVELING        = src_filter=+<src/lcd/menu/menu_bed_leveling.cpp>
HAS_MENU_CANCELOBJECT   = src_filter=+<src/lcd/menu/menu_cancelobject.cpp>
HAS_MENU_DELTA_CALIBRATE = src_filter=+<src/lcd/menu/menu_delta_calibrate.cpp>
HAS_MENU_FILAMENT       = src_filter=+<src/lcd/menu/menu_filament.cpp>
LCD_INFO_MENU           = src_filter=+<src/lcd/menu/menu_info.cpp>
HAS_MENU_JOB_RECOVERY   = src_filter=+<src/lcd/menu/menu_job_recovery.cpp>
HAS_MENU_LED            = src_filter=+<src/lcd/menu/menu_led.cpp>
HAS_MENU_MEDIA          = src_filter=+<src/lcd/menu/menu_media.cpp>
HAS_MENU_MIXER          = src_filter=+<src/lcd/menu/menu_mixer.cpp>
HAS_MENU_MMU2           = src_filter=+<src/lcd/menu/menu_mmu2.cpp>
HAS_MENU_PASSWORD       = src_filter=+<src/lcd/menu/menu_password.cpp>
HAS_MENU_POWER_MONITOR  = src_filter=+<src/lcd/menu/menu_power_monitor.cpp>
HAS_MENU_CUTTER         = src_filter=+<src/lcd/menu/menu_spindle_laser.cpp>
HAS_MENU_TEMPERATURE    = src_filter=+<src/lcd/menu/menu_temperature.cpp>
HAS_MENU_TMC            = src_filter=+<src/lcd/menu/menu_tmc.cpp>
HAS_MENU_TOUCH_SCREEN   = src_filter=+<src/lcd/menu/menu_touch_screen.cpp>
HAS_MENU_UBL            = src_filter=+<src/lcd/menu/menu_ubl.cpp>
ANYCUBIC_LCD_CHIRON     = src_filter=+<src/lcd/extui/anycubic_chiron_lcd.cpp> +<src/lcd/extui/lib/anycubic_chiron>
ANYCUBIC_LCD_I3MEGA     = src_filter=+<src/lcd/extui/anycubic_i3mega_lcd.cpp> +<src/lcd/extui/lib/anycubic_i3mega>
HAS_DGUS_LCD            = src_filter=+<src/lcd/extui/lib/dgus> +<src/lcd/extui/dgus_lcd.cpp>
TOUCH_UI_FTDI_EVE       = src_filter=+<src/lcd/extui/lib/ftdi_eve_touch_ui>
EXTUI_EXAMPLE           = src_filter=+<src/lcd/extui/example.cpp>
MALYAN_LCD              = src_filter=+<src/lcd/extui/malyan_lcd.cpp>
USB_FLASH_DRIVE_SUPPORT = src_filter=+<src/sd/usb_flashdrive>
AUTO_BED_LEVELING_BILINEAR = src_filter=+<src/feature/bedlevel/abl>
AUTO_BED_LEVELING_(3POINT|(BI)?LINEAR) = src_filter=+<src/gcode/bedlevel/abl>
MESH_BED_LEVELING       = src_filter=+<src/feature/bedlevel/mbl> +<src/gcode/bedlevel/mbl>
AUTO_BED_LEVELING_UBL   = src_filter=+<src/feature/bedlevel/ubl> +<src/gcode/bedlevel/ubl>
BACKLASH_COMPENSATION   = src_filter=+<src/feature/backlash.cpp>
BARICUDA                = src_filter=+<src/feature/baricuda.cpp> +<src/gcode/feature/baricuda>
BINARY_FILE_TRANSFER    = src_filter=+<src/feature/binary_stream.cpp> +<src/libs/heatshrink>
BLTOUCH                 = src_filter=+<src/feature/bltouch.cpp>
CANCEL_OBJECTS          = src_filter=+<src/feature/cancel_object.cpp> +<src/gcode/feature/cancel>
CASE_LIGHT_ENABLE       = src_filter=+<src/feature/caselight.cpp> +<src/gcode/feature/caselight>
EXTERNAL_CLOSED_LOOP_CONTROLLER = src_filter=+<src/feature/closedloop.cpp> +<src/gcode/calibrate/M12.cpp>
USE_CONTROLLER_FAN      = src_filter=+<src/feature/controllerfan.cpp>
HAS_MOTOR_CURRENT_DAC   = src_filter=+<src/feature/dac>
DIRECT_STEPPING         = src_filter=+<src/feature/direct_stepping.cpp> +<src/gcode/motion/G6.cpp>
EMERGENCY_PARSER        = src_filter=+<src/feature/e_parser.cpp> -<src/gcode/control/M108_*.cpp>
I2C_POSITION_ENCODERS   = src_filter=+<src/feature/encoder_i2c.cpp>
IIC_BL24CXX_EEPROM      = src_filter=+<src/libs/BL24CXX.cpp>
HAS_SPI_FLASH           = src_filter=+<src/libs/W25Qxx.cpp>
HAS_FANMUX              = src_filter=+<src/feature/fanmux.cpp>
FILAMENT_WIDTH_SENSOR   = src_filter=+<src/feature/filwidth.cpp> +<src/gcode/feature/filwidth>
FWRETRACT               = src_filter=+<src/feature/fwretract.cpp> +<src/gcode/feature/fwretract>
HOST_ACTION_COMMANDS    = src_filter=+<src/feature/host_actions.cpp>
HOTEND_IDLE_TIMEOUT     = src_filter=+<src/feature/hotend_idle.cpp>
JOYSTICK                = src_filter=+<src/feature/joystick.cpp>
BLINKM                  = src_filter=+<src/feature/leds/blinkm.cpp>
HAS_COLOR_LEDS          = src_filter=+<src/feature/leds/leds.cpp> +<src/gcode/feature/leds/M150.cpp>
PCA9533                 = src_filter=+<src/feature/leds/pca9533.cpp>
PCA9632                 = src_filter=+<src/feature/leds/pca9632.cpp>
PRINTER_EVENT_LEDS      = src_filter=+<src/feature/leds/printer_event_leds.cpp>
TEMP_STAT_LEDS          = src_filter=+<src/feature/leds/tempstat.cpp>
MAX7219_DEBUG           = src_filter=+<src/feature/max7219.cpp> +<src/gcode/feature/leds/M7219.cpp>
MIXING_EXTRUDER         = src_filter=+<src/feature/mixing.cpp> +<src/gcode/feature/mixing/M163-M165.cpp>
PRUSA_MMU2              = src_filter=+<src/feature/mmu2> +<src/gcode/feature/prusa_MMU2>
PASSWORD_FEATURE        = src_filter=+<src/feature/password> +<src/gcode/feature/password>
ADVANCED_PAUSE_FEATURE  = src_filter=+<src/feature/pause.cpp> +<src/gcode/feature/pause/M600.cpp> +<src/gcode/feature/pause/M603.cpp>
AUTO_POWER_CONTROL      = src_filter=+<src/feature/power.cpp>
HAS_POWER_MONITOR       = src_filter=+<src/feature/power_monitor.cpp> +<src/gcode/feature/power_monitor>
POWER_LOSS_RECOVERY     = src_filter=+<src/feature/powerloss.cpp> +<src/gcode/feature/powerloss>
PROBE_TEMP_COMPENSATION = src_filter=+<src/feature/probe_temp_comp.cpp> +<src/gcode/calibrate/G76_M192_M871.cpp>
HAS_FILAMENT_SENSOR     = src_filter=+<src/feature/runout.cpp> +<src/gcode/feature/runout>
MK2_MULTIPLEXER         = src_filter=+<src/feature/snmm.cpp>
EXT_SOLENOID|MANUAL_SOLENOID_CONTROL = src_filter=+<src/feature/solenoid.cpp> +<src/gcode/control/M380_M381.cpp>
HAS_CUTTER              = src_filter=+<src/feature/spindle_laser.cpp> +<src/gcode/control/M3-M5.cpp>
EXPERIMENTAL_I2CBUS     = src_filter=+<src/feature/twibus.cpp> +<src/gcode/feature/i2c>
MECHANICAL_GANTRY_CAL.+ = src_filter=+<src/gcode/calibrate/G34.cpp>
Z_STEPPER_AUTO_ALIGN    = src_filter=+<src/feature/z_stepper_align.cpp> +<src/gcode/calibrate/G34_M422.cpp>
G26_MESH_VALIDATION     = src_filter=+<src/gcode/bedlevel/G26.cpp>
ASSISTED_TRAMMING       = src_filter=+<src/gcode/bedlevel/G35.cpp>
HAS_MESH                = src_filter=+<src/gcode/bedlevel/G42.cpp>
HAS_LEVELING            = src_filter=+<src/gcode/bedlevel/M420.cpp>
DELTA_AUTO_CALIBRATION  = src_filter=+<src/gcode/calibrate/G33.cpp>
CALIBRATION_GCODE       = src_filter=+<src/gcode/calibrate/G425.cpp>
Z_MIN_PROBE_REPEATABILITY_TEST = src_filter=+<src/gcode/calibrate/M48.cpp>
M100_FREE_MEMORY_WATCHER = src_filter=+<src/gcode/calibrate/M100.cpp>
BACKLASH_GCODE          = src_filter=+<src/gcode/calibrate/M425.cpp>
IS_KINEMATIC            = src_filter=+<src/gcode/calibrate/M665.cpp>
HAS_EXTRA_ENDSTOPS      = src_filter=+<src/gcode/calibrate/M666.cpp>
SKEW_CORRECTION_GCODE   = src_filter=+<src/gcode/calibrate/M852.cpp>
DIRECT_PIN_CONTROL      = src_filter=+<src/gcode/control/M42.cpp> +<src/gcode/control/M226.cpp>
PINS_DEBUGGING          = src_filter=+<src/gcode/config/M43.cpp>
NO_VOLUMETRICS          = src_filter=-<src/gcode/config/M200-M205.cpp>
HAS_MULTI_EXTRUDER      = src_filter=+<src/gcode/config/M217.cpp>
HAS_HOTEND_OFFSET       = src_filter=+<src/gcode/config/M218.cpp>
EDITABLE_SERVO_ANGLES   = src_filter=+<src/gcode/config/M281.cpp>
PIDTEMP                 = src_filter=+<src/gcode/config/M301.cpp>
PREVENT_COLD_EXTRUSION  = src_filter=+<src/gcode/config/M302.cpp>
PIDTEMPBED              = src_filter=+<src/gcode/config/M304.cpp>
HAS_USER_THERMISTORS    = src_filter=+<src/gcode/config/M305.cpp>
SD_ABORT_ON_ENDSTOP_HIT = src_filter=+<src/gcode/config/M540.cpp>
BAUD_RATE_GCODE         = src_filter=+<src/gcode/config/M575.cpp>
HAS_SMART_EFF_MOD       = src_filter=+<src/gcode/config/M672.cpp>
COOLANT_CONTROL         = src_filter=+<src/gcode/control/M7-M9.cpp>
HAS_SOFTWARE_ENDSTOPS   = src_filter=+<src/gcode/control/M211.cpp>
HAS_DUPLICATION_MODE    = src_filter=+<src/gcode/control/M605.cpp>
LIN_ADVANCE             = src_filter=+<src/gcode/feature/advance>
PHOTO_GCODE             = src_filter=+<src/gcode/feature/camera>
CONTROLLER_FAN_EDITABLE = src_filter=+<src/gcode/feature/controllerfan>
GCODE_MACROS            = src_filter=+<src/gcode/feature/macro>
GRADIENT_MIX            = src_filter=+<src/gcode/feature/mixing/M166.cpp>
HAS_SAVED_POSITIONS     = src_filter=+<src/gcode/feature/pause/G60.cpp> +<src/gcode/feature/pause/G61.cpp>
PARK_HEAD_ON_PAUSE      = src_filter=+<src/gcode/feature/pause/M125.cpp>
FILAMENT_LOAD_UNLOAD_GCODES = src_filter=+<src/gcode/feature/pause/M701_M702.cpp>
CNC_WORKSPACE_PLANES    = src_filter=+<src/gcode/geometry/G17-G19.cpp>
CNC_COORDINATE_SYSTEMS  = src_filter=+<src/gcode/geometry/G53-G59.cpp>
HAS_M206_COMMAND        = src_filter=+<src/gcode/geometry/M206_M428.cpp>
EXPECTED_PRINTER_CHECK  = src_filter=+<src/gcode/host/M16.cpp>
HOST_KEEPALIVE_FEATURE  = src_filter=+<src/gcode/host/M113.cpp>
REPETIER_GCODE_M360     = src_filter=+<src/gcode/host/M360.cpp>
HAS_GCODE_M876          = src_filter=+<src/gcode/host/M876.cpp>
HAS_RESUME_CONTINUE     = src_filter=+<src/gcode/lcd/M0_M1.cpp>
HAS_LCD_CONTRAST        = src_filter=+<src/gcode/lcd/M250.cpp>
LCD_SET_PROGRESS_MANUALLY = src_filter=+<src/gcode/lcd/M73.cpp>
TOUCH_SCREEN_CALIBRATION = src_filter=+<src/gcode/lcd/M995.cpp>
ARC_SUPPORT             = src_filter=+<src/gcode/motion/G2_G3.cpp>
GCODE_MOTION_MODES      = src_filter=+<src/gcode/motion/G80.cpp>
BABYSTEPPING            = src_filter=+<src/gcode/motion/M290.cpp> +<src/feature/babystep.cpp>
Z_PROBE_SLED            = src_filter=+<src/gcode/probe/G31_G32.cpp>
G38_PROBE_TARGET        = src_filter=+<src/gcode/probe/G38.cpp>
MAGNETIC_PARKING_EXTRUDER = src_filter=+<src/gcode/probe/M951.cpp>
SDSUPPORT               = src_filter=+<src/gcode/sd>
HAS_EXTRUDERS           = src_filter=+<src/gcode/temp/M104_M109.cpp> +<src/gcode/config/M221.cpp>
AUTO_REPORT_TEMPERATURES = src_filter=+<src/gcode/temp/M155.cpp>
INCH_MODE_SUPPORT       = src_filter=+<src/gcode/units/G20_G21.cpp>
TEMPERATURE_UNITS_SUPPORT = src_filter=+<src/gcode/units/M149.cpp>
NEED_HEX_PRINT          = src_filter=+<src/libs/hex_print.cpp>
NEED_LSF                = src_filter=+<src/libs/least_squares_fit.cpp>
NOZZLE_PARK_FEATURE     = src_filter=+<src/libs/nozzle.cpp> +<src/gcode/feature/pause/G27.cpp>
NOZZLE_CLEAN_FEATURE    = src_filter=+<src/libs/nozzle.cpp> +<src/gcode/feature/clean>
DELTA                   = src_filter=+<src/module/delta.cpp> +<src/gcode/calibrate/M666.cpp>
BEZIER_CURVE_SUPPORT    = src_filter=+<src/module/planner_bezier.cpp> +<src/gcode/motion/G5.cpp>
PRINTCOUNTER            = src_filter=+<src/module/printcounter.cpp>
HAS_BED_PROBE           = src_filter=+<src/module/probe.cpp> +<src/gcode/probe/G30.cpp> +<src/gcode/probe/M401_M402.cpp> +<src/gcode/probe/M851.cpp>
IS_SCARA                = src_filter=+<src/module/scara.cpp>
MORGAN_SCARA            = src_filter=+<src/gcode/scara>
(ESP3D_)?WIFISUPPORT    = AsyncTCP, ESP Async WebServer
  ESP3DLib=https://github.com/luc-github/ESP3DLib.git
  arduinoWebSockets=https://github.com/Links2004/arduinoWebSockets.git
  ESP32SSDP=https://github.com/luc-github/ESP32SSDP.git
  lib_ignore=ESPAsyncTCP

#
# Default values apply to all 'env:' prefixed environments
#
[env]
framework     = arduino
extra_scripts = ${common.extra_scripts}
build_flags   = ${common.build_flags}
lib_deps      = ${common.lib_deps}
monitor_speed = 250000
monitor_flags =
  --quiet
  --echo
  --eol
    LF
  --filter
    colorize
  --filter
    time

#################################
#                               #
#   Unique Core Architectures   #
#                               #
#  Add a new "env" below if no  #
# entry has values suitable to  #
#   build for a given board.    #
#                               #
#################################

#################################
#                               #
#       AVR Architecture        #
#                               #
#################################

#
# AVR (8-bit) Common Environment values
#
[common_avr8]
board_build.f_cpu = 16000000L
src_filter        = ${common.default_src_filter} +<src/HAL/AVR>

#
# ATmega2560
#
[env:mega2560]
platform            = atmelavr
extends             = common_avr8
board               = megaatmega2560

#
# ATmega2560 with extended pins 70-85 defined
# BOARD_BQ_ZUM_MEGA_3D
# BOARD_ULTIMAIN_2
# BOARD_MIGHTYBOARD_REVE
# BOARD_EINSTART_S
#
[env:mega2560ext]
platform            = atmelavr
extends             = env:mega2560
board               = megaatmega2560
board_build.variant = megaextendedpins
extra_scripts       = ${common.extra_scripts}
                      pre:buildroot/share/PlatformIO/scripts/copy_marlin_variant_to_framework.py

#
# ATmega1280
#
[env:mega1280]
platform      = atmelavr
extends       = common_avr8
board         = megaatmega1280

#
# MightyBoard ATmega2560 (MegaCore 100 pin boards variants)
#
[env:MightyBoard1280]
platform      = atmelavr
extends       = common_avr8
board         = ATmega1280
upload_speed  = 57600

#
# MightyBoard ATmega2560 (MegaCore 100 pin boards variants)
#
[env:MightyBoard2560]
platform      = atmelavr
extends       = common_avr8
board         = ATmega2560
upload_protocol = wiring
upload_speed  = 57600
board_upload.maximum_size = 253952

#
# RAMBo
#
[env:rambo]
platform      = atmelavr
extends       = common_avr8
board         = reprap_rambo

#
# FYSETC F6 V1.3
#
[env:FYSETC_F6_13]
platform      = atmelavr
extends       = common_avr8
board         = fysetc_f6_13

#
# FYSETC F6 V1.4
#
[env:FYSETC_F6_14]
platform      = atmelavr
extends       = common_avr8
board         = fysetc_f6_14

#
# Sanguinololu (ATmega644p)
#
[env:sanguino644p]
platform      = atmelavr
extends       = common_avr8
board         = sanguino_atmega644p

#
# Sanguinololu (ATmega1284p)
#
[env:sanguino1284p]
platform      = atmelavr
extends       = common_avr8
board         = sanguino_atmega1284p
board_upload.maximum_size = 126976

#
# Melzi and clones (ATmega1284p)
#
[env:melzi]
platform      = atmelavr
extends       = common_avr8
board         = sanguino_atmega1284p
upload_speed  = 57600
board_upload.maximum_size = 126976

#
# Melzi and clones (Optiboot bootloader)
#
[env:melzi_optiboot]
platform      = atmelavr
extends       = common_avr8
board         = sanguino_atmega1284p
upload_speed  = 115200

#
# Melzi and clones (Zonestar Melzi2 with tuned flags)
#
[env:melzi_optimized]
platform      = atmelavr
extends       = env:melzi_optiboot
build_flags   = ${common.build_flags} -fno-tree-scev-cprop -fno-split-wide-types -Wl,--relax -mcall-prologues
build_unflags = -g -ggdb

#
# AT90USB1286 boards using CDC bootloader
# - BRAINWAVE
# - BRAINWAVE_PRO
# - SAV_MKI
# - TEENSYLU
#
[env:at90usb1286_cdc]
platform      = teensy
extends       = common_avr8
board         = at90usb1286
lib_ignore    = ${env:common_avr8.lib_ignore} Teensy_ADC

#
# AT90USB1286 boards using DFU bootloader
# - PrintrBoard
# - PrintrBoard Rev.F
# - ? 5DPRINT ?
#
[env:at90usb1286_dfu]
platform      = teensy
extends       = env:at90usb1286_cdc

#################################
#                               #
#       DUE Architecture        #
#                               #
#################################

#
# Due (Atmel SAM3X8E ARM Cortex-M3)
#
#  - RAMPS4DUE
#  - RADDS
#
[env:DUE]
platform      = atmelsam
board         = due
src_filter    = ${common.default_src_filter} +<src/HAL/DUE> +<src/HAL/shared/backtrace>

[env:DUE_USB]
platform      = atmelsam
extends       = env:DUE
board         = dueUSB

[env:DUE_debug]
# Used when WATCHDOG_RESET_MANUAL is enabled
platform      = atmelsam
extends       = env:DUE
build_flags   = ${common.build_flags}
  -funwind-tables
  -mpoke-function-name

#
# Archim SAM
#
[common_DUE_archim]
platform      = atmelsam
extends       = env:DUE
board         = archim
build_flags   = ${common.build_flags}
  -DARDUINO_SAM_ARCHIM -DARDUINO_ARCH_SAM -D__SAM3X8E__ -DUSBCON
board_build.variants_dir = buildroot/share/PlatformIO/variants/
extra_scripts = ${common.extra_scripts}
  Marlin/src/HAL/DUE/upload_extra_script.py

[env:DUE_archim]
platform      = ${common_DUE_archim.platform}
extends       = common_DUE_archim

# Used when WATCHDOG_RESET_MANUAL is enabled
[env:DUE_archim_debug]
platform      = ${common_DUE_archim.platform}
extends       = common_DUE_archim
build_flags   = ${common_DUE_archim.build_flags} -funwind-tables -mpoke-function-name

#################################
#                               #
#      SAMD51 Architecture      #
#                               #
#################################

#
# Adafruit Grand Central M4 (Atmel SAMD51P20A ARM Cortex-M4)
#
[env:SAMD51_grandcentral_m4]
platform       = atmelsam
board          = adafruit_grandcentral_m4
build_flags    = ${common.build_flags} -std=gnu++17
build_unflags  = -std=gnu++11
src_filter     = ${common.default_src_filter} +<src/HAL/SAMD51>
lib_deps       = ${common.lib_deps}
  SoftwareSerialM
  Adafruit SPIFlash
custom_marlin.SDSUPPORT = SdFat - Adafruit Fork
debug_tool     = jlink

#################################
#                               #
#     LPC176x Architecture      #
#                               #
#################################

#
# NXP LPC176x ARM Cortex-M3
#
[common_LPC]
platform          = https://github.com/p3p/pio-nxplpc-arduino-lpc176x/archive/0.1.3.zip
platform_packages = framework-arduino-lpc176x@^0.2.5
board             = nxp_lpc1768
lib_ldf_mode      = off
lib_compat_mode   = strict
extra_scripts     = ${common.extra_scripts}
  Marlin/src/HAL/LPC1768/upload_extra_script.py
src_filter        = ${common.default_src_filter} +<src/HAL/LPC1768> +<src/HAL/shared/backtrace>
lib_deps          = ${common.lib_deps}
  Servo
custom_marlin.USES_LIQUIDCRYSTAL = LiquidCrystal@1.0.0
custom_marlin.NEOPIXEL_LED = Adafruit NeoPixel=https://github.com/p3p/Adafruit_NeoPixel/archive/1.5.0.zip
build_flags       = ${common.build_flags} -DU8G_HAL_LINKS -IMarlin/src/HAL/LPC1768/include -IMarlin/src/HAL/LPC1768/u8g
  # debug options for backtrace
  #-funwind-tables
  #-mpoke-function-name

#
# NXP LPC176x ARM Cortex-M3
#
[env:LPC1768]
platform  = ${common_LPC.platform}
extends   = common_LPC
board     = nxp_lpc1768

[env:LPC1769]
platform  = ${common_LPC.platform}
extends   = common_LPC
board     = nxp_lpc1769

#################################
#                               #
#      STM32 Architecture       #
#                               #
#################################

#
# HAL/STM32 Base Environment values
#
[common_stm32]
platform      = ststm32@~8.0
build_flags   = ${common.build_flags}
  -std=gnu++14
  -DUSBCON -DUSBD_USE_CDC
  -DTIM_IRQ_PRIO=13
build_unflags = -std=gnu++11
src_filter    = ${common.default_src_filter} +<src/HAL/STM32> +<src/HAL/shared/backtrace>

#
# HAL/STM32F1 Common Environment values
#
[common_stm32f1]
platform      = ststm32@~6.1
build_flags   = !python Marlin/src/HAL/STM32F1/build_flags.py
  ${common.build_flags} -std=gnu++14 -DHAVE_SW_SERIAL
build_unflags = -std=gnu11 -std=gnu++11
src_filter    = ${common.default_src_filter} +<src/HAL/STM32F1>
lib_ignore    = SPI
lib_deps      = ${common.lib_deps}
  SoftwareSerialM

#
# STM32F103RC
#
[env:STM32F103RC]
platform          = ${common_stm32f1.platform}
extends           = common_stm32f1
board             = genericSTM32F103RC
platform_packages = tool-stm32duino
monitor_speed     = 115200

#
# MEEB_3DP (STM32F103RCT6 with 512K)
#
[env:STM32F103RC_meeb]
platform          = ${common_stm32f1.platform}
extends           = common_stm32f1
board             = MEEB_3DP
platform_packages = tool-stm32duino
build_flags       = ${common_stm32f1.build_flags}
                    -DDEBUG_LEVEL=0
                    -DSS_TIMER=4
                    -DSTM32_FLASH_SIZE=512
                    -DHSE_VALUE=12000000U
                    -DUSE_USB_COMPOSITE
                    -DVECT_TAB_OFFSET=0x2000
                    -DGENERIC_BOOTLOADER
extra_scripts     = ${common.extra_scripts}
  pre:buildroot/share/PlatformIO/scripts/STM32F1_create_variant.py
  buildroot/share/PlatformIO/scripts/STM32F103RC_MEEB_3DP.py
lib_deps          = ${common.lib_deps}
  SoftwareSerialM
  USBComposite for STM32F1@0.91
custom_marlin.NEOPIXEL_LED = Adafruit NeoPixel=https://github.com/ccccmagicboy/Adafruit_NeoPixel#meeb_3dp_use
debug_tool        = stlink
upload_protocol   = dfu

#
# STM32F103RC_fysetc
#
[env:STM32F103RC_fysetc]
platform          = ${common_stm32f1.platform}
extends           = env:STM32F103RC
extra_scripts     = ${common.extra_scripts}
  buildroot/share/PlatformIO/scripts/STM32F103RC_fysetc.py
build_flags       = ${common_stm32f1.build_flags} -DDEBUG_LEVEL=0
lib_ldf_mode      = chain
debug_tool        = stlink
upload_protocol   = serial

#
# BigTree SKR Mini V1.1 / SKR mini E3 / SKR E3 DIP (STM32F103RCT6 ARM Cortex-M3)
#
#   STM32F103RC_btt ............. RCT6 with 256K
#   STM32F103RC_btt_USB ......... RCT6 with 256K (USB mass storage)
#   STM32F103RC_btt_512K ........ RCT6 with 512K
#   STM32F103RC_btt_512K_USB .... RCT6 with 512K (USB mass storage)
#
# WARNING! If you have an SKR Mini v1.1 or an SKR Mini E3 1.0 / 1.2 / 2.0 / DIP
# and experience a printer freeze, re-flash Marlin using the regular (non-512K)
# build option. 256K chips may be re-branded 512K chips, but this means the
# upper 256K is sketchy, and failure is very likely.
#

[env:STM32F103RC_btt]
platform          = ${common_stm32f1.platform}
extends           = env:STM32F103RC
extra_scripts     = ${common.extra_scripts}
  buildroot/share/PlatformIO/scripts/STM32F103RC_SKR_MINI.py
build_flags       = ${common_stm32f1.build_flags}
  -DDEBUG_LEVEL=0 -DSS_TIMER=4
monitor_speed     = 115200

[env:STM32F103RC_btt_USB]
platform          = ${common_stm32f1.platform}
extends           = env:STM32F103RC_btt
build_flags       = ${env:STM32F103RC_btt.build_flags} -DUSE_USB_COMPOSITE
lib_deps          = ${env:STM32F103RC_btt.lib_deps}
  USBComposite for STM32F1@0.91

[env:STM32F103RC_btt_512K]
platform          = ${common_stm32f1.platform}
extends           = env:STM32F103RC_btt
board_upload.maximum_size=524288
build_flags       = ${env:STM32F103RC_btt.build_flags} -DSTM32_FLASH_SIZE=512

[env:STM32F103RC_btt_512K_USB]
platform          = ${common_stm32f1.platform}
extends           = env:STM32F103RC_btt_512K
build_flags       = ${env:STM32F103RC_btt_512K.build_flags} -DUSE_USB_COMPOSITE
lib_deps          = ${env:STM32F103RC_btt_512K.lib_deps}
  USBComposite for STM32F1@0.91

#
# STM32F103RE
#
[env:STM32F103RE]
platform          = ${common_stm32f1.platform}
extends           = common_stm32f1
board             = genericSTM32F103RE
platform_packages = tool-stm32duino
monitor_speed     = 115200

#
#   STM32F103RE_btt ............. RET6
#   STM32F103RE_btt_USB ......... RET6 (USB mass storage)
#
[env:STM32F103RE_btt]
platform          = ${common_stm32f1.platform}
extends           = env:STM32F103RE
extra_scripts     = ${common.extra_scripts}
  buildroot/share/PlatformIO/scripts/STM32F103RE_SKR_E3_DIP.py
build_flags       = ${common_stm32f1.build_flags} -DDEBUG_LEVEL=0 -DSS_TIMER=4
debug_tool        = stlink
upload_protocol   = stlink

[env:STM32F103RE_btt_USB]
platform          = ${common_stm32f1.platform}
extends           = env:STM32F103RE_btt
build_flags       = ${env:STM32F103RE_btt.build_flags} -DUSE_USB_COMPOSITE
lib_deps          = ${common_stm32f1.lib_deps}
  USBComposite for STM32F1@0.91

#
# STM32F4 with STM32GENERIC
#
[env:STM32F4]
platform      = ${common_stm32.platform}
board         = disco_f407vg
build_flags   = ${common.build_flags} -DUSE_STM32GENERIC -DSTM32GENERIC -DSTM32F4 -DMENU_USB_SERIAL -DMENU_SERIAL=SerialUSB -DHAL_IWDG_MODULE_ENABLED
src_filter    = ${common.default_src_filter} +<src/HAL/STM32_F4_F7> -<src/HAL/STM32_F4_F7/STM32F7>

#
# STM32F7 with STM32GENERIC
#
[env:STM32F7]
platform      = ${common_stm32.platform}
board         = remram_v1
build_flags   = ${common.build_flags} -DUSE_STM32GENERIC -DSTM32GENERIC -DSTM32F7 -DMENU_USB_SERIAL -DMENU_SERIAL=SerialUSB -DHAL_IWDG_MODULE_ENABLED
src_filter    = ${common.default_src_filter} +<src/HAL/STM32_F4_F7> -<src/HAL/STM32_F4_F7/STM32F4>

#
# ST NUCLEO-F767ZI Development Board
# This environment is for testing purposes prior to control boards
# being readily available based on STM32F7 MCUs
#
[env:NUCLEO_F767ZI]
platform      = ${common_stm32.platform}
extends       = common_stm32
board         = nucleo_f767zi
build_flags   = ${common_stm32.build_flags} -DTIMER_SERIAL=TIM9

#
# ARMED (STM32)
#
[env:ARMED]
platform      = ${common_stm32.platform}
extends       = common_stm32
board         = armed_v1
build_flags   = ${common_stm32.build_flags}
  -O2 -ffreestanding -fsigned-char -fno-move-loop-invariants -fno-strict-aliasing

#
# Geeetech GTM32 (STM32F103VET6)
#
[env:STM32F103VE_GTM32]
platform          = ${common_stm32f1.platform}
extends           = common_stm32f1
board             = genericSTM32F103VE
build_flags       = ${common_stm32f1.build_flags}
  -ffunction-sections -fdata-sections -nostdlib -MMD
  -DMCU_STM32F103VE -DARDUINO_GENERIC_STM32F103V -DARDUINO_ARCH_STM32F1 -DBOARD_generic_stm32f103v
  -DDEBUG_LEVEL=DEBUG_NONE -DCONFIG_MAPLE_MINI_NO_DISABLE_DEBUG=1 -DVECT_TAB_ADDR=0x8000000
  -DERROR_LED_PORT=GPIOE -DERROR_LED_PIN=6
upload_protocol   = serial

#
# Longer 3D board in Alfawise U20 (STM32F103VET6)
#
[env:STM32F103VE_longer]
platform      = ${common_stm32f1.platform}
extends       = common_stm32f1
board         = genericSTM32F103VE
extra_scripts = ${common.extra_scripts}
  buildroot/share/PlatformIO/scripts/STM32F103VE_longer.py
build_flags   = ${common_stm32f1.build_flags}
  -DMCU_STM32F103VE -DSTM32F1xx -USERIAL_USB -DU20 -DTS_V12
build_unflags = ${common_stm32f1.build_unflags}
  -DCONFIG_MAPLE_MINI_NO_DISABLE_DEBUG=1 -DERROR_LED_PORT=GPIOE -DERROR_LED_PIN=6
lib_ignore    = ${common_stm32f1.lib_ignore}

#
# MKS Robin Mini (STM32F103VET6)
#
[env:mks_robin_mini]
platform      = ${common_stm32f1.platform}
extends       = common_stm32f1
board         = genericSTM32F103VE
extra_scripts = ${common.extra_scripts}
  buildroot/share/PlatformIO/scripts/mks_robin_mini.py
build_flags   = ${common_stm32f1.build_flags}
  -DMCU_STM32F103VE

#
# MKS Robin Nano (STM32F103VET6)
#
[env:mks_robin_nano35]
platform        = ${common_stm32f1.platform}
extends         = common_stm32f1
board           = genericSTM32F103VE
platform_packages = tool-stm32duino
extra_scripts   = ${common.extra_scripts}
  buildroot/share/PlatformIO/scripts/mks_robin_nano35.py
build_flags     = ${common_stm32f1.build_flags}
  -DMCU_STM32F103VE -DSS_TIMER=4
debug_tool      = jlink
upload_protocol = jlink

#
# MKS Robin (STM32F103ZET6)
#
[env:mks_robin]
platform      = ${common_stm32f1.platform}
extends       = common_stm32f1
board         = genericSTM32F103ZE
extra_scripts = ${common.extra_scripts}
  buildroot/share/PlatformIO/scripts/mks_robin.py
build_flags   = ${common_stm32f1.build_flags}
  -DSS_TIMER=4 -DSTM32_XL_DENSITY

# MKS Robin (STM32F103ZET6)
# Uses HAL STM32 to support Marlin UI for TFT screen with optional touch panel
#
[env:mks_robin_stm32]
platform             = ${common_stm32.platform}
extends              = common_stm32
board                = genericSTM32F103ZE
board_build.core     = stm32
board_build.variant  = MARLIN_F103Zx
board_build.ldscript = ldscript.ld
board_build.offset   = 0x7000
board_build.firmware = Robin.bin
build_flags          = ${common_stm32.build_flags}
  -DENABLE_HWSERIAL3 -DTRANSFER_CLOCK_DIV=8
build_unflags        = ${common_stm32.build_unflags}
 -DUSBCON -DUSBD_USE_CDC
extra_scripts        = ${common.extra_scripts}
  pre:buildroot/share/PlatformIO/scripts/generic_create_variant.py
  buildroot/share/PlatformIO/scripts/stm32_bootloader.py
  buildroot/share/PlatformIO/scripts/mks_encrypt.py
lib_deps             =

#
# MKS Robin Pro (STM32F103ZET6)
#
[env:mks_robin_pro]
platform      = ${common_stm32f1.platform}
extends       = env:mks_robin
extra_scripts = ${common.extra_scripts}
  buildroot/share/PlatformIO/scripts/mks_robin_pro.py


#
# TRIGORILLA PRO (STM32F103ZET6)
#
[env:trigorilla_pro]
platform      = ${common_stm32f1.platform}
extends       = env:mks_robin
extra_scripts = ${common.extra_scripts}

#
# MKS Robin E3D (STM32F103RCT6) and
# MKS Robin E3 with TMC2209
#
[env:mks_robin_e3]
platform      = ${common_stm32f1.platform}
extends       = common_stm32f1
board         = genericSTM32F103RC
platform_packages = tool-stm32duino
extra_scripts = ${common.extra_scripts}
  buildroot/share/PlatformIO/scripts/mks_robin_e3.py
build_flags   = ${common_stm32f1.build_flags}
  -DDEBUG_LEVEL=0 -DSS_TIMER=4

#
# MKS Robin E3p (STM32F103VET6)
#  - LVGL UI
#
[env:mks_robin_e3p]
platform        = ${common_stm32f1.platform}
extends         = common_stm32f1
board           = genericSTM32F103VE
platform_packages = tool-stm32duino
extra_scripts   = ${common.extra_scripts}
  buildroot/share/PlatformIO/scripts/mks_robin_e3p.py
build_flags     = ${common_stm32f1.build_flags}
  -DMCU_STM32F103VE -DSS_TIMER=4
debug_tool      = jlink
upload_protocol = jlink

#
# MKS Robin Lite/Lite2 (STM32F103RCT6)
#
[env:mks_robin_lite]
platform      = ${common_stm32f1.platform}
extends       = common_stm32f1
board         = genericSTM32F103RC
extra_scripts = ${common.extra_scripts}
  buildroot/share/PlatformIO/scripts/mks_robin_lite.py


#
# MKS ROBIN LITE3 (STM32F103RCT6)
#
[env:mks_robin_lite3]
platform      = ${common_stm32f1.platform}
extends       = common_stm32f1
board         = genericSTM32F103RC
extra_scripts = ${common.extra_scripts}
  buildroot/share/PlatformIO/scripts/mks_robin_lite3.py

#
# JGAurora A5S A1 (STM32F103ZET6)
#
[env:jgaurora_a5s_a1]
platform      = ${common_stm32f1.platform}
extends       = common_stm32f1
board         = genericSTM32F103ZE
extra_scripts = ${common.extra_scripts}
  buildroot/share/PlatformIO/scripts/jgaurora_a5s_a1_with_bootloader.py
build_flags   = ${common_stm32f1.build_flags}
  -DSTM32F1xx -DSTM32_XL_DENSITY

#
# Malyan M200 (STM32F103CB)
#
[env:STM32F103CB_malyan]
platform      = ${common_stm32f1.platform}
extends       = common_stm32f1
board         = malyanM200
build_flags   = ${common_stm32f1.build_flags}
  -DMCU_STM32F103CB -D__STM32F1__=1 -std=c++1y -DSERIAL_USB -ffunction-sections -fdata-sections
  -Wl,--gc-sections -DDEBUG_LEVEL=0 -D__MARLIN_FIRMWARE__
lib_ignore    = ${common_stm32f1.lib_ignore}
  SoftwareSerialM

#
# Malyan M200 v2 (STM32F070RB)
#
[env:STM32F070RB_malyan]
platform    = ${common_stm32.platform}
extends     = common_stm32
board       = malyanM200v2
build_flags = ${common_stm32.build_flags} -DHAL_PCD_MODULE_ENABLED
  -O2 -ffreestanding -fsigned-char -fno-move-loop-invariants -fno-strict-aliasing
  -DCUSTOM_STARTUP_FILE

#
# Malyan M200 v2 (STM32F070CB)
#
[env:STM32F070CB_malyan]
platform    = ${common_stm32.platform}
extends     = common_stm32
board       = malyanm200_f070cb
build_flags = ${common_stm32.build_flags}
  -DHAL_PCD_MODULE_ENABLED -DDISABLE_GENERIC_SERIALUSB -DHAL_UART_MODULE_ENABLED -DCUSTOM_STARTUP_FILE

#
# Malyan M300 (STM32F070CB)
#
[env:malyan_M300]
platform    = ${common_stm32.platform}
extends     = common_stm32
board       = malyanm300_f070cb
build_flags = ${common_stm32.build_flags}
  -DHAL_PCD_MODULE_ENABLED -DDISABLE_GENERIC_SERIALUSB -DHAL_UART_MODULE_ENABLED
src_filter  = ${common.default_src_filter} +<src/HAL/STM32>

#
# Chitu boards like Tronxy X5s (STM32F103ZET6)
#
[env:chitu_f103]
platform      = ${common_stm32f1.platform}
extends       = common_stm32f1
board         = CHITU_F103
extra_scripts = pre:buildroot/share/PlatformIO/scripts/common-dependencies.py
  pre:buildroot/share/PlatformIO/scripts/STM32F1_create_variant.py
  buildroot/share/PlatformIO/scripts/chitu_crypt.py
build_flags   = ${common_stm32f1.build_flags}
  -DSTM32F1xx -DSTM32_XL_DENSITY
build_unflags = ${common_stm32f1.build_unflags}
  -DCONFIG_MAPLE_MINI_NO_DISABLE_DEBUG= -DERROR_LED_PORT=GPIOE -DERROR_LED_PIN=6

#
# Some Chitu V5 boards have a problem with GPIO init.
# Use this target if G28 or G29 are always failing.
#
[env:chitu_v5_gpio_init]
platform      = ${common_stm32f1.platform}
extends       = env:chitu_f103
build_flags   = ${env:chitu_f103.build_flags} -DCHITU_V5_Z_MIN_BUGFIX

#
# Creality (STM32F103RET6)
#
[env:STM32F103RET6_creality]
platform        = ${common_stm32f1.platform}
extends         = common_stm32f1
board           = genericSTM32F103RE
build_flags     = !python Marlin/src/HAL/STM32F1/build_flags.py
  ${common.build_flags} -std=gnu++14 -DSTM32_XL_DENSITY -DTEMP_TIMER_CHAN=4
extra_scripts   = ${common.extra_scripts}
  pre:buildroot/share/PlatformIO/scripts/random-bin.py
  buildroot/share/PlatformIO/scripts/creality.py
lib_ignore      = ${common_stm32f1.lib_ignore}
debug_tool      = jlink
upload_protocol = jlink
monitor_speed   = 115200

#
# STM32F401VE
# 'STEVAL-3DP001V1' STM32F401VE board - https://www.st.com/en/evaluation-tools/steval-3dp001v1.html
#
[env:STM32F401VE_STEVAL]
platform          = ${common_stm32.platform}
extends           = common_stm32
board             = STEVAL_STM32F401VE
build_flags       = ${common_stm32.build_flags}
  -DARDUINO_STEVAL -DSTM32F401xE
  -DDISABLE_GENERIC_SERIALUSB -DUSBD_USE_CDC_COMPOSITE -DUSE_USB_FS
extra_scripts     = ${common.extra_scripts}
  pre:buildroot/share/PlatformIO/scripts/generic_create_variant.py
  buildroot/share/PlatformIO/scripts/STEVAL__F401XX.py

#
# FLYF407ZG
#
[env:FLYF407ZG]
platform          = ${common_stm32.platform}
extends           = common_stm32
board             = FLYF407ZG
build_flags       = ${common_stm32.build_flags}
  -DVECT_TAB_OFFSET=0x8000
extra_scripts     = ${common.extra_scripts}
  pre:buildroot/share/PlatformIO/scripts/generic_create_variant.py

#
# FLY MINI(stm32f103rct6)
#
[env:FLY_MINI]
platform          = ${common_stm32f1.platform}
extends           = common_stm32f1
board             = genericSTM32F103RC
platform_packages = tool-stm32duino
extra_scripts     = ${common.extra_scripts}
 buildroot/share/PlatformIO/scripts/fly_mini.py
build_flags       = ${common_stm32f1.build_flags}
 -DDEBUG_LEVEL=0 -DSS_TIMER=4

#
# FYSETC S6 (STM32F446VET6 ARM Cortex-M4)
#
[env:FYSETC_S6]
platform          = ${common_stm32.platform}
extends           = common_stm32
platform_packages = tool-stm32duino
board             = marlin_fysetc_s6
build_flags       = ${common_stm32.build_flags}
  -DVECT_TAB_OFFSET=0x10000
  -DHAL_PCD_MODULE_ENABLED
extra_scripts     = ${common.extra_scripts}
  pre:buildroot/share/PlatformIO/scripts/generic_create_variant.py
debug_tool        = stlink
upload_protocol   = dfu
upload_command    = dfu-util -a 0 -s 0x08010000:leave -D "$SOURCE"

#
# STM32F407VET6 with RAMPS-like shield
# 'Black' STM32F407VET6 board - https://wiki.stm32duino.com/index.php?title=STM32F407
# Shield - https://github.com/jmz52/Hardware
#
[env:STM32F407VE_black]
platform          = ${common_stm32.platform}
extends           = common_stm32
board             = blackSTM32F407VET6
build_flags       = ${common_stm32.build_flags}
  -DARDUINO_BLACK_F407VE
  -DUSBD_USE_CDC_COMPOSITE -DUSE_USB_FS
extra_scripts     = ${common.extra_scripts}
  pre:buildroot/share/PlatformIO/scripts/generic_create_variant.py

#
# BigTreeTech SKR Pro (STM32F407ZGT6 ARM Cortex-M4)
#
[env:BIGTREE_SKR_PRO]
platform          = ${common_stm32.platform}
extends           = common_stm32
board             = BigTree_SKR_Pro
build_flags       = ${common_stm32.build_flags}
  -DSTM32F407_5ZX -DVECT_TAB_OFFSET=0x8000
extra_scripts     = ${common.extra_scripts}
  pre:buildroot/share/PlatformIO/scripts/generic_create_variant.py
#upload_protocol   = stlink
#upload_command    = "$PROJECT_PACKAGES_DIR/tool-stm32duino/stlink/ST-LINK_CLI.exe" -c SWD -P "$BUILD_DIR/firmware.bin" 0x8008000 -Rst -Run
debug_tool        = stlink
debug_init_break  =

#
# Bigtreetech GTR V1.0 (STM32F407IGT6 ARM Cortex-M4)
#
[env:BIGTREE_GTR_V1_0]
platform          = ${common_stm32.platform}
extends           = common_stm32
board             = BigTree_GTR_v1
extra_scripts     = ${common.extra_scripts}
  pre:buildroot/share/PlatformIO/scripts/generic_create_variant.py
build_flags       = ${common_stm32.build_flags}
  -DSTM32F407IX -DVECT_TAB_OFFSET=0x8000

#
# BigTreeTech BTT002 V1.0 (STM32F407VGT6 ARM Cortex-M4)
#
[env:BIGTREE_BTT002]
platform          = ${common_stm32.platform}
extends           = common_stm32
board             = BigTree_Btt002
build_flags       = ${common_stm32.build_flags}
  -DSTM32F407_5VX -DVECT_TAB_OFFSET=0x8000
  -DHAVE_HWSERIAL2
  -DHAVE_HWSERIAL3
  -DPIN_SERIAL2_RX=PD_6
  -DPIN_SERIAL2_TX=PD_5
extra_scripts     = ${common.extra_scripts}
  pre:buildroot/share/PlatformIO/scripts/generic_create_variant.py

#
# Lerdge base
#
[lerdge_common]
platform           = ${common_stm32.platform}
extends            = common_stm32
board              = LERDGE
board_build.offset = 0x10000
extra_scripts      = ${common.extra_scripts}
                     pre:buildroot/share/PlatformIO/scripts/copy_marlin_variant_to_framework.py
                     buildroot/share/PlatformIO/scripts/stm32_bootloader.py
                     buildroot/share/PlatformIO/scripts/lerdge.py
build_flags        = ${common_stm32.build_flags}
  -DSTM32F4 -DSTM32F4xx -DTARGET_STM32F4
  -DDISABLE_GENERIC_SERIALUSB -DARDUINO_ARCH_STM32 -DARDUINO_LERDGE
  -DTRANSFER_CLOCK_DIV=8 -DHAL_SRAM_MODULE_ENABLED
build_unflags      = ${common_stm32.build_unflags} -DUSBCON -DUSBD_USE_CDC -DUSBD_VID=0x0483

#
# Lerdge X
#
[env:LERDGEX]
extends              = lerdge_common
board_build.firmware = Lerdge_X_firmware_force.bin

#
# Lerdge S
#
[env:LERDGES]
extends              = lerdge_common
board_build.firmware = Lerdge_firmware_force.bin

#
# Lerdge K
#
[env:LERDGEK]
extends              = lerdge_common
board_build.firmware = Lerdge_K_firmware_force.bin
build_flags          = ${lerdge_common.build_flags}
  -DLERDGEK

#
# RUMBA32
#
[env:rumba32]
platform      = ${common_stm32.platform}
extends       = common_stm32
build_flags   = ${common_stm32.build_flags}
  -Os
  -DHAL_PCD_MODULE_ENABLED
  -DDISABLE_GENERIC_SERIALUSB
  -DHAL_UART_MODULE_ENABLED
  -DTIMER_SERIAL=TIM9
board         = rumba32_f446ve
upload_protocol = dfu
monitor_speed = 500000

#################################
#                               #
#      Other Architectures      #
#                               #
#################################

#
# Espressif ESP32
#
[env:esp32]
platform      = espressif32@1.11.2
board         = esp32dev
build_flags   = ${common.build_flags} -DCORE_DEBUG_LEVEL=0
src_filter    = ${common.default_src_filter} +<src/HAL/ESP32>
upload_speed  = 115200
#upload_port   = marlinesp.local
#board_build.flash_mode = qio

#
# Teensy 3.1 / 3.2 (ARM Cortex-M4)
#
[env:teensy31]
platform      = teensy
board         = teensy31
src_filter    = ${common.default_src_filter} +<src/HAL/TEENSY31_32>

#
# Teensy 3.5 / 3.6 (ARM Cortex-M4)
#
[env:teensy35]
platform      = teensy
board         = teensy35
src_filter    = ${common.default_src_filter} +<src/HAL/TEENSY35_36>

[env:teensy36]
platform      = teensy
board         = teensy36
src_filter    = ${common.default_src_filter} +<src/HAL/TEENSY35_36>

#
# Teensy 4.0 / 4.1 (ARM Cortex-M7)
#
[env:teensy41]
platform      = teensy
board         = teensy41
src_filter    = ${common.default_src_filter} +<src/HAL/TEENSY40_41>

#
# Native
# No supported Arduino libraries, base Marlin only
#
[env:linux_native]
platform        = native
framework       =
build_flags     = -D__PLAT_LINUX__ -std=gnu++17 -ggdb -g -lrt -lpthread -D__MARLIN_FIRMWARE__ -Wno-expansion-to-defined
src_build_flags = -Wall -IMarlin/src/HAL/LINUX/include
build_unflags   = -Wall
lib_ldf_mode    = off
lib_deps        =
src_filter      = ${common.default_src_filter} +<src/HAL/LINUX>

#
# Just print the dependency tree
#
[env:include_tree]
platform    = atmelavr
board       = megaatmega2560
build_flags = -c -H -std=gnu++11 -Wall -Os -D__MARLIN_FIRMWARE__
src_filter  = +<src/MarlinCore.cpp><|MERGE_RESOLUTION|>--- conflicted
+++ resolved
@@ -26,11 +26,7 @@
 #
 [common]
 default_src_filter = +<src/*> -<src/config> -<src/HAL> +<src/HAL/shared>
-<<<<<<< HEAD
-  -<src/lcd/HD44780> -<src/lcd/TFTGLCD> -<src/lcd/dwin> -<src/lcd/dogm> -<src/lcd/tft>
-=======
   -<src/lcd/HD44780> -<src/lcd/TFTGLCD> -<src/lcd/dwin> -<src/lcd/dogm> -<src/lcd/tft> -<src/lcd/tft_io>
->>>>>>> 88a2ac92
   -<src/HAL/STM32/tft> -<src/HAL/STM32F1/tft>
   -<src/lcd/menu>
   -<src/lcd/menu/game/game.cpp> -<src/lcd/menu/game/brickout.cpp> -<src/lcd/menu/game/invaders.cpp>
@@ -231,11 +227,7 @@
 HAS_MARLINUI_HD44780    = src_filter=+<src/lcd/HD44780>
 HAS_MARLINUI_U8GLIB     = U8glib-HAL@~0.4.1
                           src_filter=+<src/lcd/dogm>
-<<<<<<< HEAD
-HAS_(FSMC|SPI)_TFT      = src_filter=+<src/HAL/STM32/tft> +<src/HAL/STM32F1/tft>
-=======
 HAS_(FSMC|SPI)_TFT      = src_filter=+<src/HAL/STM32/tft> +<src/HAL/STM32F1/tft> +<src/lcd/tft_io>
->>>>>>> 88a2ac92
 HAS_FSMC_TFT            = src_filter=+<src/HAL/STM32/tft/tft_fsmc.cpp> +<src/HAL/STM32F1/tft/tft_fsmc.cpp>
 HAS_SPI_TFT             = src_filter=+<src/HAL/STM32/tft/tft_spi.cpp> +<src/HAL/STM32F1/tft/tft_spi.cpp>
 HAS_GRAPHICAL_TFT       = src_filter=+<src/lcd/tft>
