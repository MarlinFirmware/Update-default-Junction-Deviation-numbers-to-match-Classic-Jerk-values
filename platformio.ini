--- conflicted
+++ resolved
@@ -35,22 +35,15 @@
   SailfishLCD=https://github.com/mikeshub/SailfishLCD/archive/master.zip
   SlowSoftI2CMaster=https://github.com/mikeshub/SlowSoftI2CMaster/archive/master.zip
 
-<<<<<<< HEAD
-[common_stm32]
-arduino_ver = >=4.10800
-ststm32_ver = >=6.1
-build_flags = -DTIM_IRQ_PRIO=13
-
-=======
 # Common traits for environments using HAL/STM32
 [base_stm32]
-platform      = ststm32@<6.2.0
-platform_packages = framework-arduinoststm32@>=4.10700,<4.10800
+platform      = ststm32@>=6.1
+platform_packages = framework-arduinoststm32@>=4.10800
 lib_deps      = ${common.lib_deps}
 lib_ignore    = SoftwareSerial
 build_flags   = ${common.build_flags}
   -IMarlin/src/HAL/STM32 -std=gnu++14
-  -DUSBCON -DUSBD_USE_CDC
+  -DUSBCON -DUSBD_USE_CDC -DTIM_IRQ_PRIO=13
 build_unflags = -std=gnu++11
 src_filter    = ${common.default_src_filter} +<src/HAL/STM32>
 
@@ -60,7 +53,6 @@
 build_flags   = ${base_stm32.build_flags} -DUSBD_VID=0x0483
 
 # Common traits for environments using HAL/STM32F1
->>>>>>> 75119c43
 [common_stm32f1]
 platform      = ${common_stm32.platform}
 build_flags   = !python Marlin/src/HAL/STM32F1/build_flags.py
@@ -431,24 +423,12 @@
 # ARMED (STM32)
 #
 [env:ARMED]
-<<<<<<< HEAD
-platform      = ststm32@${common_stm32.ststm32_ver}
-platform_packages = framework-arduinoststm32@${common_stm32.arduino_ver}
-board         = armed_v1
-build_flags   = ${common_stm32.build_flags}
-  -DUSBCON -DUSBD_VID=0x0483 '-DUSB_MANUFACTURER="Unknown"' '-DUSB_PRODUCT="ARMED_V1"' -DUSBD_USE_CDC
-  -O2 -ffreestanding -fsigned-char -fno-move-loop-invariants -fno-strict-aliasing -std=gnu11 -std=gnu++11
-  -IMarlin/src/HAL/STM32
-lib_ignore    = Adafruit NeoPixel, SoftwareSerial
-src_filter    = ${common.default_src_filter} +<src/HAL/STM32>
-=======
 platform      = ${common_stm32.platform}
 extends       = common_stm32
 board         = armed_v1
 build_flags   = ${common_stm32.build_flags}
   '-DUSB_PRODUCT="ARMED_V1"'
   -O2 -ffreestanding -fsigned-char -fno-move-loop-invariants -fno-strict-aliasing
->>>>>>> 75119c43
 
 #
 # Geeetech GTM32 (STM32F103VET6)
@@ -582,18 +562,10 @@
 # Malyan M200 v2 (STM32F070RB)
 #
 [env:STM32F070RB_malyan]
-<<<<<<< HEAD
-platform    = ststm32@${common_stm32.ststm32_ver}
-platform_packages = framework-arduinoststm32@${common_stm32.arduino_ver}
-board       = malyanM200v2
-build_flags = ${common_stm32.build_flags}
-  -DSTM32F0xx -DUSBCON -DUSBD_VID=0x0483 '-DUSB_MANUFACTURER="Unknown"' '-DUSB_PRODUCT="ARMED_V1"' -DUSBD_USE_CDC -DHAL_PCD_MODULE_ENABLED
-=======
 platform    = ${common_stm32.platform}
 extends     = common_stm32
 board       = malyanM200v2
 build_flags = ${common_stm32.build_flags} -DSTM32F0xx -DUSB_PRODUCT=\"STM32F070RB\" -DHAL_PCD_MODULE_ENABLED
->>>>>>> 75119c43
   -O2 -ffreestanding -fsigned-char -fno-move-loop-invariants -fno-strict-aliasing -std=gnu11 -std=gnu++11
   -DCUSTOM_STARTUP_FILE
 lib_ignore  = LiquidCrystal, LiquidTWI2, Adafruit NeoPixel, TMCStepper, U8glib-HAL, SoftwareSerial
@@ -602,12 +574,7 @@
 # Malyan M300 (STM32F070CB)
 #
 [env:malyan_M300]
-<<<<<<< HEAD
-platform      = ststm32@${common_stm32.ststm32_ver}
-platform_packages = framework-arduinoststm32@${common_stm32.arduino_ver}
-=======
-platform    = ststm32@>=6.1.0,<6.2.0
->>>>>>> 75119c43
+platform    = ${common_stm32.platform}
 board       = malyanm300_f070cb
 build_flags = ${common_stm32.build_flags}
   -DUSBCON -DUSBD_VID=0x0483 "-DUSB_MANUFACTURER=\"Unknown\"" "-DUSB_PRODUCT=\"MALYAN_M300\""
@@ -633,17 +600,6 @@
 # 'STEVAL-3DP001V1' STM32F401VE board - https://www.st.com/en/evaluation-tools/steval-3dp001v1.html
 #
 [env:STM32F401VE_STEVAL]
-<<<<<<< HEAD
-platform          = ststm32@${common_stm32.ststm32_ver}
-platform_packages = framework-arduinoststm32@${common_stm32.arduino_ver}
-board             = STEVAL_STM32F401VE
-build_flags       = ${common_stm32.build_flags}
-  -DTARGET_STM32F4 -DARDUINO_STEVAL -DSTM32F401xE
-  -DUSBCON -DUSBD_USE_CDC -DUSBD_VID=0x0483 -DUSB_PRODUCT=\"STEVAL_F401VE\"
-  -DDISABLE_GENERIC_SERIALUSB -DUSBD_USE_CDC_COMPOSITE -DUSE_USB_FS
-  -IMarlin/src/HAL/STM32
-build_unflags     = -std=gnu++11
-=======
 platform          = ${common_stm32.platform}
 extends           = common_stm32
 board             = STEVAL_STM32F401VE
@@ -651,7 +607,6 @@
   -DTARGET_STM32F4 -DARDUINO_STEVAL -DSTM32F401xE
   -DUSB_PRODUCT=\"STEVAL_F401VE\"
   -DDISABLE_GENERIC_SERIALUSB -DUSBD_USE_CDC_COMPOSITE -DUSE_USB_FS
->>>>>>> 75119c43
 extra_scripts     = pre:buildroot/share/PlatformIO/scripts/generic_create_variant.py
   buildroot/share/PlatformIO/scripts/STEVAL__F401XX.py
 lib_ignore        = Adafruit NeoPixel, TMCStepper, SailfishLCD, SlowSoftI2CMaster, SoftwareSerial
@@ -660,19 +615,6 @@
 # FLYF407ZG
 #
 [env:FLYF407ZG]
-<<<<<<< HEAD
-platform          = ststm32@${common_stm32.ststm32_ver}
-platform_packages = framework-arduinoststm32@${common_stm32.arduino_ver}
-board             = FLYF407ZG
-build_flags       = ${common_stm32.build_flags}
-  -DSTM32F4 -DUSBCON -DUSBD_USE_CDC -DUSBD_VID=0x0483 -DUSB_PRODUCT=\"STM32F407ZG\"
-  -DTARGET_STM32F4 -DVECT_TAB_OFFSET=0x8000
-  -IMarlin/src/HAL/STM32
-build_unflags     = -std=gnu++11
-extra_scripts     = pre:buildroot/share/PlatformIO/scripts/generic_create_variant.py
-lib_ignore        = Adafruit NeoPixel, SailfishLCD, SlowSoftI2CMaster, SoftwareSerial
-src_filter        = ${common.default_src_filter} +<src/HAL/STM32>
-=======
 platform          = ${common_stm32.platform}
 extends           = common_stm32
 board             = FLYF407ZG
@@ -680,25 +622,11 @@
   -DSTM32F4 -DUSB_PRODUCT=\"STM32F407ZG\"
   -DTARGET_STM32F4 -DVECT_TAB_OFFSET=0x8000
 extra_scripts     = pre:buildroot/share/PlatformIO/scripts/generic_create_variant.py
->>>>>>> 75119c43
 
 #
 # FYSETC S6 (STM32F446VET6 ARM Cortex-M4)
 #
 [env:FYSETC_S6]
-<<<<<<< HEAD
-platform          = ststm32@${common_stm32.ststm32_ver}
-platform_packages =
-  framework-arduinoststm32@${common_stm32.arduino_ver}
-  tool-stm32duino
-board             = fysetc_s6
-build_flags       = ${common_stm32.build_flags}
-  -DTARGET_STM32F4 -std=gnu++14
-  -DVECT_TAB_OFFSET=0x10000
-  -DUSBCON -DUSBD_USE_CDC -DHAL_PCD_MODULE_ENABLED -DUSBD_VID=0x0483 '-DUSB_PRODUCT="FYSETC_S6"'
-  -IMarlin/src/HAL/STM32
-build_unflags     = -std=gnu++11
-=======
 platform      = ${common_stm32.platform}
 extends       = common_stm32
 platform_packages = ${common_stm32.platform_packages}
@@ -707,7 +635,6 @@
 build_flags       = ${common_stm32.build_flags}
   -DTARGET_STM32F4 -DVECT_TAB_OFFSET=0x10000
   -DHAL_PCD_MODULE_ENABLED '-DUSB_PRODUCT="FYSETC_S6"'
->>>>>>> 75119c43
 extra_scripts     = pre:buildroot/share/PlatformIO/scripts/fysetc_STM32S6.py
 debug_tool        = stlink
 upload_protocol   = dfu
@@ -719,13 +646,8 @@
 # Shield - https://github.com/jmz52/Hardware
 #
 [env:STM32F407VE_black]
-<<<<<<< HEAD
-platform          = ststm32@${common_stm32.ststm32_ver}
-platform_packages = framework-arduinoststm32@${common_stm32.arduino_ver}
-=======
 platform          = ${common_stm32.platform}
 extends           = common_stm32
->>>>>>> 75119c43
 board             = blackSTM32F407VET6
 build_flags       = ${common_stm32.build_flags}
   -DTARGET_STM32F4 -DARDUINO_BLACK_F407VE
@@ -738,19 +660,11 @@
 # BigTreeTech SKR Pro (STM32F407ZGT6 ARM Cortex-M4)
 #
 [env:BIGTREE_SKR_PRO]
-<<<<<<< HEAD
-platform          = ststm32@${common_stm32.ststm32_ver}
-platform_packages = framework-arduinoststm32@${common_stm32.arduino_ver}
-board             = BigTree_SKR_Pro
-build_flags       = ${common_stm32.build_flags}
-  -DUSBCON -DUSBD_USE_CDC -DUSBD_VID=0x0483 -DUSB_PRODUCT=\"STM32F407ZG\"
-=======
 platform          = ${common_stm32.platform}
 extends           = common_stm32
 board             = BigTree_SKR_Pro
 build_flags       = ${common_stm32.build_flags}
   -DUSB_PRODUCT=\"STM32F407ZG\"
->>>>>>> 75119c43
   -DTARGET_STM32F4 -DSTM32F407_5ZX -DVECT_TAB_OFFSET=0x8000
 extra_scripts     = pre:buildroot/share/PlatformIO/scripts/generic_create_variant.py
 #upload_protocol   = stlink
@@ -762,40 +676,23 @@
 # Bigtreetech GTR V1.0 (STM32F407IGT6 ARM Cortex-M4)
 #
 [env:BIGTREE_GTR_V1_0]
-<<<<<<< HEAD
-platform          = ststm32@${common_stm32.ststm32_ver}
-platform_packages = framework-arduinoststm32@${common_stm32.arduino_ver}
-board             = BigTree_GTR_v1
-extra_scripts     = pre:buildroot/share/PlatformIO/scripts/generic_create_variant.py
-build_flags       = ${common_stm32.build_flags}
-  -DUSBCON -DUSBD_USE_CDC -DUSBD_VID=0x0483 -DUSB_PRODUCT=\"STM32F407IG\"
-=======
 platform          = ststm32@>=5.7.0,<6.2.0
 extends           = common_stm32
 board             = BigTree_GTR_v1
 extra_scripts     = pre:buildroot/share/PlatformIO/scripts/generic_create_variant.py
 build_flags       = ${common_stm32.build_flags}
   -DUSB_PRODUCT=\"STM32F407IG\"
->>>>>>> 75119c43
   -DTARGET_STM32F4 -DSTM32F407IX -DVECT_TAB_OFFSET=0x8000
 
 #
 # BigTreeTech BTT002 V1.0 (STM32F407VGT6 ARM Cortex-M4)
 #
 [env:BIGTREE_BTT002]
-<<<<<<< HEAD
-platform          = ststm32@${common_stm32.ststm32_ver}
-platform_packages = framework-arduinoststm32@${common_stm32.arduino_ver}
-board             = BigTree_Btt002
-build_flags       = ${common_stm32.build_flags}
-  -DUSBCON -DUSBD_USE_CDC -DUSBD_VID=0x0483 -DUSB_PRODUCT=\"STM32F407VG\"
-=======
 platform          = ${common_stm32.platform}
 extends           = common_stm32
 board             = BigTree_Btt002
 build_flags       = ${common_stm32.build_flags}
   -DUSB_PRODUCT=\"STM32F407VG\"
->>>>>>> 75119c43
   -DTARGET_STM32F4 -DSTM32F407_5VX -DVECT_TAB_OFFSET=0x8000
   -DHAVE_HWSERIAL2
   -DHAVE_HWSERIAL3
@@ -816,7 +713,7 @@
 src_filter    = ${common.default_src_filter} +<src/HAL/TEENSY31_32>
 
 #
-# Teensy 3.5 / 3.6 (ARM Cortex-M4)
+
 #
 [env:teensy35]
 platform      = teensy
@@ -876,22 +773,6 @@
 #
 # RUMBA32
 #
-<<<<<<< HEAD
-[env:rumba32_f446ve]
-platform          = ststm32@${common_stm32.ststm32_ver}
-platform_packages = framework-arduinoststm32@${common_stm32.arduino_ver}
-board             = rumba32_f446ve
-build_flags       = ${common_stm32.build_flags}
-  -DSTM32F4xx
-  -DARDUINO_RUMBA32_F446VE
-  -DARDUINO_ARCH_STM32
-  "-DBOARD_NAME=\"RUMBA32_F446VE\""
-  -DSTM32F446xx
-  -DUSBCON
-  -DUSBD_VID=0x0483
-  "-DUSB_MANUFACTURER=\"Unknown\""
-  "-DUSB_PRODUCT=\"RUMBA32_F446VE\""
-=======
 
 [common_rumba32]
 platform      = ${base_stm32.platform}
@@ -899,18 +780,9 @@
 build_flags   = ${base_stm32.build_flags} -Os
   -DSTM32F4xx -DARDUINO_RUMBA32_F446VE -DARDUINO_ARCH_STM32 "-DBOARD_NAME=\"RUMBA32_F446VE\""
   -DSTM32F446xx "-DUSB_PRODUCT=\"RUMBA32_F446VE\""
->>>>>>> 75119c43
   -DHAL_PCD_MODULE_ENABLED
   -DDISABLE_GENERIC_SERIALUSB
   -DHAL_UART_MODULE_ENABLED
-<<<<<<< HEAD
-  -Os
-  -IMarlin/src/HAL/STM32
-lib_ignore         = Adafruit NeoPixel, SoftwareSerial
-src_filter         = ${common.default_src_filter} +<src/HAL/STM32>
-monitor_speed      = 500000
-upload_protocol    = dfu
-=======
 board         = rumba32_f446ve
 upload_protocol = dfu
 monitor_speed = 500000
@@ -922,35 +794,14 @@
 platform      = ${common_rumba32.platform}
 extends       = common_rumba32
 build_flags   = ${common_rumba32.build_flags} -DUSBD_VID=0x0483
->>>>>>> 75119c43
 
 #
 # MKS RUMBA32 (adds TMC2208/2209 UART interface and AUX-1)
 #
 [env:rumba32_mks]
-<<<<<<< HEAD
-platform          = ststm32@${common_stm32.ststm32_ver}
-platform_packages = framework-arduinoststm32@${common_stm32.arduino_ver}
-board             = rumba32_f446ve
-build_flags       = ${common_stm32.build_flags}
-  -DSTM32F4xx -DARDUINO_RUMBA32_F446VE -DARDUINO_ARCH_STM32 "-DBOARD_NAME=\"RUMBA32_F446VE\""
-  -DSTM32F446xx -DUSBCON -DUSBD_VID=0x8000
-  "-DUSB_MANUFACTURER=\"Unknown\""
-  "-DUSB_PRODUCT=\"RUMBA32_F446VE\""
-  -DHAL_PCD_MODULE_ENABLED
-  -DUSBD_USE_CDC
-  -DDISABLE_GENERIC_SERIALUSB
-  -DHAL_UART_MODULE_ENABLED
-  -Os
-  -IMarlin/src/HAL/STM32
-lib_ignore        = Adafruit NeoPixel, SoftwareSerial
-src_filter        = ${common.default_src_filter} +<src/HAL/STM32>
-upload_protocol   = dfu
-=======
 platform      = ${common_rumba32.platform}
 extends       = common_rumba32
 build_flags   = ${common_rumba32.build_flags} -DUSBD_VID=0x8000
->>>>>>> 75119c43
 
 #
 # Just print the dependency tree
