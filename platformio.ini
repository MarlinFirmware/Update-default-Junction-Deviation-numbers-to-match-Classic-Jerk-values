#
# Marlin Firmware
# PlatformIO Configuration File
#
# For detailed documentation with EXAMPLES:
#
# http://docs.platformio.org/en/latest/projectconf.html
#

# Automatic targets - enable auto-uploading
# targets = upload

#
# Build environments:
#
# megaatmega2560, megaatmega1280
# at90usb1286_cdc, at90usb1286_dfu
# DUE, DUE_USB, DUE_debug
# LPC1768, LPC1769
# melzi, melzi_optiboot
# rambo
# sanguino_atmega644p, sanguino_atmega1284p
# STM32F1, STM32F4
# ARMED
# mks_robin
# black_stm32f407ve
# teensy35
# malyanm200
# esp32
# fysetc_f6_13
# linux_native
# nucleo_h743zi
#

#
# By default platformio build will abort after 5 errors.
# Remove '-fmax-errors=5' from build_flags below to see all.
#

[platformio]
src_dir      = Marlin
boards_dir   = buildroot/share/PlatformIO/boards
default_envs = megaatmega2560

[common]
default_src_filter = +<src/*> -<src/config> -<src/HAL> +<src/HAL/shared>
<<<<<<< HEAD
extra_scripts = pre:buildroot/share/PlatformIO/scripts/common-cxxflags.py
build_flags = -fmax-errors=5 -g -D__MARLIN_FIRMWARE__
=======
build_flags = -fmax-errors=5
  -g
  -ggdb
  #-w #REMOVE THIS JUST FOR EASIER FIDING OF ERRORS IN THE MESS
  #-Og
>>>>>>> 9ae22354
lib_deps =
  U8glib-HAL=https://github.com/MarlinFirmware/U8glib-HAL/archive/bugfix.zip
  LiquidCrystal@1.3.4
  TMCStepper@>=0.5.2,<0.6.0
  Adafruit NeoPixel@1.2.5
  LiquidTWI2=https://github.com/lincomatic/LiquidTWI2/archive/master.zip
  Arduino-L6470=https://github.com/ameyer/Arduino-L6470/archive/dev.zip
  SailfishLCD=https://github.com/mikeshub/SailfishLCD/archive/master.zip
  SailfishRGB_LED=https://github.com/mikeshub/SailfishRGB_LED/archive/master.zip
  SlowSoftI2CMaster=https://github.com/mikeshub/SlowSoftI2CMaster/archive/master.zip

#################################
#                               #
#   Unique Core Architectures   #
#                               #
#  Add a new "env" below if no  #
# entry has values suitable to  #
#   build for a given board.    #
#                               #
#################################

#
# ATmega2560
#
[env:megaatmega2560]
platform          = atmelavr
framework         = arduino
board             = megaatmega2560
build_flags       = ${common.build_flags}
board_build.f_cpu = 16000000L
lib_deps          = ${common.lib_deps}
  TMC26XStepper=https://github.com/trinamic/TMC26XStepper/archive/master.zip
src_filter        = ${common.default_src_filter} +<src/HAL/HAL_AVR>
monitor_speed     = 250000

#
# ATmega1280
#
[env:megaatmega1280]
platform          = atmelavr
framework         = arduino
board             = megaatmega1280
build_flags       = ${common.build_flags}
board_build.f_cpu = 16000000L
lib_deps          = ${common.lib_deps}
  TMC26XStepper=https://github.com/trinamic/TMC26XStepper/archive/master.zip
src_filter        = ${common.default_src_filter} +<src/HAL/HAL_AVR>
monitor_speed     = 250000

#
# AT90USB1286 boards using CDC bootloader
# - BRAINWAVE
# - BRAINWAVE_PRO
# - SAV_MKI
# - TEENSYLU
#
[env:at90usb1286_cdc]
platform      = teensy
framework     = arduino
board         = at90usb1286
build_flags   = ${common.build_flags}
lib_deps      = ${common.lib_deps}
  TMC26XStepper=https://github.com/trinamic/TMC26XStepper/archive/master.zip
src_filter    = ${common.default_src_filter} +<src/HAL/HAL_AVR>
monitor_speed = 250000

#
# AT90USB1286 boards using DFU bootloader
# - PrintrBoard
# - PrintrBoard Rev.F
# - ? 5DPRINT ?
#
[env:at90usb1286_dfu]
platform      = teensy
framework     = arduino
board         = at90usb1286
build_flags   = ${common.build_flags}
lib_deps      = ${common.lib_deps}
  TMC26XStepper=https://github.com/trinamic/TMC26XStepper/archive/master.zip
src_filter    = ${common.default_src_filter} +<src/HAL/HAL_AVR>
monitor_speed = 250000

#
# Due (Atmel SAM3X8E ARM Cortex-M3)
#
#  - RAMPS4DUE
#  - RADDS
#
[env:DUE]
platform      = atmelsam
framework     = arduino
board         = due
build_flags   = ${common.build_flags}
lib_deps      = ${common.lib_deps}
src_filter    = ${common.default_src_filter} +<src/HAL/HAL_DUE>
monitor_speed = 250000
[env:DUE_USB]
platform      = atmelsam
framework     = arduino
board         = dueUSB
build_flags   = ${common.build_flags}
lib_deps      = ${common.lib_deps}
src_filter    = ${common.default_src_filter} +<src/HAL/HAL_DUE>
monitor_speed = 250000
[env:DUE_debug]
# Used when WATCHDOG_RESET_MANUAL is enabled
platform      = atmelsam
framework     = arduino
board         = due
build_flags   = ${common.build_flags}
  -funwind-tables
  -mpoke-function-name
lib_deps      = ${common.lib_deps}
src_filter    = ${common.default_src_filter} +<src/HAL/HAL_DUE>
monitor_speed = 250000

#
# NXP LPC176x ARM Cortex-M3
#
[env:LPC1768]
platform          = https://github.com/p3p/pio-nxplpc-arduino-lpc176x/archive/0.1.2.zip
framework         = arduino
board             = nxp_lpc1768
build_flags       = -DU8G_HAL_LINKS -IMarlin/src/HAL/HAL_LPC1768/include -IMarlin/src/HAL/HAL_LPC1768/u8g ${common.build_flags}
# debug options for backtrace
#  -funwind-tables
#  -mpoke-function-name
lib_ldf_mode      = off
lib_compat_mode   = strict
extra_scripts     = Marlin/src/HAL/HAL_LPC1768/upload_extra_script.py
src_filter        = ${common.default_src_filter} +<src/HAL/HAL_LPC1768>
monitor_speed     = 250000
lib_deps          = Servo
  LiquidCrystal
  U8glib-HAL=https://github.com/MarlinFirmware/U8glib-HAL/archive/bugfix.zip
  TMCStepper=https://github.com/p3p/TMCStepper/archive/pr_lpctimingfix.zip
  Adafruit NeoPixel=https://github.com/p3p/Adafruit_NeoPixel/archive/release.zip
  SailfishLCD=https://github.com/mikeshub/SailfishLCD/archive/master.zip

[env:LPC1769]
platform          = https://github.com/p3p/pio-nxplpc-arduino-lpc176x/archive/0.1.2.zip
framework         = arduino
board             = nxp_lpc1769
build_flags       = -DU8G_HAL_LINKS -IMarlin/src/HAL/HAL_LPC1768/include -IMarlin/src/HAL/HAL_LPC1768/u8g ${common.build_flags}
# debug options for backtrace
#  -funwind-tables
#  -mpoke-function-name
lib_ldf_mode      = off
lib_compat_mode   = strict
extra_scripts     = Marlin/src/HAL/HAL_LPC1768/upload_extra_script.py
src_filter        = ${common.default_src_filter} +<src/HAL/HAL_LPC1768>
monitor_speed     = 250000
lib_deps          = Servo
  LiquidCrystal
  U8glib-HAL=https://github.com/MarlinFirmware/U8glib-HAL/archive/bugfix.zip
  TMCStepper=https://github.com/p3p/TMCStepper/archive/pr_lpctimingfix.zip
  Adafruit NeoPixel=https://github.com/p3p/Adafruit_NeoPixel/archive/release.zip

#
# Sanguinololu (ATmega644p)
#
[env:sanguino_atmega644p]
platform      = atmelavr
framework     = arduino
board         = sanguino_atmega644p
build_flags   = ${common.build_flags}
lib_deps      = ${common.lib_deps}
  TMC26XStepper=https://github.com/trinamic/TMC26XStepper/archive/master.zip
src_filter    = ${common.default_src_filter} +<src/HAL/HAL_AVR>
monitor_speed = 250000

#
# Sanguinololu (ATmega1284p)
#
[env:sanguino_atmega1284p]
platform      = atmelavr
framework     = arduino
board         = sanguino_atmega1284p
build_flags   = ${common.build_flags}
lib_deps      = ${common.lib_deps}
  TMC26XStepper=https://github.com/trinamic/TMC26XStepper/archive/master.zip
src_filter    = ${common.default_src_filter} +<src/HAL/HAL_AVR>
monitor_speed = 250000

#
# Melzi and clones (ATmega1284p)
#
[env:melzi]
platform      = atmelavr
framework     = arduino
board         = sanguino_atmega1284p
build_flags   = ${common.build_flags} -fmerge-all-constants
upload_speed  = 57600
lib_deps      = ${common.lib_deps}
lib_ignore    = TMCStepper
src_filter    = ${common.default_src_filter} +<src/HAL/HAL_AVR>
monitor_speed = 250000

#
# Melzi and clones (Optiboot bootloader)
#
[env:melzi_optiboot]
platform      = atmelavr
framework     = arduino
board         = sanguino_atmega1284p
build_flags   = ${common.build_flags}
upload_speed  = 115200
lib_deps      = ${common.lib_deps}
lib_ignore    = TMCStepper
src_filter    = ${common.default_src_filter} +<src/HAL/HAL_AVR>
monitor_speed = 250000

#
# RAMBo
#
[env:rambo]
platform          = atmelavr
framework         = arduino
board             = reprap_rambo
build_flags       = ${common.build_flags}
board_build.f_cpu = 16000000L
lib_deps          = ${common.lib_deps}
  TMC26XStepper=https://github.com/trinamic/TMC26XStepper/archive/master.zip
src_filter        = ${common.default_src_filter} +<src/HAL/HAL_AVR>
monitor_speed     = 250000

#
# STM32F103RE
#
[env:STM32F103RE]
platform      = ststm32
framework     = arduino
board         = genericSTM32F103RE
build_flags   = !python Marlin/src/HAL/HAL_STM32F1/build_flags.py
  ${common.build_flags} -std=gnu++14
  -DDEBUG_LEVEL=0
build_unflags = -std=gnu++11
lib_deps      = ${common.lib_deps}
lib_ignore    = Adafruit NeoPixel, SPI
src_filter    = ${common.default_src_filter} +<src/HAL/HAL_STM32F1>
monitor_speed = 250000
debug_tool    = stlink
upload_protocol = stlink

#
# STM32F103RC_fysetc
#
[env:STM32F103RC_fysetc]
platform          = ststm32
framework         = arduino
board             = genericSTM32F103RC
#board_build.core = maple
platform_packages = tool-stm32duino
extra_scripts     = buildroot/share/PlatformIO/scripts/STM32F103RC_fysetc.py
build_flags       = !python Marlin/src/HAL/HAL_STM32F1/build_flags.py
  ${common.build_flags} -std=gnu++14
  -DDEBUG_LEVEL=0 -DHAVE_SW_SERIAL
build_unflags     = -std=gnu++11
lib_deps          = ${common.lib_deps}
  SoftwareSerialM=https://github.com/FYSETC/SoftwareSerialM/archive/master.zip
lib_ignore        = Adafruit NeoPixel, SPI
lib_ldf_mode      = chain
src_filter        = ${common.default_src_filter} +<src/HAL/HAL_STM32F1>
monitor_speed     = 250000
debug_tool        = stlink
upload_protocol   = serial

#
# BigTree SKR Mini V1.1 / SKR mini E3 / SKR E3 DIP (STM32F103RCT6 ARM Cortex-M3)
#
#   STM32F103RC_bigtree .............. RCT6 with 256K
#   STM32F103RC_bigtree_NOUSB ........ RCT6 with 256K (no USB)
#   STM32F103RC_bigtree_512K.......... RCT6 with 512K
#   STM32F103RC_bigtree_512K_NOUSB ... RCT6 with 512K (no USB)
#

[env:STM32F103RC_bigtree]
platform          = ststm32
framework         = arduino
board             = genericSTM32F103RC
platform_packages = tool-stm32duino
extra_scripts     = buildroot/share/PlatformIO/scripts/STM32F103RC_SKR_MINI.py
build_flags       = !python Marlin/src/HAL/HAL_STM32F1/build_flags.py
  ${common.build_flags} -DDEBUG_LEVEL=0 -std=gnu++14 -DUSE_USB_COMPOSITE -DHAVE_SW_SERIAL -DSS_TIMER=4 -DSTM32_FLASH_SIZE=256
build_unflags     = -std=gnu++11
lib_deps          = ${common.lib_deps}
  SoftwareSerialM=https://github.com/FYSETC/SoftwareSerialM/archive/master.zip
lib_ignore        = Adafruit NeoPixel, SPI
src_filter        = ${common.default_src_filter} +<src/HAL/HAL_STM32F1>
monitor_speed     = 115200

[env:STM32F103RC_bigtree_NOUSB]
platform          = ststm32
framework         = arduino
board             = genericSTM32F103RC
platform_packages = tool-stm32duino
extra_scripts     = buildroot/share/PlatformIO/scripts/STM32F103RC_SKR_MINI.py
build_flags       = !python Marlin/src/HAL/HAL_STM32F1/build_flags.py
  ${common.build_flags} -DDEBUG_LEVEL=0 -std=gnu++14 -DHAVE_SW_SERIAL -DSS_TIMER=4
build_unflags     = -std=gnu++11
lib_deps          = ${common.lib_deps}
  SoftwareSerialM=https://github.com/FYSETC/SoftwareSerialM/archive/master.zip
lib_ignore        = Adafruit NeoPixel, SPI
src_filter        = ${common.default_src_filter} +<src/HAL/HAL_STM32F1>
monitor_speed     = 115200

[env:STM32F103RC_bigtree_512K]
platform          = ststm32
framework         = arduino
board             = genericSTM32F103RC
board_upload.maximum_size=524288
platform_packages = tool-stm32duino
extra_scripts     = buildroot/share/PlatformIO/scripts/STM32F103RC_SKR_MINI.py
build_flags       = !python Marlin/src/HAL/HAL_STM32F1/build_flags.py
  ${common.build_flags} -DDEBUG_LEVEL=0 -std=gnu++14 -DUSE_USB_COMPOSITE -DHAVE_SW_SERIAL -DSS_TIMER=4 -DSTM32_FLASH_SIZE=512
build_unflags     = -std=gnu++11
lib_deps          = ${common.lib_deps}
  SoftwareSerialM=https://github.com/FYSETC/SoftwareSerialM/archive/master.zip
lib_ignore        = Adafruit NeoPixel, SPI
src_filter        = ${common.default_src_filter} +<src/HAL/HAL_STM32F1>
monitor_speed     = 115200

[env:STM32F103RC_bigtree_512K_NOUSB]
platform          = ststm32
framework         = arduino
board             = genericSTM32F103RC
board_upload.maximum_size=524288
platform_packages = tool-stm32duino
extra_scripts     = buildroot/share/PlatformIO/scripts/STM32F103RC_SKR_MINI.py
build_flags       = !python Marlin/src/HAL/HAL_STM32F1/build_flags.py
  ${common.build_flags} -DDEBUG_LEVEL=0 -std=gnu++14 -DHAVE_SW_SERIAL -DSS_TIMER=4 -DSTM32_FLASH_SIZE=512
build_unflags     = -std=gnu++11
lib_deps          = ${common.lib_deps}
  SoftwareSerialM=https://github.com/FYSETC/SoftwareSerialM/archive/master.zip
lib_ignore        = Adafruit NeoPixel, SPI
src_filter        = ${common.default_src_filter} +<src/HAL/HAL_STM32F1>
monitor_speed     = 115200

#
# STM32F4 with STM32GENERIC
#
[env:STM32F4]
platform      = ststm32
framework     = arduino
board         = disco_f407vg
build_flags   = ${common.build_flags} -DUSE_STM32GENERIC -DSTM32GENERIC -DSTM32F4 -DMENU_USB_SERIAL -DMENU_SERIAL=SerialUSB -DHAL_IWDG_MODULE_ENABLED
lib_deps      = ${common.lib_deps}
lib_ignore    = Adafruit NeoPixel, TMCStepper
src_filter    = ${common.default_src_filter} +<src/HAL/HAL_STM32_F4_F7> -<src/HAL/HAL_STM32_F4_F7/STM32F7>
monitor_speed = 250000

#
# STM32F7 with STM32GENERIC
#
[env:STM32F7]
platform      = ststm32
framework     = arduino
board         = remram_v1
build_flags   = ${common.build_flags} -DUSE_STM32GENERIC -DSTM32GENERIC -DSTM32F7 -DMENU_USB_SERIAL -DMENU_SERIAL=SerialUSB -DHAL_IWDG_MODULE_ENABLED
lib_deps      = ${common.lib_deps}
lib_ignore    = Adafruit NeoPixel, TMCStepper
src_filter    = ${common.default_src_filter} +<src/HAL/HAL_STM32_F4_F7> -<src/HAL/HAL_STM32_F4_F7/STM32F4>
monitor_speed = 250000

#
# ARMED (STM32)
#
[env:ARMED]
platform      = ststm32@>=5.7.0
framework     = arduino
board         = armed_v1
build_flags   = ${common.build_flags}
  -DUSBCON -DUSBD_VID=0x0483 '-DUSB_MANUFACTURER="Unknown"' '-DUSB_PRODUCT="ARMED_V1"' -DUSBD_USE_CDC
  -O2 -ffreestanding -fsigned-char -fno-move-loop-invariants -fno-strict-aliasing -std=gnu11 -std=gnu++11
  -IMarlin/src/HAL/HAL_STM32
lib_deps      = ${common.lib_deps}
lib_ignore    = Adafruit NeoPixel, SoftwareSerial
src_filter    = ${common.default_src_filter} +<src/HAL/HAL_STM32>
monitor_speed = 250000

#
# Longer 3D board in Alfawise U20 (STM32F103VET6)
#
[env:STM32F103VE_longer]
platform      = ststm32
framework     = arduino
board         = genericSTM32F103VE
monitor_speed = 250000
extra_scripts = buildroot/share/PlatformIO/scripts/STM32F103VE_longer.py
build_flags   = !python Marlin/src/HAL/HAL_STM32F1/build_flags.py
  ${common.build_flags} -std=gnu++14 -USERIAL_USB
  -DSTM32F1xx -DU20 -DTS_V12
build_unflags = -std=gnu++11 -DCONFIG_MAPLE_MINI_NO_DISABLE_DEBUG=1 -DERROR_LED_PORT=GPIOE -DERROR_LED_PIN=6
src_filter    = ${common.default_src_filter} +<src/HAL/HAL_STM32F1>
lib_deps      = ${common.lib_deps}
lib_ignore    = Adafruit NeoPixel, LiquidTWI2, SPI

#
# MKS Robin (STM32F103ZET6)
#
[env:mks_robin]
platform      = ststm32
framework     = arduino
board         = genericSTM32F103ZE
extra_scripts = buildroot/share/PlatformIO/scripts/mks_robin.py
build_flags   = !python Marlin/src/HAL/HAL_STM32F1/build_flags.py
  ${common.build_flags} -std=gnu++14 -DSTM32_XL_DENSITY
build_unflags = -std=gnu++11
src_filter    = ${common.default_src_filter} +<src/HAL/HAL_STM32F1>
lib_deps      = ${common.lib_deps}
lib_ignore    = Adafruit NeoPixel, SPI

#
# MKS ROBIN LITE/LITE2 (STM32F103RCT6)
#
[env:mks_robin_lite]
platform      = ststm32
framework     = arduino
board         = genericSTM32F103RC
extra_scripts = buildroot/share/PlatformIO/scripts/mks_robin_lite.py
build_flags   = !python Marlin/src/HAL/HAL_STM32F1/build_flags.py
  ${common.build_flags} -std=gnu++14
build_unflags = -std=gnu++11
src_filter    = ${common.default_src_filter} +<src/HAL/HAL_STM32F1>
lib_deps      = ${common.lib_deps}
lib_ignore    = Adafruit NeoPixel, SPI

#
# MKS Robin Mini (STM32F103VET6)
#
[env:mks_robin_mini]
platform      = ststm32
framework     = arduino
board         = genericSTM32F103VE
extra_scripts = buildroot/share/PlatformIO/scripts/mks_robin_mini.py
build_flags   = !python Marlin/src/HAL/HAL_STM32F1/build_flags.py
  ${common.build_flags} -std=gnu++14
build_unflags = -std=gnu++11
src_filter    = ${common.default_src_filter} +<src/HAL/HAL_STM32F1>
lib_deps      = ${common.lib_deps}
lib_ignore    = Adafruit NeoPixel, SPI

#
# MKS Robin Nano (STM32F103VET6)
#
[env:mks_robin_nano]
platform      = ststm32
framework     = arduino
board         = genericSTM32F103VE
extra_scripts = buildroot/share/PlatformIO/scripts/mks_robin_nano.py
build_flags   = !python Marlin/src/HAL/HAL_STM32F1/build_flags.py
  ${common.build_flags} -std=gnu++14
build_unflags = -std=gnu++11
src_filter    = ${common.default_src_filter} +<src/HAL/HAL_STM32F1>
lib_deps      = ${common.lib_deps}
lib_ignore    = Adafruit NeoPixel, SPI

#
# JGAurora A5S A1 (STM32F103ZET6)
#
[env:jgaurora_a5s_a1]
platform      = ststm32
framework     = arduino
board         = genericSTM32F103ZE
extra_scripts = buildroot/share/PlatformIO/scripts/jgaurora_a5s_a1_with_bootloader.py
build_flags   = !python Marlin/src/HAL/HAL_STM32F1/build_flags.py
  ${common.build_flags} -DSTM32F1xx -std=gnu++14 -DSTM32_XL_DENSITY
build_unflags = -std=gnu++11
src_filter    = ${common.default_src_filter} +<src/HAL/HAL_STM32F1>
lib_deps      = ${common.lib_deps}
lib_ignore    = Adafruit NeoPixel, SPI
monitor_speed = 250000

#
# STM32F407VET6 with RAMPS-like shield
# 'Black' STM32F407VET6 board - http://wiki.stm32duino.com/index.php?title=STM32F407
# Shield - https://github.com/jmz52/Hardware
#
[env:STM32F407VE_black]
platform          = ststm32@>=5.7.0
framework         = arduino
platform_packages = framework-arduinoststm32@>=3.10700.191028
board             = blackSTM32F407VET6
extra_scripts     = pre:buildroot/share/PlatformIO/scripts/generic_create_variant.py
build_flags       = ${common.build_flags}
 -DTARGET_STM32F4 -DARDUINO_BLACK_F407VE
 -DUSBCON -DUSBD_USE_CDC -DUSBD_VID=0x0483 -DUSB_PRODUCT=\"BLACK_F407VE\"
  -IMarlin/src/HAL/HAL_STM32
lib_deps          = ${common.lib_deps}
lib_ignore        = Adafruit NeoPixel, TMCStepper, SailfishLCD, SailfishRGB_LED, SlowSoftI2CMaster, SoftwareSerial
src_filter        = ${common.default_src_filter} +<src/HAL/HAL_STM32>
monitor_speed     = 250000

#
# Bigtreetech SKR Pro (STM32F407ZGT6 ARM Cortex-M4)
#
[env:BIGTREE_SKR_PRO]
platform          = ststm32@>=5.7.0
framework         = arduino
platform_packages = framework-arduinoststm32@>=3.10700.191028
board             = BigTree_SKR_Pro
extra_scripts     = pre:buildroot/share/PlatformIO/scripts/generic_create_variant.py
build_flags       = ${common.build_flags}
  -DUSBCON -DUSBD_USE_CDC -DUSBD_VID=0x0483 -DUSB_PRODUCT=\"STM32F407ZG\"
  -DTARGET_STM32F4 -DSTM32F407_5ZX -DVECT_TAB_OFFSET=0x8000
  -DHAVE_HWSERIAL6
  -IMarlin/src/HAL/HAL_STM32
lib_deps          =
  U8glib-HAL=https://github.com/MarlinFirmware/U8glib-HAL/archive/bugfix.zip
  LiquidCrystal
  TMCStepper@>=0.5.2,<1.0.0
  Adafruit NeoPixel
  LiquidTWI2=https://github.com/lincomatic/LiquidTWI2/archive/master.zip
  Arduino-L6470=https://github.com/ameyer/Arduino-L6470/archive/dev.zip
lib_ignore        = SoftwareSerial, SoftwareSerialM
src_filter        = ${common.default_src_filter} +<src/HAL/HAL_STM32>
monitor_speed     = 250000

#
# BIGTREE_SKR_BTT002 (STM32F407VET6 ARM Cortex-M4)
#
[env:BIGTREE_BTT002]
platform      = ststm32@5.6.0
framework     = arduino
board         = BigTree_Btt002
extra_scripts = pre:buildroot/share/PlatformIO/scripts/generic_create_variant.py
build_flags   = ${common.build_flags}
  -DUSBCON -DUSBD_USE_CDC -DUSBD_VID=0x0483 -DUSB_PRODUCT=\"STM32F407VE\"
  -DTARGET_STM32F4 -DSTM32F407_5VX -DVECT_TAB_OFFSET=0x8000
  -DHAVE_HWSERIAL2
  -DHAVE_HWSERIAL3
  -DPIN_SERIAL2_RX=PD_6
  -DPIN_SERIAL2_TX=PD_5
lib_deps      = ${common.lib_deps}
lib_ignore    = Adafruit NeoPixel, SailfishLCD, SailfishRGB_LED, SlowSoftI2CMaster
src_filter    = ${common.default_src_filter} +<src/HAL/HAL_STM32>
monitor_speed = 250000

#
# Teensy 3.1 / 3.2 (ARM Cortex-M4)
#
[env:teensy31]
platform      = teensy
framework     = arduino
board         = teensy31
build_flags   = ${common.build_flags}
lib_deps      = ${common.lib_deps}
  TMC26XStepper=https://github.com/trinamic/TMC26XStepper/archive/master.zip
lib_ignore    = Adafruit NeoPixel
src_filter    = ${common.default_src_filter} +<src/HAL/HAL_TEENSY31_32>
monitor_speed = 250000

#
# Malyan M200 (STM32F103CB)
#
[env:STM32F103CB_malyan]
platform    = ststm32@>=5.7.0
framework   = arduino
board       = malyanM200
build_flags = !python Marlin/src/HAL/HAL_STM32F1/build_flags.py -DMCU_STM32F103CB -D __STM32F1__=1 -std=c++1y -D MOTHERBOARD="BOARD_MALYAN_M200" -DSERIAL_USB -ffunction-sections -fdata-sections -Wl,--gc-sections
  -DDEBUG_LEVEL=0 -D__MARLIN_FIRMWARE__
src_filter  = ${common.default_src_filter} +<src/HAL/HAL_STM32F1>
lib_ignore  = Adafruit NeoPixel, LiquidCrystal, LiquidTWI2, TMCStepper, U8glib-HAL, SPI

#
# Chitu boards like Tronxy X5s (STM32F103ZET6)
#
[env:chitu_f103]
platform      = ststm32
framework     = arduino
board         = genericSTM32F103ZE
extra_scripts = buildroot/share/PlatformIO/scripts/chitu_crypt.py
build_flags   = !python Marlin/src/HAL/HAL_STM32F1/build_flags.py
  ${common.build_flags} -DSTM32F1xx -std=gnu++14 -DSTM32_XL_DENSITY
build_unflags = -std=gnu++11 -DCONFIG_MAPLE_MINI_NO_DISABLE_DEBUG= -DERROR_LED_PORT=GPIOE -DERROR_LED_PIN=6
src_filter    = ${common.default_src_filter} +<src/HAL/HAL_STM32F1>
lib_deps      = ${common.lib_deps}
lib_ignore    = Adafruit NeoPixel

#
# Teensy 3.5 / 3.6 (ARM Cortex-M4)
#
[env:teensy35]
platform      = teensy
framework     = arduino
board         = teensy35
build_flags   = ${common.build_flags}
lib_deps      = ${common.lib_deps}
  TMC26XStepper=https://github.com/trinamic/TMC26XStepper/archive/master.zip
lib_ignore    = Adafruit NeoPixel
src_filter    = ${common.default_src_filter} +<src/HAL/HAL_TEENSY35_36>
monitor_speed = 250000

#
# Espressif ESP32
#
[env:esp32]
platform      = espressif32
board         = esp32dev
framework     = arduino
upload_speed  = 115200
monitor_speed = 115200
upload_port   = /dev/ttyUSB0
lib_deps      =
  AsyncTCP=https://github.com/me-no-dev/AsyncTCP/archive/master.zip
  ESPAsyncWebServer=https://github.com/me-no-dev/ESPAsyncWebServer/archive/master.zip
lib_ignore    = LiquidCrystal, LiquidTWI2, SailfishLCD, SailfishRGB_LED
src_filter    = ${common.default_src_filter} +<src/HAL/HAL_ESP32>

#
# FYSETC F6 V1.3
#
[env:fysetc_f6_13]
platform          = atmelavr
framework         = arduino
board             = fysetc_f6_13
build_flags       = ${common.build_flags}
board_build.f_cpu = 16000000L
lib_deps          = ${common.lib_deps}
  TMC26XStepper=https://github.com/trinamic/TMC26XStepper/archive/master.zip
src_filter        = ${common.default_src_filter} +<src/HAL/HAL_AVR>
monitor_speed     = 250000

#
# Native
# No supported Arduino libraries, base Marlin only
#
[env:linux_native]
platform        = native
build_flags     = -D__PLAT_LINUX__ -std=gnu++17 -ggdb -g -lrt -lpthread -D__MARLIN_FIRMWARE__ -Wno-expansion-to-defined
src_build_flags = -Wall -IMarlin/src/HAL/HAL_LINUX/include
build_unflags   = -Wall
lib_ldf_mode    = off
lib_deps        =
extra_scripts   =
src_filter      = ${common.default_src_filter} +<src/HAL/HAL_LINUX>

#
<<<<<<< HEAD
# Adafruit Grand Central M4 (Atmel SAMD51P20A ARM Cortex-M4)
#
[env:SAMD51_grandcentral_m4]
platform      = atmelsam
board         = adafruit_grandcentral_m4
framework     = arduino
build_flags   = ${common.build_flags} -std=gnu++17
extra_scripts = ${common.extra_scripts}
build_unflags = -std=gnu++11
lib_deps      = ${common.lib_deps}
src_filter    = ${common.default_src_filter} +<src/HAL/HAL_SAMD51>
debug_tool    = jlink

#
# Just print the dependency tree
#
[env:include_tree]
platform    = atmelavr
framework   = arduino
board       = megaatmega2560
build_flags = -c -H -std=gnu++11 -Wall -Os -D__MARLIN_FIRMWARE__
lib_deps    = ${common.lib_deps}
  TMC26XStepper=https://github.com/trinamic/TMC26XStepper/archive/master.zip
src_filter  = +<src/Marlin.cpp>
=======
# STM32H7
#
[env:nucleo_h743zi]
platform      = ststm32
framework     = arduino
board         = nucleo_h743zi
board_build.mcu = stm32h743zi
board_build.f_cpu = 400000000L
board_build.variant = nucleo_h743zi
board_build.series = STM32H7xx
build_flags   = ${common.build_flags} -std=gnu++11 -DSTM32H7=1 -DSTM32H7xx -DBOARD_NAME="NUCLEO_H743ZI" -DSTM32_XL_DENSITY -DARDUINO_ARCH_STM32
lib_deps      = ${common.lib_deps}
lib_ignore    = Adafruit NeoPixel, c1921b4, TMCStepper, U8glib-HAL
src_filter    = ${common.default_src_filter} +<src/HAL/HAL_STM32H7>
monitor_speed = 250000
>>>>>>> 9ae22354
<|MERGE_RESOLUTION|>--- conflicted
+++ resolved
@@ -44,16 +44,11 @@
 
 [common]
 default_src_filter = +<src/*> -<src/config> -<src/HAL> +<src/HAL/shared>
-<<<<<<< HEAD
-extra_scripts = pre:buildroot/share/PlatformIO/scripts/common-cxxflags.py
-build_flags = -fmax-errors=5 -g -D__MARLIN_FIRMWARE__
-=======
 build_flags = -fmax-errors=5
   -g
   -ggdb
   #-w #REMOVE THIS JUST FOR EASIER FIDING OF ERRORS IN THE MESS
   #-Og
->>>>>>> 9ae22354
 lib_deps =
   U8glib-HAL=https://github.com/MarlinFirmware/U8glib-HAL/archive/bugfix.zip
   LiquidCrystal@1.3.4
@@ -692,32 +687,6 @@
 src_filter      = ${common.default_src_filter} +<src/HAL/HAL_LINUX>
 
 #
-<<<<<<< HEAD
-# Adafruit Grand Central M4 (Atmel SAMD51P20A ARM Cortex-M4)
-#
-[env:SAMD51_grandcentral_m4]
-platform      = atmelsam
-board         = adafruit_grandcentral_m4
-framework     = arduino
-build_flags   = ${common.build_flags} -std=gnu++17
-extra_scripts = ${common.extra_scripts}
-build_unflags = -std=gnu++11
-lib_deps      = ${common.lib_deps}
-src_filter    = ${common.default_src_filter} +<src/HAL/HAL_SAMD51>
-debug_tool    = jlink
-
-#
-# Just print the dependency tree
-#
-[env:include_tree]
-platform    = atmelavr
-framework   = arduino
-board       = megaatmega2560
-build_flags = -c -H -std=gnu++11 -Wall -Os -D__MARLIN_FIRMWARE__
-lib_deps    = ${common.lib_deps}
-  TMC26XStepper=https://github.com/trinamic/TMC26XStepper/archive/master.zip
-src_filter  = +<src/Marlin.cpp>
-=======
 # STM32H7
 #
 [env:nucleo_h743zi]
@@ -732,5 +701,4 @@
 lib_deps      = ${common.lib_deps}
 lib_ignore    = Adafruit NeoPixel, c1921b4, TMCStepper, U8glib-HAL
 src_filter    = ${common.default_src_filter} +<src/HAL/HAL_STM32H7>
-monitor_speed = 250000
->>>>>>> 9ae22354
+monitor_speed = 250000