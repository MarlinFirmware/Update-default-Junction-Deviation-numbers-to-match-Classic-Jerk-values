--- conflicted
+++ resolved
@@ -1137,21 +1137,6 @@
 # FLSUN QQ (STM32F103VET6)
 #
 [env:flsun_hispeed]
-<<<<<<< HEAD
-platform      = ${common_stm32f1.platform}
-extends       = common_stm32f1
-board         = genericSTM32F103VE
-platform_packages = tool-stm32duino
-extra_scripts = ${common.extra_scripts}
-  buildroot/share/PlatformIO/scripts/mks_robin_mini.py
-  buildroot/share/PlatformIO/scripts/add_nanolib.py
-build_flags   = ${common_stm32f1.build_flags} -DMCU_STM32F103VE -DSS_TIMER=4
-lib_deps  =
-  SoftwareSerialM
-  #Adafruit NeoPixel=https://github.com/Foxies-CSTL/Robin-NeoPixel-Lib/archive/master.zip
-
-
-=======
 platform          = ${common_stm32f1.platform}
 extends           = common_stm32f1
 board             = genericSTM32F103VE
@@ -1163,7 +1148,6 @@
 lib_deps          = SoftwareSerialM
   #Adafruit NeoPixel=https://github.com/Foxies-CSTL/Robin-NeoPixel-Lib/archive/master.zip
 
->>>>>>> e7544316
 #
 # STM32F401VE
 # 'STEVAL-3DP001V1' STM32F401VE board - https://www.st.com/en/evaluation-tools/steval-3dp001v1.html
