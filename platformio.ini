--- conflicted
+++ resolved
@@ -536,11 +536,7 @@
   -DDEBUG_LEVEL=0
 src_filter  = ${common.default_src_filter} +<src/HAL/HAL_STM32F1>
 #-<frameworks>
-<<<<<<< HEAD
-lib_ignore  = Adafruit NeoPixel, LiquidCrystal, LiquidTWI2, TMCStepper, TMC26XStepper, U8glib-HAL, SPI
-=======
-lib_ignore  = Adafruit NeoPixel, LiquidCrystal, LiquidTWI2, TMCStepper, U8glib-HAL
->>>>>>> 0cc524b8
+lib_ignore  = Adafruit NeoPixel, LiquidCrystal, LiquidTWI2, TMCStepper, U8glib-HAL, SPI
 
 #
 # Espressif ESP32
