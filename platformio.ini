#
# Marlin Firmware
# PlatformIO Configuration File
#
# For detailed documentation with EXAMPLES:
#
# http://docs.platformio.org/en/latest/projectconf.html
#

# Automatic targets - enable auto-uploading
# targets = upload

#
# By default platformio build will abort after 5 errors.
# Remove '-fmax-errors=5' from build_flags below to see all.
#

[platformio]
src_dir      = Marlin
boards_dir   = buildroot/share/PlatformIO/boards
default_envs = megaatmega2560

[common]
default_src_filter = +<src/*> -<src/config> -<src/HAL> +<src/HAL/shared>
extra_scripts = pre:buildroot/share/PlatformIO/scripts/common-cxxflags.py
build_flags = -fmax-errors=5 -g -D__MARLIN_FIRMWARE__
lib_deps =
  U8glib-HAL=https://github.com/MarlinFirmware/U8glib-HAL/archive/bugfix.zip
  LiquidCrystal@1.3.4
  TMCStepper@>=0.5.0,<1.0.0
  Adafruit NeoPixel@1.2.5
  LiquidTWI2=https://github.com/lincomatic/LiquidTWI2/archive/master.zip
  Arduino-L6470=https://github.com/ameyer/Arduino-L6470/archive/dev.zip
  SailfishLCD=https://github.com/mikeshub/SailfishLCD/archive/master.zip
  SailfishRGB_LED=https://github.com/mikeshub/SailfishRGB_LED/archive/master.zip
  SlowSoftI2CMaster=https://github.com/mikeshub/SlowSoftI2CMaster/archive/master.zip

#################################
#                               #
#   Unique Core Architectures   #
#                               #
#  Add a new "env" below if no  #
# entry has values suitable to  #
#   build for a given board.    #
#                               #
#################################

#
# ATmega2560
#
[env:megaatmega2560]
platform          = atmelavr
framework         = arduino
board             = megaatmega2560
build_flags       = ${common.build_flags}
board_build.f_cpu = 16000000L
lib_deps          = ${common.lib_deps}
  TMC26XStepper=https://github.com/trinamic/TMC26XStepper/archive/master.zip
src_filter        = ${common.default_src_filter} +<src/HAL/HAL_AVR>
monitor_speed     = 250000

#
# ATmega1280
#
[env:megaatmega1280]
platform          = atmelavr
framework         = arduino
board             = megaatmega1280
build_flags       = ${common.build_flags}
board_build.f_cpu = 16000000L
lib_deps          = ${common.lib_deps}
  TMC26XStepper=https://github.com/trinamic/TMC26XStepper/archive/master.zip
src_filter        = ${common.default_src_filter} +<src/HAL/HAL_AVR>
monitor_speed     = 250000

#
# AT90USB1286 boards using CDC bootloader
# - BRAINWAVE
# - BRAINWAVE_PRO
# - SAV_MKI
# - TEENSYLU
#
[env:at90usb1286_cdc]
platform      = teensy
framework     = arduino
board         = at90usb1286
build_flags   = ${common.build_flags}
lib_deps      = ${common.lib_deps}
  TMC26XStepper=https://github.com/trinamic/TMC26XStepper/archive/master.zip
src_filter    = ${common.default_src_filter} +<src/HAL/HAL_AVR>
monitor_speed = 250000

#
# AT90USB1286 boards using DFU bootloader
# - PrintrBoard
# - PrintrBoard Rev.F
# - ? 5DPRINT ?
#
[env:at90usb1286_dfu]
platform      = teensy
framework     = arduino
board         = at90usb1286
build_flags   = ${common.build_flags}
lib_deps      = ${common.lib_deps}
  TMC26XStepper=https://github.com/trinamic/TMC26XStepper/archive/master.zip
src_filter    = ${common.default_src_filter} +<src/HAL/HAL_AVR>
monitor_speed = 250000

#
# Due (Atmel SAM3X8E ARM Cortex-M3)
#
#  - RAMPS4DUE
#  - RADDS
#
[env:DUE]
platform      = atmelsam
framework     = arduino
board         = due
build_flags   = ${common.build_flags}
lib_deps      = ${common.lib_deps}
src_filter    = ${common.default_src_filter} +<src/HAL/HAL_DUE>
monitor_speed = 250000
[env:DUE_USB]
platform      = atmelsam
framework     = arduino
board         = dueUSB
build_flags   = ${common.build_flags}
lib_deps      = ${common.lib_deps}
src_filter    = ${common.default_src_filter} +<src/HAL/HAL_DUE>
monitor_speed = 250000
[env:DUE_debug]
# Used when WATCHDOG_RESET_MANUAL is enabled
platform      = atmelsam
framework     = arduino
board         = due
build_flags   = ${common.build_flags}
  -funwind-tables
  -mpoke-function-name
lib_deps      = ${common.lib_deps}
src_filter    = ${common.default_src_filter} +<src/HAL/HAL_DUE>
monitor_speed = 250000

#
# NXP LPC176x ARM Cortex-M3
#
[env:LPC1768]
platform          = https://github.com/p3p/pio-nxplpc-arduino-lpc176x/archive/0.1.1.zip
framework         = arduino
board             = nxp_lpc1768
build_flags       = -DU8G_HAL_LINKS -IMarlin/src/HAL/HAL_LPC1768/include -IMarlin/src/HAL/HAL_LPC1768/u8g ${common.build_flags}
# debug options for backtrace
#  -funwind-tables
#  -mpoke-function-name
lib_ldf_mode      = off
lib_compat_mode   = strict
extra_scripts     = Marlin/src/HAL/HAL_LPC1768/upload_extra_script.py
src_filter        = ${common.default_src_filter} +<src/HAL/HAL_LPC1768>
monitor_speed     = 250000
lib_deps          = Servo
  LiquidCrystal
  U8glib-HAL=https://github.com/MarlinFirmware/U8glib-HAL/archive/bugfix.zip
  TMCStepper=https://github.com/p3p/TMCStepper/archive/pr_lpctimingfix.zip
  Adafruit NeoPixel=https://github.com/p3p/Adafruit_NeoPixel/archive/release.zip
  SailfishLCD=https://github.com/mikeshub/SailfishLCD/archive/master.zip

[env:LPC1769]
platform          = https://github.com/p3p/pio-nxplpc-arduino-lpc176x/archive/0.1.1.zip
framework         = arduino
board             = nxp_lpc1769
build_flags       = -DU8G_HAL_LINKS -IMarlin/src/HAL/HAL_LPC1768/include -IMarlin/src/HAL/HAL_LPC1768/u8g ${common.build_flags}
# debug options for backtrace
#  -funwind-tables
#  -mpoke-function-name
lib_ldf_mode      = off
lib_compat_mode   = strict
extra_scripts     = Marlin/src/HAL/HAL_LPC1768/upload_extra_script.py
src_filter        = ${common.default_src_filter} +<src/HAL/HAL_LPC1768>
monitor_speed     = 250000
lib_deps          = Servo
  LiquidCrystal
  U8glib-HAL=https://github.com/MarlinFirmware/U8glib-HAL/archive/bugfix.zip
  TMCStepper=https://github.com/p3p/TMCStepper/archive/pr_lpctimingfix.zip
  Adafruit NeoPixel=https://github.com/p3p/Adafruit_NeoPixel/archive/release.zip

#
# Sanguinololu (ATmega644p)
#
[env:sanguino_atmega644p]
platform      = atmelavr
framework     = arduino
board         = sanguino_atmega644p
build_flags   = ${common.build_flags}
lib_deps      = ${common.lib_deps}
  TMC26XStepper=https://github.com/trinamic/TMC26XStepper/archive/master.zip
src_filter    = ${common.default_src_filter} +<src/HAL/HAL_AVR>
monitor_speed = 250000

#
# Sanguinololu (ATmega1284p)
#
[env:sanguino_atmega1284p]
platform      = atmelavr
framework     = arduino
board         = sanguino_atmega1284p
build_flags   = ${common.build_flags}
lib_deps      = ${common.lib_deps}
  TMC26XStepper=https://github.com/trinamic/TMC26XStepper/archive/master.zip
src_filter    = ${common.default_src_filter} +<src/HAL/HAL_AVR>
monitor_speed = 250000

#
# Melzi and clones (ATmega1284p)
#
[env:melzi]
platform      = atmelavr
framework     = arduino
board         = sanguino_atmega1284p
build_flags   = ${common.build_flags} -fmerge-all-constants
upload_speed  = 57600
lib_deps      = ${common.lib_deps}
lib_ignore    = TMCStepper
src_filter    = ${common.default_src_filter} +<src/HAL/HAL_AVR>
monitor_speed = 250000

#
# Melzi and clones (Optiboot bootloader)
#
[env:melzi_optiboot]
platform      = atmelavr
framework     = arduino
board         = sanguino_atmega1284p
build_flags   = ${common.build_flags}
upload_speed  = 115200
lib_deps      = ${common.lib_deps}
lib_ignore    = TMCStepper
src_filter    = ${common.default_src_filter} +<src/HAL/HAL_AVR>
monitor_speed = 250000

#
# RAMBo
#
[env:rambo]
platform          = atmelavr
framework         = arduino
board             = reprap_rambo
build_flags       = ${common.build_flags}
board_build.f_cpu = 16000000L
lib_deps          = ${common.lib_deps}
  TMC26XStepper=https://github.com/trinamic/TMC26XStepper/archive/master.zip
src_filter        = ${common.default_src_filter} +<src/HAL/HAL_AVR>
monitor_speed     = 250000

#
# STM32F103RE
#
[env:STM32F103RE]
platform      = ststm32
framework     = arduino
board         = genericSTM32F103RE
build_flags   = !python Marlin/src/HAL/HAL_STM32F1/build_flags.py
  ${common.build_flags} -std=gnu++14
  -DDEBUG_LEVEL=0 -DHAVE_SW_SERIAL -DSS_TIMER=4
build_unflags = -std=gnu++11
lib_deps      = ${common.lib_deps}
  SoftwareSerialM=https://github.com/FYSETC/SoftwareSerialM/archive/master.zip
lib_ignore    = Adafruit NeoPixel, SPI
src_filter    = ${common.default_src_filter} +<src/HAL/HAL_STM32F1>
monitor_speed = 250000
debug_tool    = stlink
upload_protocol = stlink

#
# STM32F103RC_fysetc
#
[env:STM32F103RC_fysetc]
platform          = ststm32
framework         = arduino
board             = genericSTM32F103RC
#board_build.core = maple
platform_packages = tool-stm32duino
extra_scripts     = buildroot/share/PlatformIO/scripts/STM32F103RC_fysetc.py
build_flags       = !python Marlin/src/HAL/HAL_STM32F1/build_flags.py
  ${common.build_flags} -std=gnu++14
  -DDEBUG_LEVEL=0 -DHAVE_SW_SERIAL
build_unflags     = -std=gnu++11
lib_deps          = ${common.lib_deps}
  SoftwareSerialM=https://github.com/FYSETC/SoftwareSerialM/archive/master.zip
lib_ignore        = Adafruit NeoPixel, SPI
lib_ldf_mode      = chain
src_filter        = ${common.default_src_filter} +<src/HAL/HAL_STM32F1>
monitor_speed     = 250000
debug_tool        = stlink
upload_protocol   = serial

#
# BigTree SKR Mini V1.1 / SKR mini E3 / SKR E3 DIP (STM32F103RCT6 ARM Cortex-M3)
#
[env:STM32F103RC_bigtree]
platform          = ststm32
framework         = arduino
board             = genericSTM32F103RC
platform_packages = tool-stm32duino
extra_scripts     = buildroot/share/PlatformIO/scripts/STM32F103RC_SKR_MINI.py
build_flags       = !python Marlin/src/HAL/HAL_STM32F1/build_flags.py
  ${common.build_flags} -DDEBUG_LEVEL=0 -std=gnu++14 -DHAVE_SW_SERIAL -DSS_TIMER=4
build_unflags     = -std=gnu++11
lib_deps          = ${common.lib_deps}
  SoftwareSerialM=https://github.com/FYSETC/SoftwareSerialM/archive/master.zip
lib_ignore        = Adafruit NeoPixel, SPI
src_filter        = ${common.default_src_filter} +<src/HAL/HAL_STM32F1>
monitor_speed     = 115200

[env:STM32F103RC_bigtree_USB]
platform          = ststm32
framework         = arduino
board             = genericSTM32F103RC
platform_packages = tool-stm32duino
extra_scripts     = buildroot/share/PlatformIO/scripts/STM32F103RC_SKR_MINI.py
build_flags       = !python Marlin/src/HAL/HAL_STM32F1/build_flags.py
  ${common.build_flags} -DDEBUG_LEVEL=0 -std=gnu++14 -DUSE_USB_COMPOSITE -DHAVE_SW_SERIAL -DSS_TIMER=4
build_unflags     = -std=gnu++11
lib_deps      = ${common.lib_deps}
  SoftwareSerialM=https://github.com/FYSETC/SoftwareSerialM/archive/master.zip
lib_ignore        = Adafruit NeoPixel, SPI
src_filter        = ${common.default_src_filter} +<src/HAL/HAL_STM32F1>
monitor_speed     = 115200

#
# STM32F4 with STM32GENERIC
#
[env:STM32F4]
platform      = ststm32
framework     = arduino
board         = disco_f407vg
build_flags   = ${common.build_flags} -DUSE_STM32GENERIC -DSTM32GENERIC -DSTM32F4 -DMENU_USB_SERIAL -DMENU_SERIAL=SerialUSB -DHAL_IWDG_MODULE_ENABLED
lib_deps      = ${common.lib_deps}
lib_ignore    = Adafruit NeoPixel, TMCStepper
src_filter    = ${common.default_src_filter} +<src/HAL/HAL_STM32_F4_F7> -<src/HAL/HAL_STM32_F4_F7/STM32F7>
monitor_speed = 250000

#
# STM32F7 with STM32GENERIC
#
[env:STM32F7]
platform      = ststm32
framework     = arduino
board         = remram_v1
build_flags   = ${common.build_flags} -DUSE_STM32GENERIC -DSTM32GENERIC -DSTM32F7 -DMENU_USB_SERIAL -DMENU_SERIAL=SerialUSB -DHAL_IWDG_MODULE_ENABLED
lib_deps      = ${common.lib_deps}
lib_ignore    = Adafruit NeoPixel, TMCStepper
src_filter    = ${common.default_src_filter} +<src/HAL/HAL_STM32_F4_F7> -<src/HAL/HAL_STM32_F4_F7/STM32F4>
monitor_speed = 250000

#
# ARMED (STM32)
#
[env:ARMED]
platform    = ststm32@>=5.7.0
framework   = arduino
board       = armed_v1
build_flags =
  ${common.build_flags} -DUSBCON -DUSBD_VID=0x0483 '-DUSB_MANUFACTURER="Unknown"' '-DUSB_PRODUCT="ARMED_V1"' -DUSBD_USE_CDC
  -O2 -ffreestanding -fsigned-char -fno-move-loop-invariants -fno-strict-aliasing -std=gnu11 -std=gnu++11
  -IMarlin/src/HAL/HAL_STM32
lib_deps    = ${common.lib_deps}
lib_ignore  = Adafruit NeoPixel, SoftwareSerial
src_filter  = ${common.default_src_filter} +<src/HAL/HAL_STM32>
monitor_speed = 250000

#
# Longer 3D board in Alfawise U20 (STM32F103VET6)
#
[env:STM32F103VE_longer]
platform      = ststm32
framework     = arduino
board         = genericSTM32F103VE
monitor_speed = 250000
extra_scripts = buildroot/share/PlatformIO/scripts/STM32F103VE_longer.py
build_flags   = !python Marlin/src/HAL/HAL_STM32F1/build_flags.py
  ${common.build_flags} -std=gnu++14 -USERIAL_USB
  -DSTM32F1xx -DU20 -DTS_V12
build_unflags = -std=gnu++11 -DCONFIG_MAPLE_MINI_NO_DISABLE_DEBUG=1 -DERROR_LED_PORT=GPIOE -DERROR_LED_PIN=6
src_filter    = ${common.default_src_filter} +<src/HAL/HAL_STM32F1>
lib_deps      = ${common.lib_deps}
lib_ignore    = Adafruit NeoPixel, LiquidTWI2, SPI

#
# MKS Robin (STM32F103ZET6)
#
[env:mks_robin]
platform      = ststm32
framework     = arduino
board         = genericSTM32F103ZE
extra_scripts = buildroot/share/PlatformIO/scripts/mks_robin.py
build_flags   = !python Marlin/src/HAL/HAL_STM32F1/build_flags.py
  ${common.build_flags} -std=gnu++14 -DSTM32_XL_DENSITY
build_unflags = -std=gnu++11
src_filter    = ${common.default_src_filter} +<src/HAL/HAL_STM32F1>
lib_deps      = ${common.lib_deps}
lib_ignore    = Adafruit NeoPixel, SPI

#
# MKS ROBIN LITE/LITE2 (STM32F103RCT6)
#
[env:mks_robin_lite]
platform      = ststm32
framework     = arduino
board         = genericSTM32F103RC
extra_scripts = buildroot/share/PlatformIO/scripts/mks_robin_lite.py
build_flags   = !python Marlin/src/HAL/HAL_STM32F1/build_flags.py
  ${common.build_flags} -std=gnu++14
build_unflags = -std=gnu++11
src_filter    = ${common.default_src_filter} +<src/HAL/HAL_STM32F1>
lib_deps      = ${common.lib_deps}
lib_ignore    = Adafruit NeoPixel, SPI

#
# MKS Robin Mini (STM32F103VET6)
#
[env:mks_robin_mini]
platform      = ststm32
framework     = arduino
board         = genericSTM32F103VE
extra_scripts = buildroot/share/PlatformIO/scripts/mks_robin_mini.py
build_flags   = !python Marlin/src/HAL/HAL_STM32F1/build_flags.py
  ${common.build_flags} -std=gnu++14
build_unflags = -std=gnu++11
src_filter    = ${common.default_src_filter} +<src/HAL/HAL_STM32F1>
lib_deps      = ${common.lib_deps}
lib_ignore    = Adafruit NeoPixel, SPI

#
# MKS Robin Nano (STM32F103VET6)
#
[env:mks_robin_nano]
platform      = ststm32
framework     = arduino
board         = genericSTM32F103VE
extra_scripts = buildroot/share/PlatformIO/scripts/mks_robin_nano.py
build_flags   = !python Marlin/src/HAL/HAL_STM32F1/build_flags.py
  ${common.build_flags} -std=gnu++14
build_unflags = -std=gnu++11
src_filter    = ${common.default_src_filter} +<src/HAL/HAL_STM32F1>
lib_deps      = ${common.lib_deps}
lib_ignore    = Adafruit NeoPixel, SPI

#
# JGAurora A5S A1 (STM32F103ZET6)
#
[env:jgaurora_a5s_a1]
platform      = ststm32
framework     = arduino
board         = genericSTM32F103ZE
extra_scripts = buildroot/share/PlatformIO/scripts/jgaurora_a5s_a1_with_bootloader.py
build_flags   = !python Marlin/src/HAL/HAL_STM32F1/build_flags.py
  ${common.build_flags} -DSTM32F1xx -std=gnu++14 -DSTM32_XL_DENSITY
build_unflags = -std=gnu++11
src_filter    = ${common.default_src_filter} +<src/HAL/HAL_STM32F1>
lib_deps      = ${common.lib_deps}
lib_ignore    = Adafruit NeoPixel, SPI
monitor_speed = 250000

#
# STM32F407VET6 with RAMPS-like shield
# 'Black' STM32F407VET6 board - http://wiki.stm32duino.com/index.php?title=STM32F407
# Shield - https://github.com/jmz52/Hardware
#
[env:STM32F407VE_black]
platform          = ststm32@>=5.7.0
framework         = arduino
platform_packages = framework-arduinoststm32@>=3.10700.191028
board             = blackSTM32F407VET6
extra_scripts     = pre:buildroot/share/PlatformIO/scripts/generic_create_variant.py
build_flags       = ${common.build_flags}
 -DTARGET_STM32F4 -DARDUINO_BLACK_F407VE
 -DUSBCON -DUSBD_USE_CDC -DUSBD_VID=0x0483 -DUSB_PRODUCT=\"BLACK_F407VE\"
  -IMarlin/src/HAL/HAL_STM32
lib_deps          = ${common.lib_deps}
lib_ignore        = Adafruit NeoPixel, TMCStepper, SailfishLCD, SailfishRGB_LED, SlowSoftI2CMaster, SoftwareSerial
src_filter        = ${common.default_src_filter} +<src/HAL/HAL_STM32>
monitor_speed     = 250000

#
# Bigtreetech SKR Pro (STM32F407ZGT6 ARM Cortex-M4)
#
[env:BIGTREE_SKR_PRO]
platform          = ststm32@>=5.7.0
framework         = arduino
platform_packages = framework-arduinoststm32@>=3.10700.191028
board             = BigTree_SKR_Pro
extra_scripts     = pre:buildroot/share/PlatformIO/scripts/generic_create_variant.py
build_flags       = ${common.build_flags}
  -DUSBCON -DUSBD_USE_CDC -DUSBD_VID=0x0483 -DUSB_PRODUCT=\"STM32F407ZG\"
  -DTARGET_STM32F4 -DSTM32F407_5ZX -DVECT_TAB_OFFSET=0x8000
  -DHAVE_HWSERIAL6
  -IMarlin/src/HAL/HAL_STM32
lib_deps          =
  U8glib-HAL=https://github.com/MarlinFirmware/U8glib-HAL/archive/bugfix.zip
  LiquidCrystal
  TMCStepper@>=0.5.2,<1.0.0
  Adafruit NeoPixel
  LiquidTWI2=https://github.com/lincomatic/LiquidTWI2/archive/master.zip
  Arduino-L6470=https://github.com/ameyer/Arduino-L6470/archive/dev.zip
<<<<<<< HEAD
  SoftwareSerialM=https://github.com/FYSETC/SoftwareSerialM/archive/master.zip
src_filter    = ${common.default_src_filter} +<src/HAL/HAL_STM32>
monitor_speed = 250000
=======
lib_ignore        = SoftwareSerial, SoftwareSerialM
src_filter        = ${common.default_src_filter} +<src/HAL/HAL_STM32>
monitor_speed     = 250000
>>>>>>> ac71cdc2

#
# BIGTREE_SKR_BTT002 (STM32F407VET6 ARM Cortex-M4)
#
[env:BIGTREE_BTT002]
platform      = ststm32@5.6.0
framework     = arduino
board         = BigTree_Btt002
extra_scripts = pre:buildroot/share/PlatformIO/scripts/generic_create_variant.py
build_flags   = ${common.build_flags}
  -DUSBCON -DUSBD_USE_CDC -DUSBD_VID=0x0483 -DUSB_PRODUCT=\"STM32F407VE\"
  -DTARGET_STM32F4 -DSTM32F407_5VX -DVECT_TAB_OFFSET=0x8000
  -DHAVE_HWSERIAL2
  -DHAVE_HWSERIAL3
  -DPIN_SERIAL2_RX=PD_6
  -DPIN_SERIAL2_TX=PD_5
lib_deps      = ${common.lib_deps}
lib_ignore    = Adafruit NeoPixel, SailfishLCD, SailfishRGB_LED, SlowSoftI2CMaster
src_filter    = ${common.default_src_filter} +<src/HAL/HAL_STM32>
monitor_speed = 250000

#
# Teensy 3.1 / 3.2 (ARM Cortex-M4)
#
[env:teensy31]
platform      = teensy
framework     = arduino
board         = teensy31
build_flags   = ${common.build_flags}
lib_deps      = ${common.lib_deps}
  TMC26XStepper=https://github.com/trinamic/TMC26XStepper/archive/master.zip
lib_ignore    = Adafruit NeoPixel
src_filter    = ${common.default_src_filter} +<src/HAL/HAL_TEENSY31_32>
monitor_speed = 250000

#
# Malyan M200 (STM32F103CB)
#
[env:STM32F103CB_malyan]
platform    = ststm32@>=5.7.0
framework   = arduino
board       = malyanM200
build_flags = !python Marlin/src/HAL/HAL_STM32F1/build_flags.py -DMCU_STM32F103CB -D __STM32F1__=1 -std=c++1y -D MOTHERBOARD="BOARD_MALYAN_M200" -DSERIAL_USB -ffunction-sections -fdata-sections -Wl,--gc-sections
  -DDEBUG_LEVEL=0 -D__MARLIN_FIRMWARE__
src_filter  = ${common.default_src_filter} +<src/HAL/HAL_STM32F1>
lib_ignore  = Adafruit NeoPixel, LiquidCrystal, LiquidTWI2, TMCStepper, U8glib-HAL, SPI

#
# Chitu boards like Tronxy X5s (STM32F103ZET6)
#
[env:chitu_f103]
platform      = ststm32
framework     = arduino
board         = genericSTM32F103ZE
extra_scripts = buildroot/share/PlatformIO/scripts/chitu_crypt.py
build_flags   = !python Marlin/src/HAL/HAL_STM32F1/build_flags.py
  ${common.build_flags} -DSTM32F1xx -std=gnu++14 -DSTM32_XL_DENSITY
build_unflags = -std=gnu++11 -DCONFIG_MAPLE_MINI_NO_DISABLE_DEBUG= -DERROR_LED_PORT=GPIOE -DERROR_LED_PIN=6
src_filter    = ${common.default_src_filter} +<src/HAL/HAL_STM32F1>
lib_deps      = ${common.lib_deps}
lib_ignore    = Adafruit NeoPixel

#
# Teensy 3.5 / 3.6 (ARM Cortex-M4)
#
[env:teensy35]
platform      = teensy
framework     = arduino
board         = teensy35
build_flags   = ${common.build_flags}
lib_deps      = ${common.lib_deps}
  TMC26XStepper=https://github.com/trinamic/TMC26XStepper/archive/master.zip
lib_ignore    = Adafruit NeoPixel
src_filter    = ${common.default_src_filter} +<src/HAL/HAL_TEENSY35_36>
monitor_speed = 250000

#
# Espressif ESP32
#
[env:esp32]
platform      = espressif32
board         = esp32dev
framework     = arduino
upload_speed  = 115200
monitor_speed = 115200
upload_port = /dev/ttyUSB0
lib_deps =
  AsyncTCP=https://github.com/me-no-dev/AsyncTCP/archive/master.zip
  ESPAsyncWebServer=https://github.com/me-no-dev/ESPAsyncWebServer/archive/master.zip
lib_ignore  = LiquidCrystal, LiquidTWI2, SailfishLCD, SailfishRGB_LED
src_filter  = ${common.default_src_filter} +<src/HAL/HAL_ESP32>

#
# FYSETC F6 V1.3
#
[env:fysetc_f6_13]
platform          = atmelavr
framework         = arduino
board             = fysetc_f6_13
build_flags       = ${common.build_flags}
board_build.f_cpu = 16000000L
lib_deps          = ${common.lib_deps}
  TMC26XStepper=https://github.com/trinamic/TMC26XStepper/archive/master.zip
src_filter        = ${common.default_src_filter} +<src/HAL/HAL_AVR>
monitor_speed     = 250000

#
# Native
# No supported Arduino libraries, base Marlin only
#
[env:linux_native]
platform        = native
build_flags     = -D__PLAT_LINUX__ -std=gnu++17 -ggdb -g -lrt -lpthread -D__MARLIN_FIRMWARE__ -Wno-expansion-to-defined
src_build_flags = -Wall -IMarlin/src/HAL/HAL_LINUX/include
build_unflags   = -Wall
lib_ldf_mode    = off
lib_deps        =
extra_scripts   =
src_filter      = ${common.default_src_filter} +<src/HAL/HAL_LINUX>

#
# Adafruit Grand Central M4 (Atmel SAMD51P20A ARM Cortex-M4)
#
[env:SAMD51_grandcentral_m4]
platform      = atmelsam
board         = adafruit_grandcentral_m4
framework     = arduino
build_flags   = ${common.build_flags} -std=gnu++17
extra_scripts = ${common.extra_scripts}
build_unflags = -std=gnu++11
lib_deps      = ${common.lib_deps}
src_filter    = ${common.default_src_filter} +<src/HAL/HAL_SAMD51>
debug_tool    = jlink

#
# Just print the dependency tree
#
[env:include_tree]
platform    = atmelavr
framework   = arduino
board       = megaatmega2560
build_flags = -c -H -std=gnu++11 -Wall -Os -D__MARLIN_FIRMWARE__
lib_deps    = ${common.lib_deps}
  TMC26XStepper=https://github.com/trinamic/TMC26XStepper/archive/master.zip
src_filter  = +<src/Marlin.cpp><|MERGE_RESOLUTION|>--- conflicted
+++ resolved
@@ -501,15 +501,9 @@
   Adafruit NeoPixel
   LiquidTWI2=https://github.com/lincomatic/LiquidTWI2/archive/master.zip
   Arduino-L6470=https://github.com/ameyer/Arduino-L6470/archive/dev.zip
-<<<<<<< HEAD
-  SoftwareSerialM=https://github.com/FYSETC/SoftwareSerialM/archive/master.zip
-src_filter    = ${common.default_src_filter} +<src/HAL/HAL_STM32>
-monitor_speed = 250000
-=======
 lib_ignore        = SoftwareSerial, SoftwareSerialM
 src_filter        = ${common.default_src_filter} +<src/HAL/HAL_STM32>
 monitor_speed     = 250000
->>>>>>> ac71cdc2
 
 #
 # BIGTREE_SKR_BTT002 (STM32F407VET6 ARM Cortex-M4)
